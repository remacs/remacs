--- conflicted
+++ resolved
@@ -4815,19 +4815,11 @@
 	   ;; Number of asynchronous processes for test.  Tests on
 	   ;; some machines handle less parallel processes.
            (number-proc
-<<<<<<< HEAD
-            (or
-             (ignore-errors
-               (string-to-number (getenv "REMOTE_PARALLEL_PROCESSES")))
-	     (if (getenv "EMACS_HYDRA_CI") 5)
-             10))
-=======
             (cond
              ((ignore-errors
                (string-to-number (getenv "REMOTE_PARALLEL_PROCESSES"))))
 	     ((getenv "EMACS_HYDRA_CI") 5)
              (t 10)))
->>>>>>> 7bedc881
            ;; On hydra, timings are bad.
            (timer-repeat
             (cond
