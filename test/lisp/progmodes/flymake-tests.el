;;; flymake-tests.el --- Test suite for flymake -*- lexical-binding: t -*-

;; Copyright (C) 2011-2017 Free Software Foundation, Inc.

;; Author: Eduard Wiebe <usenet@pusto.de>

;; This file is part of GNU Emacs.

;; GNU Emacs is free software: you can redistribute it and/or modify
;; it under the terms of the GNU General Public License as published by
;; the Free Software Foundation, either version 3 of the License, or
;; (at your option) any later version.

;; GNU Emacs is distributed in the hope that it will be useful,
;; but WITHOUT ANY WARRANTY; without even the implied warranty of
;; MERCHANTABILITY or FITNESS FOR A PARTICULAR PURPOSE.  See the
;; GNU General Public License for more details.

;; You should have received a copy of the GNU General Public License
;; along with GNU Emacs.  If not, see <https://www.gnu.org/licenses/>.

;;; Commentary:

;;; Code:
(require 'ert)
(require 'flymake)
(eval-when-compile (require 'subr-x)) ; string-trim

(defvar flymake-tests-data-directory
  (expand-file-name "lisp/progmodes/flymake-resources"
                    (or (getenv "EMACS_TEST_DIRECTORY")
                        (expand-file-name "../../.."
                                          (or load-file-name
                                              buffer-file-name))))
  "Directory containing flymake test data.")


;;
;;
(defun flymake-tests--wait-for-backends ()
  ;; Weirdness here...  https://debbugs.gnu.org/17647#25
  ;; ... meaning `sleep-for', and even
  ;; `accept-process-output', won't suffice as ways to get
  ;; process filters and sentinels to run, though they do work
  ;; fine in a non-interactive batch session. The only thing
  ;; that will indeed unblock pending process output is
  ;; reading an input event, so, as a workaround, use a dummy
  ;; `read-event' with a very short timeout.
  (unless noninteractive (read-event "" nil 0.1))
  (cl-loop repeat 5
           for notdone = (cl-set-difference (flymake-running-backends)
                                            (flymake-reporting-backends))
           while notdone
           unless noninteractive do (read-event "" nil 0.1)
           do (sleep-for (+ 0.5 flymake-no-changes-timeout))
           finally (when notdone (ert-fail
                                  (format "Some backends not reporting yet %s"
                                          notdone)))))

(cl-defun flymake-tests--call-with-fixture (fn file
                                               &key (severity-predicate
                                                     nil sev-pred-supplied-p))
  "Call FN after flymake setup in FILE, using `flymake-proc`.
SEVERITY-PREDICATE is used to setup
`flymake-proc-diagnostic-type-pred'"
  (let* ((file (expand-file-name file flymake-tests-data-directory))
         (visiting (find-buffer-visiting file))
         (buffer (or visiting (find-file-noselect file)))
         (process-environment (cons "LC_ALL=C" process-environment))
         (warning-minimum-log-level :error))
    (unwind-protect
        (with-current-buffer buffer
          (save-excursion
            (when sev-pred-supplied-p
              (setq-local flymake-proc-diagnostic-type-pred severity-predicate))
            (goto-char (point-min))
            (let ((flymake-start-on-flymake-mode nil))
              (unless flymake-mode (flymake-mode 1)))
            (flymake-start)
            (flymake-tests--wait-for-backends)
            (funcall fn)))
      (and buffer
           (not visiting)
           (let (kill-buffer-query-functions) (kill-buffer buffer))))))

(cl-defmacro flymake-tests--with-flymake ((file &rest args)
                                          &body body)
  (declare (indent 1)
           (debug (sexp &rest form)))
  `(flymake-tests--call-with-fixture (lambda () ,@body) ,file ,@args))

(ert-deftest warning-predicate-rx-gcc ()
  "Test GCC warning via regexp predicate."
<<<<<<< HEAD
  (skip-unless (and (executable-find "gcc") (executable-find "make")
                    (not (eq system-type 'darwin))))
  (should (eq 'flymake-warnline
              (flymake-tests--current-face "test.c" "^[Ww]arning"))))

(ert-deftest warning-predicate-function-gcc ()
  "Test GCC warning via function predicate."
  (skip-unless (and (executable-find "gcc") (executable-find "make")
                    (not (eq system-type 'darwin))))
  (should (eq 'flymake-warnline
              (flymake-tests--current-face "test.c"
               (lambda (msg) (string-match "^[Ww]arning" msg))))))
=======
  (skip-unless (and (executable-find "gcc") (executable-find "make")))
  (flymake-tests--with-flymake
      ("test.c" :severity-predicate "^[Ww]arning")
    (flymake-goto-next-error)
    (should (eq 'flymake-warning
                (face-at-point)))))

(ert-deftest warning-predicate-function-gcc ()
  "Test GCC warning via function predicate."
  (skip-unless (and (executable-find "gcc") (executable-find "make")))
  (flymake-tests--with-flymake
      ("test.c" :severity-predicate
       (lambda (msg) (string-match "^[Ww]arning" msg)))
    (flymake-goto-next-error)
    (should (eq 'flymake-warning
                (face-at-point)))))
>>>>>>> 00995c88

(ert-deftest perl-backend ()
  "Test the perl backend"
  (skip-unless (executable-find "perl"))
  (flymake-tests--with-flymake ("test.pl")
    (flymake-goto-next-error)
    (should (eq 'flymake-warning (face-at-point)))
    (flymake-goto-next-error)
    (should (eq 'flymake-error (face-at-point)))))

(ert-deftest ruby-backend ()
  "Test the ruby backend"
  (skip-unless (executable-find "ruby"))
  (flymake-tests--with-flymake ("test.rb")
    (flymake-goto-next-error)
    (should (eq 'flymake-warning (face-at-point)))
    (flymake-goto-next-error)
    (should (eq 'flymake-error (face-at-point)))))

(ert-deftest different-diagnostic-types ()
  "Test GCC warning via function predicate."
  (skip-unless (and (executable-find "gcc")
                    (version<=
                     "5" (string-trim
                          (shell-command-to-string "gcc -dumpversion")))
                    (executable-find "make")))
  (let ((flymake-wrap-around nil))
    (flymake-tests--with-flymake
        ("errors-and-warnings.c")
      (flymake-goto-next-error)
      (should (eq 'flymake-error (face-at-point)))
      (flymake-goto-next-error)
      (should (eq 'flymake-note (face-at-point)))
      (flymake-goto-next-error)
      (should (eq 'flymake-warning (face-at-point)))
      (flymake-goto-next-error)
      (should (eq 'flymake-error (face-at-point)))
      (flymake-goto-next-error)
      (should (eq 'flymake-warning (face-at-point)))
      (flymake-goto-next-error)
      (should (eq 'flymake-warning (face-at-point)))
      (should-error (flymake-goto-next-error nil nil t)))))

(ert-deftest included-c-header-files ()
  "Test inclusion of .h header files."
  (skip-unless (and (executable-find "gcc") (executable-find "make")))
  (let ((flymake-wrap-around nil))
    (flymake-tests--with-flymake
        ("some-problems.h")
      (flymake-goto-next-error)
      (should (eq 'flymake-warning (face-at-point)))
      (flymake-goto-next-error)
      (should (eq 'flymake-error (face-at-point)))
      (should-error (flymake-goto-next-error nil nil t)))
    (flymake-tests--with-flymake
        ("no-problems.h")
      (should-error (flymake-goto-next-error nil nil t)))))

(defmacro flymake-tests--assert-set (set
                                     should
                                     should-not)
  (declare (indent 1))
  `(progn
     ,@(cl-loop
        for s in should
        collect `(should (memq (quote ,s) ,set)))
     ,@(cl-loop
        for s in should-not
        collect `(should-not (memq (quote ,s) ,set)))))

(defun flymake-tests--diagnose-words
    (report-fn type words)
  "Helper. Call REPORT-FN with diagnostics for WORDS in buffer."
  (funcall report-fn
           (cl-loop
            for word in words
            append
            (save-excursion
              (goto-char (point-min))
              (cl-loop while (word-search-forward word nil t)
                       collect (flymake-make-diagnostic
                                (current-buffer)
                                (match-beginning 0)
                                (match-end 0)
                                type
                                (concat word " is wrong")))))))

(ert-deftest dummy-backends ()
  "Test many different kinds of backends."
  (with-temp-buffer
    (cl-letf
        (((symbol-function 'error-backend)
          (lambda (report-fn)
            (run-with-timer
             0.5 nil
             #'flymake-tests--diagnose-words report-fn :error '("manha" "prognata"))))
         ((symbol-function 'warning-backend)
          (lambda (report-fn)
            (run-with-timer
             0.5 nil
             #'flymake-tests--diagnose-words report-fn :warning '("ut" "dolor"))))
         ((symbol-function 'sync-backend)
          (lambda (report-fn)
            (flymake-tests--diagnose-words report-fn :note '("quis" "commodo"))))
         ((symbol-function 'panicking-backend)
          (lambda (report-fn)
            (run-with-timer
             0.5 nil
             report-fn :panic :explanation "The spanish inquisition!")))
         ((symbol-function 'crashing-backend)
          (lambda (_report-fn)
            ;; HACK: Shoosh log during tests
            (setq-local warning-minimum-log-level :emergency)
            (error "crashed"))))
      (insert "Lorem ipsum dolor sit amet, consectetur adipiscing
    elit, sed do eiusmod tempor incididunt ut labore et dolore
    manha aliqua. Ut enim ad minim veniam, quis nostrud
    exercitation ullamco laboris nisi ut aliquip ex ea commodo
    consequat. Duis aute irure dolor in reprehenderit in
    voluptate velit esse cillum dolore eu fugiat nulla
    pariatur. Excepteur sint occaecat cupidatat non prognata
    sunt in culpa qui officia deserunt mollit anim id est
    laborum.")
      (let ((flymake-diagnostic-functions
             (list 'error-backend 'warning-backend 'sync-backend
                   'panicking-backend
                   'crashing-backend
                   ))
            (flymake-wrap-around nil))
        (let ((flymake-start-on-flymake-mode nil))
          (flymake-mode))
        (flymake-start)

        (flymake-tests--assert-set (flymake-running-backends)
          (error-backend warning-backend panicking-backend)
          (crashing-backend))

        (flymake-tests--assert-set (flymake-disabled-backends)
          (crashing-backend)
          (error-backend warning-backend sync-backend
                         panicking-backend))

        (flymake-tests--wait-for-backends)

        (flymake-tests--assert-set (flymake-disabled-backends)
          (crashing-backend panicking-backend)
          (error-backend warning-backend sync-backend))

        (goto-char (point-min))
        (flymake-goto-next-error)
        (should (eq 'flymake-warning (face-at-point))) ; dolor
        (flymake-goto-next-error)
        (should (eq 'flymake-warning (face-at-point))) ; ut
        (flymake-goto-next-error)
        (should (eq 'flymake-error (face-at-point))) ; manha
        (flymake-goto-next-error)
        (should (eq 'flymake-warning (face-at-point))) ; Ut
        (flymake-goto-next-error)
        (should (eq 'flymake-note (face-at-point))) ; quis
        (flymake-goto-next-error)
        (should (eq 'flymake-warning (face-at-point))) ; ut
        (flymake-goto-next-error)
        (should (eq 'flymake-note (face-at-point))) ; commodo
        (flymake-goto-next-error)
        (should (eq 'flymake-warning (face-at-point))) ; dolor
        (flymake-goto-next-error)
        (should (eq 'flymake-error (face-at-point))) ; prognata
        (should-error (flymake-goto-next-error nil nil t))))))

(ert-deftest recurrent-backend ()
  "Test a backend that calls REPORT-FN multiple times"
  (with-temp-buffer
    (let (tick)
      (cl-letf
          (((symbol-function 'eager-backend)
            (lambda (report-fn)
              (funcall report-fn nil :explanation "very eager but no diagnostics")
              (display-buffer (current-buffer))
              (run-with-timer
               0.5 nil
               (lambda ()
                 (flymake-tests--diagnose-words report-fn :warning '("consectetur"))
                 (setq tick t)
                 (run-with-timer
                  0.5 nil
                  (lambda ()
                    (flymake-tests--diagnose-words report-fn :error '("fugiat"))
                    (setq tick t))))))))
        (insert "Lorem ipsum dolor sit amet, consectetur adipiscing
    elit, sed do eiusmod tempor incididunt ut labore et dolore
    manha aliqua. Ut enim ad minim veniam, quis nostrud
    exercitation ullamco laboris nisi ut aliquip ex ea commodo
    consequat. Duis aute irure dolor in reprehenderit in
    voluptate velit esse cillum dolore eu fugiat nulla
    pariatur. Excepteur sint occaecat cupidatat non prognata
    sunt in culpa qui officia deserunt mollit anim id est
    laborum.")
        (let ((flymake-diagnostic-functions
               (list 'eager-backend))
              (flymake-wrap-around nil))
          (let ((flymake-start-on-flymake-mode nil))
            (flymake-mode))
          (flymake-start)
          (flymake-tests--assert-set (flymake-running-backends)
            (eager-backend) ())
          (cl-loop until tick repeat 4 do (sleep-for 0.2))
          (setq tick nil)
          (goto-char (point-max))
          (flymake-goto-prev-error)
          (should (eq 'flymake-warning (face-at-point))) ; consectetur
          (should-error (flymake-goto-prev-error nil nil t))
          (cl-loop until tick repeat 4 do (sleep-for 0.2))
          (flymake-goto-next-error)
          (should (eq 'flymake-error (face-at-point))) ; fugiat
          (flymake-goto-prev-error)
          (should (eq 'flymake-warning (face-at-point))) ; back at consectetur
          (should-error (flymake-goto-prev-error nil nil t))
          )))))

(provide 'flymake-tests)

;;; flymake.el ends here<|MERGE_RESOLUTION|>--- conflicted
+++ resolved
@@ -92,37 +92,24 @@
 
 (ert-deftest warning-predicate-rx-gcc ()
   "Test GCC warning via regexp predicate."
-<<<<<<< HEAD
   (skip-unless (and (executable-find "gcc") (executable-find "make")
                     (not (eq system-type 'darwin))))
-  (should (eq 'flymake-warnline
-              (flymake-tests--current-face "test.c" "^[Ww]arning"))))
+  (flymake-tests--with-flymake
+   ("test.c" :severity-predicate "^[Ww]arning")
+   (flymake-goto-next-error)
+   (should (eq 'flymake-warning
+               (face-at-point)))))
 
 (ert-deftest warning-predicate-function-gcc ()
   "Test GCC warning via function predicate."
   (skip-unless (and (executable-find "gcc") (executable-find "make")
                     (not (eq system-type 'darwin))))
-  (should (eq 'flymake-warnline
-              (flymake-tests--current-face "test.c"
-               (lambda (msg) (string-match "^[Ww]arning" msg))))))
-=======
-  (skip-unless (and (executable-find "gcc") (executable-find "make")))
   (flymake-tests--with-flymake
-      ("test.c" :severity-predicate "^[Ww]arning")
-    (flymake-goto-next-error)
-    (should (eq 'flymake-warning
-                (face-at-point)))))
-
-(ert-deftest warning-predicate-function-gcc ()
-  "Test GCC warning via function predicate."
-  (skip-unless (and (executable-find "gcc") (executable-find "make")))
-  (flymake-tests--with-flymake
-      ("test.c" :severity-predicate
-       (lambda (msg) (string-match "^[Ww]arning" msg)))
-    (flymake-goto-next-error)
-    (should (eq 'flymake-warning
-                (face-at-point)))))
->>>>>>> 00995c88
+   ("test.c" :severity-predicate
+    (lambda (msg) (string-match "^[Ww]arning" msg)))
+   (flymake-goto-next-error)
+   (should (eq 'flymake-warning
+               (face-at-point)))))
 
 (ert-deftest perl-backend ()
   "Test the perl backend"
