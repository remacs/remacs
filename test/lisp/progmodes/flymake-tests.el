;;; flymake-tests.el --- Test suite for flymake -*- lexical-binding: t -*-

;; Copyright (C) 2011-2017 Free Software Foundation, Inc.

;; Author: Eduard Wiebe <usenet@pusto.de>

;; This file is part of GNU Emacs.

;; GNU Emacs is free software: you can redistribute it and/or modify
;; it under the terms of the GNU General Public License as published by
;; the Free Software Foundation, either version 3 of the License, or
;; (at your option) any later version.

;; GNU Emacs is distributed in the hope that it will be useful,
;; but WITHOUT ANY WARRANTY; without even the implied warranty of
;; MERCHANTABILITY or FITNESS FOR A PARTICULAR PURPOSE.  See the
;; GNU General Public License for more details.

;; You should have received a copy of the GNU General Public License
;; along with GNU Emacs.  If not, see <https://www.gnu.org/licenses/>.

;;; Commentary:

;;; Code:
(require 'ert)
(require 'flymake)

(defvar flymake-tests-data-directory
  (expand-file-name "lisp/progmodes/flymake-resources"
                    (or (getenv "EMACS_TEST_DIRECTORY")
                        (expand-file-name "../../.."
                                          (or load-file-name
                                              buffer-file-name))))
  "Directory containing flymake test data.")


;;
;;
(defun flymake-tests--wait-for-backends ()
  ;; Weirdness here...  http://debbugs.gnu.org/17647#25
  ;; ... meaning `sleep-for', and even
  ;; `accept-process-output', won't suffice as ways to get
  ;; process filters and sentinels to run, though they do work
  ;; fine in a non-interactive batch session. The only thing
  ;; that will indeed unblock pending process output is
  ;; reading an input event, so, as a workaround, use a dummy
  ;; `read-event' with a very short timeout.
  (unless noninteractive (read-event "" nil 0.1))
  (cl-loop repeat 5
           for notdone = (cl-set-difference (flymake-running-backends)
                                            (flymake-reporting-backends))
           while notdone
           unless noninteractive do (read-event "" nil 0.1)
           do (sleep-for (+ 0.5 flymake-no-changes-timeout))
           finally (when notdone (ert-fail
                                  (format "Some backends not reporting yet %s"
                                          notdone)))))

(cl-defun flymake-tests--call-with-fixture (fn file
                                               &key (severity-predicate
                                                     nil sev-pred-supplied-p))
  "Call FN after flymake setup in FILE, using `flymake-proc`.
SEVERITY-PREDICATE is used to setup
`flymake-proc-diagnostic-type-pred'"
  (let* ((file (expand-file-name file flymake-tests-data-directory))
         (visiting (find-buffer-visiting file))
         (buffer (or visiting (find-file-noselect file)))
         (process-environment (cons "LC_ALL=C" process-environment))
         (warning-minimum-log-level :error))
    (unwind-protect
        (with-current-buffer buffer
          (save-excursion
            (when sev-pred-supplied-p
              (setq-local flymake-proc-diagnostic-type-pred severity-predicate))
            (goto-char (point-min))
            (let ((flymake-start-on-flymake-mode nil))
              (unless flymake-mode (flymake-mode 1)))
            (flymake-start)
            (flymake-tests--wait-for-backends)
            (funcall fn)))
      (and buffer
           (not visiting)
           (let (kill-buffer-query-functions) (kill-buffer buffer))))))

(cl-defmacro flymake-tests--with-flymake ((file &rest args)
                                          &body body)
  (declare (indent 1)
           (debug (sexp &rest form)))
  `(flymake-tests--call-with-fixture (lambda () ,@body) ,file ,@args))

(ert-deftest warning-predicate-rx-gcc ()
  "Test GCC warning via regexp predicate."
<<<<<<< HEAD
  (skip-unless (and (executable-find "gcc") (executable-find "make")
                    (not (eq system-type 'darwin))))
  (should (eq 'flymake-warnline
              (flymake-tests--current-face "test.c" "^[Ww]arning"))))

(ert-deftest warning-predicate-function-gcc ()
  "Test GCC warning via function predicate."
  (skip-unless (and (executable-find "gcc") (executable-find "make")
                    (not (eq system-type 'darwin))))
  (should (eq 'flymake-warnline
              (flymake-tests--current-face "test.c"
               (lambda (msg) (string-match "^[Ww]arning" msg))))))
=======
  (skip-unless (and (executable-find "gcc") (executable-find "make")))
  (flymake-tests--with-flymake
      ("test.c" :severity-predicate "^[Ww]arning")
    (flymake-goto-next-error)
    (should (eq 'flymake-warning
                (face-at-point)))))

(ert-deftest warning-predicate-function-gcc ()
  "Test GCC warning via function predicate."
  (skip-unless (and (executable-find "gcc") (executable-find "make")))
  (flymake-tests--with-flymake
      ("test.c" :severity-predicate
       (lambda (msg) (string-match "^[Ww]arning" msg)))
    (flymake-goto-next-error)
    (should (eq 'flymake-warning
                (face-at-point)))))
>>>>>>> 5d51403c

(ert-deftest warning-predicate-rx-perl ()
  "Test perl warning via regular expression predicate."
  (skip-unless (executable-find "perl"))
  (flymake-tests--with-flymake
      ("test.pl" :severity-predicate "^Scalar value")
    (flymake-goto-next-error)
    (should (eq 'flymake-warning
                (face-at-point)))))

(ert-deftest warning-predicate-function-perl ()
  "Test perl warning via function predicate."
  (skip-unless (executable-find "perl"))
  (flymake-tests--with-flymake
      ("test.pl" :severity-predicate
       (lambda (msg) (string-match "^Scalar value" msg)))
    (flymake-goto-next-error)
    (should (eq 'flymake-warning
                (face-at-point)))))

(ert-deftest different-diagnostic-types ()
  "Test GCC warning via function predicate."
  (skip-unless (and (executable-find "gcc") (executable-find "make")))
  (let ((flymake-wrap-around nil))
    (flymake-tests--with-flymake
        ("errors-and-warnings.c")
      (flymake-goto-next-error)
      (should (eq 'flymake-error (face-at-point)))
      (flymake-goto-next-error)
      (should (eq 'flymake-note (face-at-point)))
      (flymake-goto-next-error)
      (should (eq 'flymake-warning (face-at-point)))
      (flymake-goto-next-error)
      (should (eq 'flymake-error (face-at-point)))
      (flymake-goto-next-error)
      (should (eq 'flymake-warning (face-at-point)))
      (flymake-goto-next-error)
      (should (eq 'flymake-warning (face-at-point)))
      (should-error (flymake-goto-next-error nil nil t)))))

(ert-deftest included-c-header-files ()
  "Test inclusion of .h header files."
  (skip-unless (and (executable-find "gcc") (executable-find "make")))
  (let ((flymake-wrap-around nil))
    (flymake-tests--with-flymake
        ("some-problems.h")
      (flymake-goto-next-error)
      (should (eq 'flymake-warning (face-at-point)))
      (flymake-goto-next-error)
      (should (eq 'flymake-error (face-at-point)))
      (should-error (flymake-goto-next-error nil nil t)))
    (flymake-tests--with-flymake
        ("no-problems.h")
      (should-error (flymake-goto-next-error nil nil t)))))

(defmacro flymake-tests--assert-set (set
                                     should
                                     should-not)
  (declare (indent 1))
  `(progn
     ,@(cl-loop
        for s in should
        collect `(should (memq (quote ,s) ,set)))
     ,@(cl-loop
        for s in should-not
        collect `(should-not (memq (quote ,s) ,set)))))

(defun flymake-tests--diagnose-words
    (report-fn type words)
  "Helper. Call REPORT-FN with diagnostics for WORDS in buffer."
  (funcall report-fn
           (cl-loop
            for word in words
            append
            (save-excursion
              (goto-char (point-min))
              (cl-loop while (word-search-forward word nil t)
                       collect (flymake-make-diagnostic
                                (current-buffer)
                                (match-beginning 0)
                                (match-end 0)
                                type
                                (concat word " is wrong")))))))

(ert-deftest dummy-backends ()
  "Test many different kinds of backends."
  (with-temp-buffer
    (cl-letf
        (((symbol-function 'error-backend)
          (lambda (report-fn)
            (run-with-timer
             0.5 nil
             #'flymake-tests--diagnose-words report-fn :error '("manha" "prognata"))))
         ((symbol-function 'warning-backend)
          (lambda (report-fn)
            (run-with-timer
             0.5 nil
             #'flymake-tests--diagnose-words report-fn :warning '("ut" "dolor"))))
         ((symbol-function 'sync-backend)
          (lambda (report-fn)
            (flymake-tests--diagnose-words report-fn :note '("quis" "commodo"))))
         ((symbol-function 'panicking-backend)
          (lambda (report-fn)
            (run-with-timer
             0.5 nil
             report-fn :panic :explanation "The spanish inquisition!")))
         ((symbol-function 'crashing-backend)
          (lambda (_report-fn)
            ;; HACK: Shoosh log during tests
            (setq-local warning-minimum-log-level :emergency)
            (error "crashed"))))
      (insert "Lorem ipsum dolor sit amet, consectetur adipiscing
    elit, sed do eiusmod tempor incididunt ut labore et dolore
    manha aliqua. Ut enim ad minim veniam, quis nostrud
    exercitation ullamco laboris nisi ut aliquip ex ea commodo
    consequat. Duis aute irure dolor in reprehenderit in
    voluptate velit esse cillum dolore eu fugiat nulla
    pariatur. Excepteur sint occaecat cupidatat non prognata
    sunt in culpa qui officia deserunt mollit anim id est
    laborum.")
      (let ((flymake-diagnostic-functions
             (list 'error-backend 'warning-backend 'sync-backend
                   'panicking-backend
                   'crashing-backend
                   ))
            (flymake-wrap-around nil))
        (let ((flymake-start-on-flymake-mode nil))
          (flymake-mode))
        (flymake-start)

        (flymake-tests--assert-set (flymake-running-backends)
          (error-backend warning-backend panicking-backend)
          (crashing-backend))

        (flymake-tests--assert-set (flymake-disabled-backends)
          (crashing-backend)
          (error-backend warning-backend sync-backend
                         panicking-backend))

        (flymake-tests--wait-for-backends)

        (flymake-tests--assert-set (flymake-disabled-backends)
          (crashing-backend panicking-backend)
          (error-backend warning-backend sync-backend))

        (goto-char (point-min))
        (flymake-goto-next-error)
        (should (eq 'flymake-warning (face-at-point))) ; dolor
        (flymake-goto-next-error)
        (should (eq 'flymake-warning (face-at-point))) ; ut
        (flymake-goto-next-error)
        (should (eq 'flymake-error (face-at-point))) ; manha
        (flymake-goto-next-error)
        (should (eq 'flymake-warning (face-at-point))) ; Ut
        (flymake-goto-next-error)
        (should (eq 'flymake-note (face-at-point))) ; quis
        (flymake-goto-next-error)
        (should (eq 'flymake-warning (face-at-point))) ; ut
        (flymake-goto-next-error)
        (should (eq 'flymake-note (face-at-point))) ; commodo
        (flymake-goto-next-error)
        (should (eq 'flymake-warning (face-at-point))) ; dolor
        (flymake-goto-next-error)
        (should (eq 'flymake-error (face-at-point))) ; prognata
        (should-error (flymake-goto-next-error nil nil t))))))

(ert-deftest recurrent-backend ()
  "Test a backend that calls REPORT-FN multiple times"
  (with-temp-buffer
    (let (tick)
      (cl-letf
          (((symbol-function 'eager-backend)
            (lambda (report-fn)
              (funcall report-fn nil :explanation "very eager but no diagnostics")
              (display-buffer (current-buffer))
              (run-with-timer
               0.5 nil
               (lambda ()
                 (flymake-tests--diagnose-words report-fn :warning '("consectetur"))
                 (setq tick t)
                 (run-with-timer
                  0.5 nil
                  (lambda ()
                    (flymake-tests--diagnose-words report-fn :error '("fugiat"))
                    (setq tick t))))))))
        (insert "Lorem ipsum dolor sit amet, consectetur adipiscing
    elit, sed do eiusmod tempor incididunt ut labore et dolore
    manha aliqua. Ut enim ad minim veniam, quis nostrud
    exercitation ullamco laboris nisi ut aliquip ex ea commodo
    consequat. Duis aute irure dolor in reprehenderit in
    voluptate velit esse cillum dolore eu fugiat nulla
    pariatur. Excepteur sint occaecat cupidatat non prognata
    sunt in culpa qui officia deserunt mollit anim id est
    laborum.")
        (let ((flymake-diagnostic-functions
               (list 'eager-backend))
              (flymake-wrap-around nil))
          (let ((flymake-start-on-flymake-mode nil))
            (flymake-mode))
          (flymake-start)
          (flymake-tests--assert-set (flymake-running-backends)
            (eager-backend) ())
          (cl-loop until tick repeat 4 do (sleep-for 0.2))
          (setq tick nil)
          (goto-char (point-max))
          (flymake-goto-prev-error)
          (should (eq 'flymake-warning (face-at-point))) ; consectetur
          (should-error (flymake-goto-prev-error nil nil t))
          (cl-loop until tick repeat 4 do (sleep-for 0.2))
          (flymake-goto-next-error)
          (should (eq 'flymake-error (face-at-point))) ; fugiat
          (flymake-goto-prev-error)
          (should (eq 'flymake-warning (face-at-point))) ; back at consectetur
          (should-error (flymake-goto-prev-error nil nil t))
          )))))

(provide 'flymake-tests)

;;; flymake.el ends here<|MERGE_RESOLUTION|>--- conflicted
+++ resolved
@@ -91,20 +91,6 @@
 
 (ert-deftest warning-predicate-rx-gcc ()
   "Test GCC warning via regexp predicate."
-<<<<<<< HEAD
-  (skip-unless (and (executable-find "gcc") (executable-find "make")
-                    (not (eq system-type 'darwin))))
-  (should (eq 'flymake-warnline
-              (flymake-tests--current-face "test.c" "^[Ww]arning"))))
-
-(ert-deftest warning-predicate-function-gcc ()
-  "Test GCC warning via function predicate."
-  (skip-unless (and (executable-find "gcc") (executable-find "make")
-                    (not (eq system-type 'darwin))))
-  (should (eq 'flymake-warnline
-              (flymake-tests--current-face "test.c"
-               (lambda (msg) (string-match "^[Ww]arning" msg))))))
-=======
   (skip-unless (and (executable-find "gcc") (executable-find "make")))
   (flymake-tests--with-flymake
       ("test.c" :severity-predicate "^[Ww]arning")
@@ -121,7 +107,6 @@
     (flymake-goto-next-error)
     (should (eq 'flymake-warning
                 (face-at-point)))))
->>>>>>> 5d51403c
 
 (ert-deftest warning-predicate-rx-perl ()
   "Test perl warning via regular expression predicate."
