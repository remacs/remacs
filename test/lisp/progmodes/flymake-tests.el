--- conflicted
+++ resolved
@@ -92,20 +92,6 @@
 
 (ert-deftest warning-predicate-rx-gcc ()
   "Test GCC warning via regexp predicate."
-<<<<<<< HEAD
-  (skip-unless (and (executable-find "gcc") (executable-find "make")
-                    (not (eq system-type 'darwin))))
-  (should (eq 'flymake-warnline
-              (flymake-tests--current-face "test.c" "^[Ww]arning"))))
-
-(ert-deftest warning-predicate-function-gcc ()
-  "Test GCC warning via function predicate."
-  (skip-unless (and (executable-find "gcc") (executable-find "make")
-                    (not (eq system-type 'darwin))))
-  (should (eq 'flymake-warnline
-              (flymake-tests--current-face "test.c"
-               (lambda (msg) (string-match "^[Ww]arning" msg))))))
-=======
   (skip-unless (and (executable-find "gcc") (executable-find "make")))
   (flymake-tests--with-flymake
       ("test.c" :severity-predicate "^[Ww]arning")
@@ -122,7 +108,6 @@
     (flymake-goto-next-error)
     (should (eq 'flymake-warning
                 (face-at-point)))))
->>>>>>> 89212988
 
 (ert-deftest perl-backend ()
   "Test the perl backend"
