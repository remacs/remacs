--- conflicted
+++ resolved
@@ -192,18 +192,13 @@
 (ert-deftest eieio-test-method-order-list-6 ()
   ;; FIXME repeated intermittent failures on hydra (bug#24503)
   ;; ((:STATIC C) (:STATIC C-base1) (:STATIC C-base2)) != ((:STATIC C))")
-<<<<<<< HEAD
-  (skip-unless (not (getenv "EMACS_HYDRA_CI")))
-  (skip-unless (equal invocation-name "emacs"))
-=======
   :tags '(:unstable)
->>>>>>> b2127c63
   (let ((eieio-test-method-order-list nil)
-	(ans '(
-	       (:STATIC C)
-	       (:STATIC C-base1)
-	       (:STATIC C-base2)
-	       )))
+	    (ans '(
+	           (:STATIC C)
+	           (:STATIC C-base1)
+	           (:STATIC C-base2)
+	           )))
     (C nil)
     (setq eieio-test-method-order-list (nreverse eieio-test-method-order-list))
     (eieio-test-match ans)))
