--- conflicted
+++ resolved
@@ -39,19 +39,11 @@
       (should (> count2 count1)))
     (should (> (car (benchmark-run
                       (let ((n 100000)) (while (> n 1) (setq n (1- n))))))
-<<<<<<< HEAD
-               (car (benchmark-run nil (setq m (1+ 0))))))
-    (should (> (car (benchmark-run nil
-                      (let ((n 100000)) (while (> n 1) (setq n (1- n))))))
-               (car (benchmark-run nil (setq m (1+ 0))))))
-    (should (> (car (benchmark-run-compiled nil
-=======
                (car (benchmark-run (setq m (1+ 0))))))
     (should (> (car (benchmark-run
                       (let ((n 100000)) (while (> n 1) (setq n (1- n))))))
                (car (benchmark-run (setq m (1+ 0))))))
     (should (> (car (benchmark-run-compiled
->>>>>>> 7bedc881
                       (let ((n 100000)) (while (> n 1) (setq n (1- n))))))
                (car (benchmark-run-compiled (1+ 0)))))
     (setq str (benchmark nil '(let ((n 100000)) (while (> n 1) (setq n (1- n))))))
