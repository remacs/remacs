--- conflicted
+++ resolved
@@ -54,11 +54,7 @@
       6:fx
 ")
     ;; * Test multi-line matches, this is the first test from
-<<<<<<< HEAD
-    ;; https://lists.gnu.org/archive/html/emacs-devel/2005-06/msg01008.html
-=======
     ;; https://lists.gnu.org/r/emacs-devel/2005-06/msg01008.html
->>>>>>> 89212988
     ;; where numbers are replaced with letters.
     ("a\na" 0 "\
 a
@@ -74,11 +70,7 @@
        :a
 ")
     ;; * Test multi-line matches, this is the second test from
-<<<<<<< HEAD
-    ;; https://lists.gnu.org/archive/html/emacs-devel/2005-06/msg01008.html
-=======
     ;; https://lists.gnu.org/r/emacs-devel/2005-06/msg01008.html
->>>>>>> 89212988
     ;; where numbers are replaced with letters.
     ("a\nb" 0 "\
 a
