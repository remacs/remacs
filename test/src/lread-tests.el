--- conflicted
+++ resolved
@@ -194,12 +194,11 @@
     (lread--substitute-object-in-subtree x 1 t)
     (should (eq x (cdr x)))))
 
-<<<<<<< HEAD
 (ert-deftest lread-long-hex-integer ()
   (should-error
    (read "#xffffffffffffffffffffffffffffffffffffffffffffffffffffffffffffffffffffffffffffffffffffffffffffffffff")
    :type 'overflow-error))
-=======
+
 (ert-deftest lread-test-bug-31186 ()
   (with-temp-buffer
     (insert ";; -*- -:*-")
@@ -207,6 +206,5 @@
      ;; This used to crash in lisp_file_lexically_bound_p before the
      ;; bug was fixed.
      (eval-buffer))))
->>>>>>> 5de608f3
 
 ;;; lread-tests.el ends here