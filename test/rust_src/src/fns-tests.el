--- conflicted
+++ resolved
@@ -48,11 +48,10 @@
   (should (floatp (car (load-average "asdf"))))
   (should (floatp (car (load-average '(gimme floats))))))
 
-<<<<<<< HEAD
 (ert-deftest test-copy-alist ()
   (let ((alist '(("foo" . "bar") ("foo" . "bar"))))
     (should (equal alist (copy-alist alist)))))
-=======
+
 (ert-deftest test-reverse ()
   (should-error (reverse))
   (should-error (reverse 1))
@@ -101,5 +100,4 @@
   (should-error (reverse (cyc1 1)) :type 'circular-list)
   (should-error (reverse (cyc2 1 2)) :type 'circular-list)
   (should-error (reverse (dot1 1)) :type 'wrong-type-argument)
-  (should-error (reverse (dot2 1 2)) :type 'wrong-type-argument))
->>>>>>> 6fd66ce8
+  (should-error (reverse (dot2 1 2)) :type 'wrong-type-argument))