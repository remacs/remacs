--- conflicted
+++ resolved
@@ -239,11 +239,7 @@
     else
     $(1).log: $(patsubst %-tests,$(srcdir)/../%,$(1))$(if \
 					$(patsubst src/%,,$(patsubst lib-src/%,,$(1))),.el,.c)
-<<<<<<< HEAD
-    endif
-=======
     $(notdir $(1).log): $(1).log
->>>>>>> 3bce7ec3
   endif
 
   ## Short aliases that always re-run the tests, with no logging.
