--- conflicted
+++ resolved
@@ -132,16 +132,12 @@
  EMACS_TEST_DIRECTORY=$(abspath $(srcdir)) \
  $(GDB) "$(EMACS)" $(MODULES_EMACSOPT) $(EMACSOPT)
 
-<<<<<<< HEAD
-test_module_dir := data/emacs-module
-=======
 # Set HOME to a nonexistent directory to prevent tests from accessing
 # it accidentally (e.g., popping up a gnupg dialog if ~/.authinfo.gpg
 # exists, or writing to ~/.bzr.log when running bzr commands).
 TEST_HOME = /nonexistent
 
-test_module_dir := $(srcdir)/data/emacs-module
->>>>>>> 5bdc3447
+test_module_dir := data/emacs-module
 
 .PHONY: all check
 
@@ -301,13 +297,9 @@
 	  $(TEST_RUN_ERT)
 else
 	-@${MAKE} -k  ${LOGFILES}
-<<<<<<< HEAD
-	@$(emacs) -l ert --eval \
+	@$(emacs) --batch -l ert --eval \
 	"(ert-summarize-tests-batch-and-exit ${SUMMARIZE_TESTS})" ${LOGFILES}
-=======
-	@$(emacs) --batch -l ert -f ert-summarize-tests-batch-and-exit ${LOGFILES}
-endif
->>>>>>> 5bdc3447
+endif
 
 .PHONY: mostlyclean clean bootstrap-clean distclean maintainer-clean
 
