Copyright (C) 2008-2018 Free Software Foundation, Inc.
See the end of the file for license conditions.

This directory contains files intended to test various aspects of
Emacs's functionality.  Please help add tests!

See the file file-organization.org for the details of the directory
structure and file-naming conventions.

Emacs uses ERT, Emacs Lisp Regression Testing, for testing.  See (info
"(ert)") or https://www.gnu.org/software/emacs/manual/html_node/ert/
for more information on writing and running tests.

Tests could be tagged by the developer.  In this test directory, the
following tags are recognized:

* :expensive-test
  The test needs a serious amount of time to run.  It is not intended
  to run on a regular basis by users.  Instead, it runs on demand
  only, or during regression tests.

* :unstable
  The test is under development.  It shall run on demand only.

The Makefile in this directory supports the following targets:

* make check
  Run all tests as defined in the directory.  Expensive and unstable
  tests are suppressed.  The result of the tests for <filename>.el is
  stored in <filename>.log.

* make check-maybe
  Like "make check", but run only the tests for files which have
  unresolved prerequisites.

* make check-expensive
  Like "make check", but run also the tests marked as expensive.

* make check-all
  Like "make check", but run all tests.

* make <filename>  or  make <filename>.log
  Run all tests declared in <filename>.el.  This includes expensive
  tests.  In the former case the output is shown on the terminal, in
  the latter case the output is written to <filename>.log.

ERT offers selectors, which make it possible to filter out which test
cases shall run.  The make variable $(SELECTOR) gives you a simple
mean to use your own selectors.  The ERT manual describes how
selectors are constructed, see (info "(ert)Test Selectors") or
https://www.gnu.org/software/emacs/manual/html_node/ert/Test-Selectors.html

You could use predefined selectors of the Makefile.  "make <filename>
SELECTOR='$(SELECTOR_DEFAULT)'" runs all tests for <filename>.el
except the tests tagged as expensive or unstable.

If your test file contains the tests "test-foo", "test2-foo" and
"test-foo-remote", and you want to run only the former two tests, you
could use a selector regexp: "make <filename> SELECTOR='\"foo$$\"'".

Note that although the test files are always compiled (unless they set
no-byte-compile), the source files will be run when expensive or
unstable tests are involved, to give nicer backtraces.  To run the
compiled version of a test use

    make TEST_LOAD_EL=no ...

<<<<<<< HEAD
Sometimes, it is necessary to trace the duration time for single tests.
This is controlled by the environment variable TEST_PRINT_TEST_DURATION

    make TEST_PRINT_TEST_DURATION=1 ...
=======
Some tests might take long time to run.  In order to summarize the
<nn> tests with the longest duration, call

    make SUMMARIZE_TESTS=<nn> ...
>>>>>>> 7bedc881


(Also, see etc/compilation.txt for compilation mode font lock tests.)


This file is part of GNU Emacs.

GNU Emacs is free software: you can redistribute it and/or modify
it under the terms of the GNU General Public License as published by
the Free Software Foundation, either version 3 of the License, or
(at your option) any later version.

GNU Emacs is distributed in the hope that it will be useful,
but WITHOUT ANY WARRANTY; without even the implied warranty of
MERCHANTABILITY or FITNESS FOR A PARTICULAR PURPOSE.  See the
GNU General Public License for more details.

You should have received a copy of the GNU General Public License
along with GNU Emacs.  If not, see <https://www.gnu.org/licenses/>.<|MERGE_RESOLUTION|>--- conflicted
+++ resolved
@@ -65,17 +65,10 @@
 
     make TEST_LOAD_EL=no ...
 
-<<<<<<< HEAD
-Sometimes, it is necessary to trace the duration time for single tests.
-This is controlled by the environment variable TEST_PRINT_TEST_DURATION
-
-    make TEST_PRINT_TEST_DURATION=1 ...
-=======
 Some tests might take long time to run.  In order to summarize the
 <nn> tests with the longest duration, call
 
     make SUMMARIZE_TESTS=<nn> ...
->>>>>>> 7bedc881
 
  
