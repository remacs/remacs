//! Threading code.

use std::mem;

use remacs_macros::lisp_fn;
use remacs_sys::{current_thread, thread_state};

use buffers::LispBufferRef;
use lisp::{ExternalPtr, LispObject};
use lisp::defsubr;

pub type ThreadStateRef = ExternalPtr<thread_state>;

pub struct ThreadState {}

impl ThreadState {
    pub fn current_buffer() -> LispBufferRef {
        unsafe { mem::transmute((*current_thread).m_current_buffer) }
    }
}

impl ThreadStateRef {
    #[inline]
    pub fn name(&self) -> LispObject {
        LispObject::from(self.name)
    }
}

/// Return the name of the THREAD.
/// The name is the same object that was passed to `make-thread'.
#[lisp_fn]
pub fn thread_name(thread: LispObject) -> LispObject {
    thread.as_thread_or_error().name()
}

<<<<<<< HEAD
pub fn rust_init_syms() {
    unsafe {
        defsubr!(Sthread_name);
    }
}
=======
include!(concat!(env!("OUT_DIR"), "/threads_exports.rs"));
>>>>>>> 8e3b5053
<|MERGE_RESOLUTION|>--- conflicted
+++ resolved
@@ -33,12 +33,4 @@
     thread.as_thread_or_error().name()
 }
 
-<<<<<<< HEAD
-pub fn rust_init_syms() {
-    unsafe {
-        defsubr!(Sthread_name);
-    }
-}
-=======
-include!(concat!(env!("OUT_DIR"), "/threads_exports.rs"));
->>>>>>> 8e3b5053
+include!(concat!(env!("OUT_DIR"), "/threads_exports.rs"));