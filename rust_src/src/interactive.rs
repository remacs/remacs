--- conflicted
+++ resolved
@@ -11,11 +11,7 @@
 fn prefix_numeric_value(raw: LispObject) -> LispObject {
     if raw.is_nil() {
         LispObject::from_fixnum(1)
-<<<<<<< HEAD
-    } else if raw.eq(LispObject::from_raw(Qminus)) {
-=======
-    } else if raw.eq(LispObject::from(unsafe { Qminus })) {
->>>>>>> e0a37fd5
+    } else if raw.eq(LispObject::from(Qminus)) {
         LispObject::from_fixnum(-1)
     } else if raw.is_integer() {
         raw
