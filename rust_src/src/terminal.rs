<<<<<<< HEAD
//! Functions related to terminal devices.

use std::{mem, ptr};

use libc::{c_int, c_void};

use remacs_macros::lisp_fn;
use remacs_sys::build_string;
use remacs_sys::{pvec_type, Lisp_Terminal};
use remacs_sys::{Qnil, Qterminal_live_p};

use dispnew::LispGlyphRef;
use frames::selected_frame;
use frames::LispFrameRef;
use lisp::defsubr;
use lisp::{ExternalPtr, LispObject};
use vectors::LispVectorlikeRef;

pub type LispTerminalRef = ExternalPtr<Lisp_Terminal>;

impl LispTerminalRef {
    pub fn is_live(self) -> bool {
        !self.name.is_null()
    }

    pub fn name(self) -> LispObject {
        unsafe { build_string(self.name) }
    }
}

impl LispVectorlikeRef {
    pub fn as_terminal(self) -> Option<LispTerminalRef> {
        if self.is_pseudovector(pvec_type::PVEC_TERMINAL) {
            Some(unsafe { mem::transmute(self) })
        } else {
            None
        }
    }
}

impl LispObject {
    pub fn is_terminal(self) -> bool {
        self.as_vectorlike()
            .map_or(false, |v| v.is_pseudovector(pvec_type::PVEC_TERMINAL))
    }

    pub fn as_terminal(self) -> Option<LispTerminalRef> {
        self.as_vectorlike().and_then(|v| v.as_terminal())
    }
}
=======
use libc::c_int;
>>>>>>> a75ede75

use crate::{dispnew::LispGlyphRef, frames::LispFrameRef};

#[no_mangle]
pub unsafe extern "C" fn update_begin(mut f: LispFrameRef) {
    if let Some(hook) = (*f.terminal).update_begin_hook {
        hook(f.as_mut())
    }
}

#[no_mangle]
pub unsafe extern "C" fn update_end(mut f: LispFrameRef) {
    if let Some(hook) = (*f.terminal).update_end_hook {
        hook(f.as_mut())
    }
}

// Erase operations.

/// Clear from cursor to end of frame.
#[no_mangle]
pub unsafe extern "C" fn clear_to_end(mut f: LispFrameRef) {
    if let Some(hook) = (*f.terminal).clear_to_end_hook {
        hook(f.as_mut())
    }
}

/// Clear entire frame.
#[no_mangle]
pub unsafe extern "C" fn clear_frame(mut f: LispFrameRef) {
    if let Some(hook) = (*f.terminal).clear_frame_hook {
        hook(f.as_mut())
    }
}

/// Clear from cursor to end of line.
/// Assume that the line is already clear starting at column first_unused_hpos.
///
/// Note that the cursor may be moved, on terminals lacking a `ce' string.
#[no_mangle]
pub unsafe extern "C" fn clear_end_of_line(mut f: LispFrameRef, first_unused_hops: c_int) {
    if let Some(hook) = (*f.terminal).clear_end_of_line_hook {
        hook(f.as_mut(), first_unused_hops)
    }
}

/// Output LEN glyphs starting at STRING at the nominal cursor position.
/// Advance the nominal cursor over the text.
#[no_mangle]
pub unsafe extern "C" fn write_glyphs(mut f: LispFrameRef, mut string: LispGlyphRef, len: c_int) {
    if let Some(hook) = (*f.terminal).write_glyphs_hook {
        hook(f.as_mut(), string.as_mut(), len)
    }
}

/// Insert LEN glyphs from START at the nominal cursor position.
///
/// If start is zero, insert blanks instead of a string at start
#[no_mangle]
pub unsafe extern "C" fn insert_glyphs(mut f: LispFrameRef, mut start: LispGlyphRef, len: c_int) {
    if len <= 0 {
        return;
    }
    if let Some(hook) = (*f.terminal).insert_glyphs_hook {
        hook(f.as_mut(), start.as_mut(), len)
    }
}

/// Delete N glyphs at the nominal cursor position.
#[no_mangle]
pub unsafe extern "C" fn delete_glyphs(mut f: LispFrameRef, n: c_int) {
    if let Some(hook) = (*f.terminal).delete_glyphs_hook {
        hook(f.as_mut(), n)
    }
}

/// Insert N lines at vpos VPOS.  If N is negative, delete -N lines.
#[no_mangle]
pub unsafe extern "C" fn ins_del_lines(mut f: LispFrameRef, vpos: c_int, n: c_int) {
    if let Some(hook) = (*f.terminal).ins_del_lines_hook {
        hook(f.as_mut(), vpos, n)
    }
}

/// Return the terminal object specified by TERMINAL.  TERMINAL may
/// be a terminal object, a frame, or nil for the terminal device of
/// the current frame.  If TERMINAL is neither from the above or the
/// resulting terminal object is deleted, return NULL.
#[no_mangle]
pub extern "C" fn decode_terminal(mut terminal: LispObject) -> *mut Lisp_Terminal {
    if terminal.is_nil() {
        terminal = selected_frame();
    }

    let t = if let Some(mut term) = terminal.as_terminal() {
        term.as_mut()
    } else if let Some(frame) = terminal.as_frame() {
        frame.terminal
    } else {
        ptr::null_mut()
    };

    if let Some(term_ref) = LispTerminalRef::from_ptr(t as *mut c_void) {
        if term_ref.is_live() {
            return t;
        }
    }
    ptr::null_mut()
}

/// Like decode_terminal, but throw an error if TERMINAL is not valid or deleted.
#[no_mangle]
pub extern "C" fn decode_live_terminal(terminal: LispObject) -> *mut Lisp_Terminal {
    let t = decode_terminal(terminal);
    if t.is_null() {
        wrong_type!(Qterminal_live_p, terminal)
    }
    t
}

/// Return the name of the terminal device TERMINAL.
/// It is not guaranteed that the returned value is unique among opened devices.
///
/// TERMINAL may be a terminal object, a frame, or nil (meaning the
/// selected frame's terminal).
#[lisp_fn(min = "0")]
pub fn terminal_name(terminal: LispObject) -> LispObject {
    if let Some(term_ref) = LispTerminalRef::from_ptr(decode_live_terminal(terminal) as *mut c_void)
    {
        term_ref.name()
    } else {
        Qnil
    }
}

include!(concat!(env!("OUT_DIR"), "/terminal_exports.rs"));<|MERGE_RESOLUTION|>--- conflicted
+++ resolved
@@ -1,4 +1,3 @@
-<<<<<<< HEAD
 //! Functions related to terminal devices.
 
 use std::{mem, ptr};
@@ -6,16 +5,18 @@
 use libc::{c_int, c_void};
 
 use remacs_macros::lisp_fn;
-use remacs_sys::build_string;
-use remacs_sys::{pvec_type, Lisp_Terminal};
-use remacs_sys::{Qnil, Qterminal_live_p};
 
-use dispnew::LispGlyphRef;
-use frames::selected_frame;
-use frames::LispFrameRef;
-use lisp::defsubr;
-use lisp::{ExternalPtr, LispObject};
-use vectors::LispVectorlikeRef;
+use crate {
+    dispnew::LispGlyphRef,
+    frames::selected_frame,
+    frames::LispFrameRef,
+    lisp::defsubr,
+    lisp::{ExternalPtr, LispObject},
+    remacs_sys::build_string,
+    remacs_sys::{pvec_type, Lisp_Terminal},
+    remacs_sys::{Qnil, Qterminal_live_p},
+    vectors::LispVectorlikeRef,
+};
 
 pub type LispTerminalRef = ExternalPtr<Lisp_Terminal>;
 
@@ -49,11 +50,6 @@
         self.as_vectorlike().and_then(|v| v.as_terminal())
     }
 }
-=======
-use libc::c_int;
->>>>>>> a75ede75
-
-use crate::{dispnew::LispGlyphRef, frames::LispFrameRef};
 
 #[no_mangle]
 pub unsafe extern "C" fn update_begin(mut f: LispFrameRef) {
