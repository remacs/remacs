--- conflicted
+++ resolved
@@ -15,12 +15,4 @@
     LispObject::from_fixnum(n.as_fixnum_or_error() + pt as EmacsInt)
 }
 
-<<<<<<< HEAD
-pub fn rust_init_syms() {
-    unsafe {
-        defsubr!(Sforward_point);
-    }
-}
-=======
-include!(concat!(env!("OUT_DIR"), "/cmds_exports.rs"));
->>>>>>> 8e3b5053
+include!(concat!(env!("OUT_DIR"), "/cmds_exports.rs"));