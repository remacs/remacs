//! Commands

use lisp::LispObject;
<<<<<<< HEAD

=======
use lisp::defsubr;
>>>>>>> 80032789
use remacs_macros::lisp_fn;
use remacs_sys::EmacsInt;

use threads::ThreadState;

/// Return buffer position N characters after (before if N negative) point.
#[lisp_fn]
pub fn forward_point(n: LispObject) -> LispObject {
    let pt = ThreadState::current_buffer().pt();
    LispObject::from_fixnum(n.as_fixnum_or_error() + pt as EmacsInt)
}

pub fn rust_init_syms() {
    unsafe {
        defsubr(&*Sforward_point);
    }
}<|MERGE_RESOLUTION|>--- conflicted
+++ resolved
@@ -1,13 +1,10 @@
 //! Commands
 
-use lisp::LispObject;
-<<<<<<< HEAD
-
-=======
-use lisp::defsubr;
->>>>>>> 80032789
 use remacs_macros::lisp_fn;
 use remacs_sys::EmacsInt;
+
+use lisp::LispObject;
+use lisp::defsubr;
 
 use threads::ThreadState;
 
