--- conflicted
+++ resolved
@@ -1,15 +1,12 @@
 //! Commands
 
 use remacs_macros::lisp_fn;
-<<<<<<< HEAD
-use remacs_sys::{set_point, EmacsInt, Fline_beginning_position};
-=======
-use remacs_sys::EmacsInt;
+use remacs_sys::{EmacsInt, Fline_beginning_position};
+use remacs_sys::set_point;
 
 use lisp::LispObject;
 use lisp::defsubr;
 
->>>>>>> eab217cc
 use threads::ThreadState;
 
 /// Return buffer position N characters after (before if N negative) point.
@@ -19,7 +16,6 @@
     LispObject::from_fixnum(n.as_fixnum_or_error() + pt as EmacsInt)
 }
 
-<<<<<<< HEAD
 /// Move point to beginning of current line (in the logical order).
 /// With argument N not nil or 1, move forward N - 1 lines first.
 /// If point reaches the beginning or end of buffer, it stops there.
@@ -43,6 +39,5 @@
 
     LispObject::constant_nil()
 }
-=======
-include!(concat!(env!("OUT_DIR"), "/cmds_exports.rs"));
->>>>>>> eab217cc
+
+include!(concat!(env!("OUT_DIR"), "/cmds_exports.rs"));