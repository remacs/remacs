//! Commands

use remacs_macros::lisp_fn;
use remacs_sys::{set_point, Fline_beginning_position, Fline_end_position};
use remacs_sys::EmacsInt;

use lisp::LispObject;
use lisp::defsubr;

use threads::ThreadState;


/// Return buffer position N characters after (before if N negative) point.
#[lisp_fn]
pub fn forward_point(n: LispObject) -> LispObject {
    let pt = ThreadState::current_buffer().pt();
    LispObject::from_fixnum(n.as_fixnum_or_error() + pt as EmacsInt)
}

/// Move point to beginning of current line (in the logical order).
/// With argument N not nil or 1, move forward N - 1 lines first.
/// If point reaches the beginning or end of buffer, it stops there.
/// This function constrains point to the current field unless this moves
/// point to a different line than the original, unconstrained result.
/// If N is nil or 1, and a front-sticky field starts at point, the point
/// does not move.  To ignore field boundaries bind
/// `inhibit-field-text-motion' to t, or use the `forward-line' function
/// instead.  For instance, `(forward-line 0)' does the same thing as
/// `(beginning-of-line)', except that it ignores field boundaries.
#[lisp_fn(min = "0", intspec = "^p")]
pub fn beginning_of_line(mut n: LispObject) -> LispObject {
    if n.is_nil() {
        n = LispObject::from_fixnum(1);
    }

    unsafe {
<<<<<<< HEAD
        defsubr!(Sforward_point);
=======
        let pos = LispObject::from(Fline_beginning_position(n.to_raw()));
        set_point(pos.as_fixnum_or_error() as isize);
    };

    LispObject::constant_nil()
}

/// Move point to end of current line (in the logical order).
/// With argument N not nil or 1, move forward N - 1 lines first.
/// If point reaches the beginning or end of buffer, it stops there.
/// To ignore intangibility, bind `inhibit-point-motion-hooks' to t.
///
/// This function constrains point to the current field unless this moves
/// point to a different line than the original, unconstrained result.  If
/// N is nil or 1, and a rear-sticky field ends at point, the point does
/// not move.  To ignore field boundaries bind `inhibit-field-text-motion'
/// to t.
#[lisp_fn(min = "0", intspec = "^p")]
pub fn end_of_line(n: LispObject) -> LispObject {
    let mut num = if n.is_nil() {
        LispObject::from_fixnum(1)
    } else {
        n
    };
    num.as_fixnum_or_error();
    let mut newpos: isize;
    let mut pt: isize;
    let cur_buf = ThreadState::current_buffer();
    loop {
        newpos = unsafe {
            LispObject::from(Fline_end_position(num.to_raw())).as_fixnum_or_error() as isize
        };
        unsafe { set_point(newpos) };
        pt = cur_buf.pt();
        if pt > newpos && cur_buf.fetch_char(pt - 1) == '\n' as i32 {
            // If we skipped over a newline that follows
            // an invisible intangible run,
            // move back to the last tangible position
            // within the line.
            unsafe { set_point(pt - 1) };
            break;
        } else if pt > newpos && pt < cur_buf.zv() && cur_buf.fetch_char(newpos) != '\n' as i32 {
            // If we skipped something intangible
            // and now we're not really at eol,
            // keep going.
            num = LispObject::from_fixnum(1)
        } else {
            break;
        }
>>>>>>> 675f0800
    }
    LispObject::constant_nil()
}

include!(concat!(env!("OUT_DIR"), "/cmds_exports.rs"));<|MERGE_RESOLUTION|>--- conflicted
+++ resolved
@@ -34,9 +34,6 @@
     }
 
     unsafe {
-<<<<<<< HEAD
-        defsubr!(Sforward_point);
-=======
         let pos = LispObject::from(Fline_beginning_position(n.to_raw()));
         set_point(pos.as_fixnum_or_error() as isize);
     };
@@ -86,7 +83,6 @@
         } else {
             break;
         }
->>>>>>> 675f0800
     }
     LispObject::constant_nil()
 }
