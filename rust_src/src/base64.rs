//! Base64 de- and encoding functions.

use libc::{c_char, c_uchar, ptrdiff_t};
use std::ptr;
use std::slice;

use base64_crate;

use remacs_macros::lisp_fn;
use remacs_sys::make_unibyte_string;

use lisp::LispObject;
use lisp::defsubr;
use multibyte::{multibyte_char_at, raw_byte_from_codepoint, MAX_5_BYTE_CHAR};
use strings::MIME_LINE_LENGTH;

#[no_mangle]
pub extern "C" fn base64_encode_1(
    from: *const c_char,
    to: *mut c_char,
    length: ptrdiff_t,
    line_break: bool,
    multibyte: bool,
) -> ptrdiff_t {
    let config = if line_break {
        base64_crate::MIME
    } else {
        base64_crate::STANDARD
    };
    let bytes = unsafe { slice::from_raw_parts(from as *const u8, length as usize) };

    let output = if multibyte {
        // Transform non-ASCII characters in multibyte string to Latin1,
        // erroring out for non-Latin1 codepoints, and resolve raw 8-bit bytes.
        let mut input = Vec::with_capacity(bytes.len());
        let mut i = 0;
        while i < bytes.len() {
            let (cp, len) = multibyte_char_at(&bytes[i..]);
            if cp > MAX_5_BYTE_CHAR {
                input.push(raw_byte_from_codepoint(cp));
            } else if cp < 256 {
                input.push(cp as c_uchar);
            } else {
                return -1;
            }
            i += len;
        }
        base64_crate::encode_config(&input, config)
    } else {
        // Just encode the raw bytes.
        base64_crate::encode_config(bytes, config)
    };
    let size = output.len();
    unsafe {
        ptr::copy_nonoverlapping(output.as_ptr(), to as *mut u8, size);
    }
    size as ptrdiff_t
}

/// Base64-decode the data at FROM of LENGTH bytes into TO.  If MULTIBYTE, the
/// decoded result should be in multibyte form.  If `NCHARS_RETURN` is not NULL,
/// store the number of produced characters in `*NCHARS_RETURN`.
#[no_mangle]
pub extern "C" fn base64_decode_1(
    from: *const c_char,
    to: *mut c_char,
    length: ptrdiff_t,
    multibyte: bool,
    nchars_return: *mut ptrdiff_t,
) -> ptrdiff_t {
    let encoded = unsafe { slice::from_raw_parts(from as *const u8, length as usize) };

    // Use the MIME config to allow embedded newlines.
    if let Ok(decoded) = base64_crate::decode_config(encoded, base64_crate::MIME) {
        if !nchars_return.is_null() {
            unsafe {
                *nchars_return = decoded.len() as ptrdiff_t;
            }
        }
        if multibyte {
            // Decode non-ASCII bytes into UTF-8 pairs.
            let s: String = decoded.iter().map(|&byte| byte as char).collect();
            unsafe {
                ptr::copy_nonoverlapping(s.as_ptr(), to as *mut u8, s.len());
            }
            s.len() as ptrdiff_t
        } else {
            unsafe {
                ptr::copy_nonoverlapping(decoded.as_ptr(), to as *mut u8, decoded.len());
            }
            decoded.len() as ptrdiff_t
        }
    } else {
        -1
    }
}

#[test]
fn test_base64_encode_1() {
    let input = "hello world";
    let mut encoded = [0u8; 20];

    let length = base64_encode_1(
        input.as_ptr() as *mut c_char,
        encoded.as_mut_ptr() as *mut c_char,
        input.as_bytes().len() as ptrdiff_t,
        false,
        false,
    );

    assert!(length != -1);
    assert_eq!(b"aGVsbG8gd29ybGQ=", &encoded[..length as usize]);
}

#[test]
fn test_base64_decode_1() {
    use std::str;

    let input = "aGVsbG8gd29ybGQ=";
    let mut decoded = [0u8; 20];

    let mut n: isize = 0;
    let nchars: *mut isize = &mut n;

    let length = base64_decode_1(
        input.as_ptr() as *mut c_char,
        decoded.as_mut_ptr() as *mut c_char,
        input.as_bytes().len() as ptrdiff_t,
        true,
        nchars,
    );
    assert!(length != -1);

    let answer = str::from_utf8(&decoded[..length as usize]).unwrap();

    assert_eq!(n, length);
    assert_eq!("hello world", answer);
}

/// Base64-encode STRING and return the result.
/// Optional second argument NO-LINE-BREAK means do not break long lines
/// into shorter lines.
#[lisp_fn(min = "1")]
fn base64_encode_string(string: LispObject, no_line_break: LispObject) -> LispObject {
    let mut string = string.as_string_or_error();

    // We need to allocate enough room for the encoded text
    // We will need 33 1/3% more space, plus a newline every 76 characters(MIME_LINE_LENGTH)
    // and then round up
    let length = string.len_bytes();
    let mut allength: ptrdiff_t = length + length / 3 + 1;
    allength += allength / MIME_LINE_LENGTH + 1 + 6;

    // This function uses SAFE_ALLOCA in the c layer, however I cannot find an equivalent
    // for rust. Instead, we will use a Vec to store the temporary char buffer.
    let mut buffer: Vec<c_char> = Vec::with_capacity(allength as usize);
    let encoded = buffer.as_mut_ptr();
    let encoded_length = base64_encode_1(
        string.sdata_ptr(),
        encoded,
        length,
        no_line_break.is_nil(),
        string.is_multibyte(),
    );

    if encoded_length > allength {
        panic!("base64 encoded length is larger then allocated buffer");
    }

    if encoded_length < 0 {
        error!("Multibyte character in data for base64 encoding");
    }

    unsafe { LispObject::from(make_unibyte_string(encoded, encoded_length)) }
}

/// Base64-decode STRING and return the result.
#[lisp_fn]
fn base64_decode_string(string: LispObject) -> LispObject {
    let mut string = string.as_string_or_error();

    let length = string.len_bytes();
    let mut buffer: Vec<c_char> = Vec::with_capacity(length as usize);

    let decoded = buffer.as_mut_ptr();
    let decoded_length =
        base64_decode_1(string.sdata_ptr(), decoded, length, false, ptr::null_mut());

    if decoded_length > length {
        panic!("Decoded length is above length");
    } else if decoded_length < 0 {
        error!("Invalid base64 data");
    }
    unsafe { LispObject::from(make_unibyte_string(decoded, decoded_length)) }
}

<<<<<<< HEAD
pub fn rust_init_syms() {
    unsafe {
        defsubr!(Sbase64_decode_string);
        defsubr!(Sbase64_encode_string);
    }
}
=======
include!(concat!(env!("OUT_DIR"), "/base64_exports.rs"));
>>>>>>> 675f0800
<|MERGE_RESOLUTION|>--- conflicted
+++ resolved
@@ -194,13 +194,4 @@
     unsafe { LispObject::from(make_unibyte_string(decoded, decoded_length)) }
 }
 
-<<<<<<< HEAD
-pub fn rust_init_syms() {
-    unsafe {
-        defsubr!(Sbase64_decode_string);
-        defsubr!(Sbase64_encode_string);
-    }
-}
-=======
-include!(concat!(env!("OUT_DIR"), "/base64_exports.rs"));
->>>>>>> 675f0800
+include!(concat!(env!("OUT_DIR"), "/base64_exports.rs"));