--- conflicted
+++ resolved
@@ -9,11 +9,7 @@
 #[lisp_fn]
 fn category_table_p(arg: LispObject) -> LispObject {
     LispObject::from_bool(arg.as_char_table().map_or(false, |table| {
-<<<<<<< HEAD
-        LispObject::from_raw(table.purpose).eq(LispObject::from_raw(Qcategory_table))
-=======
-        LispObject::from(table.purpose).eq(unsafe { LispObject::from(Qcategory_table) })
->>>>>>> e0a37fd5
+        LispObject::from(table.purpose).eq(LispObject::from(Qcategory_table))
     }))
 }
 
