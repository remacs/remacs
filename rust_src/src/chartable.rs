--- conflicted
+++ resolved
@@ -46,14 +46,4 @@
     parent
 }
 
-<<<<<<< HEAD
-pub fn rust_init_syms() {
-    unsafe {
-        defsubr!(Schar_table_parent);
-        defsubr!(Schar_table_subtype);
-        defsubr!(Sset_char_table_parent);
-    }
-}
-=======
-include!(concat!(env!("OUT_DIR"), "/chartable_exports.rs"));
->>>>>>> 675f0800
+include!(concat!(env!("OUT_DIR"), "/chartable_exports.rs"));