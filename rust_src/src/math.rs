//! Functions doing math on numbers.

use remacs_macros::lisp_fn;
use remacs_sys::{EmacsInt, Qarith_error, Qnumberp};

use floatfns;
use lisp::{LispNumber, LispObject};
use lisp::defsubr;

/// Return X modulo Y.
/// The result falls between zero (inclusive) and Y (exclusive).
/// Both X and Y must be numbers or markers.
/// (fn X Y)
#[lisp_fn(name = "mod", c_name = "mod")]
fn lisp_mod(x: LispObject, y: LispObject) -> LispObject {
    match (
        x.as_number_coerce_marker_or_error(),
        y.as_number_coerce_marker_or_error(),
    ) {
        (LispNumber::Fixnum(mut i1), LispNumber::Fixnum(i2)) => {
            if i2 == 0 {
                xsignal!(Qarith_error);
            }

            i1 %= i2;

            // Ensure that the remainder has the correct sign.
            if i2 < 0 && i1 > 0 || i2 > 0 && i1 < 0 {
                i1 += i2;
            }

            LispObject::from_fixnum(i1)
        }
        (LispNumber::Fixnum(i1), LispNumber::Float(f2)) => floatfns::fmod_float(i1 as f64, f2),
        (LispNumber::Float(f1), LispNumber::Fixnum(i2)) => floatfns::fmod_float(f1, i2 as f64),
        (LispNumber::Float(f1), LispNumber::Float(f2)) => floatfns::fmod_float(f1, f2),
    }
}

#[repr(C)]
#[derive(Clone, Copy)]
pub enum ArithOp {
    Add,
    Sub,
    Mult,
    Div,
    // Logical AND.
    Logand,
    // Logical inclusive OR.
    Logior,
    // Logical exclusive OR.
    Logxor,
}

/// Given an array of `LispObject`, reduce over them according to the
/// arithmetic operation specified.
///
/// Modifies the array in place.
fn arith_driver(code: ArithOp, args: &[LispObject]) -> LispObject {
    let mut accum: EmacsInt = match code {
        ArithOp::Add | ArithOp::Sub | ArithOp::Logior | ArithOp::Logxor => 0,
        ArithOp::Logand => -1,
        _ => 1,
    };

    // TODO: use better variable names rather than just copying the C.
    let mut overflow = false;
    let mut ok_accum = accum;
    let mut ok_args = 0;

    for (argnum, &val) in args.iter().enumerate() {
        if !overflow {
            ok_args = argnum;
            ok_accum = accum;
        }

        match val.as_number_coerce_marker_or_error() {
            LispNumber::Float(_) => {
                return floatfns::float_arith_driver(ok_accum as f64, ok_args, code, args);
            }
            LispNumber::Fixnum(next) => {
                match code {
                    ArithOp::Add => {
                        if accum.checked_add(next).is_none() {
                            overflow = true;
                        }
                        accum = accum.wrapping_add(next);
                    }
                    ArithOp::Sub => {
                        if argnum == 0 {
                            if args.len() == 1 {
                                // Calling - with one argument negates it.
                                accum = -next;
                            } else {
                                accum = next;
                            }
                        } else {
                            if accum.checked_sub(next).is_none() {
                                overflow = true;
                            }
                            accum = accum.wrapping_sub(next);
                        }
                    }
                    ArithOp::Mult => {
                        if accum.checked_mul(next).is_none() {
                            overflow = true;
                        }
                        accum = accum.wrapping_mul(next);
                    }
                    ArithOp::Div => {
                        // If we have multiple arguments, we divide the first
                        // argument by all the others.
                        if args.len() > 1 && argnum == 0 {
                            accum = next;
                        } else {
                            if next == 0 {
                                xsignal!(Qarith_error);
                            }
                            if accum.checked_div(next).is_none() {
                                overflow = true;
                            } else {
                                accum = accum.wrapping_div(next);
                            }
                        }
                    }
                    ArithOp::Logand => {
                        accum &= next;
                    }
                    ArithOp::Logior => {
                        accum |= next;
                    }
                    ArithOp::Logxor => {
                        accum ^= next;
                    }
                }
            }
        }
    }

    LispObject::from_fixnum_truncated(accum)
}

/// Return sum of any number of arguments, which are numbers or markers.
/// usage: (fn &rest NUMBERS-OR-MARKERS)
#[lisp_fn(name = "+")]
fn plus(args: &mut [LispObject]) -> LispObject {
    arith_driver(ArithOp::Add, args)
}

/// Negate number or subtract numbers or markers and return the result.
/// With one arg, negates it.  With more than one arg,
/// subtracts all but the first from the first.
/// usage: (fn &optional NUMBER-OR-MARKER &rest MORE-NUMBERS-OR-MARKERS)
#[lisp_fn(name = "-")]
fn minus(args: &mut [LispObject]) -> LispObject {
    arith_driver(ArithOp::Sub, args)
}

/// Return product of any number of arguments, which are numbers or markers.
/// usage: (fn &rest NUMBER-OR-MARKERS)
#[lisp_fn(name = "*")]
fn times(args: &mut [LispObject]) -> LispObject {
    arith_driver(ArithOp::Mult, args)
}

/// Divide number by divisors and return the result.
/// With two or more arguments, return first argument divided by the rest.
/// With one argument, return 1 divided by te argument.
/// The arguments must be numbers or markers.
/// usage: (fn NUMBER &rest DIVISORS)
#[lisp_fn(name = "/", min = "1")]
fn quo(args: &mut [LispObject]) -> LispObject {
    for argnum in 2..args.len() {
        let arg = args[argnum];
        if arg.is_float() {
            return floatfns::float_arith_driver(0.0, 0, ArithOp::Div, args);
        }
    }
    arith_driver(ArithOp::Div, args)
}

/// Return bitwise-and of all the arguments.
/// Arguments may be integers, or markers, converted to integers.
/// usage: (fn &rest INTS-OR-MARKERS)
#[lisp_fn]
fn logand(args: &mut [LispObject]) -> LispObject {
    arith_driver(ArithOp::Logand, args)
}

/// Return bitwise-or of all the arguments.
/// Arguments may be integers, or markers converted to integers.
/// usage: (fn &rest INTS-OR-MARKERS)
#[lisp_fn]
fn logior(args: &mut [LispObject]) -> LispObject {
    arith_driver(ArithOp::Logior, args)
}

/// Return bitwise-exclusive-or of all the arguments.
/// Arguments may be integers, or markers converted to integers.
/// usage: (fn &rest INTS-OR-MARKERS)
#[lisp_fn]
fn logxor(args: &mut [LispObject]) -> LispObject {
    arith_driver(ArithOp::Logxor, args)
}

fn minmax_driver(args: &[LispObject], comparison: ArithComparison) -> LispObject {
    assert!(!args.is_empty());
    let mut accum = args[0];
    for &arg in &args[1..] {
        if arithcompare(arg, accum, comparison).is_not_nil() {
            accum = arg;
        }
        if accum.as_float().map_or(false, |f| f.is_nan()) {
            return accum;
        }
    }
    // we should return the same object if it's not a marker
    if let Some(m) = accum.as_marker() {
        LispObject::from_fixnum(m.charpos_or_error() as EmacsInt)
    } else {
        accum
    }
}

/// Return largest of all the arguments (which must be numbers or markers).
/// The value is always a number; markers are converted to numbers.
/// usage: (fn NUMBER-OR-MARKER &rest NUMBERS-OR-MARKERS)
#[lisp_fn(min = "1")]
fn max(args: &mut [LispObject]) -> LispObject {
    minmax_driver(args, ArithComparison::Grtr)
}

/// Return smallest of all the arguments (which must be numbers or markers).
/// The value is always a number; markers are converted to numbers.
/// usage: (fn NUMBER-OR-MARKER &rest NUMBERS-OR-MARKERS)
#[lisp_fn(min = "1")]
fn min(args: &mut [LispObject]) -> LispObject {
    minmax_driver(args, ArithComparison::Less)
}

/// Return the absolute value of ARG.
#[lisp_fn]
fn abs(arg: LispObject) -> LispObject {
    if let Some(f) = arg.as_float() {
        LispObject::from_float(f.abs())
    } else if let Some(n) = arg.as_fixnum() {
        LispObject::from_fixnum(n.abs())
    } else {
        wrong_type!(Qnumberp, arg);
    }
}

#[repr(C)]
#[derive(Clone, Copy)]
pub enum ArithComparison {
    Equal,
    Notequal,
    Less,
    Grtr,
    LessOrEqual,
    GrtrOrEqual,
}

#[no_mangle]
pub extern "C" fn arithcompare(
    obj1: LispObject,
    obj2: LispObject,
    comparison: ArithComparison,
) -> LispObject {
    // If either arg is floating point, set F1 and F2 to the 'double'
    // approximations of the two arguments, and set FNEQ if floating-point
    // comparison reports that F1 is not equal to F2, possibly because F1
    // or F2 is a NaN.  Regardless, set I1 and I2 to integers that break
    // ties if the floating-point comparison is either not done or reports
    // equality.

    let (i1, i2, f1, f2) = match (
        obj1.as_number_coerce_marker_or_error(),
        obj2.as_number_coerce_marker_or_error(),
    ) {
        (LispNumber::Fixnum(n1), LispNumber::Fixnum(n2)) => (n1, n2, 0., 0.),
        (LispNumber::Fixnum(n1), LispNumber::Float(n2)) => {
            // Compare an integer NUM1 to a float NUM2.  This is the
            // converse of comparing float to integer (see below).
            (n1, n1 as f64 as EmacsInt, n1 as f64, n2)
        }
        (LispNumber::Float(n1), LispNumber::Fixnum(n2)) => {
            // Compare a float NUM1 to an integer NUM2 by converting the
            // integer I2 (i.e., NUM2) to the double F2 (a conversion that
            // can round on some platforms, if I2 is large enough), and then
            // converting F2 back to the integer I1 (a conversion that is
            // always exact), so that I1 exactly equals ((double) NUM2).  If
            // floating-point comparison reports a tie, NUM1 = F1 = F2 = I1
            // (exactly) so I1 - I2 = NUM1 - NUM2 (exactly), so comparing I1
            // to I2 will break the tie correctly.
            (n2 as f64 as EmacsInt, n2, n1, n2 as f64)
        }
        (LispNumber::Float(n1), LispNumber::Float(n2)) => (0, 0, n1, n2),
    };
    let fneq = f1 != f2;

    let result = match comparison {
        ArithComparison::Equal => !fneq && i1 == i2,
        ArithComparison::Notequal => fneq || i1 != i2,
        ArithComparison::Less => if fneq {
            f1 < f2
        } else {
            i1 < i2
        },
        ArithComparison::LessOrEqual => if fneq {
            f1 <= f2
        } else {
            i1 <= i2
        },
        ArithComparison::Grtr => if fneq {
            f1 > f2
        } else {
            i1 > i2
        },
        ArithComparison::GrtrOrEqual => if fneq {
            f1 >= f2
        } else {
            i1 >= i2
        },
    };

    LispObject::from_bool(result)
}

fn arithcompare_driver(args: &[LispObject], comparison: ArithComparison) -> LispObject {
    LispObject::from_bool(
        args.windows(2)
            .all(|i| arithcompare(i[0], i[1], comparison).is_not_nil()),
    )
}

/// Return t if args, all numbers or markers, are equal.
/// usage: (= NUMBER-OR-MARKER &rest NUMBERS-OR-MARKERS)
#[lisp_fn(name = "=", min = "1")]
fn eqlsign(args: &mut [LispObject]) -> LispObject {
    arithcompare_driver(args, ArithComparison::Equal)
}

/// Return t if each arg (a number or marker), is less than the next arg.
/// usage: (< NUMBER-OR-MARKER &rest NUMBERS-OR-MARKERS)
#[lisp_fn(name = "<", min = "1")]
fn lss(args: &mut [LispObject]) -> LispObject {
    arithcompare_driver(args, ArithComparison::Less)
}

/// Return t if each arg (a number or marker) is greater than the next arg.
/// usage: (> NUMBER-OR-MARKER &rest NUMBERS-OR-MARKERS)
#[lisp_fn(name = ">", min = "1")]
fn gtr(args: &mut [LispObject]) -> LispObject {
    arithcompare_driver(args, ArithComparison::Grtr)
}

/// Return t if each arg (a number or marker) is less than or equal to the next.
/// usage: (<= NUMBER-OR-MARKER &rest NUMBERS-OR-MARKERS)
#[lisp_fn(name = "<=", min = "1")]
fn leq(args: &mut [LispObject]) -> LispObject {
    arithcompare_driver(args, ArithComparison::LessOrEqual)
}

/// Return t if each arg (a number or marker) is greater than or equal to the next.
/// usage: (>= NUMBER-OR-MARKER &rest NUMBERS-OR-MARKERS)
#[lisp_fn(name = ">=", min = "1")]
fn geq(args: &mut [LispObject]) -> LispObject {
    arithcompare_driver(args, ArithComparison::GrtrOrEqual)
}

/// Return t if first arg is not equal to second arg.  Both must be numbers or markers.
#[lisp_fn(name = "/=")]
fn neq(num1: LispObject, num2: LispObject) -> LispObject {
    arithcompare(num1, num2, ArithComparison::Notequal)
}

/// Return remainder of X divided by Y.
/// Both must be integers or markers.
#[lisp_fn(name = "%")]
fn rem(x: LispObject, y: LispObject) -> LispObject {
    let x = x.as_fixnum_coerce_marker_or_error();
    let y = y.as_fixnum_coerce_marker_or_error();

    if y == 0 {
        xsignal!(Qarith_error);
    }

    LispObject::from_fixnum(x % y)
}

/// Return NUMBER plus one.  NUMBER may be a number or a marker.
/// Markers are converted to integers.
#[lisp_fn(name = "1+")]
fn add1(number: LispObject) -> LispObject {
    match number.as_number_coerce_marker_or_error() {
        LispNumber::Fixnum(num) => LispObject::from_fixnum(num + 1),
        LispNumber::Float(num) => LispObject::from_float(num + 1.0),
    }
}

/// Return NUMBER minus one.  NUMBER may be a number or a marker.
/// Markers are converted to integers.
#[lisp_fn(name = "1-")]
fn sub1(number: LispObject) -> LispObject {
    match number.as_number_coerce_marker_or_error() {
        LispNumber::Fixnum(num) => LispObject::from_fixnum(num - 1),
        LispNumber::Float(num) => LispObject::from_float(num - 1.0),
    }
}

/// Return the bitwise complement of NUMBER.  NUMBER must be an integer.
#[lisp_fn]
fn lognot(number: LispObject) -> LispObject {
    LispObject::from_fixnum(!number.as_fixnum_or_error())
}

<<<<<<< HEAD
pub fn rust_init_syms() {
    unsafe {
        defsubr!(Sabs);
        defsubr!(Sadd1);
        defsubr!(Seqlsign);
        defsubr!(Sgeq);
        defsubr!(Sgtr);
        defsubr!(Sleq);
        defsubr!(Slogand);
        defsubr!(Slogior);
        defsubr!(Slognot);
        defsubr!(Slogxor);
        defsubr!(Slss);
        defsubr!(Smax);
        defsubr!(Smin);
        defsubr!(Sminus);
        defsubr!(Smod);
        defsubr!(Sneq);
        defsubr!(Splus);
        defsubr!(Squo);
        defsubr!(Srem);
        defsubr!(Ssub1);
        defsubr!(Stimes);
    }
}
=======
include!(concat!(env!("OUT_DIR"), "/math_exports.rs"));
>>>>>>> 8e3b5053
<|MERGE_RESOLUTION|>--- conflicted
+++ resolved
@@ -415,32 +415,4 @@
     LispObject::from_fixnum(!number.as_fixnum_or_error())
 }
 
-<<<<<<< HEAD
-pub fn rust_init_syms() {
-    unsafe {
-        defsubr!(Sabs);
-        defsubr!(Sadd1);
-        defsubr!(Seqlsign);
-        defsubr!(Sgeq);
-        defsubr!(Sgtr);
-        defsubr!(Sleq);
-        defsubr!(Slogand);
-        defsubr!(Slogior);
-        defsubr!(Slognot);
-        defsubr!(Slogxor);
-        defsubr!(Slss);
-        defsubr!(Smax);
-        defsubr!(Smin);
-        defsubr!(Sminus);
-        defsubr!(Smod);
-        defsubr!(Sneq);
-        defsubr!(Splus);
-        defsubr!(Squo);
-        defsubr!(Srem);
-        defsubr!(Ssub1);
-        defsubr!(Stimes);
-    }
-}
-=======
-include!(concat!(env!("OUT_DIR"), "/math_exports.rs"));
->>>>>>> 8e3b5053
+include!(concat!(env!("OUT_DIR"), "/math_exports.rs"));