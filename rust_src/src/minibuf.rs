//! Minibuffer input and completion.

use remacs_macros::lisp_fn;
use remacs_sys::{minibuf_level, minibuf_window};
use remacs_sys::Vminibuffer_list;

use buffers::{current_buffer, get_buffer};
use lisp::LispObject;
use lisp::defsubr;
use lists::memq;


/// Return t if BUFFER is a minibuffer.
/// No argument or nil as argument means use current buffer as BUFFER.
/// BUFFER can be a buffer or a buffer name.
#[lisp_fn(min = "0")]
pub fn minibufferp(object: LispObject) -> LispObject {
    let buffer = if object.is_nil() {
        current_buffer()
    } else if object.is_string() {
        get_buffer(object)
    } else {
        object.as_buffer_or_error();
        object
    };
    LispObject::from_bool(memq(buffer, LispObject::from(unsafe { Vminibuffer_list })).is_not_nil())
}

/// Return the currently active minibuffer window, or nil if none.
#[lisp_fn]
fn active_minibuffer_window() -> LispObject {
    if LispObject::from(unsafe { minibuf_level }).is_nil() {
        LispObject::constant_nil()
    } else {
        LispObject::from(unsafe { minibuf_window })
    }
}

/// Specify which minibuffer window to use for the minibuffer.
/// This affects where the minibuffer is displayed if you put text in it
/// without invoking the usual minibuffer commands.
#[lisp_fn]
pub fn set_minibuffer_window(window: LispObject) -> LispObject {
    window.as_minibuffer_or_error(); // just for the checks

    unsafe {
        minibuf_window = window.to_raw();
    }

    window
}

<<<<<<< HEAD
pub fn rust_init_syms() {
    unsafe {
        defsubr!(Sactive_minibuffer_window);
        defsubr!(Sminibufferp);
        defsubr!(Sset_minibuffer_window);
    }
}
=======
include!(concat!(env!("OUT_DIR"), "/minibuf_exports.rs"));
>>>>>>> 8e3b5053
<|MERGE_RESOLUTION|>--- conflicted
+++ resolved
@@ -50,14 +50,4 @@
     window
 }
 
-<<<<<<< HEAD
-pub fn rust_init_syms() {
-    unsafe {
-        defsubr!(Sactive_minibuffer_window);
-        defsubr!(Sminibufferp);
-        defsubr!(Sset_minibuffer_window);
-    }
-}
-=======
-include!(concat!(env!("OUT_DIR"), "/minibuf_exports.rs"));
->>>>>>> 8e3b5053
+include!(concat!(env!("OUT_DIR"), "/minibuf_exports.rs"));