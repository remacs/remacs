//! Functions operating on float numbers.

use std::mem;
use libc;

use math::ArithOp;
use lisp::{LispObject, LispNumber};
use remacs_sys::{EmacsDouble, EmacsInt, EmacsUint, Lisp_Object, Qnumberp, Qinteger_or_marker_p,
<<<<<<< HEAD
                 Qarith_error, Qrange_error, wrong_type_argument, make_string,
                 MOST_POSITIVE_FIXNUM, MOST_NEGATIVE_FIXNUM};
=======
                 Qarith_error, Qrange_error, build_string, MOST_NEGATIVE_FIXNUM,
                 MOST_POSITIVE_FIXNUM};
>>>>>>> 671db3d5
use remacs_sys::libm;
use remacs_macros::lisp_fn;

/// Either extracts a floating point number from a lisp number (of any kind) or throws an error
/// TODO this is used from C in a few places; remove afterwards.
#[no_mangle]
pub extern "C" fn extract_float(f: Lisp_Object) -> EmacsDouble {
    let f = LispObject::from_raw(f);
    f.any_to_float_or_error()
}

/// Calculate the modulus of two elisp floats.
pub fn fmod_float(mut f1: f64, f2: f64) -> LispObject {
    f1 %= f2;

    // Ensure that the remainder has the correct sign.
    if f2 < 0.0 && f1 > 0.0 || f2 > 0.0 && f1 < 0.0 {
        f1 += f2;
    }

    LispObject::from_float(f1)
}

macro_rules! simple_float_op {
    ($lisp_name:expr, $float_func:ident, $lisp_docs:expr) => {
        #[doc = $lisp_docs]
        #[lisp_fn(name = $lisp_name, c_name = $lisp_name)]
        fn $float_func(arg: LispObject) -> LispObject {
            let d = arg.any_to_float_or_error();
            let val = d.$float_func();
            LispObject::from_float(val)
        }
    }
}

simple_float_op!("acos", acos, "Return the inverse cosine of ARG.");
simple_float_op!("asin", asin, "Return the inverse sine of ARG.");
// atan is special, defined later
simple_float_op!("cos", cos, "Return the cosine of ARG.");
simple_float_op!("sin", sin, "Return the sine of ARG.");
simple_float_op!("tan", tan, "Return the tangent of ARG.");

simple_float_op!("exp", exp, "Return the exponential base e of ARG.");
simple_float_op!("sqrt", sqrt, "Return the square root of ARG.");

/// Driver for standard arithmetic operations on floats.
pub fn float_arith_driver(
    mut accum: f64,
    argstart: usize,
    code: ArithOp,
    args: &[LispObject],
) -> LispObject {
    for (i, &val) in args[argstart..].iter().enumerate() {
        let argnum = argstart + i;
        let next = match val.as_number_coerce_marker_or_error() {
            LispNumber::Float(f) => f,
            LispNumber::Fixnum(d) => d as f64,
        };
        match code {
            ArithOp::Add => accum += next,
            ArithOp::Sub => {
                accum = {
                    if argnum > 0 {
                        accum - next
                    } else if args.len() == 1 {
                        -next
                    } else {
                        next
                    }
                }
            }
            ArithOp::Mult => accum *= next,
            ArithOp::Div => {
                if args.len() > 1 && argnum == 0 {
                    accum = next;
                } else {
                    if next == 0. {
                        xsignal!(Qarith_error);
                    }
                    accum /= next;
                }
            }
            ArithOp::Logand | ArithOp::Logior | ArithOp::Logxor => {
                wrong_type!(Qinteger_or_marker_p, val)
            }
        }
    }
    LispObject::from_float(accum)
}

/// Return non nil if argument X is a NaN.
#[lisp_fn]
fn isnan(x: LispObject) -> LispObject {
    let f = x.as_float_or_error();
    LispObject::from_bool(f.is_nan())
}

/// Return the inverse tangent of the arguments.
/// If only one argument Y is given, return the inverse tangent of Y.
/// If two arguments Y and X are given, return the inverse tangent of Y
/// divided by X, i.e. the angle in radians between the vector (X, Y)
/// and the x-axis
#[lisp_fn(min = "1")]
fn atan(y: LispObject, x: LispObject) -> LispObject {
    let y = y.any_to_float_or_error();

    if x.is_nil() {
        LispObject::from_float(y.atan())
    } else {
        let x = x.any_to_float_or_error();
        LispObject::from_float(y.atan2(x))
    }
}

/// Return the natural logarithm of ARG.
/// If the optional argument BASE is given, return log ARG using that base.
#[lisp_fn(min = "1")]
fn log(arg: LispObject, base: LispObject) -> LispObject {
    let d = arg.any_to_float_or_error();
    let res = if base.is_nil() {
        d.ln()
    } else {
        let base = base.any_to_float_or_error();
        if base == 10.0 {
            d.log10()
        } else if base == 2.0 {
            d.log2()
        } else {
            d.log(base)
        }
    };
    LispObject::from_float(res)
}

/* These functions take only floats now. */

/// Return the smallest integer no less than ARG, as a float.
/// (Round toward +inf.)
#[lisp_fn]
fn fceiling(arg: LispObject) -> LispObject {
    let d = arg.as_float_or_error();
    LispObject::from_float(d.ceil())
}

/// Return the largest integer no greater than ARG, as a float.
/// (Round toward -inf.)
#[lisp_fn]
fn ffloor(arg: LispObject) -> LispObject {
    let d = arg.as_float_or_error();
    LispObject::from_float(d.floor())
}

/// Truncate a floating point number to an integral float value.
/// (Round toward zero.)
#[lisp_fn]
fn ftruncate(arg: LispObject) -> LispObject {
    let d = arg.as_float_or_error();
    if d > 0.0 {
        LispObject::from_float(d.floor())
    } else {
        LispObject::from_float(d.ceil())
    }
}

/// Return the floating point number equal to ARG.
#[lisp_fn]
fn float(arg: LispObject) -> LispObject {
    if arg.is_float() {
        arg
    } else if let Some(n) = arg.as_fixnum() {
        LispObject::from_float(n as EmacsDouble)
    } else {
        wrong_type!(Qnumberp, arg);
    }
}

/// Copy sign of X2 to value of X1, and return the result.
/// Cause an error if X1 or X2 is not a float.
#[lisp_fn]
fn copysign(x1: LispObject, x2: LispObject) -> LispObject {
    let f1 = x1.as_float_or_error();
    let f2 = x2.as_float_or_error();
    if libm::signbit(f1) != libm::signbit(f2) {
        LispObject::from_float(-f1)
    } else {
        x1
    }
}

/// Get significand and exponent of a floating point number.
/// Breaks the floating point number X into its binary significand SGNFCAND
/// (a floating point value between 0.5 (included) and 1.0 (excluded))
/// and an integral exponent EXP for 2, such that:
///
///   X = SGNFCAND * 2^EXP
///
/// The function returns the cons cell (SGNFCAND . EXP).
/// If X is zero, both parts (SGNFCAND and EXP) are zero.
#[lisp_fn]
fn frexp(x: LispObject) -> LispObject {
    let f = x.any_to_float_or_error();
    let (significand, exponent) = libm::frexp(f);
    LispObject::cons(
        LispObject::from_float(significand),
        LispObject::from_fixnum(exponent as EmacsInt),
    )
}

/// Return SGNFCAND * 2**EXPONENT, as a floating point number.
/// EXPONENT must be an integer.
#[lisp_fn]
fn ldexp(sgnfcand: LispObject, exponent: LispObject) -> LispObject {
    let exponent = exponent.as_fixnum_or_error();
    let significand = sgnfcand.any_to_float_or_error();
    let result = libm::ldexp(significand, exponent as libc::c_int);
    LispObject::from_float(result)
}

/// Return the exponential ARG1 ** ARG2.
#[lisp_fn]
fn expt(arg1: LispObject, arg2: LispObject) -> LispObject {
    if let (Some(x), Some(y)) = (arg1.as_fixnum(), arg2.as_fixnum()) {
        if y >= 0 && y <= u32::max_value() as EmacsInt {
            return LispObject::from_fixnum(x.pow(y as u32));
        }
    }
    let b = arg1.any_to_float_or_error();
    let e = arg2.any_to_float_or_error();
    LispObject::from_float(b.powf(e))
}

/// Returns largest integer <= the base 2 log of the magnitude of ARG.
/// This is the same as the exponent of a float.
#[lisp_fn]
fn logb(arg: LispObject) -> LispObject {
    let res = if let Some(n) = arg.as_fixnum() {
        let i = n.abs();
        if i == 0 {
            MOST_NEGATIVE_FIXNUM
        } else {
            (mem::size_of::<EmacsUint>() * 8) as EmacsInt - 1 - i.leading_zeros() as EmacsInt
        }
    } else if let Some(f) = arg.as_float() {
        if f == 0.0 {
            MOST_NEGATIVE_FIXNUM
        } else if f.is_finite() {
            let (_, exp) = libm::frexp(f);
            exp as EmacsInt - 1
        } else {
            MOST_POSITIVE_FIXNUM
        }
    } else {
        wrong_type!(Qnumberp, arg)
    };
    LispObject::from_fixnum(res)
}

/// Return the nearest integer to ARG, as a float.
#[lisp_fn]
fn fround(arg: LispObject) -> LispObject {
    let d = arg.as_float_or_error();
    LispObject::from_float(libm::rint(d))
}

/// Return the smallest integer no less than ARG.
/// This rounds the value towards +inf.
/// With optional DIVISOR, return the smallest integer no less than ARG/DIVISOR.
#[lisp_fn(min = "1")]
fn ceiling(arg: LispObject, divisor: LispObject) -> LispObject {
    rounding_driver(arg, divisor, |x| x.ceil(), ceiling2, "ceiling")
}

/// Return the largest integer no greater than ARG.
/// This rounds the value towards -inf.
/// With optional DIVISOR, return the largest integer no greater than ARG/DIVISOR.
#[lisp_fn(min = "1")]
fn floor(arg: LispObject, divisor: LispObject) -> LispObject {
    rounding_driver(arg, divisor, |x| x.floor(), floor2, "floor")
}

/// Return the nearest integer to ARG.
/// With optional DIVISOR, return the nearest integer to ARG/DIVISOR.
///
/// Rounding a value equidistant between two integers may choose the
/// integer closer to zero, or it may prefer an even integer, depending on
/// your machine.  For example, (round 2.5) can return 3 on some
/// systems, but 2 on others.
#[lisp_fn(min = "1")]
fn round(arg: LispObject, divisor: LispObject) -> LispObject {
    rounding_driver(arg, divisor, libm::rint, round2, "round")
}

/// Truncate a floating point number to an int.
/// Rounds ARG toward zero.
/// With optional DIVISOR, truncate ARG/DIVISOR.
#[lisp_fn(min = "1")]
fn truncate(arg: LispObject, divisor: LispObject) -> LispObject {
    rounding_driver(arg, divisor, |x| x.trunc(), truncate2, "truncate")
}

fn rounding_driver<F>(
    arg: LispObject,
    divisor: LispObject,
    double_round: F,
    int_round2: fn(EmacsInt, EmacsInt) -> EmacsInt,
    name: &str,
) -> LispObject
where
    F: Fn(f64) -> f64,
{
    let d;
    if divisor.is_nil() {
        if arg.is_fixnum() {
            return arg;
        } else if let Some(f) = arg.as_float() {
            d = f;
        } else {
            wrong_type!(Qnumberp, arg)
        }
    } else {
        if let (Some(arg), Some(div)) = (arg.as_fixnum(), divisor.as_fixnum()) {
            if div == 0 {
                xsignal!(Qarith_error);
            }
            return LispObject::from_fixnum(int_round2(arg, div));
        }
        let arg = arg.any_to_float_or_error();
        let div = divisor.any_to_float_or_error();
        d = arg / div;
    }

    // Round, coarsely test for fixnum overflow before converting to
    // EmacsInt (to avoid undefined behavior), and then exactly test
    // for overflow after converting (as FIXNUM_OVERFLOW_P is inaccurate
    // on floats).
    let dr = double_round(d);
    if dr.abs() < (2 * (MOST_POSITIVE_FIXNUM + 1)) as f64 {
        let ir = dr as EmacsInt;
        if !LispObject::fixnum_overflow(ir) {
            return LispObject::from_fixnum(ir);
        }
    }
    let errstr = LispObject::from_raw(unsafe {
        make_string(name.as_ptr() as *const libc::c_char, name.len() as isize)
    });
    xsignal!(Qrange_error, errstr, arg)
}

fn ceiling2(i1: EmacsInt, i2: EmacsInt) -> EmacsInt {
    i1 / i2 + ((i1 % i2 != 0) & ((i1 < 0) == (i2 < 0))) as EmacsInt
}

fn floor2(i1: EmacsInt, i2: EmacsInt) -> EmacsInt {
    i1 / i2 - ((i1 % i2 != 0) & ((i1 < 0) != (i2 < 0))) as EmacsInt
}

fn truncate2(i1: EmacsInt, i2: EmacsInt) -> EmacsInt {
    i1 / i2
}

fn round2(i1: EmacsInt, i2: EmacsInt) -> EmacsInt {
    // The division operator gives us one remainder R, but we want the
    // remainder R1 on the other side of 0 if R1 is closer to 0 than R
    // is; because we want to round to even, we also want R1 if R and R1
    // are the same distance from 0 and if C's quotient is odd.
    let q = i1 / i2;
    let r = i1 % i2;
    let abs_r = r.abs();
    let abs_r1 = i2.abs() - abs_r;
    q +
        if abs_r + (q & 1) <= abs_r1 {
            0
        } else if (i2 ^ r) < 0 {
            -1
        } else {
            1
        }
}<|MERGE_RESOLUTION|>--- conflicted
+++ resolved
@@ -6,13 +6,9 @@
 use math::ArithOp;
 use lisp::{LispObject, LispNumber};
 use remacs_sys::{EmacsDouble, EmacsInt, EmacsUint, Lisp_Object, Qnumberp, Qinteger_or_marker_p,
-<<<<<<< HEAD
-                 Qarith_error, Qrange_error, wrong_type_argument, make_string,
+                 Qarith_error, Qrange_error, make_string,
                  MOST_POSITIVE_FIXNUM, MOST_NEGATIVE_FIXNUM};
-=======
-                 Qarith_error, Qrange_error, build_string, MOST_NEGATIVE_FIXNUM,
-                 MOST_POSITIVE_FIXNUM};
->>>>>>> 671db3d5
+
 use remacs_sys::libm;
 use remacs_macros::lisp_fn;
 
