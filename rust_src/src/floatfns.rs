--- conflicted
+++ resolved
@@ -392,40 +392,13 @@
 // with something like simple_float_op.
 pub fn rust_init_extra_syms() {
     unsafe {
-<<<<<<< HEAD
-        defsubr!(Sacos);
-        defsubr!(Sasin);
-        defsubr!(Satan);
-        defsubr!(Sceiling);
-        defsubr!(Scopysign);
-        defsubr!(Scos);
-        defsubr!(Sexp);
-        defsubr!(Sexpt);
-        defsubr!(Sfceiling);
-        defsubr!(Sffloor);
-        defsubr!(Sfloat);
-        defsubr!(Sfloor);
-        defsubr!(Sfrexp);
-        defsubr!(Sfround);
-        defsubr!(Sftruncate);
-        defsubr!(Sisnan);
-        defsubr!(Sldexp);
-        defsubr!(Slog);
-        defsubr!(Slogb);
-        defsubr!(Sround);
-        defsubr!(Ssin);
-        defsubr!(Ssqrt);
-        defsubr!(Stan);
-        defsubr!(Struncate);
-=======
-        defsubr(&*Sacos);
-        defsubr(&*Sasin);
-        defsubr(&*Scos);
-        defsubr(&*Ssin);
-        defsubr(&*Stan);
-        defsubr(&*Sexp);
-        defsubr(&*Ssqrt);
->>>>>>> 8e3b5053
+        defsubr(Sacos.as_ptr());
+        defsubr(Sasin.as_ptr());
+        defsubr(Scos.as_ptr());
+        defsubr(Ssin.as_ptr());
+        defsubr(Stan.as_ptr());
+        defsubr(Sexp.as_ptr());
+        defsubr(Ssqrt.as_ptr());
     }
 }
 
