//! Functions operating on buffers.

use std::{self, iter, mem, ops, ptr, slice};

use field_offset::FieldOffset;
use libc::{self, c_char, c_uchar, c_void, ptrdiff_t};

use rand::{rngs::OsRng, Rng};

use remacs_macros::lisp_fn;

use crate::{
    casetab::{set_standard_case_table, standard_case_table},
    character::char_head_p,
    chartable::LispCharTableRef,
    data::Lisp_Fwd,
    editfns::{point, widen},
    eval::unbind_to,
    fileio::{expand_file_name, find_file_name_handler},
    fns::{copy_sequence, nconc, nreverse},
    frames::{LispFrameLiveOrSelected, LispFrameRef},
    hashtable::LispHashTableRef,
    lisp::{ExternalPtr, LispMiscRef, LispObject, LispStructuralEqual, LiveBufferIter},
    lists,
    lists::{car, cdr, list, member, rassq, setcar},
    lists::{CarIter, LispCons, LispConsCircularChecks, LispConsEndChecks, TailsIter},
    marker::{
        build_marker, build_marker_rust, marker_buffer, marker_position_lisp, set_marker,
        set_marker_both, LispMarkerRef, MARKER_DEBUG,
    },
    math::{max, min},
    multibyte::MAX_MULTIBYTE_LENGTH,
    multibyte::{multibyte_char_at, multibyte_chars_in_text, multibyte_length_by_head},
    multibyte::{Codepoint, LispStringRef, LispSymbolOrString},
    numbers::{LispNumber, MOST_POSITIVE_FIXNUM},
    obarray::intern,
    remacs_sys::symbol_trapped_write::SYMBOL_TRAPPED_WRITE,
    remacs_sys::{
        alloc_buffer_text, allocate_buffer, allocate_misc, block_input, bset_update_mode_line,
        buffer_fundamental_string, buffer_local_flags, buffer_local_value, buffer_memory_full,
        buffer_window_count, del_range, delete_all_overlays, globals, last_per_buffer_idx,
        lookup_char_property, make_timespec, marker_position, modify_overlay,
        notify_variable_watchers, per_buffer_default, recenter_overlay_lists,
        set_buffer_internal_1, set_per_buffer_value, specbind, unblock_input, unchain_both,
        unchain_marker, update_mode_lines, windows_or_buffers_changed,
    },
    remacs_sys::{
        buffer_defaults, equal_kind, pvec_type, EmacsInt, Lisp_Buffer, Lisp_Buffer_Local_Value,
        Lisp_Misc_Type, Lisp_Overlay, Lisp_Type, Vbuffer_alist, Vrun_hooks,
    },
    remacs_sys::{
        buffer_permanent_local_flags, Qafter_string, Qbefore_string, Qbuffer_list_update_hook,
        Qbuffer_read_only, Qbufferp, Qfundamental_mode, Qget_file_buffer, Qinhibit_quit,
        Qinhibit_read_only, Qmakunbound, Qnil, Qoverlayp, Qpermanent_local, Qpermanent_local_hook,
        Qt, Qunbound, Qvisible, UNKNOWN_MODTIME_NSECS,
    },
<<<<<<< HEAD
    remacs_sys::{Fget_buffer_window, Fmake_marker, Fset_buffer_major_mode},
=======
    remacs_sys::{Qerror, Qevaporate},
>>>>>>> 239a4fb3
    strings::string_equal,
    textprop::get_text_property,
    threads::{c_specpdl_index, ThreadState},
    util::clip_to_bounds,
    vectors::LispVectorlikeRef,
};

pub const BEG: ptrdiff_t = 1;
pub const BEG_BYTE: ptrdiff_t = 1;

/// Return value of point, in bytes, as an integer.
/// Beginning of buffer is position (point-min).
pub fn point_byte() -> EmacsInt {
    let buffer_ref = ThreadState::current_buffer_unchecked();
    buffer_ref.pt_byte as EmacsInt
}

/// Return the minimum permissible byte_position in the current
/// buffer.  This is 1, unless narrowing (a buffer restriction) is in
/// effect.
pub fn point_min_byte() -> EmacsInt {
    ThreadState::current_buffer_unchecked().begv_byte as EmacsInt
}

/// Maximum number of bytes in a buffer.
/// A buffer cannot contain more bytes than a 1-origin fixnum can
/// represent, nor can it be so large that C pointer arithmetic stops
/// working. The `ptrdiff_t` cast ensures that this is signed, not unsigned.
//const fn buf_bytes_max() -> ptrdiff_t {
//    const mpf: ptrdiff_t = (MOST_POSITIVE_FIXNUM - 1) as ptrdiff_t;
//    const eimv: ptrdiff_t = EmacsInt::max_value() as ptrdiff_t;
//    const pdmv: ptrdiff_t = libc::ptrdiff_t::max_value();
//    const arith_max: ptrdiff_t = if eimv <= pdmv {
//        eimv
//    } else {
//        pdmv
//    };
//    if mpf as ptrdiff_t <= arith_max {
//        mpf
//    } else {
//        arith_max
//    }
//}
// TODO(db48x): use the nicer implementation above once const functions can have conditionals in them
// https://github.com/rust-lang/rust/issues/24111
const fn buf_bytes_max() -> ptrdiff_t {
    const p: [ptrdiff_t; 2] = [
        EmacsInt::max_value() as ptrdiff_t,
        libc::ptrdiff_t::max_value(),
    ];
    const arith_max: ptrdiff_t =
        p[((p[1] - p[0]) >> ((8 * std::mem::size_of::<ptrdiff_t>()) - 1)) as usize];
    const q: [ptrdiff_t; 2] = [(MOST_POSITIVE_FIXNUM - 1) as ptrdiff_t, arith_max];
    q[((q[1] - q[0]) >> ((8 * std::mem::size_of::<ptrdiff_t>()) - 1)) as usize]
}
pub const BUF_BYTES_MAX: ptrdiff_t = buf_bytes_max();

pub type LispBufferRef = ExternalPtr<Lisp_Buffer>;
pub type LispOverlayRef = ExternalPtr<Lisp_Overlay>;

impl LispBufferRef {
    pub fn create_new(name: LispStringRef) -> Self {
        if name.is_empty() {
            error!("Empty string for buffer name is not allowed");
        }

        let mut b = unsafe { ExternalPtr::new(allocate_buffer()) };
        // An ordinary b uses its own b_text
        b.text = &mut b.own_text;
        b.base_buffer = ptr::null_mut();
        // No one shares the text with us.
        b.indirections = 0;
        // No one shows us now.
        b.window_count = 0;

        let gap_size = 20;
        let mut b_text = unsafe { &mut *b.text };
        b_text.gap_size = gap_size;
        unsafe {
            block_input();
            alloc_buffer_text(b.as_mut(), gap_size + 1);
            unblock_input();
            if b.beg_addr().is_null() {
                buffer_memory_full(gap_size + 1);
            }
        }

        b.set_pt_both(b.beg(), b.beg_byte());
        b.set_begv_both(b.beg(), b.beg_byte());
        b.set_zv_both(b.beg(), b.beg_byte());
        b_text.gpt = b.beg();
        b_text.gpt_byte = b.beg_byte();
        b_text.z = b.beg();
        b_text.z_byte = b.beg_byte();
        b_text.modiff = 1;
        b_text.chars_modiff = 1;
        b_text.overlay_modiff = 1;
        b_text.save_modiff = 1;
        b_text.compact = 1;
        b_text.intervals = ptr::null_mut();
        b_text.unchanged_modified = 1;
        b_text.overlay_unchanged_modified = 1;
        b_text.end_unchanged = 0;
        b_text.beg_unchanged = 0;
        unsafe {
            // Put an anchor '\0'.
            *b.z_addr() = 0;
            *b.gap_start_addr() = 0;
        }
        b_text.set_inhibit_shrinking(false);
        b_text.set_redisplay(false);

        b.newline_cache = ptr::null_mut();
        b.width_run_cache = ptr::null_mut();
        b.bidi_paragraph_cache = ptr::null_mut();
        b.width_table_ = Qnil;
        b.set_prevent_redisplay_optimizations_p(true);

        // An ordinary buffer normally doesn't need markers to handle BEGV and ZV.
        b.pt_marker_ = Qnil;
        b.begv_marker_ = Qnil;
        b.zv_marker_ = Qnil;

        let mut name: LispStringRef = copy_sequence(name.into()).force_string();
        name.set_intervals(ptr::null_mut());
        b.name_ = name.into();
        b.undo_list_ = (name.byte_at(0) == b' ').into();

        b.reset();
        b.reset_local_variables(true);

        b.mark_ = unsafe { Fmake_marker() };
        b_text.markers = ptr::null_mut();

        // Add the buffer to the alist of live buffers
        let buffer: LispObject = b.into();
        unsafe {
            Vbuffer_alist = nconc(&mut [Vbuffer_alist, list!((name, buffer))]);
            if Vrun_hooks.is_not_nil() {
                call!(Vrun_hooks, Qbuffer_list_update_hook);
            }
        }

        buffer.into()
    }
    pub fn is_read_only(self) -> bool {
        self.read_only_.into()
    }

    pub const fn beg(self) -> ptrdiff_t {
        BEG
    }

    pub const fn beg_byte(self) -> ptrdiff_t {
        BEG_BYTE
    }

    pub fn gap_start_addr(self) -> *mut c_uchar {
        unsafe { (*self.text).beg.offset((*self.text).gpt_byte - BEG_BYTE) }
    }

    pub fn gap_end_addr(self) -> *mut c_uchar {
        unsafe {
            (*self.text)
                .beg
                .offset((*self.text).gpt_byte + (*self.text).gap_size - BEG_BYTE)
        }
    }

    pub fn z_addr(self) -> *mut c_uchar {
        unsafe {
            (*self.text)
                .beg
                .offset((*self.text).gap_size + (*self.text).z_byte - BEG_BYTE)
        }
    }

    pub fn markers(self) -> Option<LispMarkerRef> {
        let markers = unsafe { (*self.text).markers };
        ExternalPtr::from_ptr(markers.cast())
    }

    pub fn mark_active(self) -> LispObject {
        self.mark_active_
    }

    pub fn pt_marker(self) -> LispObject {
        self.pt_marker_
    }

    pub fn begv_marker(self) -> LispObject {
        self.begv_marker_
    }

    pub fn zv_marker(self) -> LispObject {
        self.zv_marker_
    }

    pub fn mark(self) -> LispObject {
        self.mark_
    }

    #[allow(dead_code)]
    pub fn name(self) -> LispObject {
        self.name_
    }

    pub fn filename(self) -> LispObject {
        self.filename_
    }

    pub fn base_buffer(self) -> Option<Self> {
        Self::from_ptr(self.base_buffer as *mut c_void)
    }

    pub fn truename(self) -> LispObject {
        self.file_truename_
    }

    pub fn case_fold_search(self) -> LispObject {
        self.case_fold_search_
    }

    // Check if buffer is live
    pub fn is_live(self) -> bool {
        self.name_.is_not_nil()
    }

    pub fn is_hidden(self) -> bool {
        LispStringRef::from(self.name_).byte_at(0) == b' '
    }

    pub fn set_pt_both(&mut self, charpos: ptrdiff_t, byte: ptrdiff_t) {
        self.pt = charpos;
        self.pt_byte = byte;
    }

    pub fn set_begv_both(&mut self, charpos: ptrdiff_t, byte: ptrdiff_t) {
        self.begv = charpos;
        self.begv_byte = byte;
    }

    pub fn set_zv_both(&mut self, charpos: ptrdiff_t, byte: ptrdiff_t) {
        self.zv = charpos;
        self.zv_byte = byte;
    }

    pub fn set_syntax_table(&mut self, table: LispCharTableRef) {
        self.syntax_table_ = table.into();
    }

    pub fn value_p(self, idx: isize) -> bool {
        if idx < 0 || idx >= (unsafe { last_per_buffer_idx } as isize) {
            panic!("buffer value_p called with an invalid index!");
        }
        self.local_flags[idx as usize] != 0
    }

    // Similar to SET_PER_BUFFER_VALUE_P macro in C
    /// Set whether per-buffer variable with index IDX has a buffer-local
    /// value in buffer.  VAL zero means it does't.
    pub fn set_per_buffer_value_p(&mut self, idx: usize, val: libc::c_char) {
        unsafe {
            if idx >= last_per_buffer_idx as usize {
                panic!(
                    "set_per_buffer_value_p called with index greater than {}",
                    last_per_buffer_idx
                );
            }
        }
        self.local_flags[idx] = val;
    }

    // Characters, positions and byte positions.

    /// Return the address of byte position N in current buffer.
    pub fn byte_pos_addr(self, n: ptrdiff_t) -> *mut c_uchar {
        let offset = if n >= self.gpt_byte() {
            self.gap_size()
        } else {
            0
        };

        unsafe { self.beg_addr().offset(offset + n - self.beg_byte()) }
    }

    /// Return the address of character at byte position BYTE_POS.
    pub fn buf_byte_address(self, byte_pos: isize) -> c_uchar {
        let gap = self.pos_within_range(byte_pos);
        unsafe { *(self.beg_addr().offset(byte_pos - BEG_BYTE + gap)) as c_uchar }
    }

    /// Return the byte at byte position N.
    pub fn fetch_byte(self, n: ptrdiff_t) -> u8 {
        unsafe { *self.byte_pos_addr(n) }
    }

    /// Return character at byte position POS.  See the caveat WARNING for
    /// FETCH_MULTIBYTE_CHAR below.
    pub fn fetch_char(self, n: ptrdiff_t) -> Codepoint {
        if self.multibyte_characters_enabled() {
            self.fetch_multibyte_char(n)
        } else {
            Codepoint::from(self.fetch_byte(n))
        }
    }

    /// Return character code of multi-byte form at byte position POS.  If POS
    /// doesn't point the head of valid multi-byte form, only the byte at
    /// POS is returned.  No range checking.
    pub fn fetch_multibyte_char(self, n: ptrdiff_t) -> Codepoint {
        let offset = if n >= self.gpt_byte() && n >= 0 {
            self.gap_size()
        } else {
            0
        };

        let (c, _) = multibyte_char_at(unsafe {
            slice::from_raw_parts(
                self.beg_addr().offset(offset + n - self.beg_byte()),
                MAX_MULTIBYTE_LENGTH,
            )
        });
        c
    }

    pub fn multibyte_characters_enabled(self) -> bool {
        self.enable_multibyte_characters_.is_not_nil()
    }

    pub fn pos_within_range(self, pos: isize) -> isize {
        if pos >= self.gpt_byte() {
            self.gap_size()
        } else {
            0
        }
    }

    // Same as the BUF_INC_POS c macro
    /// Increment the buffer byte position POS_BYTE of the the buffer to
    /// the next character boundary.  This macro relies on the fact that
    /// *GPT_ADDR and *Z_ADDR are always accessible and the values are
    /// '\0'.  No range checking of POS_BYTE.
    pub fn inc_pos(self, pos_byte: isize) -> isize {
        let chp = self.buf_byte_address(pos_byte);
        pos_byte + multibyte_length_by_head(chp) as isize
    }

    // Same as the BUF_DEC_POS c macro
    /// Decrement the buffer byte position POS_BYTE of the buffer to
    /// the previous character boundary.  No range checking of POS_BYTE.
    pub fn dec_pos(self, pos_byte: isize) -> isize {
        let mut new_pos = pos_byte - 1;
        let mut offset = new_pos - self.beg_byte();
        offset += self.pos_within_range(new_pos);
        unsafe {
            let mut chp = self.beg_addr().offset(offset);

            while !char_head_p(*chp) {
                chp = chp.offset(-1);
                new_pos -= 1;
            }
        }
        new_pos
    }

    // Methods for accessing struct buffer_text fields

    pub fn beg_addr(self) -> *mut c_uchar {
        unsafe { (*self.text).beg }
    }

    pub fn gpt(self) -> ptrdiff_t {
        unsafe { (*self.text).gpt }
    }

    pub fn gpt_byte(self) -> ptrdiff_t {
        unsafe { (*self.text).gpt_byte }
    }

    pub fn gap_size(self) -> ptrdiff_t {
        unsafe { (*self.text).gap_size }
    }

    pub fn gap_position(self) -> ptrdiff_t {
        unsafe { (*self.text).gpt }
    }

    /// Number of modifications made to the buffer.
    pub fn modifications(self) -> EmacsInt {
        unsafe { (*self.text).modiff }
    }

    /// Value of `modiff` last time the buffer was saved.
    pub fn modifications_since_save(self) -> EmacsInt {
        unsafe { (*self.text).save_modiff }
    }

    /// Number of modifications to the buffer's characters.
    pub fn char_modifications(self) -> EmacsInt {
        unsafe { (*self.text).chars_modiff }
    }

    /// Check if buffer was modified since its file was last read or saved.
    pub fn modified_since_save(self) -> bool {
        self.modifications_since_save() < self.modifications()
    }

    pub fn overlay_modifications(self) -> EmacsInt {
        unsafe { (*self.text).overlay_modiff }
    }

    pub fn z_byte(self) -> ptrdiff_t {
        unsafe { (*self.text).z_byte }
    }

    pub fn z(self) -> ptrdiff_t {
        unsafe { (*self.text).z }
    }

    pub fn bytepos_to_charpos(mut self, bytepos: isize) -> isize {
        assert!(self.beg_byte() <= bytepos && bytepos <= self.z_byte());

        let mut best_above = self.z();
        let mut best_above_byte = self.z_byte();

        // If this buffer has as many characters as bytes,
        // each character must be one byte.
        // This takes care of the case where enable-multibyte-characters is nil.
        if best_above == best_above_byte {
            return bytepos;
        }

        let mut best_below = self.beg();
        let mut best_below_byte = self.beg_byte();

        macro_rules! consider_known {
            ($bpos:expr, $cpos:expr) => {
                let mut changed = false;
                if $bpos == bytepos {
                    if MARKER_DEBUG {
                        byte_char_debug_check(self, $cpos, bytepos);
                    }
                    return $cpos;
                } else if $bpos > bytepos {
                    if $bpos < best_above_byte {
                        best_above = $cpos;
                        best_above_byte = $bpos;
                        changed = true;
                    }
                } else if $bpos > best_below_byte {
                    best_below = $cpos;
                    best_below_byte = $bpos;
                    changed = true;
                }
                if changed {
                    if best_above - best_below == best_above_byte - best_below_byte {
                        return best_below + (bytepos - best_below_byte);
                    }
                }
            };
        }

        consider_known!(self.pt_byte, self.pt);
        consider_known!(self.gpt_byte(), self.gpt());
        consider_known!(self.begv_byte, self.begv);
        consider_known!(self.zv_byte, self.zv);

        if self.is_cached && self.modifications() == self.cached_modiff {
            consider_known!(self.cached_bytepos, self.cached_charpos);
        }

        for m in self.markers().iter() {
            consider_known!(m.bytepos_or_error(), m.charpos_or_error());
            // If we are down to a range of 50 chars,
            // don't bother checking any other markers;
            // scan the intervening chars directly now.
            if best_above - best_below < 50 {
                break;
            }
        }

        // We get here if we did not exactly hit one of the known places.
        // We have one known above and one known below.
        // Scan, counting characters, from whichever one is closer.

        if bytepos - best_below_byte < best_above_byte - bytepos {
            let record = bytepos - best_below_byte > 5000;

            while best_below_byte < bytepos {
                best_below += 1;
                best_below_byte = self.inc_pos(best_below_byte);
            }

            // If this position is quite far from the nearest known position,
            // cache the correspondence by creating a marker here.
            // It will last until the next GC.
            // But don't do it if BUF_MARKERS is nil;
            // that is a signal from Fset_buffer_multibyte.
            if record && self.markers().is_some() {
                build_marker_rust(self, best_below, best_below_byte);
            }
            if MARKER_DEBUG {
                byte_char_debug_check(self, best_below, best_below_byte);
            }

            self.is_cached = true;
            self.cached_modiff = self.modifications();

            self.cached_charpos = best_below;
            self.cached_bytepos = best_below_byte;

            best_below
        } else {
            let record = best_above_byte - bytepos > 5000;

            while best_above_byte > bytepos {
                best_above -= 1;
                best_above_byte = self.dec_pos(best_above_byte);
            }

            // If this position is quite far from the nearest known position,
            // cache the correspondence by creating a marker here.
            // It will last until the next GC.
            // But don't do it if BUF_MARKERS is nil;
            // that is a signal from Fset_buffer_multibyte.
            if record && self.markers().is_some() {
                build_marker_rust(self, best_below, best_below_byte);
            }
            if MARKER_DEBUG {
                byte_char_debug_check(self, best_below, best_below_byte);
            }

            self.is_cached = true;
            self.cached_modiff = self.modifications();

            self.cached_charpos = best_above;
            self.cached_bytepos = best_above_byte;

            best_above
        }
    }

    pub fn charpos_to_bytepos(mut self, charpos: isize) -> isize {
        assert!(self.beg() <= charpos && charpos <= self.z());

        let mut best_above = self.z();
        let mut best_above_byte = self.z_byte();

        // If this buffer has as many characters as bytes,
        // each character must be one byte.
        // This takes care of the case where enable-multibyte-characters is nil.
        if best_above == best_above_byte {
            return charpos;
        }

        let mut best_below = self.beg();
        let mut best_below_byte = self.beg_byte();

        // We find in best_above and best_above_byte
        // the closest known point above CHARPOS,
        // and in best_below and best_below_byte
        // the closest known point below CHARPOS,
        //
        // If at any point we can tell that the space between those
        // two best approximations is all single-byte,
        // we interpolate the result immediately.

        macro_rules! consider_known {
            ($cpos:expr, $bpos:expr) => {
                let mut changed = false;
                if $cpos == charpos {
                    if MARKER_DEBUG {
                        byte_char_debug_check(self, charpos, $bpos);
                    }
                    return $bpos;
                } else if $cpos > charpos {
                    if $cpos < best_above {
                        best_above = $cpos;
                        best_above_byte = $bpos;
                        changed = true;
                    }
                } else if $cpos > best_below {
                    best_below = $cpos;
                    best_below_byte = $bpos;
                    changed = true;
                }
                if changed {
                    if best_above - best_below == best_above_byte - best_below_byte {
                        return best_below_byte + (charpos - best_below);
                    }
                }
            };
        }

        consider_known!(self.pt, self.pt_byte);
        consider_known!(self.gpt(), self.gpt_byte());
        consider_known!(self.begv, self.begv_byte);
        consider_known!(self.zv, self.zv_byte);

        if self.is_cached && self.modifications() == self.cached_modiff {
            consider_known!(self.cached_charpos, self.cached_bytepos);
        }

        for m in self.markers().iter() {
            consider_known!(m.charpos_or_error(), m.bytepos_or_error());
            // If we are down to a range of 50 chars,
            // don't bother checking any other markers;
            // scan the intervening chars directly now.
            if best_above - best_below < 50 {
                break;
            }
        }

        if charpos - best_below < best_above - charpos {
            let record = charpos - best_below > 5000;

            while best_below != charpos {
                best_below += 1;
                best_below_byte = self.inc_pos(best_below_byte);
            }
            if record {
                build_marker_rust(self, best_below, best_below_byte);
            }
            if MARKER_DEBUG {
                byte_char_debug_check(self, best_below, best_below_byte);
            }

            self.is_cached = true;
            self.cached_modiff = self.modifications();

            self.cached_charpos = best_below;
            self.cached_bytepos = best_below_byte;

            best_below_byte
        } else {
            let record = best_above - charpos > 5000;

            while best_above != charpos {
                best_above -= 1;
                best_above_byte = self.dec_pos(best_above_byte);
            }

            if record {
                build_marker_rust(self, best_above, best_above_byte);
            }
            if MARKER_DEBUG {
                byte_char_debug_check(self, best_below, best_below_byte);
            }

            self.is_cached = true;
            self.cached_modiff = self.modifications();

            self.cached_charpos = best_above;
            self.cached_bytepos = best_above_byte;

            best_above_byte
        }
    }

    pub fn local_vars_iter(self) -> CarIter {
        let vars = self.local_var_alist_;
        vars.iter_cars(LispConsEndChecks::off, LispConsCircularChecks::off)
    }

    pub fn local_vars_tails_iter(self) -> TailsIter {
        let vars = self.local_var_alist_;
        vars.iter_tails(LispConsEndChecks::off, LispConsCircularChecks::off)
    }

    pub fn overlays_before(self) -> Option<LispOverlayRef> {
        ExternalPtr::from_ptr(self.overlays_before.cast())
    }

    pub fn overlays_after(self) -> Option<LispOverlayRef> {
        ExternalPtr::from_ptr(self.overlays_after.cast())
    }

    pub fn as_live(self) -> Option<Self> {
        if self.is_live() {
            Some(self)
        } else {
            None
        }
    }

    #[allow(clippy::cast_ptr_alignment)]
    pub unsafe fn set_value(&mut self, offset: usize, value: LispObject) {
        let buffer_bytes = self.as_mut() as *mut c_char;
        let pos = buffer_bytes.add(offset) as *mut LispObject;
        *pos = value;
    }

    /// Reinitialize everything about a buffer except its name and contents
    /// and local variables.
    /// If called on an already-initialized buffer, the list of overlays
    /// should be deleted before calling this function, otherwise we end up
    /// with overlays that claim to belong to the buffer but the buffer
    /// claims it doesn't belong to it.
    pub fn reset(&mut self) {
        self.filename_ = Qnil;
        self.file_truename_ = Qnil;
        self.directory_ = match ThreadState::current_buffer() {
            Some(current_buff) => current_buff.directory_,
            None => Qnil,
        };
        self.modtime = unsafe { make_timespec(0, UNKNOWN_MODTIME_NSECS.into()) };
        self.modtime_size = -1;
        self.save_length_ = 0.into();
        self.last_window_start = 1;
        // It is more conservative to start out "changed" than "unchanged".
        self.set_clip_changed(false);
        self.set_prevent_redisplay_optimizations_p(true);
        self.backed_up_ = Qnil;
        self.auto_save_modified = 0;
        self.auto_save_failure_time = 0;
        self.auto_save_file_name_ = Qnil;
        self.read_only_ = Qnil;
        self.overlays_before = ptr::null_mut();
        self.overlays_after = ptr::null_mut();
        self.overlay_center = BEG;
        self.mark_active_ = Qnil;
        self.point_before_scroll_ = Qnil;
        self.file_format_ = Qnil;
        self.auto_save_file_format_ = Qt;
        self.last_selected_window_ = Qnil;
        self.display_count_ = 0.into();
        self.display_time_ = Qnil;
        self.enable_multibyte_characters_ = unsafe { buffer_defaults.enable_multibyte_characters_ };
        self.cursor_type_ = unsafe { buffer_defaults.cursor_type_ };
        self.extra_line_spacing_ = unsafe { buffer_defaults.extra_line_spacing_ };
        self.display_error_modiff = 0;
    }

    /// Reset the buffer's local variables info.
    /// Don't use this on a buffer that has already been in use; it does not
    /// treat permanent locals consistently. Use Fkill_all_local_variables
    /// instead.
    ///
    /// If `include_permanent` is true, permanent buffer-local variables will
    /// also be reset. If not, they will be preserved.
    pub fn reset_local_variables(&mut self, include_permanent: bool) {
        // Reset the major mode to Fundamental, along with the things that
        // depend on the major mode.
        // default-major-mode is handled at a higher level. It is ignored here.
        self.major_mode_ = Qfundamental_mode;
        self.keymap_ = Qnil;
        self.mode_name_ = unsafe { buffer_fundamental_string() };
        self.minor_modes_ = Qnil;

        // If the standard case table has been altered and invalidated, fix up
        // its insides first.
        if !standard_case_table().force_case_table().is_valid() {
            set_standard_case_table(standard_case_table());
        }

        let case_table = standard_case_table();
        let (upcase, case_canon, case_eqv) = case_table.force_case_table().extras();

        self.downcase_table_ = case_table;
        self.upcase_table_ = upcase;
        self.case_canon_table_ = case_canon;
        self.case_eqv_table_ = case_eqv;
        self.invisibility_spec_ = Qt;

        if include_permanent {
            self.local_var_alist_ = Qnil;
        } else {
            let mut last = Qnil;
            for tail in self.local_vars_tails_iter() {
                let (local, list) = tail.car().into();
                let prop = lists::get(local.force_symbol(), Qpermanent_local);
                // If permanent-local, keep it.
                if prop.is_not_nil() {
                    last = tail.into();
                    if prop == Qpermanent_local_hook {
                        // This is a partially permanent hook variable.
                        // Preserve only the elements that want to be preserved.
                        let newlist = match list.as_cons() {
                            None => list,
                            Some(cons) => nreverse(
                                cons.iter_cars(LispConsEndChecks::off, LispConsCircularChecks::on)
                                    .filter(|elt| {
                                        !elt.is_symbol()
                                            || elt.is_t()
                                            || lists::get((*elt).into(), Qpermanent_local_hook)
                                                .is_not_nil()
                                    })
                                    .fold(Qnil, |new, elt| (elt, new).into()),
                            ),
                        };
                        if local.force_symbol().get_trapped_write() == SYMBOL_TRAPPED_WRITE {
                            unsafe {
                                notify_variable_watchers(
                                    local,
                                    newlist,
                                    Qmakunbound,
                                    current_buffer(),
                                )
                            };
                        }
                        tail.car().force_cons().set_cdr(newlist);
                        // Don't do variable write trapping twice
                        continue;
                    }
                } else if last.is_nil() {
                    // Delete this local variable
                    self.local_var_alist_ = tail.cdr();
                } else {
                    last.force_cons().set_cdr(tail)
                }

                if local.force_symbol().get_trapped_write() == SYMBOL_TRAPPED_WRITE {
                    unsafe { notify_variable_watchers(local, Qnil, Qmakunbound, current_buffer()) };
                }
            }
        }

        // Mark buffer-local variables as unset
        for i in 0..unsafe { last_per_buffer_idx } {
            if include_permanent || unsafe { buffer_permanent_local_flags[i as usize] } == 0 {
                self.set_per_buffer_value_p(i as usize, 0)
            }
        }

        // Copy default values into slots that have one
        unsafe {
            for offset in iter_per_buffer_objects() {
                let fieldoffset = FieldOffset::new_from_offset(offset);
                let idx = per_buffer_idx_from_field_offset(fieldoffset);
                if idx > 0 && (include_permanent || buffer_permanent_local_flags[idx as usize] == 0)
                {
                    let offset = offset as i32;
                    set_per_buffer_value(self.as_mut(), offset, per_buffer_default(offset));
                }
            }
        }
    }
}

impl LispObject {
    pub fn is_buffer(self) -> bool {
        self.as_vectorlike()
            .map_or(false, |v| v.is_pseudovector(pvec_type::PVEC_BUFFER))
    }

    pub fn as_buffer(self) -> Option<LispBufferRef> {
        self.into()
    }

    pub fn as_live_buffer(self) -> Option<LispBufferRef> {
        self.as_buffer().and_then(LispBufferRef::as_live)
    }
}

impl From<LispObject> for LispBufferRef {
    fn from(o: LispObject) -> Self {
        o.as_buffer().unwrap_or_else(|| wrong_type!(Qbufferp, o))
    }
}

impl From<LispBufferRef> for LispObject {
    fn from(b: LispBufferRef) -> Self {
        Self::tag_ptr(b, Lisp_Type::Lisp_Vectorlike)
    }
}

impl From<LispObject> for Option<LispBufferRef> {
    fn from(o: LispObject) -> Self {
        o.as_vectorlike().and_then(LispVectorlikeRef::as_buffer)
    }
}

impl LispObject {
    pub fn is_overlay(self) -> bool {
        self.as_misc()
            .map_or(false, |m| m.get_type() == Lisp_Misc_Type::Lisp_Misc_Overlay)
    }

    pub fn as_overlay(self) -> Option<LispOverlayRef> {
        self.into()
    }
}

impl From<LispObject> for LispOverlayRef {
    fn from(o: LispObject) -> Self {
        o.as_overlay().unwrap_or_else(|| wrong_type!(Qoverlayp, o))
    }
}

impl From<LispOverlayRef> for LispObject {
    fn from(o: LispOverlayRef) -> Self {
        Self::tag_ptr(o, Lisp_Type::Lisp_Misc)
    }
}

impl From<LispObject> for Option<LispOverlayRef> {
    fn from(o: LispObject) -> Self {
        o.as_misc().and_then(LispMiscRef::as_overlay)
    }
}

impl LispMiscRef {
    pub fn as_overlay(self) -> Option<LispOverlayRef> {
        if self.get_type() == Lisp_Misc_Type::Lisp_Misc_Overlay {
            unsafe { Some(mem::transmute(self)) }
        } else {
            None
        }
    }
}

impl LispOverlayRef {
    pub fn iter(self) -> LispOverlayIter {
        LispOverlayIter {
            current: Some(self),
        }
    }
}

impl LispStructuralEqual for LispOverlayRef {
    fn equal(
        &self,
        other: Self,
        kind: equal_kind::Type,
        depth: i32,
        ht: &mut LispHashTableRef,
    ) -> bool {
        let overlays_equal = self.start.equal_internal(other.start, kind, depth + 1, ht)
            && self.end.equal_internal(other.end, kind, depth + 1, ht);
        overlays_equal && self.plist.equal_internal(other.plist, kind, depth + 1, ht)
    }
}

pub struct LispOverlayIter {
    current: Option<LispOverlayRef>,
}

impl Iterator for LispOverlayIter {
    type Item = LispOverlayRef;

    fn next(&mut self) -> Option<Self::Item> {
        let c = self.current;
        match c {
            None => None,
            Some(o) => {
                self.current = LispOverlayRef::from_ptr(o.next as *mut c_void);
                c
            }
        }
    }
}

pub type LispBufferLocalValueRef = ExternalPtr<Lisp_Buffer_Local_Value>;

impl LispBufferLocalValueRef {
    pub fn get_fwd(self) -> *const Lisp_Fwd {
        self.fwd
    }

    pub fn get_value(self) -> LispObject {
        let (_, d) = self.valcell.into();
        d
    }

    pub fn set_value(self, value: LispObject) {
        LispCons::from(self.valcell).set_cdr(value);
    }
}

#[derive(Clone, Copy, PartialEq)]
pub enum LispBufferOrName {
    Buffer(LispBufferRef),
    Name(LispStringRef),
}

impl LispBufferOrName {
    pub fn as_buffer_or_current_buffer(self) -> Option<LispBufferRef> {
        let obj = LispObject::from(self);
        obj.map_or_else(
            || Some(ThreadState::current_buffer_unchecked()),
            LispObject::as_buffer,
        )
    }
}

impl From<LispBufferOrName> for LispObject {
    fn from(buffer_or_name: LispBufferOrName) -> Self {
        match buffer_or_name {
            LispBufferOrName::Buffer(b) => b.into(),
            LispBufferOrName::Name(n) => n.into(),
        }
    }
}

impl From<LispObject> for LispBufferOrName {
    fn from(v: LispObject) -> Self {
        if let Some(s) = v.as_string() {
            Self::Name(s)
        } else if let Some(b) = v.as_buffer() {
            Self::Buffer(b)
        } else {
            wrong_type!(Qbufferp, v);
        }
    }
}

impl From<LispBufferRef> for LispBufferOrName {
    #[inline(always)]
    fn from(b: LispBufferRef) -> Self {
        Self::Buffer(b)
    }
}

impl From<LispStringRef> for LispBufferOrName {
    #[inline(always)]
    fn from(n: LispStringRef) -> Self {
        Self::Name(n)
    }
}

impl From<LispObject> for Option<LispBufferOrName> {
    fn from(v: LispObject) -> Self {
        if v.is_nil() {
            None
        } else if let Some(s) = v.as_string() {
            Some(LispBufferOrName::Name(s))
        } else if let Some(b) = v.as_buffer() {
            Some(LispBufferOrName::Buffer(b))
        } else {
            None
        }
    }
}

impl From<LispBufferOrName> for Option<LispBufferRef> {
    fn from(v: LispBufferOrName) -> Self {
        match v {
            LispBufferOrName::Buffer(b) => Some(b),
            LispBufferOrName::Name(name) => {
                let tem = unsafe { Vbuffer_alist }
                    .iter_cars(LispConsEndChecks::off, LispConsCircularChecks::off)
                    .find(|&item| string_equal(car(item), name));

                cdr(tem.into()).as_buffer()
            }
        }
    }
}

impl From<LispBufferOrName> for LispBufferRef {
    fn from(v: LispBufferOrName) -> Self {
        Option::<Self>::from(v).unwrap_or_else(|| nsberror(v.into()))
    }
}

impl From<LispBufferOrName> for LispStringRef {
    fn from(v: LispBufferOrName) -> Self {
        match v {
            LispBufferOrName::Name(s) => s,
            LispBufferOrName::Buffer(b) => b.name().into(),
        }
    }
}

pub enum LispBufferOrCurrent {
    Buffer(LispBufferRef),
    Current,
}

impl From<LispObject> for LispBufferOrCurrent {
    fn from(obj: LispObject) -> Self {
        match obj.as_buffer() {
            None => Self::Current,
            Some(buf) => Self::Buffer(buf),
        }
    }
}

impl From<LispBufferOrCurrent> for LispObject {
    fn from(buffer: LispBufferOrCurrent) -> Self {
        match buffer {
            LispBufferOrCurrent::Current => Qnil,
            LispBufferOrCurrent::Buffer(buf) => buf.into(),
        }
    }
}

impl From<LispBufferOrCurrent> for LispBufferRef {
    fn from(buffer: LispBufferOrCurrent) -> Self {
        match buffer {
            LispBufferOrCurrent::Buffer(buf) => buf,
            LispBufferOrCurrent::Current => ThreadState::current_buffer_unchecked(),
        }
    }
}

/// Return false.
/// If the optional arg BUFFER is provided and not nil, enable undoes in that
/// buffer, otherwise run on the current buffer.
#[lisp_fn(min = "0", intspec = "")]
pub fn buffer_enable_undo(buffer: LispBufferOrCurrent) {
    let mut buf: LispBufferRef = buffer.into();
    if buf.undo_list_.eq(Qt) {
        buf.undo_list_ = Qnil;
    }
}

/// Return a list of all live buffers.
/// If the optional arg FRAME is a frame, return the buffer list in the
/// proper order for that frame: the buffers shown in FRAME come first,
/// followed by the rest of the buffers.
#[lisp_fn(min = "0")]
pub fn buffer_list(frame: Option<LispFrameRef>) -> LispObject {
    let mut buffers: Vec<LispObject> = unsafe { Vbuffer_alist }
        .iter_cars(LispConsEndChecks::off, LispConsCircularChecks::off)
        .map(cdr)
        .collect();

    match frame {
        None => list(&buffers),

        Some(frame) => {
            let framelist = copy_sequence(frame.buffer_list);
            let prevlist = nreverse(copy_sequence(frame.buried_buffer_list));

            // Remove any buffer that duplicates one in FRAMELIST or PREVLIST.
            buffers.retain(|e| member(*e, framelist).is_nil() && member(*e, prevlist).is_nil());

            nconc(&mut [framelist, list(&buffers), prevlist])
        }
    }
}

/// Return t if OBJECT is an overlay.
#[lisp_fn]
pub fn overlayp(object: LispObject) -> bool {
    object.is_overlay()
}

/// Return non-nil if OBJECT is a buffer which has not been killed.
/// Value is nil if OBJECT is not a buffer or if it has been killed.
#[lisp_fn]
pub fn buffer_live_p(object: Option<LispBufferRef>) -> bool {
    object.map_or(false, LispBufferRef::is_live)
}

/// Return the buffer named BUFFER-OR-NAME.
/// BUFFER-OR-NAME must be either a string or a buffer.  If BUFFER-OR-NAME
/// is a string and there is no buffer with that name, return nil.  If
/// BUFFER-OR-NAME is a buffer, return it as given.
#[lisp_fn]
pub fn get_buffer(buffer_or_name: LispBufferOrName) -> Option<LispBufferRef> {
    buffer_or_name.into()
}

/// Return the buffer specified by BUFFER-OR-NAME, creating a new one if needed.
/// If BUFFER-OR-NAME is a string and a live buffer with that name exists,
/// return that buffer.  If no such buffer exists, create a new buffer with
/// that name and return it.  If BUFFER-OR-NAME starts with a space, the new
/// buffer does not keep undo information.
///
/// If BUFFER-OR-NAME is a buffer instead of a string, return it as given,
/// even if it is dead.  The return value is never nil.
#[lisp_fn]
pub fn get_buffer_create(buffer_or_name: LispBufferOrName) -> LispBufferRef {
    if let Some(buffer) = get_buffer(buffer_or_name) {
        return buffer;
    }

    // At this point buffer_or_name is guaranteed to be a string, otherwise
    // get_buffer would have returned it.
    let name: LispStringRef = buffer_or_name.into();
    LispBufferRef::create_new(name)
}

/// Return the current buffer as a Lisp object.
#[lisp_fn]
pub fn current_buffer() -> LispObject {
    ThreadState::current_buffer().into()
}

/// Return name of file BUFFER is visiting, or nil if none.
/// No argument or nil as argument means use the current buffer.
#[lisp_fn(min = "0")]
pub fn buffer_file_name(buffer: LispBufferOrCurrent) -> LispObject {
    let buf: LispBufferRef = buffer.into();

    buf.filename_
}

/// Return t if BUFFER was modified since its file was last read or saved.
/// No argument or nil as argument means use current buffer as BUFFER.
#[lisp_fn(min = "0")]
pub fn buffer_modified_p(buffer: LispBufferOrCurrent) -> bool {
    let buf: LispBufferRef = buffer.into();
    buf.modified_since_save()
}

/// Return the name of BUFFER, as a string.
/// BUFFER defaults to the current buffer.
/// Return nil if BUFFER has been killed.
#[lisp_fn(min = "0")]
pub fn buffer_name(buffer: LispBufferOrCurrent) -> LispObject {
    let buf: LispBufferRef = buffer.into();
    buf.name_
}

/// Return BUFFER's tick counter, incremented for each change in text.
/// Each buffer has a tick counter which is incremented each time the
/// text in that buffer is changed.  It wraps around occasionally.
/// No argument or nil as argument means use current buffer as BUFFER.
#[lisp_fn(min = "0")]
pub fn buffer_modified_tick(buffer: LispBufferOrCurrent) -> EmacsInt {
    let buf: LispBufferRef = buffer.into();
    buf.modifications()
}

/// Return BUFFER's character-change tick counter.
/// Each buffer has a character-change tick counter, which is set to the
/// value of the buffer's tick counter (see `buffer-modified-tick'), each
/// time text in that buffer is inserted or deleted.  By comparing the
/// values returned by two individual calls of `buffer-chars-modified-tick',
/// you can tell whether a character change occurred in that buffer in
/// between these calls.  No argument or nil as argument means use current
/// buffer as BUFFER.
#[lisp_fn(min = "0")]
pub fn buffer_chars_modified_tick(buffer: LispBufferOrCurrent) -> EmacsInt {
    let buf: LispBufferRef = buffer.into();
    buf.char_modifications()
}

/// Return the position at which OVERLAY starts.
#[lisp_fn]
pub fn overlay_start(overlay: LispOverlayRef) -> Option<EmacsInt> {
    marker_position_lisp(overlay.start.into())
}

/// Return the position at which OVERLAY ends.
#[lisp_fn]
pub fn overlay_end(overlay: LispOverlayRef) -> Option<EmacsInt> {
    marker_position_lisp(overlay.end.into())
}

/// Return the buffer OVERLAY belongs to.
/// Return nil if OVERLAY has been deleted.
#[lisp_fn]
pub fn overlay_buffer(overlay: LispOverlayRef) -> Option<LispBufferRef> {
    marker_buffer(overlay.start.into())
}

/// Return a list of the properties on OVERLAY.
/// This is a copy of OVERLAY's plist; modifying its conses has no
/// effect on OVERLAY.
#[lisp_fn]
pub fn overlay_properties(overlay: LispOverlayRef) -> LispObject {
    copy_sequence(overlay.plist)
}

#[no_mangle]
pub unsafe extern "C" fn validate_region(b: *mut LispObject, e: *mut LispObject) {
    let (begin, end) = validate_region_rust(*b, *e);
    *b = begin.into();
    *e = end.into();
}

pub fn validate_region_rust(start: LispObject, stop: LispObject) -> (isize, isize) {
    let mut begin = start.as_fixnum_coerce_marker_or_error();
    let mut end = stop.as_fixnum_coerce_marker_or_error();

    if begin > end {
        mem::swap(&mut begin, &mut end);
    }

    let buf = ThreadState::current_buffer_unchecked();
    let begv = buf.begv as EmacsInt;
    let zv = buf.zv as EmacsInt;

    if !(begv <= begin && end <= zv) {
        args_out_of_range!(current_buffer(), start, stop);
    }

    (begin as isize, end as isize)
}

/// Make buffer BUFFER-OR-NAME current for editing operations.
/// BUFFER-OR-NAME may be a buffer or the name of an existing buffer.
/// See also `with-current-buffer' when you want to make a buffer current
/// temporarily.  This function does not display the buffer, so its effect
/// ends when the current command terminates.  Use `switch-to-buffer' or
/// `pop-to-buffer' to switch buffers permanently.
/// The return value is the buffer made current.
#[lisp_fn]
pub fn set_buffer(buffer_or_name: LispBufferOrName) -> LispBufferRef {
    let mut buffer: LispBufferRef = buffer_or_name.into();
    if !buffer.is_live() {
        error!("Selecting deleted buffer");
    };
    unsafe { set_buffer_internal_1(buffer.as_mut()) };
    buffer
}

/// Signal a `buffer-read-only' error if the current buffer is read-only.
/// If the text under POSITION (which defaults to point) has the
/// `inhibit-read-only' text property set, the error will not be raised.
#[lisp_fn(min = "0")]
pub fn barf_if_buffer_read_only(position: Option<EmacsInt>) {
    let pos = position.unwrap_or_else(point);

    let inhibit_read_only: bool = unsafe { globals.Vinhibit_read_only.into() };
    let prop = get_text_property(pos.into(), Qinhibit_read_only, Qnil);

    if ThreadState::current_buffer_unchecked().is_read_only() && !inhibit_read_only && prop.is_nil()
    {
        xsignal!(Qbuffer_read_only, current_buffer())
    }
}

/// No such buffer error.
#[no_mangle]
pub extern "C" fn nsberror(spec: LispObject) -> ! {
    match spec.as_string() {
        Some(s) => error!("No buffer named {}", s),
        None => error!("Invalid buffer argument"),
    }
}

/// These functions are for debugging overlays.

/// Return a pair of lists giving all the overlays of the current buffer.
/// The car has all the overlays before the overlay center;
/// the cdr has all the overlays after the overlay center.
/// Recentering overlays moves overlays between these lists.
/// The lists you get are copies, so that changing them has no effect.
/// However, the overlays you get are the real objects that the buffer uses.
#[lisp_fn]
pub fn overlay_lists() -> LispObject {
    let list_overlays =
        |ol: LispOverlayRef| -> LispObject { ol.iter().fold(Qnil, |accum, n| (n, accum).into()) };

    let cur_buf = ThreadState::current_buffer_unchecked();
    let before = cur_buf.overlays_before().map_or(Qnil, &list_overlays);
    let after = cur_buf.overlays_after().map_or(Qnil, &list_overlays);
    (nreverse(before), nreverse(after)).into()
}

fn get_truename_buffer_1(filename: LispSymbolOrString) -> LispObject {
    LiveBufferIter::new()
        .find(|buf| {
            let buf_truename = buf.truename();
            buf_truename.is_string() && string_equal(buf_truename, filename)
        })
        .into()
}

/// Recenter the overlays of the current buffer around position POS.
/// That makes overlay lookup faster for positions near POS (but perhaps slower
/// for positions far away from POS).
#[lisp_fn]
pub fn overlay_recenter(pos: LispNumber) {
    let p = clip_to_bounds(isize::min_value(), pos.to_fixnum(), isize::max_value());
    unsafe {
        recenter_overlay_lists(ThreadState::current_buffer_unchecked().as_mut(), p);
    }
}

#[no_mangle]
pub extern "C" fn get_truename_buffer(filename: LispObject) -> LispObject {
    get_truename_buffer_1(filename.into())
}

/// If buffer B has markers to record PT, BEGV and ZV when it is not
/// current, update these markers.
#[no_mangle]
pub extern "C" fn record_buffer_markers(buffer: *mut Lisp_Buffer) {
    let buffer_ref = LispBufferRef::from_ptr(buffer as *mut c_void)
        .unwrap_or_else(|| panic!("Invalid buffer reference."));
    let pt_marker = buffer_ref.pt_marker();

    if pt_marker.is_not_nil() {
        let begv_marker = buffer_ref.begv_marker();
        let zv_marker = buffer_ref.zv_marker();

        assert!(begv_marker.is_not_nil());
        assert!(zv_marker.is_not_nil());

        let buffer = LispObject::from(buffer_ref);
        set_marker_both(pt_marker, buffer, buffer_ref.pt, buffer_ref.pt_byte);
        set_marker_both(begv_marker, buffer, buffer_ref.begv, buffer_ref.begv_byte);
        set_marker_both(zv_marker, buffer, buffer_ref.zv, buffer_ref.zv_byte);
    }
}

/// If buffer B has markers to record PT, BEGV and ZV when it is not
/// current, fetch these values into B->begv etc.
#[no_mangle]
pub extern "C" fn fetch_buffer_markers(buffer: *mut Lisp_Buffer) {
    let mut buffer_ref = LispBufferRef::from_ptr(buffer as *mut c_void)
        .unwrap_or_else(|| panic!("Invalid buffer reference."));

    if buffer_ref.pt_marker().is_not_nil() {
        assert!(buffer_ref.begv_marker().is_not_nil());
        assert!(buffer_ref.zv_marker().is_not_nil());

        let pt_marker: LispMarkerRef = buffer_ref.pt_marker().into();
        let begv_marker: LispMarkerRef = buffer_ref.begv_marker().into();
        let zv_marker: LispMarkerRef = buffer_ref.zv_marker().into();

        buffer_ref.set_pt_both(pt_marker.charpos_or_error(), pt_marker.bytepos_or_error());
        buffer_ref.set_begv_both(
            begv_marker.charpos_or_error(),
            begv_marker.bytepos_or_error(),
        );
        buffer_ref.set_zv_both(zv_marker.charpos_or_error(), zv_marker.bytepos_or_error());
    }
}

/// Return the buffer visiting file FILENAME (a string).
/// The buffer's `buffer-file-name' must match exactly the expansion of FILENAME.
/// If there is no such live buffer, return nil.
/// See also `find-buffer-visiting'.
#[lisp_fn]
pub fn get_file_buffer(filename: LispStringRef) -> Option<LispBufferRef> {
    let filename = expand_file_name(filename, None);

    // If the file name has special constructs in it,
    // call the corresponding file handler.
    let handler = find_file_name_handler(filename, Qget_file_buffer);

    if handler.is_not_nil() {
        let handled_buf = call!(handler, Qget_file_buffer, filename.into());
        handled_buf.as_buffer()
    } else {
        LiveBufferIter::new().find(|buf| {
            let buf_filename = buf.filename();
            buf_filename.is_string() && string_equal(buf_filename, filename)
        })
    }
}

/// Return the value of VARIABLE in BUFFER.
/// If VARIABLE does not have a buffer-local binding in BUFFER, the value
/// is the default binding of the variable.
#[lisp_fn(name = "buffer-local-value", c_name = "buffer_local_value")]
pub fn buffer_local_value_lisp(variable: LispObject, buffer: LispObject) -> LispObject {
    let result = unsafe { buffer_local_value(variable, buffer) };

    if result.eq(Qunbound) {
        void_variable!(variable);
    }

    result
}

/// Return the base buffer of indirect buffer BUFFER.
/// If BUFFER is not indirect, return nil.
/// BUFFER defaults to the current buffer.
#[lisp_fn(min = "0")]
pub fn buffer_base_buffer(buffer: LispBufferOrCurrent) -> Option<LispBufferRef> {
    let buf: LispBufferRef = buffer.into();
    buf.base_buffer()
}

/// Force redisplay of the current buffer's mode line and header line.
/// With optional non-nil ALL, force redisplay of all mode lines and
/// header lines.  This function also forces recomputation of the
/// menu bar menus and the frame title.
#[lisp_fn(min = "0")]
pub fn force_mode_line_update(all: bool) -> bool {
    let mut current_buffer = ThreadState::current_buffer_unchecked();
    if all {
        unsafe {
            update_mode_lines = 10;
        }
    // FIXME: This can't be right.
    // current_buffer.set_prevent_redisplay_optimizations_p(true);
    } else if 0 < unsafe { buffer_window_count(current_buffer.as_mut()) } {
        unsafe {
            bset_update_mode_line(current_buffer.as_mut());
        }
        current_buffer.set_prevent_redisplay_optimizations_p(true);
    }
    all
}

/// Return a Lisp_Misc_Overlay object with specified START, END and PLIST.
#[no_mangle]
pub extern "C" fn build_overlay(
    start: LispObject,
    end: LispObject,
    plist: LispObject,
) -> LispObject {
    unsafe {
        let obj = allocate_misc(Lisp_Misc_Type::Lisp_Misc_Overlay);
        let mut overlay: LispOverlayRef = obj.into();
        overlay.start = start;
        overlay.end = end;
        overlay.plist = plist;
        overlay.next = ptr::null_mut();

        overlay.into()
    }
}

/// Get the property of overlay OVERLAY with property name PROP.
#[lisp_fn]
pub fn overlay_get(overlay: LispOverlayRef, prop: LispObject) -> LispObject {
    unsafe { lookup_char_property(overlay.plist, prop, false) }
}

// Mark OV as no longer associated with BUF.
#[no_mangle]
pub extern "C" fn drop_overlay(mut buf: LispBufferRef, ov: LispOverlayRef) {
    let mut start: LispMarkerRef = ov.start.into();
    let mut end: LispMarkerRef = ov.end.into();
    assert!(buf == marker_buffer(start).unwrap());
    unsafe {
        modify_overlay(
            buf.as_mut(),
            marker_position(ov.start),
            marker_position(ov.end),
        );
        unchain_marker(start.as_mut());
        unchain_marker(end.as_mut());
    }
}

/// Delete the overlay OVERLAY from its buffer.
#[lisp_fn]
pub fn delete_overlay(overlay: LispOverlayRef) {
    let mut buf_ref = match marker_buffer(LispMarkerRef::from(overlay.start)) {
        Some(b) => b,
        None => return,
    };
    let count = c_specpdl_index();

    unsafe {
        specbind(Qinhibit_quit, Qt);
        unchain_both(buf_ref.as_mut(), overlay.into());
        drop_overlay(buf_ref, overlay);

        // When deleting an overlay with before or after strings, turn off
        // display optimizations for the affected buffer, on the basis that
        // these strings may contain newlines.  This is easier to do than to
        // check for that situation during redisplay.
        if windows_or_buffers_changed != 0 && overlay_get(overlay, Qbefore_string).is_not_nil()
            || overlay_get(overlay, Qafter_string).is_not_nil()
        {
            buf_ref.set_prevent_redisplay_optimizations_p(true);
        }
    }

    unbind_to(count, Qnil);
}

/// Delete all overlays of BUFFER.
/// BUFFER omitted or nil means delete all overlays of the current buffer.
#[lisp_fn(
    min = "0",
    name = "delete-all-overlays",
    c_name = "delete_all_overlays"
)]
pub fn delete_all_overlays_lisp(buffer: LispBufferOrCurrent) {
    let mut buf: LispBufferRef = buffer.into();
    unsafe { delete_all_overlays(buf.as_mut()) };
}

/// Delete the entire contents of the current buffer.
/// Any narrowing restriction in effect (see `narrow-to-region') is removed,
/// so the buffer is truly empty after this.
#[lisp_fn(intspec = "*")]
pub fn erase_buffer() {
    widen();
    unsafe {
        let mut cur_buf = ThreadState::current_buffer_unchecked();
        del_range(cur_buf.beg(), cur_buf.z());

        cur_buf.last_window_start = 1;

        // Prevent warnings, or suspension of auto saving, that would happen
        // if future size is less than past size.  Use of erase-buffer
        // implies that the future text is not really related to the past text.
        cur_buf.save_length_ = 0.into();
    }
}

// We split this away from generate-new-buffer, because rename-buffer
// and set-visited-file-name ought to be able to use this to really
// rename the buffer properly.

/// Return a string that is the name of no existing buffer based on NAME.
/// If there is no live buffer named NAME, then return NAME.
/// Otherwise modify name by appending `<NUMBER>', incrementing NUMBER
/// (starting at 2) until an unused name is found, and then return that name.
/// Optional second argument IGNORE specifies a name that is okay to use (if
/// it is in the sequence to be tried) even if a buffer with that name exists.
///
/// If NAME begins with a space (i.e., a buffer that is not normally
/// visible to users), then if buffer NAME already exists a random number
/// is first appended to NAME, to speed up finding a non-existent buffer.
#[lisp_fn(min = "1")]
pub fn generate_new_buffer_name(name: LispStringRef, ignore: LispObject) -> LispStringRef {
    if (ignore.is_not_nil() && string_equal(name, ignore)) || get_buffer(name.into()).is_none() {
        return name;
    }

    let basename = if name.byte_at(0) == b' ' {
        let mut rng = OsRng::new().unwrap();
        let mut s = format!("-{}", rng.gen_range(0, 1_000_000));
        local_unibyte_string!(suffix, s);
        let genname = lisp_concat!(name, suffix);
        if get_buffer(genname.into()).is_none() {
            return genname.into();
        }
        genname
    } else {
        name.into()
    };

    let mut suffix_count = 2;
    loop {
        let mut s = format!("<{}>", suffix_count);
        local_unibyte_string!(suffix, s);
        let candidate = lisp_concat!(basename, suffix).force_string();
        if string_equal(candidate, ignore) || get_buffer(candidate.into()).is_none() {
            return candidate;
        }
        suffix_count += 1;
    }
}

pub unsafe fn per_buffer_idx_from_field_offset(
    offset: FieldOffset<Lisp_Buffer, LispObject>,
) -> isize {
    let obj = *offset.apply_ptr_mut(&mut buffer_local_flags);
    obj.to_fixnum_unchecked() as isize
}

pub unsafe fn per_buffer_idx(count: isize) -> isize {
    let flags = &mut buffer_local_flags as *mut Lisp_Buffer as *mut LispObject;
    let obj = flags.offset(count);
    (*obj).to_fixnum_unchecked() as isize
}

pub fn iter_per_buffer_objects() -> iter::StepBy<ops::RangeInclusive<usize>> {
    let first = field_offset::offset_of!(Lisp_Buffer => name_).get_byte_offset();
    let last =
        field_offset::offset_of!(Lisp_Buffer => cursor_in_non_selected_windows_).get_byte_offset();

    (first..=last).step_by(mem::size_of::<LispObject>())
}

/// Return a list of overlays which is a copy of the overlay list
/// LIST, but for buffer BUFFER.
#[no_mangle]
pub unsafe extern "C" fn copy_overlays(
    buffer: *mut Lisp_Buffer,
    list: *mut Lisp_Overlay,
) -> *mut Lisp_Overlay {
    if list.is_null() {
        return list;
    }

    let mut result = ptr::null_mut();

    let overlays_iter = LispOverlayRef::from_ptr(list as *mut c_void)
        .unwrap_or_else(|| panic!("Invalid overlay reference."))
        .iter();

    let duplicate_marker = |marker_obj: LispObject| -> LispObject {
        let mkr: LispMarkerRef = marker_obj.into();
        let new_mkr = build_marker(buffer, mkr.charpos_or_error(), mkr.bytepos_or_error());
        LispMarkerRef::from(new_mkr).set_insertion_type(mkr.insertion_type());
        new_mkr
    };

    let _ = overlays_iter.fold(None, |tail: Option<LispOverlayRef>, overlay| {
        let start = duplicate_marker(overlay.start);
        let end = duplicate_marker(overlay.end);

        let mut overlay_new: LispOverlayRef =
            build_overlay(start, end, copy_sequence(overlay.plist)).into();

        match tail {
            Some(mut tail_ref) => tail_ref.next = overlay_new.as_mut(),
            None => result = overlay_new.as_mut(),
        }

        Some(overlay_new)
    });

    result
}

#[no_mangle]
pub extern "C" fn reset_buffer(mut buffer: LispBufferRef) {
    buffer.reset();
}

#[no_mangle]
pub extern "C" fn reset_buffer_local_variables(mut buffer: LispBufferRef, include_permanent: bool) {
    buffer.reset_local_variables(include_permanent)
}

#[allow(unused_doc_comments)]
#[no_mangle]
pub extern "C" fn rust_syms_of_buffer() {
    def_lisp_sym!(Qget_file_buffer, "get-file-buffer");

    /// Analogous to `mode-line-format', but controls the header line.
    /// The header line appears, optionally, at the top of a window;
    /// the mode line appears at the bottom.
    defvar_per_buffer!(header_line_format_, "header-line-format", Qnil);
}

/// Change current buffer's name to NEWNAME (a string).  If second arg
/// UNIQUE is nil or omitted, it is an error if a buffer named NEWNAME
/// already exists.  If UNIQUE is non-nil, come up with a new name
/// using `generate-new-buffer-name'.  Interactively, you can set
/// UNIQUE with a prefix argument.  We return the name we actually
/// gave the buffer.  This does not change the name of the visited
/// file (if any).
#[lisp_fn(
    min = "1",
    intspec = "(list (read-string \"Rename buffer (to new name): \" nil 'buffer-name-history (buffer-name (current-buffer))) current-prefix-arg)"
)]
pub fn rename_buffer(newname: LispStringRef, unique: LispObject) -> LispStringRef {
    if newname.is_empty() {
        error!("Empty string is invalid as a buffer name")
    }

    let mut current_buffer = ThreadState::current_buffer_unchecked();

    let newname = get_buffer(newname.into()).map_or(newname, |tem| {
        // Don't short-circuit if UNIQUE is t.  That is a useful
        // way to rename the buffer automatically so you can
        // create another with the original name.  It makes UNIQUE
        // equivalent to
        // (rename-buffer (generate-new-buffer-name NEWNAME)).
        if unique.is_nil() {
            if tem == current_buffer {
                return current_buffer.name_.into();
            }
            error!("Buffer name `{}' is in use", newname)
        } else {
            generate_new_buffer_name(newname, current_buffer.name_)
        }
    });

    current_buffer.name_ = newname.into();

    // Catch redisplay's attention.  Unless we do this, the mode lines
    // for any windows displaying current_buffer will stay unchanged.
    unsafe {
        update_mode_lines = 11;
    }

    let buf: LispBufferRef = current_buffer;
    unsafe {
        setcar(rassq(buf.into(), Vbuffer_alist).into(), newname.into());
    }
    if current_buffer.filename_.is_nil() && current_buffer.auto_save_file_name_.is_not_nil() {
        call!(intern("rename-auto-save-file").into());
    }

    unsafe {
        if Vrun_hooks.is_not_nil() {
            call!(Vrun_hooks, Qbuffer_list_update_hook);
        }
    }

    // Refetch since that last call may have done GC.
    ThreadState::current_buffer_unchecked().name_.into()
}

/// Set the endpoints of OVERLAY to BEG and END in BUFFER.
/// If BUFFER is omitted, leave OVERLAY in the same buffer it inhabits now.
/// If BUFFER is omitted, and OVERLAY is in no buffer, put it in the current
/// buffer.
#[lisp_fn(min = "3")]
pub fn move_overlay(
    overlay: LispObject,
    beg: LispObject,
    end: LispObject,
    buffer: LispObject,
) -> LispObject {
    let count = c_specpdl_index();
    let mut overlay_ref = LispOverlayRef::from(overlay);
    let mut buf = buffer
        .as_buffer()
        .or_else(|| overlay_buffer(overlay_ref))
        .unwrap_or_else(ThreadState::current_buffer_unchecked);

    if !buf.is_live() {
        error!("Attempt to move overlay to a dead buffer");
    }

    if beg.is_marker() && !buf.eq(&marker_buffer(beg.into()).unwrap()) {
        xsignal!(Qerror, "Marker points into wrong buffer", beg);
    }

    if end.is_marker() && !buf.eq(&marker_buffer(end.into()).unwrap()) {
        xsignal!(Qerror, "Marker points into wrong buffer", end);
    }

    let beg_num = LispNumber::from(beg);
    let end_num = LispNumber::from(end);
    let (beg_num, end_num) = if beg_num.to_fixnum() > end_num.to_fixnum() {
        (end_num, beg_num)
    } else {
        (beg_num, end_num)
    };
    unsafe { specbind(Qinhibit_quit, Qt) };
    let obuffer = overlay_buffer(overlay_ref);
    let (o_beg, o_end) = match obuffer {
        Some(mut ob) => {
            let o_beg = overlay_start(overlay_ref);
            let o_end = overlay_end(overlay_ref);
            unsafe { unchain_both(ob.as_mut(), overlay_ref.into()) };
            (o_beg, o_end)
        }
        None => (None, None),
    };
    // Set the overlay boundaries, which may clip them
    set_marker(
        LispMarkerRef::from(overlay_ref.start),
        beg_num.into(),
        buf.into(),
    );
    set_marker(
        LispMarkerRef::from(overlay_ref.end),
        end_num.into(),
        buf.into(),
    );
    let n_beg = overlay_start(overlay_ref);
    let n_end = overlay_end(overlay_ref);
    // If the overlay has changed buffers, do a thorough redisplay
    if obuffer.is_some() && !buf.eq(&obuffer.unwrap()) {
        if let Some(mut ob) = obuffer {
            unsafe {
                modify_overlay(
                    ob.as_mut(),
                    o_beg.unwrap_or(0) as ptrdiff_t,
                    o_end.unwrap_or(0) as ptrdiff_t,
                )
            };
        }
        unsafe {
            modify_overlay(
                buf.as_mut(),
                n_beg.unwrap_or(0) as ptrdiff_t,
                n_end.unwrap_or(0) as ptrdiff_t,
            )
        };
    } else {
        // Redisplay the area the overlay has just left, or just enclosed
        if o_beg == n_beg {
            unsafe {
                modify_overlay(
                    buf.as_mut(),
                    o_end.unwrap_or(0) as ptrdiff_t,
                    n_end.unwrap_or(0) as ptrdiff_t,
                )
            };
        } else if o_end == n_end {
            unsafe {
                modify_overlay(
                    buf.as_mut(),
                    o_beg.unwrap_or(0) as ptrdiff_t,
                    n_beg.unwrap_or(0) as ptrdiff_t,
                )
            };
        } else {
            unsafe {
                modify_overlay(
                    buf.as_mut(),
                    EmacsInt::from(min(&[
                        LispObject::from(o_beg.unwrap_or(0)),
                        LispObject::from(n_beg.unwrap_or(0)),
                    ])) as ptrdiff_t,
                    EmacsInt::from(max(&[
                        LispObject::from(o_end.unwrap_or(0)),
                        LispObject::from(n_end.unwrap_or(0)),
                    ])) as ptrdiff_t,
                )
            };
        }
    }

    // Delete the overlay if it is empty after clipping and has the evaporate property.
    if n_beg == n_end && overlay_get(overlay_ref, Qevaporate).is_nil() {
        delete_overlay(overlay_ref);
        return unbind_to(count, Qnil);
    }

    // Put the overlay into the new buffer's overlay lists, first on the wrong list.
    if (n_end.unwrap_or(0) as isize) < buf.overlay_center {
        overlay_ref.next = buf.overlays_after;
        buf.overlays_after = overlay_ref.as_mut();
    } else {
        overlay_ref.next = buf.overlays_before;
        buf.overlays_before = overlay_ref.as_mut();
    }
    // This puts it in the right list, and in the right order.
    unsafe { recenter_overlay_lists(buf.as_mut(), buf.overlay_center) };

    unbind_to(count, overlay)
}

// Debugging

pub fn byte_char_debug_check(b: LispBufferRef, charpos: isize, bytepos: isize) {
    if !b.multibyte_characters_enabled() {
        return;
    }

    let nchars = unsafe {
        if bytepos > b.gpt_byte() {
            multibyte_chars_in_text(b.beg_addr(), b.gpt_byte() - b.beg_byte())
                + multibyte_chars_in_text(b.gap_end_addr(), bytepos - b.gpt_byte())
        } else {
            multibyte_chars_in_text(b.beg_addr(), bytepos - b.beg_byte())
        }
    };

    if charpos - 1 != nchars {
        panic!("byte_char_debug_check failed.")
    }
}

// True if B can be used as 'other-than-BUFFER' buffer.
fn candidate_buffer(b: LispObject, buffer: LispObject) -> bool {
    match b.as_buffer() {
        Some(buf) => !b.eq(buffer) && buf.is_live() && !buf.is_hidden(),
        None => false,
    }
}

fn get_scratch_buf() -> LispObject {
    // TODO: This was AUTO_STRING, which doesn't exist yet in Rust.
    let scratch = new_unibyte_string!("*scratch*");
    let mut buf = Fget_buffer(scratch);
    if buf.is_nil() {
        buf = Fget_buffer_create(scratch);
        unsafe { Fset_buffer_major_mode(buf) };
    }
    buf
}

/// Return most recently selected buffer other than BUFFER.
/// Buffers not visible in windows are preferred to visible buffers, unless
/// optional second argument VISIBLE-OK is non-nil.  Ignore the argument
/// BUFFER unless it denotes a live buffer.  If the optional third argument
/// FRAME specifies a live frame, then use that frame's buffer list instead
/// of the selected frame's buffer list.
///
/// The buffer is found by scanning the selected or specified frame's buffer
/// list first, followed by the list of all buffers.  If no other buffer
/// exists, return the buffer `*scratch*' (creating it if necessary).
#[lisp_fn(min = "0")]
pub fn other_buffer(
    buffer: LispObject,
    visible_ok: LispObject,
    frame: LispFrameLiveOrSelected,
) -> LispObject {
    let f: LispFrameRef = frame.into();
    let pred = f.buffer_predicate;
    let mut notsogood = None;

    let frame_bufs = f
        .buffer_list
        .iter_cars(LispConsEndChecks::off, LispConsCircularChecks::off);
    let all_bufs = LiveBufferIter::new().map(LispObject::from);
    for buf in frame_bufs.chain(all_bufs) {
        // If the frame has a buffer_predicate, disregard buffers that
        // don't fit the predicate.
        if candidate_buffer(buf, buffer)
            && pred.map_or_else(|| true, |p| call!(p, buf).is_not_nil())
        {
            if visible_ok.is_not_nil() || unsafe { Fget_buffer_window(buf, Qvisible) }.is_nil() {
                return buf;
            } else {
                notsogood = notsogood.or(Some(buf));
            }
        }
    }

    match notsogood {
        Some(buf) => buf,
        None => get_scratch_buf(),
    }
}

// The following function is a safe variant of Fother_buffer: It doesn't
// pay attention to any frame-local buffer lists, doesn't care about
// visibility of buffers, and doesn't evaluate any frame predicates.
#[no_mangle]
pub extern "C" fn other_buffer_safely(buffer: LispObject) -> LispObject {
    let found = LiveBufferIter::new()
        .map(|x| x.into())
        .find(|buf| candidate_buffer(*buf, buffer));
    match found {
        Some(buf) => buf,
        None => get_scratch_buf(),
    }
}

include!(concat!(env!("OUT_DIR"), "/buffers_exports.rs"));<|MERGE_RESOLUTION|>--- conflicted
+++ resolved
@@ -50,15 +50,11 @@
     },
     remacs_sys::{
         buffer_permanent_local_flags, Qafter_string, Qbefore_string, Qbuffer_list_update_hook,
-        Qbuffer_read_only, Qbufferp, Qfundamental_mode, Qget_file_buffer, Qinhibit_quit,
+        Qbuffer_read_only, Qbufferp, Qerror, Qevaporate, Qfundamental_mode, Qget_file_buffer, Qinhibit_quit,
         Qinhibit_read_only, Qmakunbound, Qnil, Qoverlayp, Qpermanent_local, Qpermanent_local_hook,
         Qt, Qunbound, Qvisible, UNKNOWN_MODTIME_NSECS,
     },
-<<<<<<< HEAD
     remacs_sys::{Fget_buffer_window, Fmake_marker, Fset_buffer_major_mode},
-=======
-    remacs_sys::{Qerror, Qevaporate},
->>>>>>> 239a4fb3
     strings::string_equal,
     textprop::get_text_property,
     threads::{c_specpdl_index, ThreadState},
