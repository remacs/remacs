//! Functions operating on buffers.

use libc::{c_int, c_uchar, c_void, ptrdiff_t};
use std::{mem, ptr};

use remacs_macros::lisp_fn;
use remacs_sys::{EmacsInt, Lisp_Buffer, Lisp_Object, Lisp_Overlay, Lisp_Type, Vbuffer_alist};
use remacs_sys::{make_lisp_ptr, nsberror, set_buffer_internal};

use lisp::{ExternalPtr, LispObject};
use lisp::defsubr;
use lists::{car, cdr};
use marker::{marker_buffer, marker_position};
use multibyte::string_char;
use strings::string_equal;
use threads::ThreadState;

pub const BEG: ptrdiff_t = 1;
pub const BEG_BYTE: ptrdiff_t = 1;

pub type LispBufferRef = ExternalPtr<Lisp_Buffer>;
pub type LispOverlayRef = ExternalPtr<Lisp_Overlay>;

impl LispBufferRef {
    #[inline]
    pub fn zv(&self) -> ptrdiff_t {
        self.zv
    }

    #[inline]
    pub fn pt(&self) -> ptrdiff_t {
        self.pt
    }

    #[inline]
    pub fn beg_addr(&self) -> *mut c_uchar {
        unsafe { (*self.text).beg }
    }

    #[inline]
    pub fn beg(&self) -> ptrdiff_t {
        BEG
    }

    #[inline]
    pub fn beg_byte(&self) -> ptrdiff_t {
        BEG_BYTE
    }

    #[inline]
    pub fn gpt_byte(&self) -> ptrdiff_t {
        unsafe { (*self.text).gpt_byte }
    }

    #[inline]
    pub fn gap_size(&self) -> ptrdiff_t {
        unsafe { (*self.text).gap_size }
    }

    #[inline]
    pub fn gap_end_addr(&self) -> *mut c_uchar {
        unsafe {
            (*self.text)
                .beg
                .offset((*self.text).gpt_byte + (*self.text).gap_size - BEG_BYTE)
        }
    }

    #[inline]
    pub fn z_addr(&self) -> *mut c_uchar {
        unsafe {
            (*self.text)
                .beg
                .offset((*self.text).gap_size + (*self.text).z_byte - BEG_BYTE)
        }
    }

    #[inline]
    pub fn z_byte(&self) -> ptrdiff_t {
        unsafe { (*self.text).z_byte }
    }

    #[inline]
    pub fn z(&self) -> ptrdiff_t {
        unsafe { (*self.text).z }
    }

    /// Number of modifications made to the buffer.
    #[inline]
    pub fn modifications(&self) -> EmacsInt {
        unsafe { (*self.text).modiff }
    }

    /// Value of `modiff` last time the buffer was saved.
    #[inline]
    pub fn modifications_since_save(&self) -> EmacsInt {
        unsafe { (*self.text).save_modiff }
    }

    /// Number of modifications to the buffer's characters.
    #[inline]
    pub fn char_modifications(&self) -> EmacsInt {
        unsafe { (*self.text).chars_modiff }
    }

    #[inline]
    pub fn mark_active(&self) -> LispObject {
        LispObject::from(self.mark_active)
    }

    #[inline]
    pub fn mark(&self) -> LispObject {
        LispObject::from(self.mark)
    }

    #[inline]
    pub fn name(&self) -> LispObject {
        LispObject::from(self.name)
    }

    // Check if buffer is live
    #[inline]
    pub fn is_live(self) -> bool {
        LispObject::from(self.name).is_not_nil()
    }

    #[inline]
    pub fn fetch_byte(&self, n: ptrdiff_t) -> u8 {
        let offset = if n >= self.gpt_byte() {
            self.gap_size()
        } else {
            0
        };

        unsafe { *(self.beg_addr().offset(offset + n - self.beg_byte())) as u8 }
    }

    #[inline]
    pub fn fetch_multibyte_char(&self, n: ptrdiff_t) -> c_int {
        let offset = if n >= self.gpt_byte() && n >= 0 {
            self.gap_size()
        } else {
            0
        };
        unsafe {
            string_char(
                self.beg_addr().offset(offset + n - self.beg_byte()),
                ptr::null_mut(),
                ptr::null_mut(),
            )
        }
    }

    #[inline]
    pub fn fetch_char(&self, n: ptrdiff_t) -> c_int {
        if LispObject::from(self.enable_multibyte_characters).is_not_nil() {
            self.fetch_multibyte_char(n)
        } else {
            self.fetch_byte(n) as c_int
        }
    }
}

impl LispOverlayRef {
    #[inline]
    pub fn start(&self) -> LispObject {
        LispObject::from(self.start)
    }

    #[inline]
    pub fn end(&self) -> LispObject {
        LispObject::from(self.end)
    }
}

impl LispObject {
    /// Return SELF as a struct buffer pointer, defaulting to the current buffer.
    /// Same as the decode_buffer function in buffer.h
    #[inline]
    pub fn as_buffer_or_current_buffer(self) -> LispBufferRef {
        if self.is_nil() {
            ThreadState::current_buffer()
        } else {
            self.as_buffer_or_error()
        }
    }
}

/// Return t if OBJECT is an overlay.
#[lisp_fn]
pub fn overlayp(object: LispObject) -> LispObject {
    LispObject::from_bool(object.is_overlay())
}

/// Return non-nil if OBJECT is a buffer which has not been killed.
/// Value is nil if OBJECT is not a buffer or if it has been killed.
#[lisp_fn]
pub fn buffer_live_p(object: LispObject) -> LispObject {
    LispObject::from_bool(object.as_buffer().map_or(false, |m| m.is_live()))
}

/// Like Fassoc, but use `Fstring_equal` to compare
/// (which ignores text properties), and don't ever quit.
fn assoc_ignore_text_properties(key: LispObject, list: LispObject) -> LispObject {
    let result = list.iter_tails_safe()
        .find(|&item| string_equal(car(item.car()), key).is_not_nil());
    if let Some(elt) = result {
        elt.car()
    } else {
        LispObject::constant_nil()
    }
}

/// Return the buffer named BUFFER-OR-NAME.
/// BUFFER-OR-NAME must be either a string or a buffer.  If BUFFER-OR-NAME
/// is a string and there is no buffer with that name, return nil.  If
/// BUFFER-OR-NAME is a buffer, return it as given.
#[lisp_fn]
pub fn get_buffer(buffer_or_name: LispObject) -> LispObject {
    if buffer_or_name.is_buffer() {
        buffer_or_name
    } else {
        buffer_or_name.as_string_or_error();
        cdr(assoc_ignore_text_properties(
            buffer_or_name,
            LispObject::from(unsafe { Vbuffer_alist }),
        ))
    }
}

/// Return the current buffer as a Lisp object.
#[lisp_fn]
pub fn current_buffer() -> LispObject {
    let buffer_ref = ThreadState::current_buffer();
    unsafe {
        LispObject::from(make_lisp_ptr(
            buffer_ref.as_ptr() as *mut c_void,
            Lisp_Type::Lisp_Vectorlike,
        ))
    }
}

/// Return name of file BUFFER is visiting, or nil if none.
/// No argument or nil as argument means use the current buffer.
#[lisp_fn(min = "0")]
pub fn buffer_file_name(buffer: LispObject) -> LispObject {
    let buf = if buffer.is_nil() {
        ThreadState::current_buffer()
    } else {
        buffer.as_buffer_or_error()
    };

    LispObject::from(buf.filename)
}

/// Return t if BUFFER was modified since its file was last read or saved.
/// No argument or nil as argument means use current buffer as BUFFER.
#[lisp_fn(min = "0")]
pub fn buffer_modified_p(buffer: LispObject) -> LispObject {
    let buf = buffer.as_buffer_or_current_buffer();
    LispObject::from_bool(buf.modifications_since_save() < buf.modifications())
}

/// Return the name of BUFFER, as a string.
/// BUFFER defaults to the current buffer.
/// Return nil if BUFFER has been killed.
#[lisp_fn(min = "0")]
pub fn buffer_name(buffer: LispObject) -> LispObject {
    LispObject::from(buffer.as_buffer_or_current_buffer().name)
}

/// Return BUFFER's tick counter, incremented for each change in text.
/// Each buffer has a tick counter which is incremented each time the
/// text in that buffer is changed.  It wraps around occasionally.
/// No argument or nil as argument means use current buffer as BUFFER.
#[lisp_fn(min = "0")]
fn buffer_modified_tick(buffer: LispObject) -> LispObject {
    LispObject::from_fixnum(buffer.as_buffer_or_current_buffer().modifications())
}

/// Return BUFFER's character-change tick counter.
/// Each buffer has a character-change tick counter, which is set to the
/// value of the buffer's tick counter (see `buffer-modified-tick'), each
/// time text in that buffer is inserted or deleted.  By comparing the
/// values returned by two individual calls of `buffer-chars-modified-tick',
/// you can tell whether a character change occurred in that buffer in
/// between these calls.  No argument or nil as argument means use current
/// buffer as BUFFER.
#[lisp_fn(min = "0")]
fn buffer_chars_modified_tick(buffer: LispObject) -> LispObject {
    LispObject::from_fixnum(buffer.as_buffer_or_current_buffer().char_modifications())
}

/// Return the position at which OVERLAY starts.
#[lisp_fn]
fn overlay_start(overlay: LispObject) -> LispObject {
    let marker = overlay.as_overlay_or_error().start();
    marker_position(marker)
}

/// Return the position at which OVERLAY ends.
#[lisp_fn]
fn overlay_end(overlay: LispObject) -> LispObject {
    let marker = overlay.as_overlay_or_error().end();
    marker_position(marker)
}

/// Return the buffer OVERLAY belongs to.
/// Return nil if OVERLAY has been deleted.
#[lisp_fn]
fn overlay_buffer(overlay: LispObject) -> LispObject {
    let marker = overlay.as_overlay_or_error().start();
    marker_buffer(marker)
}

#[no_mangle]
pub extern "C" fn validate_region(b: *mut Lisp_Object, e: *mut Lisp_Object) {
    let start = LispObject::from(unsafe { *b });
    let stop = LispObject::from(unsafe { *e });

    let mut beg = start.as_fixnum_coerce_marker_or_error();
    let mut end = stop.as_fixnum_coerce_marker_or_error();

    if beg > end {
        mem::swap(&mut beg, &mut end);
    }

    unsafe {
        *b = LispObject::from_fixnum(beg).to_raw();
        *e = LispObject::from_fixnum(end).to_raw();
    }

    let buf = ThreadState::current_buffer();
    let begv = buf.begv as EmacsInt;
    let zv = buf.zv as EmacsInt;

    if !(begv <= beg && end <= zv) {
        args_out_of_range!(current_buffer(), start, stop);
    }
}

/// Make buffer BUFFER-OR-NAME current for editing operations.
/// BUFFER-OR-NAME may be a buffer or the name of an existing buffer.
/// See also `with-current-buffer' when you want to make a buffer current
/// temporarily.  This function does not display the buffer, so its effect
/// ends when the current command terminates.  Use `switch-to-buffer' or
/// `pop-to-buffer' to switch buffers permanently.
/// The return value is the buffer made current.
#[lisp_fn]
fn set_buffer(buffer_or_name: LispObject) -> LispObject {
    let buffer = get_buffer(buffer_or_name);
    if buffer.is_nil() {
        unsafe { nsberror(buffer_or_name.to_raw()) }
    };
    let mut buf = buffer.as_buffer_or_error();
    if !buf.is_live() {
        error!("Selecting deleted buffer");
    };
    unsafe { set_buffer_internal(buf.as_mut()) };
    buffer
}

<<<<<<< HEAD
pub fn rust_init_syms() {
    unsafe {
        defsubr!(Sbuffer_chars_modified_tick);
        defsubr!(Sbuffer_file_name);
        defsubr!(Sbuffer_live_p);
        defsubr!(Sbuffer_modified_p);
        defsubr!(Sbuffer_modified_tick);
        defsubr!(Sbuffer_name);
        defsubr!(Scurrent_buffer);
        defsubr!(Sget_buffer);
        defsubr!(Soverlay_buffer);
        defsubr!(Soverlay_end);
        defsubr!(Soverlay_start);
        defsubr!(Soverlayp);
        defsubr!(Sset_buffer);
    }
}
=======
include!(concat!(env!("OUT_DIR"), "/buffers_exports.rs"));
>>>>>>> 8e3b5053
<|MERGE_RESOLUTION|>--- conflicted
+++ resolved
@@ -360,24 +360,4 @@
     buffer
 }
 
-<<<<<<< HEAD
-pub fn rust_init_syms() {
-    unsafe {
-        defsubr!(Sbuffer_chars_modified_tick);
-        defsubr!(Sbuffer_file_name);
-        defsubr!(Sbuffer_live_p);
-        defsubr!(Sbuffer_modified_p);
-        defsubr!(Sbuffer_modified_tick);
-        defsubr!(Sbuffer_name);
-        defsubr!(Scurrent_buffer);
-        defsubr!(Sget_buffer);
-        defsubr!(Soverlay_buffer);
-        defsubr!(Soverlay_end);
-        defsubr!(Soverlay_start);
-        defsubr!(Soverlayp);
-        defsubr!(Sset_buffer);
-    }
-}
-=======
-include!(concat!(env!("OUT_DIR"), "/buffers_exports.rs"));
->>>>>>> 8e3b5053
+include!(concat!(env!("OUT_DIR"), "/buffers_exports.rs"));