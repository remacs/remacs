--- conflicted
+++ resolved
@@ -1142,14 +1142,7 @@
 /// is first appended to NAME, to speed up finding a non-existent buffer.
 #[lisp_fn(min = "1")]
 pub fn generate_new_buffer_name(name: LispStringRef, ignore: LispObject) -> LispStringRef {
-<<<<<<< HEAD
-    if (ignore.is_not_nil() && string_equal(name, ignore))
-        || get_buffer(LispBufferOrName::Name(name.into())).is_none()
-=======
-    if (ignore.is_not_nil() && string_equal(name.into(), ignore))
-        || get_buffer(name.into()).is_none()
->>>>>>> f1f92bb4
-    {
+    if (ignore.is_not_nil() && string_equal(name, ignore)) || get_buffer(name.into()).is_none() {
         return name;
     }
 
@@ -1173,17 +1166,9 @@
     loop {
         let mut s = format!("<{}>", suffix_count);
         local_unibyte_string!(suffix, s);
-<<<<<<< HEAD
         let candidate = unsafe { concat2(basename, suffix) }.force_string();
-        if string_equal(candidate, ignore)
-            || get_buffer(LispBufferOrName::Name(candidate.into())).is_none()
-        {
+        if string_equal(candidate, ignore) || get_buffer(candidate.into()).is_none() {
             return candidate;
-=======
-        let candidate = unsafe { concat2(basename, suffix) };
-        if string_equal(candidate, ignore) || get_buffer(candidate.into()).is_none() {
-            return candidate.into();
->>>>>>> f1f92bb4
         }
         suffix_count += 1;
     }
