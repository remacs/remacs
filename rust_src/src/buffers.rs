//! Functions operating on buffers.

use std::{self, iter, mem, ops, ptr};

use field_offset::FieldOffset;
use libc::{self, c_char, c_int, c_uchar, c_void, ptrdiff_t};

use rand::{thread_rng, Rng};

use remacs_macros::lisp_fn;

use crate::{
    casetab::{set_standard_case_table, standard_case_table},
    character::char_head_p,
    chartable::LispCharTableRef,
    data::Lisp_Fwd,
    editfns::{point, widen},
    eval::unbind_to,
    fileio::{expand_file_name, find_file_name_handler},
    frames::LispFrameRef,
    hashtable::LispHashTableRef,
    lisp::{ExternalPtr, LispMiscRef, LispObject, LispStructuralEqual, LiveBufferIter},
    lists,
    lists::{car, cdr, list, member, rassq, setcar},
<<<<<<< HEAD
    lists::{CarIter, LispConsCircularChecks, LispConsEndChecks, TailsIter},
=======
    lists::{CarIter, LispCons, LispConsCircularChecks, LispConsEndChecks, TailsIter},
>>>>>>> e30dd3c4
    marker::{
        build_marker, build_marker_rust, marker_buffer, marker_position_lisp, set_marker_both,
        LispMarkerRef, MARKER_DEBUG,
    },
    multibyte::{multibyte_chars_in_text, multibyte_length_by_head, string_char},
    multibyte::{LispStringRef, LispSymbolOrString},
    numbers::MOST_POSITIVE_FIXNUM,
    obarray::intern,
    remacs_sys::symbol_trapped_write::SYMBOL_TRAPPED_WRITE,
    remacs_sys::{
<<<<<<< HEAD
        alloc_buffer_text, allocate_buffer, allocate_misc, block_input, bset_update_mode_line,
        buffer_fundamental_string, buffer_local_flags, buffer_local_value, buffer_memory_full,
        buffer_window_count, concat2, del_range, delete_all_overlays, globals, last_per_buffer_idx,
        lookup_char_property, make_timespec, marker_position, modify_overlay, nconc2,
        notify_variable_watchers, reset_per_buffer_values, set_buffer_internal_1, specbind,
        unblock_input, unchain_both, unchain_marker, update_mode_lines, windows_or_buffers_changed,
=======
        allocate_misc, bset_update_mode_line, buffer_fundamental_string, buffer_local_flags,
        buffer_local_value, buffer_window_count, concat2, del_range, delete_all_overlays, globals,
        last_per_buffer_idx, lookup_char_property, make_timespec, marker_position, modify_overlay,
        notify_variable_watchers, per_buffer_default, set_buffer_internal_1, set_per_buffer_value,
        specbind, unchain_both, unchain_marker, update_mode_lines, windows_or_buffers_changed,
>>>>>>> e30dd3c4
    },
    remacs_sys::{
        buffer_defaults, equal_kind, pvec_type, EmacsInt, Lisp_Buffer, Lisp_Buffer_Local_Value,
        Lisp_Misc_Type, Lisp_Overlay, Lisp_Type, Vbuffer_alist, Vrun_hooks,
    },
    remacs_sys::{
        buffer_permanent_local_flags, Qafter_string, Qbefore_string, Qbuffer_list_update_hook,
        Qbuffer_read_only, Qbufferp, Qfundamental_mode, Qget_file_buffer, Qinhibit_quit,
        Qinhibit_read_only, Qmakunbound, Qnil, Qoverlayp, Qpermanent_local, Qpermanent_local_hook,
        Qt, Qunbound, UNKNOWN_MODTIME_NSECS,
    },
<<<<<<< HEAD
    remacs_sys::{Fcopy_sequence, Fget_text_property, Fmake_marker, Fnconc, Fnreverse},
=======
    remacs_sys::{Fcopy_sequence, Fget_text_property, Fnconc, Fnreverse},
>>>>>>> e30dd3c4
    strings::string_equal,
    threads::{c_specpdl_index, ThreadState},
    vectors::LispVectorlikeRef,
};

pub const BEG: ptrdiff_t = 1;
pub const BEG_BYTE: ptrdiff_t = 1;

/// Return value of point, in bytes, as an integer.
/// Beginning of buffer is position (point-min).
pub fn point_byte() -> EmacsInt {
    let buffer_ref = ThreadState::current_buffer_unchecked();
    buffer_ref.pt_byte as EmacsInt
}

/// Return the minimum permissible byte_position in the current
/// buffer.  This is 1, unless narrowing (a buffer restriction) is in
/// effect.
pub fn point_min_byte() -> EmacsInt {
    ThreadState::current_buffer_unchecked().begv_byte as EmacsInt
}

/// Maximum number of bytes in a buffer.
/// A buffer cannot contain more bytes than a 1-origin fixnum can
/// represent, nor can it be so large that C pointer arithmetic stops
/// working. The `ptrdiff_t` cast ensures that this is signed, not unsigned.
//const fn buf_bytes_max() -> ptrdiff_t {
//    const mpf: ptrdiff_t = (MOST_POSITIVE_FIXNUM - 1) as ptrdiff_t;
//    const eimv: ptrdiff_t = EmacsInt::max_value() as ptrdiff_t;
//    const pdmv: ptrdiff_t = libc::ptrdiff_t::max_value();
//    const arith_max: ptrdiff_t = if eimv <= pdmv {
//        eimv
//    } else {
//        pdmv
//    };
//    if mpf as ptrdiff_t <= arith_max {
//        mpf
//    } else {
//        arith_max
//    }
//}
// TODO(db48x): use the nicer implementation above once const functions can have conditionals in them
// https://github.com/rust-lang/rust/issues/24111
const fn buf_bytes_max() -> ptrdiff_t {
    const p: [ptrdiff_t; 2] = [
        EmacsInt::max_value() as ptrdiff_t,
        libc::ptrdiff_t::max_value(),
    ];
    const arith_max: ptrdiff_t =
        p[((p[1] - p[0]) >> ((8 * std::mem::size_of::<ptrdiff_t>()) - 1)) as usize];
    const q: [ptrdiff_t; 2] = [(MOST_POSITIVE_FIXNUM - 1) as ptrdiff_t, arith_max];
    q[((q[1] - q[0]) >> ((8 * std::mem::size_of::<ptrdiff_t>()) - 1)) as usize]
}
pub const BUF_BYTES_MAX: ptrdiff_t = buf_bytes_max();

pub type LispBufferRef = ExternalPtr<Lisp_Buffer>;
pub type LispOverlayRef = ExternalPtr<Lisp_Overlay>;

impl LispBufferRef {
    pub fn create_new(name: LispStringRef) -> LispBufferRef {
        if name.is_empty() {
            error!("Empty string for buffer name is not allowed");
        }

        let mut b = unsafe { ExternalPtr::new(allocate_buffer()) };
        // An ordinary b uses its own b_text
        b.text = &mut b.own_text;
        b.base_buffer = ptr::null_mut();
        // No one shares the text with us.
        b.indirections = 0;
        // No one shows us now.
        b.window_count = 0;

        let gap_size = 20;
        let mut b_text = unsafe { &mut *b.text };
        b_text.gap_size = gap_size;
        unsafe {
            block_input();
            alloc_buffer_text(b.as_mut(), gap_size + 1);
            unblock_input();
            if b.beg_addr().is_null() {
                buffer_memory_full(gap_size + 1);
            }
        }

        b.set_pt_both(b.beg(), b.beg_byte());
        b.set_begv_both(b.beg(), b.beg_byte());
        b.set_zv_both(b.beg(), b.beg_byte());
        b_text.gpt = b.beg();
        b_text.gpt_byte = b.beg_byte();
        b_text.z = b.beg();
        b_text.z_byte = b.beg_byte();
        b_text.modiff = 1;
        b_text.chars_modiff = 1;
        b_text.overlay_modiff = 1;
        b_text.save_modiff = 1;
        b_text.compact = 1;
        b_text.intervals = ptr::null_mut();
        b_text.unchanged_modified = 1;
        b_text.overlay_unchanged_modified = 1;
        b_text.end_unchanged = 0;
        b_text.beg_unchanged = 0;
        unsafe {
            // Put an anchor '\0'.
            *b.z_addr() = 0;
            *b.gap_start_addr() = 0;
        }
        b_text.set_inhibit_shrinking(false);
        b_text.set_redisplay(false);

        b.newline_cache = ptr::null_mut();
        b.width_run_cache = ptr::null_mut();
        b.bidi_paragraph_cache = ptr::null_mut();
        b.width_table_ = Qnil;
        b.set_prevent_redisplay_optimizations_p(true);

        // An ordinary buffer normally doesn't need markers to handle BEGV and ZV.
        b.pt_marker_ = Qnil;
        b.begv_marker_ = Qnil;
        b.zv_marker_ = Qnil;

        let mut name: LispStringRef = unsafe { Fcopy_sequence(name.into()) }.force_string();
        name.set_intervals(ptr::null_mut());
        b.name_ = name.into();
        b.undo_list_ = if name.byte_at(0) != b' ' { Qnil } else { Qt };

        b.reset();
        b.reset_local_variables(true);

        b.mark_ = unsafe { Fmake_marker() };
        b_text.markers = ptr::null_mut();

        // Add the buffer to the alist of live buffers
        let buffer: LispObject = b.into();
        unsafe {
            Vbuffer_alist = nconc2(Vbuffer_alist, list!((name, buffer)));
            if Vrun_hooks.is_not_nil() {
                call!(Vrun_hooks, Qbuffer_list_update_hook);
            }
        }

        buffer.into()
    }
    pub fn is_read_only(self) -> bool {
        self.read_only_.into()
    }

    pub fn beg(self) -> ptrdiff_t {
        BEG
    }

    pub fn beg_byte(self) -> ptrdiff_t {
        BEG_BYTE
    }

    pub fn gap_start_addr(self) -> *mut c_uchar {
        unsafe { (*self.text).beg.offset((*self.text).gpt_byte - BEG_BYTE) }
    }

    pub fn gap_end_addr(self) -> *mut c_uchar {
        unsafe {
            (*self.text)
                .beg
                .offset((*self.text).gpt_byte + (*self.text).gap_size - BEG_BYTE)
        }
    }

    pub fn z_addr(self) -> *mut c_uchar {
        unsafe {
            (*self.text)
                .beg
                .offset((*self.text).gap_size + (*self.text).z_byte - BEG_BYTE)
        }
    }

    pub fn markers(self) -> Option<LispMarkerRef> {
        unsafe { (*self.text).markers.as_ref().map(|m| mem::transmute(m)) }
    }

    pub fn mark_active(self) -> LispObject {
        self.mark_active_
    }

    pub fn pt_marker(self) -> LispObject {
        self.pt_marker_
    }

    pub fn begv_marker(self) -> LispObject {
        self.begv_marker_
    }

    pub fn zv_marker(self) -> LispObject {
        self.zv_marker_
    }

    pub fn mark(self) -> LispObject {
        self.mark_
    }

    #[allow(dead_code)]
    pub fn name(self) -> LispObject {
        self.name_
    }

    pub fn filename(self) -> LispObject {
        self.filename_
    }

    pub fn base_buffer(self) -> Option<LispBufferRef> {
        Self::from_ptr(self.base_buffer as *mut c_void)
    }

    pub fn truename(self) -> LispObject {
        self.file_truename_
    }

    pub fn case_fold_search(self) -> LispObject {
        self.case_fold_search_
    }

    // Check if buffer is live
    pub fn is_live(self) -> bool {
        self.name_.is_not_nil()
    }

    pub fn set_pt_both(&mut self, charpos: ptrdiff_t, byte: ptrdiff_t) {
        self.pt = charpos;
        self.pt_byte = byte;
    }

    pub fn set_begv_both(&mut self, charpos: ptrdiff_t, byte: ptrdiff_t) {
        self.begv = charpos;
        self.begv_byte = byte;
    }

    pub fn set_zv_both(&mut self, charpos: ptrdiff_t, byte: ptrdiff_t) {
        self.zv = charpos;
        self.zv_byte = byte;
    }

    pub fn set_syntax_table(&mut self, table: LispCharTableRef) {
        self.syntax_table_ = table.into();
    }

    pub fn value_p(self, idx: isize) -> bool {
        if idx < 0 || idx >= (unsafe { last_per_buffer_idx } as isize) {
            panic!("buffer value_p called with an invalid index!");
        }
        self.local_flags[idx as usize] != 0
    }

    // Similar to SET_PER_BUFFER_VALUE_P macro in C
    /// Set whether per-buffer variable with index IDX has a buffer-local
    /// value in buffer.  VAL zero means it does't.
    pub fn set_per_buffer_value_p(&mut self, idx: usize, val: libc::c_char) {
        unsafe {
            if idx >= last_per_buffer_idx as usize {
                panic!(
                    "set_per_buffer_value_p called with index greater than {}",
                    last_per_buffer_idx
                );
            }
        }
        self.local_flags[idx] = val;
    }

    // Characters, positions and byte positions.

    /// Return the address of byte position N in current buffer.
    pub fn byte_pos_addr(self, n: ptrdiff_t) -> *mut c_uchar {
        let offset = if n >= self.gpt_byte() {
            self.gap_size()
        } else {
            0
        };

        unsafe { self.beg_addr().offset(offset + n - self.beg_byte()) }
    }

    /// Return the address of character at byte position BYTE_POS.
    pub fn buf_byte_address(self, byte_pos: isize) -> c_uchar {
        let gap = self.pos_within_range(byte_pos);
        unsafe { *(self.beg_addr().offset(byte_pos - BEG_BYTE + gap)) as c_uchar }
    }

    /// Return the byte at byte position N.
    pub fn fetch_byte(self, n: ptrdiff_t) -> u8 {
        unsafe { *self.byte_pos_addr(n) }
    }

    /// Return character at byte position POS.  See the caveat WARNING for
    /// FETCH_MULTIBYTE_CHAR below.
    pub fn fetch_char(self, n: ptrdiff_t) -> c_int {
        if self.multibyte_characters_enabled() {
            self.fetch_multibyte_char(n)
        } else {
            c_int::from(self.fetch_byte(n))
        }
    }

    /// Return character code of multi-byte form at byte position POS.  If POS
    /// doesn't point the head of valid multi-byte form, only the byte at
    /// POS is returned.  No range checking.
    pub fn fetch_multibyte_char(self, n: ptrdiff_t) -> c_int {
        let offset = if n >= self.gpt_byte() && n >= 0 {
            self.gap_size()
        } else {
            0
        };

        unsafe {
            string_char(
                self.beg_addr().offset(offset + n - self.beg_byte()),
                ptr::null_mut(),
                ptr::null_mut(),
            )
        }
    }

    pub fn multibyte_characters_enabled(self) -> bool {
        self.enable_multibyte_characters_.is_not_nil()
    }

    pub fn pos_within_range(self, pos: isize) -> isize {
        if pos >= self.gpt_byte() {
            self.gap_size()
        } else {
            0
        }
    }

    // Same as the BUF_INC_POS c macro
    /// Increment the buffer byte position POS_BYTE of the the buffer to
    /// the next character boundary.  This macro relies on the fact that
    /// *GPT_ADDR and *Z_ADDR are always accessible and the values are
    /// '\0'.  No range checking of POS_BYTE.
    pub fn inc_pos(self, pos_byte: isize) -> isize {
        let chp = self.buf_byte_address(pos_byte);
        pos_byte + multibyte_length_by_head(chp) as isize
    }

    // Same as the BUF_DEC_POS c macro
    /// Decrement the buffer byte position POS_BYTE of the buffer to
    /// the previous character boundary.  No range checking of POS_BYTE.
    pub fn dec_pos(self, pos_byte: isize) -> isize {
        let mut new_pos = pos_byte - 1;
        let mut offset = new_pos - self.beg_byte();
        offset += self.pos_within_range(new_pos);
        unsafe {
            let mut chp = self.beg_addr().offset(offset);

            while !char_head_p(*chp) {
                chp = chp.offset(-1);
                new_pos -= 1;
            }
        }
        new_pos
    }

    // Methods for accessing struct buffer_text fields

    pub fn beg_addr(self) -> *mut c_uchar {
        unsafe { (*self.text).beg }
    }

    pub fn gpt(self) -> ptrdiff_t {
        unsafe { (*self.text).gpt }
    }

    pub fn gpt_byte(self) -> ptrdiff_t {
        unsafe { (*self.text).gpt_byte }
    }

    pub fn gap_size(self) -> ptrdiff_t {
        unsafe { (*self.text).gap_size }
    }

    pub fn gap_position(self) -> ptrdiff_t {
        unsafe { (*self.text).gpt }
    }

    /// Number of modifications made to the buffer.
    pub fn modifications(self) -> EmacsInt {
        unsafe { (*self.text).modiff }
    }

    /// Value of `modiff` last time the buffer was saved.
    pub fn modifications_since_save(self) -> EmacsInt {
        unsafe { (*self.text).save_modiff }
    }

    /// Number of modifications to the buffer's characters.
    pub fn char_modifications(self) -> EmacsInt {
        unsafe { (*self.text).chars_modiff }
    }

    pub fn overlay_modifications(self) -> EmacsInt {
        unsafe { (*self.text).overlay_modiff }
    }

    pub fn z_byte(self) -> ptrdiff_t {
        unsafe { (*self.text).z_byte }
    }

    pub fn z(self) -> ptrdiff_t {
        unsafe { (*self.text).z }
    }

    pub fn bytepos_to_charpos(mut self, bytepos: isize) -> isize {
        assert!(self.beg_byte() <= bytepos && bytepos <= self.z_byte());

        let mut best_above = self.z();
        let mut best_above_byte = self.z_byte();

        // If this buffer has as many characters as bytes,
        // each character must be one byte.
        // This takes care of the case where enable-multibyte-characters is nil.
        if best_above == best_above_byte {
            return bytepos;
        }

        let mut best_below = self.beg();
        let mut best_below_byte = self.beg_byte();

        macro_rules! consider_known {
            ($bpos:expr, $cpos:expr) => {
                let mut changed = false;
                if $bpos == bytepos {
                    if MARKER_DEBUG {
                        byte_char_debug_check(self, $cpos, bytepos);
                    }
                    return $cpos;
                } else if $bpos > bytepos {
                    if $bpos < best_above_byte {
                        best_above = $cpos;
                        best_above_byte = $bpos;
                        changed = true;
                    }
                } else if $bpos > best_below_byte {
                    best_below = $cpos;
                    best_below_byte = $bpos;
                    changed = true;
                }
                if changed {
                    if best_above - best_below == best_above_byte - best_below_byte {
                        return best_below + (bytepos - best_below_byte);
                    }
                }
            };
        }

        consider_known!(self.pt_byte, self.pt);
        consider_known!(self.gpt_byte(), self.gpt());
        consider_known!(self.begv_byte, self.begv);
        consider_known!(self.zv_byte, self.zv);

        if self.is_cached && self.modifications() == self.cached_modiff {
            consider_known!(self.cached_bytepos, self.cached_charpos);
        }

        for m in self.markers().iter() {
            consider_known!(m.bytepos_or_error(), m.charpos_or_error());
            // If we are down to a range of 50 chars,
            // don't bother checking any other markers;
            // scan the intervening chars directly now.
            if best_above - best_below < 50 {
                break;
            }
        }

        // We get here if we did not exactly hit one of the known places.
        // We have one known above and one known below.
        // Scan, counting characters, from whichever one is closer.

        if bytepos - best_below_byte < best_above_byte - bytepos {
            let record = bytepos - best_below_byte > 5000;

            while best_below_byte < bytepos {
                best_below += 1;
                best_below_byte = self.inc_pos(best_below_byte);
            }

            // If this position is quite far from the nearest known position,
            // cache the correspondence by creating a marker here.
            // It will last until the next GC.
            // But don't do it if BUF_MARKERS is nil;
            // that is a signal from Fset_buffer_multibyte.
            if record && self.markers().is_some() {
                build_marker_rust(self, best_below, best_below_byte);
            }
            if MARKER_DEBUG {
                byte_char_debug_check(self, best_below, best_below_byte);
            }

            self.is_cached = true;
            self.cached_modiff = self.modifications();

            self.cached_charpos = best_below;
            self.cached_bytepos = best_below_byte;

            best_below
        } else {
            let record = best_above_byte - bytepos > 5000;

            while best_above_byte > bytepos {
                best_above -= 1;
                best_above_byte = self.dec_pos(best_above_byte);
            }

            // If this position is quite far from the nearest known position,
            // cache the correspondence by creating a marker here.
            // It will last until the next GC.
            // But don't do it if BUF_MARKERS is nil;
            // that is a signal from Fset_buffer_multibyte.
            if record && self.markers().is_some() {
                build_marker_rust(self, best_below, best_below_byte);
            }
            if MARKER_DEBUG {
                byte_char_debug_check(self, best_below, best_below_byte);
            }

            self.is_cached = true;
            self.cached_modiff = self.modifications();

            self.cached_charpos = best_above;
            self.cached_bytepos = best_above_byte;

            best_above
        }
    }

    pub fn charpos_to_bytepos(mut self, charpos: isize) -> isize {
        assert!(self.beg() <= charpos && charpos <= self.z());

        let mut best_above = self.z();
        let mut best_above_byte = self.z_byte();

        // If this buffer has as many characters as bytes,
        // each character must be one byte.
        // This takes care of the case where enable-multibyte-characters is nil.
        if best_above == best_above_byte {
            return charpos;
        }

        let mut best_below = self.beg();
        let mut best_below_byte = self.beg_byte();

        // We find in best_above and best_above_byte
        // the closest known point above CHARPOS,
        // and in best_below and best_below_byte
        // the closest known point below CHARPOS,
        //
        // If at any point we can tell that the space between those
        // two best approximations is all single-byte,
        // we interpolate the result immediately.

        macro_rules! consider_known {
            ($cpos:expr, $bpos:expr) => {
                let mut changed = false;
                if $cpos == charpos {
                    if MARKER_DEBUG {
                        byte_char_debug_check(self, charpos, $bpos);
                    }
                    return $bpos;
                } else if $cpos > charpos {
                    if $cpos < best_above {
                        best_above = $cpos;
                        best_above_byte = $bpos;
                        changed = true;
                    }
                } else if $cpos > best_below {
                    best_below = $cpos;
                    best_below_byte = $bpos;
                    changed = true;
                }
                if changed {
                    if best_above - best_below == best_above_byte - best_below_byte {
                        return best_below_byte + (charpos - best_below);
                    }
                }
            };
        }

        consider_known!(self.pt, self.pt_byte);
        consider_known!(self.gpt(), self.gpt_byte());
        consider_known!(self.begv, self.begv_byte);
        consider_known!(self.zv, self.zv_byte);

        if self.is_cached && self.modifications() == self.cached_modiff {
            consider_known!(self.cached_charpos, self.cached_bytepos);
        }

        for m in self.markers().iter() {
            consider_known!(m.charpos_or_error(), m.bytepos_or_error());
            // If we are down to a range of 50 chars,
            // don't bother checking any other markers;
            // scan the intervening chars directly now.
            if best_above - best_below < 50 {
                break;
            }
        }

        if charpos - best_below < best_above - charpos {
            let record = charpos - best_below > 5000;

            while best_below != charpos {
                best_below += 1;
                best_below_byte = self.inc_pos(best_below_byte);
            }
            if record {
                build_marker_rust(self, best_below, best_below_byte);
            }
            if MARKER_DEBUG {
                byte_char_debug_check(self, best_below, best_below_byte);
            }

            self.is_cached = true;
            self.cached_modiff = self.modifications();

            self.cached_charpos = best_below;
            self.cached_bytepos = best_below_byte;

            best_below_byte
        } else {
            let record = best_above - charpos > 5000;

            while best_above != charpos {
                best_above -= 1;
                best_above_byte = self.dec_pos(best_above_byte);
            }

            if record {
                build_marker_rust(self, best_above, best_above_byte);
            }
            if MARKER_DEBUG {
                byte_char_debug_check(self, best_below, best_below_byte);
            }

            self.is_cached = true;
            self.cached_modiff = self.modifications();

            self.cached_charpos = best_above;
            self.cached_bytepos = best_above_byte;

            best_above_byte
        }
    }

    pub fn local_vars_iter(self) -> CarIter {
        let vars = self.local_var_alist_;
        vars.iter_cars(LispConsEndChecks::off, LispConsCircularChecks::off)
    }

    pub fn local_vars_tails_iter(self) -> TailsIter {
        let vars = self.local_var_alist_;
        vars.iter_tails(LispConsEndChecks::off, LispConsCircularChecks::off)
    }

    pub fn overlays_before(self) -> Option<LispOverlayRef> {
        unsafe { self.overlays_before.as_ref().map(|m| mem::transmute(m)) }
    }

    pub fn overlays_after(self) -> Option<LispOverlayRef> {
        unsafe { self.overlays_after.as_ref().map(|m| mem::transmute(m)) }
    }

    pub fn as_live(self) -> Option<LispBufferRef> {
        if self.is_live() {
            Some(self)
        } else {
            None
        }
    }

    #[allow(clippy::cast_ptr_alignment)]
    pub unsafe fn set_value(&mut self, offset: usize, value: LispObject) {
        let buffer_bytes = self.as_mut() as *mut c_char;
        let pos = buffer_bytes.add(offset) as *mut LispObject;
        *pos = value;
    }

    /// Reinitialize everything about a buffer except its name and contents
    /// and local variables.
    /// If called on an already-initialized buffer, the list of overlays
    /// should be deleted before calling this function, otherwise we end up
    /// with overlays that claim to belong to the buffer but the buffer
    /// claims it doesn't belong to it.
    pub fn reset(&mut self) {
        self.filename_ = Qnil;
        self.file_truename_ = Qnil;
        self.directory_ = match ThreadState::current_buffer() {
            Some(current_buff) => current_buff.directory_,
            None => Qnil,
        };
        self.modtime = unsafe { make_timespec(0, UNKNOWN_MODTIME_NSECS.into()) };
        self.modtime_size = -1;
        self.save_length_ = 0.into();
        self.last_window_start = 1;
        // It is more conservative to start out "changed" than "unchanged".
        self.set_clip_changed(false);
        self.set_prevent_redisplay_optimizations_p(true);
        self.backed_up_ = Qnil;
        self.auto_save_modified = 0;
        self.auto_save_failure_time = 0;
        self.auto_save_file_name_ = Qnil;
        self.read_only_ = Qnil;
        self.overlays_before = ptr::null_mut();
        self.overlays_after = ptr::null_mut();
        self.overlay_center = BEG;
        self.mark_active_ = Qnil;
        self.point_before_scroll_ = Qnil;
        self.file_format_ = Qnil;
        self.auto_save_file_format_ = Qt;
        self.last_selected_window_ = Qnil;
        self.display_count_ = 0.into();
        self.display_time_ = Qnil;
        self.enable_multibyte_characters_ = unsafe { buffer_defaults.enable_multibyte_characters_ };
        self.cursor_type_ = unsafe { buffer_defaults.cursor_type_ };
        self.extra_line_spacing_ = unsafe { buffer_defaults.extra_line_spacing_ };
        self.display_error_modiff = 0;
    }

    /// Reset the buffer's local variables info.
    /// Don't use this on a buffer that has already been in use; it does not
    /// treat permanent locals consistently. Use Fkill_all_local_variables
    /// instead.
    ///
    /// If `include_permanent` is true, permanent buffer-local variables will
    /// also be reset. If not, they will be preserved.
    pub fn reset_local_variables(&mut self, include_permanent: bool) {
        // Reset the major mode to Fundamental, along with the things that
        // depend on the major mode.
        // default-major-mode is handled at a higher level. It is ignored here.
        self.major_mode_ = Qfundamental_mode;
        self.keymap_ = Qnil;
        self.mode_name_ = unsafe { buffer_fundamental_string() };
        self.minor_modes_ = Qnil;

        // If the standard case table has been altered and invalidated, fix up
        // its insides first.
        if !standard_case_table().force_case_table().is_valid() {
            set_standard_case_table(standard_case_table());
        }

        let case_table = standard_case_table();
        let (upcase, case_canon, case_eqv) = case_table.force_case_table().extras();

        self.downcase_table_ = case_table;
        self.upcase_table_ = upcase;
        self.case_canon_table_ = case_canon;
        self.case_eqv_table_ = case_eqv;
        self.invisibility_spec_ = Qt;

        if include_permanent {
            self.local_var_alist_ = Qnil;
        } else {
            let mut last = Qnil;
            for tail in self.local_vars_tails_iter() {
                let (local, _) = tail.car().into();
                let prop = lists::get(local.force_symbol(), Qpermanent_local);
                // If permanent-local, keep it.
                if prop.is_not_nil() {
                    last = tail.into();
                    if prop == Qpermanent_local_hook {
                        // This is a partially permanent hook variable.
                        // Preserve only the elements that want to be preserved.
                        let (_, list) = tail.car().into();
                        let newlist = match list.as_cons() {
                            None => list,
                            Some(cons) => unsafe {
                                Fnreverse(
                                    cons.iter_cars(
                                        LispConsEndChecks::off,
                                        LispConsCircularChecks::on,
                                    )
                                    .filter(|elt| {
                                        !elt.is_symbol()
                                            || elt.is_t()
                                            || lists::get((*elt).into(), Qpermanent_local_hook)
                                                .is_not_nil()
                                    })
                                    .fold(Qnil, |new, elt| (elt, new).into()),
                                )
                            },
                        };
                        if local.force_symbol().get_trapped_write() == SYMBOL_TRAPPED_WRITE {
                            unsafe {
                                notify_variable_watchers(
                                    local,
                                    newlist,
                                    Qmakunbound,
                                    current_buffer(),
                                )
                            };
                        }
                        tail.car().force_cons().set_cdr(newlist);
                        // Don't do variable write trapping twice
                        continue;
                    }
                } else if last.is_nil() {
                    // Delete this local variable
                    self.local_var_alist_ = tail.cdr();
                } else {
                    last.force_cons().set_cdr(tail)
                }

                if local.force_symbol().get_trapped_write() == SYMBOL_TRAPPED_WRITE {
                    unsafe { notify_variable_watchers(local, Qnil, Qmakunbound, current_buffer()) };
                }
            }
        }

        // Mark buffer-local variables as unset
        for i in 0..unsafe { last_per_buffer_idx } {
            if include_permanent || unsafe { buffer_permanent_local_flags[i as usize] } == 0 {
                self.set_per_buffer_value_p(i as usize, 0)
            }
        }

        // Copy default values into slots that have one
<<<<<<< HEAD
        unsafe { reset_per_buffer_values(self.as_mut(), include_permanent) };
=======
        unsafe {
            for offset in iter_per_buffer_objects() {
                let fieldoffset = FieldOffset::new_from_offset(offset);
                let idx = per_buffer_idx_from_field_offset(fieldoffset);
                if idx > 0 && (include_permanent || buffer_permanent_local_flags[idx as usize] == 0)
                {
                    let offset = offset as i32;
                    set_per_buffer_value(self.as_mut(), offset, per_buffer_default(offset));
                }
            }
        }
>>>>>>> e30dd3c4
    }
}

impl LispObject {
    pub fn is_buffer(self) -> bool {
        self.as_vectorlike()
            .map_or(false, |v| v.is_pseudovector(pvec_type::PVEC_BUFFER))
    }

    pub fn as_buffer(self) -> Option<LispBufferRef> {
        self.into()
    }

    pub fn as_live_buffer(self) -> Option<LispBufferRef> {
        self.as_buffer().and_then(LispBufferRef::as_live)
    }
}

impl From<LispObject> for LispBufferRef {
    fn from(o: LispObject) -> Self {
        o.as_buffer().unwrap_or_else(|| wrong_type!(Qbufferp, o))
    }
}

impl From<LispBufferRef> for LispObject {
    fn from(b: LispBufferRef) -> Self {
        Self::tag_ptr(b, Lisp_Type::Lisp_Vectorlike)
    }
}

impl From<LispObject> for Option<LispBufferRef> {
    fn from(o: LispObject) -> Self {
        o.as_vectorlike().and_then(LispVectorlikeRef::as_buffer)
    }
}

impl LispObject {
    pub fn is_overlay(self) -> bool {
        self.as_misc()
            .map_or(false, |m| m.get_type() == Lisp_Misc_Type::Lisp_Misc_Overlay)
    }

    pub fn as_overlay(self) -> Option<LispOverlayRef> {
        self.into()
    }
}

impl From<LispObject> for LispOverlayRef {
    fn from(o: LispObject) -> Self {
        o.as_overlay().unwrap_or_else(|| wrong_type!(Qoverlayp, o))
    }
}

impl From<LispOverlayRef> for LispObject {
    fn from(o: LispOverlayRef) -> Self {
        Self::tag_ptr(o, Lisp_Type::Lisp_Misc)
    }
}

impl From<LispObject> for Option<LispOverlayRef> {
    fn from(o: LispObject) -> Self {
        o.as_misc().and_then(LispMiscRef::as_overlay)
    }
}

impl LispMiscRef {
    pub fn as_overlay(self) -> Option<LispOverlayRef> {
        if self.get_type() == Lisp_Misc_Type::Lisp_Misc_Overlay {
            unsafe { Some(mem::transmute(self)) }
        } else {
            None
        }
    }
}

impl LispOverlayRef {
    pub fn iter(self) -> LispOverlayIter {
        LispOverlayIter {
            current: Some(self),
        }
    }
}

impl LispStructuralEqual for LispOverlayRef {
    fn equal(
        &self,
        other: Self,
        kind: equal_kind::Type,
        depth: i32,
        ht: &mut LispHashTableRef,
    ) -> bool {
        let overlays_equal = self.start.equal_internal(other.start, kind, depth + 1, ht)
            && self.end.equal_internal(other.end, kind, depth + 1, ht);
        overlays_equal && self.plist.equal_internal(other.plist, kind, depth + 1, ht)
    }
}

pub struct LispOverlayIter {
    current: Option<LispOverlayRef>,
}

impl Iterator for LispOverlayIter {
    type Item = LispOverlayRef;

    fn next(&mut self) -> Option<Self::Item> {
        let c = self.current;
        match c {
            None => None,
            Some(o) => {
                self.current = LispOverlayRef::from_ptr(o.next as *mut c_void);
                c
            }
        }
    }
}

pub type LispBufferLocalValueRef = ExternalPtr<Lisp_Buffer_Local_Value>;

impl LispBufferLocalValueRef {
    pub fn get_fwd(self) -> *const Lisp_Fwd {
        self.fwd
    }

    pub fn get_value(self) -> LispObject {
        let (_, d) = self.valcell.into();
        d
    }

    pub fn set_value(self, value: LispObject) {
        LispCons::from(self.valcell).set_cdr(value);
    }
}

#[derive(Clone, Copy, PartialEq)]
pub enum LispBufferOrName {
    Buffer(LispBufferRef),
    Name(LispStringRef),
}

impl LispBufferOrName {
    pub fn as_buffer_or_current_buffer(self) -> Option<LispBufferRef> {
        let obj = LispObject::from(self);
        obj.map_or_else(
            || Some(ThreadState::current_buffer_unchecked()),
            LispObject::as_buffer,
        )
    }
}

impl From<LispBufferOrName> for LispObject {
    fn from(buffer_or_name: LispBufferOrName) -> Self {
        match buffer_or_name {
            LispBufferOrName::Buffer(b) => b.into(),
            LispBufferOrName::Name(n) => n.into(),
        }
    }
}

impl From<LispObject> for LispBufferOrName {
    fn from(v: LispObject) -> Self {
        if let Some(s) = v.as_string() {
            LispBufferOrName::Name(s)
        } else if let Some(b) = v.as_buffer() {
            LispBufferOrName::Buffer(b)
        } else {
            wrong_type!(Qbufferp, v);
        }
    }
}

impl From<LispBufferRef> for LispBufferOrName {
    #[inline(always)]
    fn from(b: LispBufferRef) -> Self {
        LispBufferOrName::Buffer(b)
    }
}

impl From<LispStringRef> for LispBufferOrName {
    #[inline(always)]
    fn from(n: LispStringRef) -> Self {
        LispBufferOrName::Name(n)
    }
}

impl From<LispObject> for Option<LispBufferOrName> {
    fn from(v: LispObject) -> Self {
        if v.is_nil() {
            None
        } else if let Some(s) = v.as_string() {
            Some(LispBufferOrName::Name(s))
        } else if let Some(b) = v.as_buffer() {
            Some(LispBufferOrName::Buffer(b))
        } else {
            None
        }
    }
}

impl From<LispBufferOrName> for Option<LispBufferRef> {
    fn from(v: LispBufferOrName) -> Self {
        match v {
            LispBufferOrName::Buffer(b) => Some(b),
            LispBufferOrName::Name(name) => {
                let tem = unsafe { Vbuffer_alist }
                    .iter_cars(LispConsEndChecks::off, LispConsCircularChecks::off)
                    .find(|&item| string_equal(car(item), name));

                cdr(tem.into()).as_buffer()
            }
        }
    }
}

impl From<LispBufferOrName> for LispBufferRef {
    fn from(v: LispBufferOrName) -> Self {
        Option::<LispBufferRef>::from(v).unwrap_or_else(|| nsberror(v.into()))
    }
}

impl From<LispBufferOrName> for LispStringRef {
    fn from(v: LispBufferOrName) -> Self {
        match v {
            LispBufferOrName::Name(s) => s,
            LispBufferOrName::Buffer(b) => b.name().into(),
        }
    }
}

pub enum LispBufferOrCurrent {
    Buffer(LispBufferRef),
    Current,
}

impl From<LispObject> for LispBufferOrCurrent {
    fn from(obj: LispObject) -> Self {
        match obj.as_buffer() {
            None => LispBufferOrCurrent::Current,
            Some(buf) => LispBufferOrCurrent::Buffer(buf),
        }
    }
}

impl From<LispBufferOrCurrent> for LispObject {
    fn from(buffer: LispBufferOrCurrent) -> Self {
        match buffer {
            LispBufferOrCurrent::Current => Qnil,
            LispBufferOrCurrent::Buffer(buf) => buf.into(),
        }
    }
}

impl From<LispBufferOrCurrent> for LispBufferRef {
    fn from(buffer: LispBufferOrCurrent) -> Self {
        match buffer {
            LispBufferOrCurrent::Buffer(buf) => buf,
            LispBufferOrCurrent::Current => ThreadState::current_buffer_unchecked(),
        }
    }
}

/// Return false.
/// If the optional arg BUFFER is provided and not nil, enable undoes in that
/// buffer, otherwise run on the current buffer.
#[lisp_fn(min = "0", intspec = "")]
pub fn buffer_enable_undo(buffer: LispBufferOrCurrent) {
    let mut buf: LispBufferRef = buffer.into();
    if buf.undo_list_.eq(Qt) {
        buf.undo_list_ = Qnil;
    }
}

/// Return a list of all live buffers.
/// If the optional arg FRAME is a frame, return the buffer list in the
/// proper order for that frame: the buffers shown in FRAME come first,
/// followed by the rest of the buffers.
#[lisp_fn(min = "0")]
pub fn buffer_list(frame: Option<LispFrameRef>) -> LispObject {
    let mut buffers: Vec<LispObject> = unsafe { Vbuffer_alist }
        .iter_cars(LispConsEndChecks::off, LispConsCircularChecks::off)
        .map(cdr)
        .collect();

    match frame {
        None => list(&buffers),

        Some(frame) => {
            let framelist = unsafe { Fcopy_sequence(frame.buffer_list) };
            let prevlist = unsafe { Fnreverse(Fcopy_sequence(frame.buried_buffer_list)) };

            // Remove any buffer that duplicates one in FRAMELIST or PREVLIST.
            buffers.retain(|e| member(*e, framelist).is_nil() && member(*e, prevlist).is_nil());

            callN_raw!(Fnconc, framelist, list(&buffers), prevlist)
        }
    }
}

/// Return t if OBJECT is an overlay.
#[lisp_fn]
pub fn overlayp(object: LispObject) -> bool {
    object.is_overlay()
}

/// Return non-nil if OBJECT is a buffer which has not been killed.
/// Value is nil if OBJECT is not a buffer or if it has been killed.
#[lisp_fn]
pub fn buffer_live_p(object: Option<LispBufferRef>) -> bool {
    object.map_or(false, LispBufferRef::is_live)
}

/// Return the buffer named BUFFER-OR-NAME.
/// BUFFER-OR-NAME must be either a string or a buffer.  If BUFFER-OR-NAME
/// is a string and there is no buffer with that name, return nil.  If
/// BUFFER-OR-NAME is a buffer, return it as given.
#[lisp_fn]
pub fn get_buffer(buffer_or_name: LispBufferOrName) -> Option<LispBufferRef> {
    buffer_or_name.into()
}

/// Return the buffer specified by BUFFER-OR-NAME, creating a new one if needed.
/// If BUFFER-OR-NAME is a string and a live buffer with that name exists,
/// return that buffer.  If no such buffer exists, create a new buffer with
/// that name and return it.  If BUFFER-OR-NAME starts with a space, the new
/// buffer does not keep undo information.
///
/// If BUFFER-OR-NAME is a buffer instead of a string, return it as given,
/// even if it is dead.  The return value is never nil.
#[lisp_fn]
pub fn get_buffer_create(buffer_or_name: LispBufferOrName) -> LispBufferRef {
    if let Some(buffer) = get_buffer(buffer_or_name) {
        return buffer;
    }

    // At this point buffer_or_name is guaranteed to be a string, otherwise
    // get_buffer would have returned it.
    let name: LispStringRef = buffer_or_name.into();
    LispBufferRef::create_new(name)
}

/// Return the current buffer as a Lisp object.
#[lisp_fn]
pub fn current_buffer() -> LispObject {
    ThreadState::current_buffer().into()
}

/// Return name of file BUFFER is visiting, or nil if none.
/// No argument or nil as argument means use the current buffer.
#[lisp_fn(min = "0")]
pub fn buffer_file_name(buffer: LispBufferOrCurrent) -> LispObject {
    let buf: LispBufferRef = buffer.into();

    buf.filename_
}

/// Return t if BUFFER was modified since its file was last read or saved.
/// No argument or nil as argument means use current buffer as BUFFER.
#[lisp_fn(min = "0")]
pub fn buffer_modified_p(buffer: LispBufferOrCurrent) -> bool {
    let buf: LispBufferRef = buffer.into();
    buf.modifications_since_save() < buf.modifications()
}

/// Return the name of BUFFER, as a string.
/// BUFFER defaults to the current buffer.
/// Return nil if BUFFER has been killed.
#[lisp_fn(min = "0")]
pub fn buffer_name(buffer: LispBufferOrCurrent) -> LispObject {
    let buf: LispBufferRef = buffer.into();
    buf.name_
}

/// Return BUFFER's tick counter, incremented for each change in text.
/// Each buffer has a tick counter which is incremented each time the
/// text in that buffer is changed.  It wraps around occasionally.
/// No argument or nil as argument means use current buffer as BUFFER.
#[lisp_fn(min = "0")]
pub fn buffer_modified_tick(buffer: LispBufferOrCurrent) -> EmacsInt {
    let buf: LispBufferRef = buffer.into();
    buf.modifications()
}

/// Return BUFFER's character-change tick counter.
/// Each buffer has a character-change tick counter, which is set to the
/// value of the buffer's tick counter (see `buffer-modified-tick'), each
/// time text in that buffer is inserted or deleted.  By comparing the
/// values returned by two individual calls of `buffer-chars-modified-tick',
/// you can tell whether a character change occurred in that buffer in
/// between these calls.  No argument or nil as argument means use current
/// buffer as BUFFER.
#[lisp_fn(min = "0")]
pub fn buffer_chars_modified_tick(buffer: LispBufferOrCurrent) -> EmacsInt {
    let buf: LispBufferRef = buffer.into();
    buf.char_modifications()
}

/// Return the position at which OVERLAY starts.
#[lisp_fn]
pub fn overlay_start(overlay: LispOverlayRef) -> Option<EmacsInt> {
    marker_position_lisp(overlay.start.into())
}

/// Return the position at which OVERLAY ends.
#[lisp_fn]
pub fn overlay_end(overlay: LispOverlayRef) -> Option<EmacsInt> {
    marker_position_lisp(overlay.end.into())
}

/// Return the buffer OVERLAY belongs to.
/// Return nil if OVERLAY has been deleted.
#[lisp_fn]
pub fn overlay_buffer(overlay: LispOverlayRef) -> Option<LispBufferRef> {
    marker_buffer(overlay.start.into())
}

/// Return a list of the properties on OVERLAY.
/// This is a copy of OVERLAY's plist; modifying its conses has no
/// effect on OVERLAY.
#[lisp_fn]
pub fn overlay_properties(overlay: LispOverlayRef) -> LispObject {
    unsafe { Fcopy_sequence(overlay.plist) }
}

#[no_mangle]
pub unsafe extern "C" fn validate_region(b: *mut LispObject, e: *mut LispObject) {
    let (begin, end) = validate_region_rust(*b, *e);
    *b = begin.into();
    *e = end.into();
}

pub fn validate_region_rust(start: LispObject, stop: LispObject) -> (isize, isize) {
    let mut begin = start.as_fixnum_coerce_marker_or_error();
    let mut end = stop.as_fixnum_coerce_marker_or_error();

    if begin > end {
        mem::swap(&mut begin, &mut end);
    }

    let buf = ThreadState::current_buffer_unchecked();
    let begv = buf.begv as EmacsInt;
    let zv = buf.zv as EmacsInt;

    if !(begv <= begin && end <= zv) {
        args_out_of_range!(current_buffer(), start, stop);
    }

    (begin as isize, end as isize)
}

/// Make buffer BUFFER-OR-NAME current for editing operations.
/// BUFFER-OR-NAME may be a buffer or the name of an existing buffer.
/// See also `with-current-buffer' when you want to make a buffer current
/// temporarily.  This function does not display the buffer, so its effect
/// ends when the current command terminates.  Use `switch-to-buffer' or
/// `pop-to-buffer' to switch buffers permanently.
/// The return value is the buffer made current.
#[lisp_fn]
pub fn set_buffer(buffer_or_name: LispBufferOrName) -> LispBufferRef {
    let mut buffer: LispBufferRef = buffer_or_name.into();
    if !buffer.is_live() {
        error!("Selecting deleted buffer");
    };
    unsafe { set_buffer_internal_1(buffer.as_mut()) };
    buffer
}

/// Signal a `buffer-read-only' error if the current buffer is read-only.
/// If the text under POSITION (which defaults to point) has the
/// `inhibit-read-only' text property set, the error will not be raised.
#[lisp_fn(min = "0")]
pub fn barf_if_buffer_read_only(position: Option<EmacsInt>) {
    let pos = position.unwrap_or_else(point);

    let inhibit_read_only: bool = unsafe { globals.Vinhibit_read_only.into() };
    let prop = unsafe { Fget_text_property(pos.into(), Qinhibit_read_only, Qnil) };

    if ThreadState::current_buffer_unchecked().is_read_only() && !inhibit_read_only && prop.is_nil()
    {
        xsignal!(Qbuffer_read_only, current_buffer())
    }
}

/// No such buffer error.
#[no_mangle]
pub extern "C" fn nsberror(spec: LispObject) -> ! {
    match spec.as_string() {
        Some(s) => error!("No buffer named {}", s),
        None => error!("Invalid buffer argument"),
    }
}

/// These functions are for debugging overlays.

/// Return a pair of lists giving all the overlays of the current buffer.
/// The car has all the overlays before the overlay center;
/// the cdr has all the overlays after the overlay center.
/// Recentering overlays moves overlays between these lists.
/// The lists you get are copies, so that changing them has no effect.
/// However, the overlays you get are the real objects that the buffer uses.
#[lisp_fn]
pub fn overlay_lists() -> LispObject {
    let list_overlays =
        |ol: LispOverlayRef| -> LispObject { ol.iter().fold(Qnil, |accum, n| (n, accum).into()) };

    let cur_buf = ThreadState::current_buffer_unchecked();
    let before = cur_buf.overlays_before().map_or(Qnil, &list_overlays);
    let after = cur_buf.overlays_after().map_or(Qnil, &list_overlays);
    unsafe { (Fnreverse(before), Fnreverse(after)).into() }
}

fn get_truename_buffer_1(filename: LispSymbolOrString) -> LispObject {
    LiveBufferIter::new()
        .find(|buf| {
            let buf_truename = buf.truename();
            buf_truename.is_string() && string_equal(buf_truename, filename)
        })
        .into()
}

#[no_mangle]
pub extern "C" fn get_truename_buffer(filename: LispObject) -> LispObject {
    get_truename_buffer_1(filename.into())
}

/// If buffer B has markers to record PT, BEGV and ZV when it is not
/// current, update these markers.
#[no_mangle]
pub extern "C" fn record_buffer_markers(buffer: *mut Lisp_Buffer) {
    let buffer_ref = LispBufferRef::from_ptr(buffer as *mut c_void)
        .unwrap_or_else(|| panic!("Invalid buffer reference."));
    let pt_marker = buffer_ref.pt_marker();

    if pt_marker.is_not_nil() {
        let begv_marker = buffer_ref.begv_marker();
        let zv_marker = buffer_ref.zv_marker();

        assert!(begv_marker.is_not_nil());
        assert!(zv_marker.is_not_nil());

        let buffer = LispObject::from(buffer_ref);
        set_marker_both(pt_marker, buffer, buffer_ref.pt, buffer_ref.pt_byte);
        set_marker_both(begv_marker, buffer, buffer_ref.begv, buffer_ref.begv_byte);
        set_marker_both(zv_marker, buffer, buffer_ref.zv, buffer_ref.zv_byte);
    }
}

/// If buffer B has markers to record PT, BEGV and ZV when it is not
/// current, fetch these values into B->begv etc.
#[no_mangle]
pub extern "C" fn fetch_buffer_markers(buffer: *mut Lisp_Buffer) {
    let mut buffer_ref = LispBufferRef::from_ptr(buffer as *mut c_void)
        .unwrap_or_else(|| panic!("Invalid buffer reference."));

    if buffer_ref.pt_marker().is_not_nil() {
        assert!(buffer_ref.begv_marker().is_not_nil());
        assert!(buffer_ref.zv_marker().is_not_nil());

        let pt_marker: LispMarkerRef = buffer_ref.pt_marker().into();
        let begv_marker: LispMarkerRef = buffer_ref.begv_marker().into();
        let zv_marker: LispMarkerRef = buffer_ref.zv_marker().into();

        buffer_ref.set_pt_both(pt_marker.charpos_or_error(), pt_marker.bytepos_or_error());
        buffer_ref.set_begv_both(
            begv_marker.charpos_or_error(),
            begv_marker.bytepos_or_error(),
        );
        buffer_ref.set_zv_both(zv_marker.charpos_or_error(), zv_marker.bytepos_or_error());
    }
}

/// Return the buffer visiting file FILENAME (a string).
/// The buffer's `buffer-file-name' must match exactly the expansion of FILENAME.
/// If there is no such live buffer, return nil.
/// See also `find-buffer-visiting'.
#[lisp_fn]
pub fn get_file_buffer(filename: LispStringRef) -> Option<LispBufferRef> {
    let filename = expand_file_name(filename, None);

    // If the file name has special constructs in it,
    // call the corresponding file handler.
    let handler = find_file_name_handler(filename, Qget_file_buffer);

    if handler.is_not_nil() {
        let handled_buf = call!(handler, Qget_file_buffer, filename.into());
        handled_buf.as_buffer()
    } else {
        LiveBufferIter::new().find(|buf| {
            let buf_filename = buf.filename();
            buf_filename.is_string() && string_equal(buf_filename, filename)
        })
    }
}

/// Return the value of VARIABLE in BUFFER.
/// If VARIABLE does not have a buffer-local binding in BUFFER, the value
/// is the default binding of the variable.
#[lisp_fn(name = "buffer-local-value", c_name = "buffer_local_value")]
pub fn buffer_local_value_lisp(variable: LispObject, buffer: LispObject) -> LispObject {
    let result = unsafe { buffer_local_value(variable, buffer) };

    if result.eq(Qunbound) {
        void_variable!(variable);
    }

    result
}

/// Return the base buffer of indirect buffer BUFFER.
/// If BUFFER is not indirect, return nil.
/// BUFFER defaults to the current buffer.
#[lisp_fn(min = "0")]
pub fn buffer_base_buffer(buffer: LispBufferOrCurrent) -> Option<LispBufferRef> {
    let buf: LispBufferRef = buffer.into();
    buf.base_buffer()
}

/// Force redisplay of the current buffer's mode line and header line.
/// With optional non-nil ALL, force redisplay of all mode lines and
/// header lines.  This function also forces recomputation of the
/// menu bar menus and the frame title.
#[lisp_fn(min = "0")]
pub fn force_mode_line_update(all: bool) -> bool {
    let mut current_buffer = ThreadState::current_buffer_unchecked();
    if all {
        unsafe {
            update_mode_lines = 10;
        }
    // FIXME: This can't be right.
    // current_buffer.set_prevent_redisplay_optimizations_p(true);
    } else if 0 < unsafe { buffer_window_count(current_buffer.as_mut()) } {
        unsafe {
            bset_update_mode_line(current_buffer.as_mut());
        }
        current_buffer.set_prevent_redisplay_optimizations_p(true);
    }
    all
}

/// Return a Lisp_Misc_Overlay object with specified START, END and PLIST.
#[no_mangle]
pub extern "C" fn build_overlay(
    start: LispObject,
    end: LispObject,
    plist: LispObject,
) -> LispObject {
    unsafe {
        let obj = allocate_misc(Lisp_Misc_Type::Lisp_Misc_Overlay);
        let mut overlay: LispOverlayRef = obj.into();
        overlay.start = start;
        overlay.end = end;
        overlay.plist = plist;
        overlay.next = ptr::null_mut();

        overlay.into()
    }
}

/// Get the property of overlay OVERLAY with property name PROP.
#[lisp_fn]
pub fn overlay_get(overlay: LispOverlayRef, prop: LispObject) -> LispObject {
    unsafe { lookup_char_property(overlay.plist, prop, false) }
}

// Mark OV as no longer associated with BUF.
#[no_mangle]
pub extern "C" fn drop_overlay(mut buf: LispBufferRef, ov: LispOverlayRef) {
    let mut start: LispMarkerRef = ov.start.into();
    let mut end: LispMarkerRef = ov.end.into();
    assert!(buf == marker_buffer(start).unwrap());
    unsafe {
        modify_overlay(
            buf.as_mut(),
            marker_position(ov.start),
            marker_position(ov.end),
        );
        unchain_marker(start.as_mut());
        unchain_marker(end.as_mut());
    }
}

/// Delete the overlay OVERLAY from its buffer.
#[lisp_fn]
pub fn delete_overlay(overlay: LispOverlayRef) {
    let mut buf_ref = match marker_buffer(LispMarkerRef::from(overlay.start)) {
        Some(b) => b,
        None => return,
    };
    let count = c_specpdl_index();

    unsafe {
        specbind(Qinhibit_quit, Qt);
        unchain_both(buf_ref.as_mut(), overlay.into());
        drop_overlay(buf_ref, overlay);

        // When deleting an overlay with before or after strings, turn off
        // display optimizations for the affected buffer, on the basis that
        // these strings may contain newlines.  This is easier to do than to
        // check for that situation during redisplay.
        if windows_or_buffers_changed != 0 && overlay_get(overlay, Qbefore_string).is_not_nil()
            || overlay_get(overlay, Qafter_string).is_not_nil()
        {
            buf_ref.set_prevent_redisplay_optimizations_p(true);
        }
    }

    unbind_to(count, Qnil);
}

/// Delete all overlays of BUFFER.
/// BUFFER omitted or nil means delete all overlays of the current buffer.
#[lisp_fn(
    min = "0",
    name = "delete-all-overlays",
    c_name = "delete_all_overlays"
)]
pub fn delete_all_overlays_lisp(buffer: LispBufferOrCurrent) {
    let mut buf: LispBufferRef = buffer.into();
    unsafe { delete_all_overlays(buf.as_mut()) };
}

/// Delete the entire contents of the current buffer.
/// Any narrowing restriction in effect (see `narrow-to-region') is removed,
/// so the buffer is truly empty after this.
#[lisp_fn(intspec = "*")]
pub fn erase_buffer() {
    widen();
    unsafe {
        let mut cur_buf = ThreadState::current_buffer_unchecked();
        del_range(cur_buf.beg(), cur_buf.z());

        cur_buf.last_window_start = 1;

        // Prevent warnings, or suspension of auto saving, that would happen
        // if future size is less than past size.  Use of erase-buffer
        // implies that the future text is not really related to the past text.
        cur_buf.save_length_ = 0.into();
    }
}

// We split this away from generate-new-buffer, because rename-buffer
// and set-visited-file-name ought to be able to use this to really
// rename the buffer properly.

/// Return a string that is the name of no existing buffer based on NAME.
/// If there is no live buffer named NAME, then return NAME.
/// Otherwise modify name by appending `<NUMBER>', incrementing NUMBER
/// (starting at 2) until an unused name is found, and then return that name.
/// Optional second argument IGNORE specifies a name that is okay to use (if
/// it is in the sequence to be tried) even if a buffer with that name exists.
///
/// If NAME begins with a space (i.e., a buffer that is not normally
/// visible to users), then if buffer NAME already exists a random number
/// is first appended to NAME, to speed up finding a non-existent buffer.
#[lisp_fn(min = "1")]
pub fn generate_new_buffer_name(name: LispStringRef, ignore: LispObject) -> LispStringRef {
    if (ignore.is_not_nil() && string_equal(name, ignore)) || get_buffer(name.into()).is_none() {
        return name;
    }

    let basename = if name.byte_at(0) == b' ' {
        let mut s = format!("-{}", thread_rng().gen_range(0, 1_000_000));
        local_unibyte_string!(suffix, s);
        let genname = unsafe { concat2(name.into(), suffix) };
        if get_buffer(genname.into()).is_none() {
            return genname.into();
        }
        genname
    } else {
        name.into()
    };

    let mut suffix_count = 2;
    loop {
        let mut s = format!("<{}>", suffix_count);
        local_unibyte_string!(suffix, s);
        let candidate = unsafe { concat2(basename, suffix) }.force_string();
        if string_equal(candidate, ignore) || get_buffer(candidate.into()).is_none() {
            return candidate;
        }
        suffix_count += 1;
    }
}

pub unsafe fn per_buffer_idx_from_field_offset(
    offset: FieldOffset<Lisp_Buffer, LispObject>,
) -> isize {
    let obj = *offset.apply_ptr_mut(&mut buffer_local_flags);
    obj.to_fixnum_unchecked() as isize
}

pub unsafe fn per_buffer_idx(count: isize) -> isize {
    let flags = &mut buffer_local_flags as *mut Lisp_Buffer as *mut LispObject;
    let obj = flags.offset(count);
    (*obj).to_fixnum_unchecked() as isize
}

pub fn iter_per_buffer_objects() -> iter::StepBy<ops::RangeInclusive<usize>> {
    let first = field_offset::offset_of!(Lisp_Buffer => name_).get_byte_offset();
    let last =
        field_offset::offset_of!(Lisp_Buffer => cursor_in_non_selected_windows_).get_byte_offset();

    (first..=last).step_by(mem::size_of::<LispObject>())
}

/// Return a list of overlays which is a copy of the overlay list
/// LIST, but for buffer BUFFER.
#[no_mangle]
pub unsafe extern "C" fn copy_overlays(
    buffer: *mut Lisp_Buffer,
    list: *mut Lisp_Overlay,
) -> *mut Lisp_Overlay {
    if list.is_null() {
        return list;
    }

    let mut result = ptr::null_mut();

    let overlays_iter = LispOverlayRef::from_ptr(list as *mut c_void)
        .unwrap_or_else(|| panic!("Invalid overlay reference."))
        .iter();

    let duplicate_marker = |marker_obj: LispObject| -> LispObject {
        let mkr: LispMarkerRef = marker_obj.into();
        let new_mkr = build_marker(buffer, mkr.charpos_or_error(), mkr.bytepos_or_error());
        LispMarkerRef::from(new_mkr).set_insertion_type(mkr.insertion_type());
        new_mkr
    };

    let _ = overlays_iter.fold(None, |tail: Option<LispOverlayRef>, overlay| {
        let start = duplicate_marker(overlay.start);
        let end = duplicate_marker(overlay.end);

        let mut overlay_new: LispOverlayRef =
            build_overlay(start, end, Fcopy_sequence(overlay.plist)).into();

        match tail {
            Some(mut tail_ref) => tail_ref.next = overlay_new.as_mut(),
            None => result = overlay_new.as_mut(),
        }

        Some(overlay_new)
    });

    result
}

#[no_mangle]
pub extern "C" fn reset_buffer(mut buffer: LispBufferRef) {
    buffer.reset();
}

#[no_mangle]
pub extern "C" fn reset_buffer_local_variables(mut buffer: LispBufferRef, include_permanent: bool) {
    buffer.reset_local_variables(include_permanent)
}

#[no_mangle]
pub extern "C" fn rust_syms_of_buffer() {
    def_lisp_sym!(Qget_file_buffer, "get-file-buffer");

    /// Analogous to `mode-line-format', but controls the header line.
    /// The header line appears, optionally, at the top of a window;
    /// the mode line appears at the bottom.
    defvar_per_buffer!(header_line_format_, "header-line-format", Qnil);
}

/// Change current buffer's name to NEWNAME (a string).  If second arg
/// UNIQUE is nil or omitted, it is an error if a buffer named NEWNAME
/// already exists.  If UNIQUE is non-nil, come up with a new name
/// using `generate-new-buffer-name'.  Interactively, you can set
/// UNIQUE with a prefix argument.  We return the name we actually
/// gave the buffer.  This does not change the name of the visited
/// file (if any).
#[lisp_fn(
    min = "1",
    intspec = "(list (read-string \"Rename buffer (to new name): \" nil 'buffer-name-history (buffer-name (current-buffer))) current-prefix-arg)"
)]
pub fn rename_buffer(newname: LispStringRef, unique: LispObject) -> LispStringRef {
    if newname.is_empty() {
        error!("Empty string is invalid as a buffer name")
    }

    let mut current_buffer = ThreadState::current_buffer_unchecked();

    let newname = get_buffer(newname.into()).map_or(newname, |tem| {
        // Don't short-circuit if UNIQUE is t.  That is a useful
        // way to rename the buffer automatically so you can
        // create another with the original name.  It makes UNIQUE
        // equivalent to
        // (rename-buffer (generate-new-buffer-name NEWNAME)).
        if unique.is_nil() {
            if tem == current_buffer {
                return current_buffer.name_.into();
            }
            error!("Buffer name `{}' is in use", newname)
        } else {
            generate_new_buffer_name(newname, current_buffer.name_)
        }
    });

    current_buffer.name_ = newname.into();

    // Catch redisplay's attention.  Unless we do this, the mode lines
    // for any windows displaying current_buffer will stay unchanged.
    unsafe {
        update_mode_lines = 11;
    }

    let buf: LispBufferRef = current_buffer;
    unsafe {
        setcar(rassq(buf.into(), Vbuffer_alist).into(), newname.into());
    }
    if current_buffer.filename_.is_nil() && current_buffer.auto_save_file_name_.is_not_nil() {
        call!(intern("rename-auto-save-file").into());
    }

    unsafe {
        if Vrun_hooks.is_not_nil() {
            call!(Vrun_hooks, Qbuffer_list_update_hook);
        }
    }

    // Refetch since that last call may have done GC.
    ThreadState::current_buffer_unchecked().name_.into()
}

// Debugging

pub fn byte_char_debug_check(b: LispBufferRef, charpos: isize, bytepos: isize) {
    if !b.multibyte_characters_enabled() {
        return;
    }

    let nchars = unsafe {
        if bytepos > b.gpt_byte() {
            multibyte_chars_in_text(b.beg_addr(), b.gpt_byte() - b.beg_byte())
                + multibyte_chars_in_text(b.gap_end_addr(), bytepos - b.gpt_byte())
        } else {
            multibyte_chars_in_text(b.beg_addr(), bytepos - b.beg_byte())
        }
    };

    if charpos - 1 != nchars {
        panic!("byte_char_debug_check failed.")
    }
}

include!(concat!(env!("OUT_DIR"), "/buffers_exports.rs"));<|MERGE_RESOLUTION|>--- conflicted
+++ resolved
@@ -22,11 +22,7 @@
     lisp::{ExternalPtr, LispMiscRef, LispObject, LispStructuralEqual, LiveBufferIter},
     lists,
     lists::{car, cdr, list, member, rassq, setcar},
-<<<<<<< HEAD
-    lists::{CarIter, LispConsCircularChecks, LispConsEndChecks, TailsIter},
-=======
     lists::{CarIter, LispCons, LispConsCircularChecks, LispConsEndChecks, TailsIter},
->>>>>>> e30dd3c4
     marker::{
         build_marker, build_marker_rust, marker_buffer, marker_position_lisp, set_marker_both,
         LispMarkerRef, MARKER_DEBUG,
@@ -37,20 +33,12 @@
     obarray::intern,
     remacs_sys::symbol_trapped_write::SYMBOL_TRAPPED_WRITE,
     remacs_sys::{
-<<<<<<< HEAD
         alloc_buffer_text, allocate_buffer, allocate_misc, block_input, bset_update_mode_line,
         buffer_fundamental_string, buffer_local_flags, buffer_local_value, buffer_memory_full,
         buffer_window_count, concat2, del_range, delete_all_overlays, globals, last_per_buffer_idx,
         lookup_char_property, make_timespec, marker_position, modify_overlay, nconc2,
-        notify_variable_watchers, reset_per_buffer_values, set_buffer_internal_1, specbind,
-        unblock_input, unchain_both, unchain_marker, update_mode_lines, windows_or_buffers_changed,
-=======
-        allocate_misc, bset_update_mode_line, buffer_fundamental_string, buffer_local_flags,
-        buffer_local_value, buffer_window_count, concat2, del_range, delete_all_overlays, globals,
-        last_per_buffer_idx, lookup_char_property, make_timespec, marker_position, modify_overlay,
-        notify_variable_watchers, per_buffer_default, set_buffer_internal_1, set_per_buffer_value,
-        specbind, unchain_both, unchain_marker, update_mode_lines, windows_or_buffers_changed,
->>>>>>> e30dd3c4
+        notify_variable_watchers, per_buffer_default, set_buffer_internal_1, specbind,
+        unchain_both, unchain_marker, unclock_input, update_mode_lines, windows_or_buffers_changed,
     },
     remacs_sys::{
         buffer_defaults, equal_kind, pvec_type, EmacsInt, Lisp_Buffer, Lisp_Buffer_Local_Value,
@@ -62,11 +50,7 @@
         Qinhibit_read_only, Qmakunbound, Qnil, Qoverlayp, Qpermanent_local, Qpermanent_local_hook,
         Qt, Qunbound, UNKNOWN_MODTIME_NSECS,
     },
-<<<<<<< HEAD
     remacs_sys::{Fcopy_sequence, Fget_text_property, Fmake_marker, Fnconc, Fnreverse},
-=======
-    remacs_sys::{Fcopy_sequence, Fget_text_property, Fnconc, Fnreverse},
->>>>>>> e30dd3c4
     strings::string_equal,
     threads::{c_specpdl_index, ThreadState},
     vectors::LispVectorlikeRef,
@@ -887,9 +871,6 @@
         }
 
         // Copy default values into slots that have one
-<<<<<<< HEAD
-        unsafe { reset_per_buffer_values(self.as_mut(), include_permanent) };
-=======
         unsafe {
             for offset in iter_per_buffer_objects() {
                 let fieldoffset = FieldOffset::new_from_offset(offset);
@@ -901,7 +882,6 @@
                 }
             }
         }
->>>>>>> e30dd3c4
     }
 }
 
