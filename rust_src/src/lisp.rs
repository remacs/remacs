#![macro_use]

//! This module contains Rust definitions whose C equivalents live in
//! lisp.h.

#[cfg(test)]
use std::cmp::max;
use std::mem;
use std::slice;
use std::ops::{Deref, DerefMut};
use std::fmt::{Debug, Formatter, Error};
use libc::{c_char, c_void, intptr_t, ptrdiff_t, uintptr_t};

use multibyte::{Codepoint, LispStringRef, MAX_CHAR};
use symbols::LispSymbolRef;
use vectors::LispVectorlikeRef;
use buffers::LispBufferRef;
use windows::LispWindowRef;
use marker::LispMarkerRef;
use hashtable::LispHashTableRef;
use fonts::LispFontRef;
use chartable::LispCharTableRef;
use obarray::LispObarrayRef;

use remacs_sys::{EmacsInt, EmacsUint, EmacsDouble, VALMASK, VALBITS, INTTYPEBITS, INTMASK,
                 USE_LSB_TAG, MOST_POSITIVE_FIXNUM, MOST_NEGATIVE_FIXNUM, Lisp_Type,
                 Lisp_Misc_Any, Lisp_Misc_Type, Lisp_Float, Lisp_Cons, Lisp_Object, lispsym,
                 make_float, circular_list, internal_equal, Fcons, CHECK_IMPURE, Qnil, Qt,
<<<<<<< HEAD
                 Qnumberp, Qfloatp, Qstringp, Qsymbolp, Qnumber_or_marker_p, Qwholenump, Qvectorp,
                 Qcharacterp, Qlistp, Qintegerp, Qhash_table_p, Qconsp, SYMBOL_NAME,
                 PseudovecType, EqualKind, purecopy};
=======
                 Qnumberp, Qfloatp, Qstringp, Qsymbolp, Qnumber_or_marker_p, Qinteger_or_marker_p,
                 Qwholenump, Qvectorp, Qcharacterp, Qlistp, Qintegerp, Qhash_table_p,
                 Qchar_table_p, Qconsp, Qbufferp, SYMBOL_NAME, PseudovecType, EqualKind};
>>>>>>> 5c4747a0

// TODO: tweak Makefile to rebuild C files if this changes.

/// Emacs values are represented as tagged pointers. A few bits are
/// used to represent the type, and the remaining bits are either used
/// to store the value directly (e.g. integers) or the address of a
/// more complex data type (e.g. a cons cell).
///
/// TODO: example representations
///
/// `EmacsInt` represents an integer big enough to hold our tagged
/// pointer representation.
///
/// In Emacs C, this is `EMACS_INT`.
///
/// `EmacsUint` represents the unsigned equivalent of `EmacsInt`.
/// In Emacs C, this is `EMACS_UINT`.
///
/// Their definition are determined in a way consistent with Emacs C.
/// Under casual systems, they're the type isize and usize respectively.
#[repr(C)]
#[derive(PartialEq, Eq, Clone, Copy, Hash)]
pub struct LispObject(Lisp_Object);

impl LispObject {
    #[inline]
    pub fn constant_t() -> LispObject {
        LispObject::from_raw(unsafe { Qt })
    }

    #[inline]
    pub fn constant_nil() -> LispObject {
        LispObject::from_raw(Qnil)
    }

    #[inline]
    pub fn from_bool(v: bool) -> LispObject {
        if v {
            LispObject::constant_t()
        } else {
            LispObject::constant_nil()
        }
    }

    #[inline]
    pub fn from_float(v: EmacsDouble) -> LispObject {
        LispObject::from_raw(unsafe { make_float(v) })
    }

    #[inline]
    pub fn from_raw(i: EmacsInt) -> LispObject {
        LispObject(i)
    }

    #[inline]
    pub fn to_raw(self) -> EmacsInt {
        self.0
    }
}

impl LispObject {
    pub fn get_type(self) -> Lisp_Type {
        let raw = self.to_raw() as EmacsUint;
        let res = (if USE_LSB_TAG {
                       raw & (!VALMASK as EmacsUint)
                   } else {
                       raw >> VALBITS
                   }) as u8;
        unsafe { mem::transmute(res) }
    }

    pub fn tag_ptr<T>(external: ExternalPtr<T>, ty: Lisp_Type) -> LispObject {
        let raw = external.as_ptr() as intptr_t;
        let res;
        if USE_LSB_TAG {
            let ptr = raw as intptr_t;
            let tag = ty as intptr_t;
            res = (ptr + tag) as EmacsInt;
        } else {
            let ptr = raw as EmacsUint as uintptr_t;
            let tag = ty as EmacsUint as uintptr_t;
            res = ((tag << VALBITS) + ptr) as EmacsInt;
        }

        LispObject::from_raw(res)
    }

    #[inline]
    pub fn get_untaggedptr(self) -> *mut c_void {
        (self.to_raw() & VALMASK) as intptr_t as *mut c_void
    }
}

// Symbol support (LispType == Lisp_Symbol == 0)
impl LispObject {
    #[inline]
    pub fn is_symbol(self) -> bool {
        self.get_type() == Lisp_Type::Lisp_Symbol
    }

    #[inline]
    pub fn as_symbol(self) -> Option<LispSymbolRef> {
        if self.is_symbol() {
            Some(LispSymbolRef::new(
                unsafe { mem::transmute(self.symbol_ptr_value()) },
            ))
        } else {
            None
        }
    }

    #[inline]
    pub fn as_symbol_or_error(self) -> LispSymbolRef {
        if self.is_symbol() {
            LispSymbolRef::new(unsafe { mem::transmute(self.symbol_ptr_value()) })
        } else {
            wrong_type!(Qsymbolp, self)
        }
    }

    #[inline]
    pub fn symbol_or_string_as_string(self) -> LispStringRef {
        match self.as_symbol() {
            Some(sym) => {
                sym.symbol_name().as_string().expect(
                    "Expected a symbol name?",
                )
            }
            None => self.as_string_or_error(),
        }
    }

    #[inline]
    fn symbol_ptr_value(&self) -> EmacsInt {
        let ptr_value = if USE_LSB_TAG {
            self.to_raw() as EmacsInt
        } else {
            self.get_untaggedptr() as EmacsInt
        };

        let lispsym_offset = unsafe { &lispsym as *const _ as EmacsInt };
        ptr_value + lispsym_offset
    }
}

// Misc support (LispType == Lisp_Misc == 1)

// Lisp_Misc is a union. Now we don't really care about its variants except the
// super type layout. LispMisc is an unsized type for this, and LispMiscAny is
// only the header and a padding, which is consistent with the c version.
// directly creating and moving or copying this struct is simply wrong!
// If needed, we can calculate all variants size and allocate properly.

#[repr(C)]
#[derive(Debug)]
pub struct ExternalPtr<T>(*mut T);

impl<T> Clone for ExternalPtr<T> {
    fn clone(&self) -> Self {
        ExternalPtr::new(self.0)
    }
}

impl<T> Copy for ExternalPtr<T> {}

impl<T> ExternalPtr<T> {
    pub fn new(p: *mut T) -> ExternalPtr<T> {
        ExternalPtr(p)
    }

    pub fn as_ptr(&self) -> *const T {
        self.0
    }

    pub fn as_mut(&mut self) -> *mut T {
        self.0
    }
}

impl<T> Deref for ExternalPtr<T> {
    type Target = T;
    fn deref(&self) -> &Self::Target {
        unsafe { &*self.0 }
    }
}

impl<T> DerefMut for ExternalPtr<T> {
    fn deref_mut(&mut self) -> &mut Self::Target {
        unsafe { &mut *self.0 }
    }
}

pub type LispMiscRef = ExternalPtr<Lisp_Misc_Any>;

#[test]
fn test_lisp_misc_any_size() {
    // Should be 32 bits, which is 4 bytes.
    assert!(mem::size_of::<Lisp_Misc_Any>() == 4);
}

impl LispObject {
    #[inline]
    pub fn is_misc(self) -> bool {
        self.get_type() == Lisp_Type::Lisp_Misc
    }

    #[inline]
    pub fn as_misc(self) -> Option<LispMiscRef> {
        if self.is_misc() {
            unsafe { Some(self.to_misc_unchecked()) }
        } else {
            None
        }
    }

    unsafe fn to_misc_unchecked(self) -> LispMiscRef {
        LispMiscRef::new(mem::transmute(self.get_untaggedptr()))
    }
}

// Fixnum(Integer) support (LispType == Lisp_Int0 | Lisp_Int1 == 2 | 6(LSB) )

/// Fixnums are inline integers that fit directly into Lisp's tagged word.
/// There's two LispType variants to provide an extra bit.

/// Natnums(natural number) are the non-negative fixnums.
/// There were special branches in the original code for better performance.
/// However they are unified into the fixnum logic under LSB mode.
/// TODO: Recheck these logic in original C code.

impl LispObject {
    #[inline]
    pub fn from_fixnum(n: EmacsInt) -> LispObject {
        debug_assert!(MOST_NEGATIVE_FIXNUM <= n && n <= MOST_POSITIVE_FIXNUM);
        Self::from_fixnum_truncated(n)
    }

    #[inline]
    pub fn from_fixnum_truncated(n: EmacsInt) -> LispObject {
        let o = if USE_LSB_TAG {
            (n << INTTYPEBITS) as EmacsUint + Lisp_Type::Lisp_Int0 as EmacsUint
        } else {
            (n & INTMASK) as EmacsUint + ((Lisp_Type::Lisp_Int0 as EmacsUint) << VALBITS)
        };
        LispObject::from_raw(o as EmacsInt)
    }

    /// Convert a positive integer into its LispObject representation.
    ///
    /// This is also the function to use when translating `XSETFASTINT`
    /// from Emacs C.
    // TODO: the C claims that make_natnum is faster, but it does the same
    // thing as make_number when USE_LSB_TAG is 1, which it is for us. We
    // should remove this in favour of make_number.
    //
    // TODO: it would be clearer if this function took a u64 or libc::c_int.
    #[inline]
    pub fn from_natnum(n: EmacsInt) -> LispObject {
        debug_assert!(0 <= n && n <= MOST_POSITIVE_FIXNUM);
        LispObject::from_fixnum_truncated(n)
    }

    #[inline]
    pub fn int_or_float_from_fixnum(n: EmacsInt) -> LispObject {
        if n < MOST_NEGATIVE_FIXNUM || n > MOST_POSITIVE_FIXNUM {
            Self::from_float(n as f64)
        } else {
            Self::from_fixnum(n)
        }
    }

    #[inline]
    pub fn fixnum_overflow(n: EmacsInt) -> bool {
        n < MOST_NEGATIVE_FIXNUM || n > MOST_POSITIVE_FIXNUM
    }

    #[inline]
    unsafe fn to_fixnum_unchecked(self) -> EmacsInt {
        let raw = self.to_raw();
        if !USE_LSB_TAG {
            raw & INTMASK
        } else {
            raw >> INTTYPEBITS
        }
    }

    #[inline]
    pub fn is_fixnum(self) -> bool {
        let ty = self.get_type();
        (ty as u8 & ((Lisp_Type::Lisp_Int0 as u8) | !(Lisp_Type::Lisp_Int1 as u8))) ==
            Lisp_Type::Lisp_Int0 as u8
    }

    #[inline]
    pub fn as_fixnum(self) -> Option<EmacsInt> {
        if self.is_fixnum() {
            Some(unsafe { self.to_fixnum_unchecked() })
        } else {
            None
        }
    }

    #[inline]
    pub fn as_fixnum_or_error(self) -> EmacsInt {
        if self.is_fixnum() {
            unsafe { self.to_fixnum_unchecked() }
        } else {
            wrong_type!(Qintegerp, self)
        }
    }

    #[inline]
    pub fn as_fixnum_coerce_marker_or_error(self) -> EmacsInt {
        if let Some(n) = self.as_fixnum() {
            n
        } else if let Some(m) = self.as_marker() {
            m.position() as EmacsInt
        } else {
            wrong_type!(Qinteger_or_marker_p, self);
        }
    }

    /// TODO: Bignum support? (Current Emacs doesn't have it)
    #[inline]
    pub fn is_integer(self) -> bool {
        self.is_fixnum()
    }

    #[inline]
    pub fn is_natnum(self) -> bool {
        self.as_fixnum().map_or(false, |i| i >= 0)
    }

    #[inline]
    pub fn as_natnum_or_error(self) -> EmacsInt {
        if self.is_natnum() {
            unsafe { self.to_fixnum_unchecked() }
        } else {
            wrong_type!(Qwholenump, self)
        }
    }
}

// Vectorlike support (LispType == 5)

impl LispObject {
    #[inline]
    pub fn is_vectorlike(self) -> bool {
        self.get_type() == Lisp_Type::Lisp_Vectorlike
    }

    #[inline]
    pub fn is_vector(self) -> bool {
        self.as_vectorlike().map_or(false, |v| v.is_vector())
    }

    #[inline]
    pub fn as_vectorlike(self) -> Option<LispVectorlikeRef> {
        if self.is_vectorlike() {
            Some(LispVectorlikeRef::new(
                unsafe { mem::transmute(self.get_untaggedptr()) },
            ))
        } else {
            None
        }
    }

    #[inline]
    pub fn as_vectorlike_or_error(self) -> LispVectorlikeRef {
        if self.is_vectorlike() {
            LispVectorlikeRef::new(unsafe { mem::transmute(self.get_untaggedptr()) })
        } else {
            wrong_type!(Qvectorp, self)
        }
    }
}

impl LispObject {
    pub fn is_thread(self) -> bool {
        self.as_vectorlike().map_or(false, |v| {
            v.is_pseudovector(PseudovecType::PVEC_THREAD)
        })
    }

    pub fn is_mutex(self) -> bool {
        self.as_vectorlike().map_or(false, |v| {
            v.is_pseudovector(PseudovecType::PVEC_MUTEX)
        })
    }

    pub fn is_condition_variable(self) -> bool {
        self.as_vectorlike().map_or(false, |v| {
            v.is_pseudovector(PseudovecType::PVEC_CONDVAR)
        })
    }

    pub fn is_byte_code_function(self) -> bool {
        self.as_vectorlike().map_or(false, |v| {
            v.is_pseudovector(PseudovecType::PVEC_COMPILED)
        })
    }

    pub fn is_subr(self) -> bool {
        self.as_vectorlike().map_or(false, |v| {
            v.is_pseudovector(PseudovecType::PVEC_SUBR)
        })
    }

    pub fn is_buffer(self) -> bool {
        self.as_vectorlike().map_or(false, |v| {
            v.is_pseudovector(PseudovecType::PVEC_BUFFER)
        })
    }

    pub fn as_buffer(self) -> Option<LispBufferRef> {
        self.as_vectorlike().map_or(None, |v| v.as_buffer())
    }

    pub fn as_buffer_or_error(self) -> LispBufferRef {
        self.as_buffer().unwrap_or_else(
            || wrong_type!(Qbufferp, self),
        )
    }

    pub fn is_char_table(self) -> bool {
        self.as_vectorlike().map_or(false, |v| {
            v.is_pseudovector(PseudovecType::PVEC_CHAR_TABLE)
        })
    }

    pub fn as_char_table(self) -> Option<LispCharTableRef> {
        self.as_vectorlike().and_then(|v| v.as_char_table())
    }

    pub fn as_char_table_or_error(self) -> LispCharTableRef {
        if let Some(chartable) = self.as_char_table() {
            chartable
        } else {
            wrong_type!(Qchar_table_p, self)
        }
    }

    pub fn is_bool_vector(self) -> bool {
        self.as_vectorlike().map_or(
            false,
            |v| v.is_pseudovector(PseudovecType::PVEC_BOOL_VECTOR),
        )
    }

    pub fn is_array(self) -> bool {
        self.is_vector() || self.is_string() || self.is_char_table() || self.is_bool_vector()
    }

    pub fn is_sequence(self) -> bool {
        self.is_cons() || self.is_nil() || self.is_array()
    }

    pub fn is_window_configuration(self) -> bool {
        self.as_vectorlike().map_or(false, |v| {
            v.is_pseudovector(PseudovecType::PVEC_WINDOW_CONFIGURATION)
        })
    }

    pub fn is_process(self) -> bool {
        self.as_vectorlike().map_or(false, |v| {
            v.is_pseudovector(PseudovecType::PVEC_PROCESS)
        })
    }

    pub fn is_window(self) -> bool {
        self.as_vectorlike().map_or(false, |v| {
            v.is_pseudovector(PseudovecType::PVEC_WINDOW)
        })
    }

    pub fn as_window(self) -> Option<LispWindowRef> {
        self.as_vectorlike().map_or(None, |v| v.as_window())
    }

    pub fn is_frame(self) -> bool {
        self.as_vectorlike().map_or(false, |v| {
            v.is_pseudovector(PseudovecType::PVEC_FRAME)
        })
    }

    pub fn is_hash_table(self) -> bool {
        self.as_vectorlike().map_or(false, |v| {
            v.is_pseudovector(PseudovecType::PVEC_HASH_TABLE)
        })
    }

    pub fn is_font(self) -> bool {
        self.as_vectorlike().map_or(false, |v| {
            v.is_pseudovector(PseudovecType::PVEC_FONT)
        })
    }

    pub fn as_font(self) -> Option<LispFontRef> {
        self.as_vectorlike().map_or(None, |v| if v.is_pseudovector(
            PseudovecType::PVEC_FONT,
        )
        {
            Some(LispFontRef::from_vectorlike(v))
        } else {
            None
        })
    }
}

impl LispObject {
    pub fn as_hash_table_or_error(&self) -> LispHashTableRef {
        if self.is_hash_table() {
            LispHashTableRef::new(unsafe { mem::transmute(self.get_untaggedptr()) })
        } else {
            wrong_type!(Qhash_table_p, *self);
        }
    }

    pub fn as_hash_table(&self) -> Option<LispHashTableRef> {
        if self.is_hash_table() {
            Some(LispHashTableRef::new(
                unsafe { mem::transmute(self.get_untaggedptr()) },
            ))
        } else {
            None
        }
    }
}

// Cons support (LispType == 6 | 3)

/// From FOR_EACH_TAIL_INTERNAL in lisp.h
pub struct TailsIter {
    list: LispObject,
    safe: bool,
    tail: LispObject,
    tortoise: LispObject,
    max: isize,
    n: isize,
    q: u16,
}

impl TailsIter {
    fn new(list: LispObject, safe: bool) -> Self {
        Self {
            list,
            safe,
            tail: list,
            tortoise: list,
            max: 2,
            n: 0,
            q: 2,
        }
    }

    fn circular(&self) -> Option<LispCons> {
        if !self.safe {
            unsafe {
                circular_list(self.tail.to_raw());
            }
        } else {
            return None;
        }
    }
}

impl Iterator for TailsIter {
    type Item = LispCons;

    fn next(&mut self) -> Option<Self::Item> {
        match self.tail.as_cons() {
            None => {
                if !self.safe {
                    if self.tail.is_not_nil() {
                        wrong_type!(Qlistp, self.list)
                    }
                }
                return None;
            }
            Some(tail_cons) => {
                self.tail = tail_cons.cdr();
                self.q = self.q.wrapping_sub(1);
                if self.q != 0 {
                    if self.tail == self.tortoise {
                        return self.circular();
                    }
                } else {
                    self.n = self.n.wrapping_sub(1);
                    if self.n > 0 {
                        if self.tail == self.tortoise {
                            return self.circular();
                        }
                    } else {
                        self.max <<= 1;
                        self.q = self.max as u16;
                        self.n = self.max >> 16;
                        self.tortoise = self.tail;
                    }
                }
                Some(tail_cons)
            }
        }
    }
}

impl LispObject {
    #[inline]
    pub fn cons(car: LispObject, cdr: LispObject) -> Self {
        unsafe { LispObject::from_raw(Fcons(car.to_raw(), cdr.to_raw())) }
    }

    #[inline]
    pub fn is_cons(self) -> bool {
        self.get_type() == Lisp_Type::Lisp_Cons
    }

    #[inline]
    pub fn as_cons(self) -> Option<LispCons> {
        if self.is_cons() {
            Some(LispCons(self))
        } else {
            None
        }
    }

    #[inline]
    pub fn as_cons_or_error(self) -> LispCons {
        if self.is_cons() {
            LispCons(self)
        } else {
            wrong_type!(Qconsp, self)
        }
    }

    #[inline]
    pub unsafe fn as_cons_unchecked(self) -> LispCons {
        LispCons(self)
    }

    /// Iterate over all tails of self.  self should be a list, i.e. a chain
    /// of cons cells ending in nil.  Otherwise a wrong-type-argument error
    /// will be signaled.
    pub fn iter_tails(self) -> TailsIter {
        TailsIter::new(self, false)
    }

    /// Iterate over all tails of self.  If self is not a cons-chain,
    /// iteration will stop at the first non-cons without signaling.
    pub fn iter_tails_safe(self) -> TailsIter {
        TailsIter::new(self, true)
    }
}

/// A newtype for objects we know are conses.
#[derive(Clone, Copy)]
pub struct LispCons(LispObject);

impl LispCons {
    pub fn as_obj(self) -> LispObject {
        self.0
    }

    fn _extract(self) -> *mut Lisp_Cons {
        unsafe { mem::transmute(self.0.get_untaggedptr()) }
    }

    /// Return the car (first cell).
    pub fn car(self) -> LispObject {
        LispObject::from_raw(unsafe { (*self._extract()).car })
    }

    /// Return the cdr (second cell).
    pub fn cdr(self) -> LispObject {
        LispObject::from_raw(unsafe { (*self._extract()).cdr })
    }

    /// Set the car of the cons cell.
    pub fn set_car(self, n: LispObject) {
        unsafe {
            (*self._extract()).car = n.to_raw();
        }
    }

    /// Set the car of the cons cell.
    pub fn set_cdr(self, n: LispObject) {
        unsafe {
            (*self._extract()).cdr = n.to_raw();
        }
    }

    /// Check that "self" is an impure (i.e. not readonly) cons cell.
    pub fn check_impure(self) {
        unsafe {
            CHECK_IMPURE(self.0.to_raw(), self._extract() as *const c_void);
        }
    }
}

// Float support (LispType == Lisp_Float == 7 )

#[test]
fn test_lisp_float_size() {
    let double_size = mem::size_of::<EmacsDouble>();
    let ptr_size = mem::size_of::<*const Lisp_Float>();

    assert!(mem::size_of::<Lisp_Float>() == max(double_size, ptr_size));
}

pub type LispFloatRef = ExternalPtr<Lisp_Float>;

impl LispFloatRef {
    pub fn as_data(&self) -> &EmacsDouble {
        unsafe { &*(self.data.as_ptr() as *const EmacsDouble) }
    }
}

impl LispObject {
    #[inline]
    pub fn is_float(self) -> bool {
        self.get_type() == Lisp_Type::Lisp_Float
    }

    #[inline]
    unsafe fn to_float_unchecked(self) -> LispFloatRef {
        debug_assert!(self.is_float());
        LispFloatRef::new(mem::transmute(self.get_untaggedptr()))
    }

    unsafe fn get_float_data_unchecked(self) -> EmacsDouble {
        *self.to_float_unchecked().as_data()
    }

    pub fn as_float(self) -> Option<EmacsDouble> {
        if self.is_float() {
            Some(unsafe { self.get_float_data_unchecked() })
        } else {
            None
        }
    }

    pub fn as_float_or_error(self) -> EmacsDouble {
        if self.is_float() {
            unsafe { self.get_float_data_unchecked() }
        } else {
            wrong_type!(Qfloatp, self)
        }
    }

    /// If the LispObject is a number (of any kind), get a floating point value for it
    pub fn any_to_float(self) -> Option<EmacsDouble> {
        self.as_float().or_else(
            || self.as_fixnum().map(|i| i as EmacsDouble),
        )
    }

    pub fn any_to_float_or_error(self) -> EmacsDouble {
        self.as_float().unwrap_or_else(|| {
            self.as_fixnum().unwrap_or_else(
                || wrong_type!(Qnumberp, self),
            ) as EmacsDouble
        })
    }
}

// String support (LispType == 4)

impl LispObject {
    #[inline]
    pub fn is_string(self) -> bool {
        self.get_type() == Lisp_Type::Lisp_String
    }

    #[inline]
    pub fn as_string(self) -> Option<LispStringRef> {
        if self.is_string() {
            Some(LispStringRef::new(
                unsafe { mem::transmute(self.get_untaggedptr()) },
            ))
        } else {
            None
        }
    }

    #[inline]
    pub fn as_string_or_error(self) -> LispStringRef {
        if self.is_string() {
            LispStringRef::new(unsafe { mem::transmute(self.get_untaggedptr()) })
        } else {
            wrong_type!(Qstringp, self)
        }
    }
}

// Other functions

pub enum LispNumber {
    Fixnum(EmacsInt),
    Float(f64),
}

impl LispObject {
    #[inline]
    pub fn is_number(self) -> bool {
        self.is_fixnum() || self.is_float()
    }

    #[inline]
    pub fn as_number_or_error(self) -> LispNumber {
        if let Some(n) = self.as_fixnum() {
            LispNumber::Fixnum(n)
        } else if let Some(f) = self.as_float() {
            LispNumber::Float(f)
        } else {
            wrong_type!(Qnumberp, self)
        }
    }

    #[inline]
    pub fn as_number_coerce_marker_or_error(self) -> LispNumber {
        if let Some(n) = self.as_fixnum() {
            LispNumber::Fixnum(n)
        } else if let Some(f) = self.as_float() {
            LispNumber::Float(f)
        } else if let Some(m) = self.as_marker() {
            LispNumber::Fixnum(m.position() as EmacsInt)
        } else {
            wrong_type!(Qnumber_or_marker_p, self)
        }
    }

    #[inline]
    pub fn is_nil(self) -> bool {
        self.to_raw() == Qnil
    }

    #[inline]
    pub fn is_not_nil(self) -> bool {
        self.to_raw() != Qnil
    }

    #[inline]
    pub fn is_marker(self) -> bool {
        self.as_misc().map_or(
            false,
            |m| m.ty == Lisp_Misc_Type::Marker,
        )
    }

    #[inline]
    pub fn as_marker(self) -> Option<LispMarkerRef> {
        self.as_misc().and_then(
            |m| if m.ty == Lisp_Misc_Type::Marker {
                unsafe { Some(mem::transmute(m)) }
            } else {
                None
            },
        )
    }

    /// Nonzero iff X is a character.
    pub fn is_character(self) -> bool {
        self.as_fixnum().map_or(
            false,
            |i| 0 <= i && i <= MAX_CHAR as EmacsInt,
        )
    }

    /// Check if Lisp object is a character or not and return the codepoint
    /// Similar to CHECK_CHARACTER
    #[inline]
    pub fn as_character_or_error(self) -> Codepoint {
        if !self.is_character() {
            wrong_type!(Qcharacterp, self)
        }
        self.as_fixnum().unwrap() as Codepoint
    }

    #[inline]
    pub fn is_overlay(self) -> bool {
        self.as_misc().map_or(
            false,
            |m| m.ty == Lisp_Misc_Type::Overlay,
        )
    }

    // The three Emacs Lisp comparison functions.

    #[inline]
    pub fn eq(self, other: LispObject) -> bool {
        self == other
    }

    #[inline]
    pub fn eql(self, other: LispObject) -> bool {
        if self.is_float() {
            self.equal_no_quit(other)
        } else {
            self.eq(other)
        }
    }

    #[inline]
    pub fn equal(self, other: LispObject) -> bool {
        unsafe { internal_equal(self.to_raw(), other.to_raw(), EqualKind::Plain, 0, Qnil) }
    }

    #[inline]
    pub fn equal_no_quit(self, other: LispObject) -> bool {
        unsafe { internal_equal(self.to_raw(), other.to_raw(), EqualKind::NoQuit, 0, Qnil) }
    }
}

impl LispObject {
    #[inline]
    pub fn purecopy(self) -> LispObject {
        unsafe { Self::from_raw(purecopy(self.to_raw())) }
    }
}

/// Used to denote functions that have no limit on the maximum number
/// of arguments.
pub const MANY: i16 = -2;

/// Internal function to get a displayable string out of a Lisp string.
fn display_string(obj: LispObject) -> String {
    let mut s = obj.as_string().unwrap();
    let slice = unsafe { slice::from_raw_parts(s.data_ptr(), s.len_bytes() as usize) };
    String::from_utf8_lossy(slice).into_owned()
}

impl Debug for LispObject {
    fn fmt(&self, f: &mut Formatter) -> Result<(), Error> {
        let ty = self.get_type();
        let self_ptr = &self as *const _ as usize;
        if ty as u8 >= 8 {
            write!(
                f,
                "#<INVALID-OBJECT @ {:#X}: VAL({:#X})>",
                self_ptr,
                self.to_raw()
            )?;
            return Ok(());
        }
        if self.is_nil() {
            return write!(f, "nil");
        }
        match ty {
            Lisp_Type::Lisp_Symbol => {
                let name = LispObject::from_raw(unsafe { SYMBOL_NAME(self.to_raw()) });
                write!(f, "'{}", display_string(name))?;
            }
            Lisp_Type::Lisp_Cons => {
                let mut cdr = *self;
                write!(f, "'(")?;
                while let Some(cons) = cdr.as_cons() {
                    write!(f, "{:?} ", cons.car())?;
                    cdr = cons.cdr();
                }
                if cdr.is_nil() {
                    write!(f, ")")?;
                } else {
                    write!(f, ". {:?}", cdr)?;
                }
            }
            Lisp_Type::Lisp_Float => {
                write!(f, "{}", self.as_float().unwrap())?;
            }
            Lisp_Type::Lisp_Vectorlike => {
                let vl = self.as_vectorlike().unwrap();
                if vl.is_vector() {
                    write!(f, "[")?;
                    for el in vl.as_vector().unwrap().as_slice() {
                        write!(f, "{:?} ", el)?;
                    }
                    write!(f, "]")?;
                } else {
                    write!(
                        f,
                        "#<VECTOR-LIKE @ {:#X}: VAL({:#X})>",
                        self_ptr,
                        self.to_raw()
                    )?;
                }
            }
            Lisp_Type::Lisp_Int0 |
            Lisp_Type::Lisp_Int1 => {
                write!(f, "{}", self.as_fixnum().unwrap())?;
            }
            Lisp_Type::Lisp_Misc => {
                write!(f, "#<MISC @ {:#X}: VAL({:#X})>", self_ptr, self.to_raw())?;
            }
            Lisp_Type::Lisp_String => {
                write!(f, "{:?}", display_string(*self))?;
            }
        }
        Ok(())
    }
}

/// Intern (e.g. create a symbol from) a string.
pub fn intern<T: AsRef<str>>(string: T) -> LispObject {
    let s = string.as_ref();
    LispObarrayRef::constant_obarray().intern_cstring(
        s.as_ptr() as
            *const c_char,
        s.len() as ptrdiff_t,
    )
}<|MERGE_RESOLUTION|>--- conflicted
+++ resolved
@@ -26,15 +26,11 @@
                  USE_LSB_TAG, MOST_POSITIVE_FIXNUM, MOST_NEGATIVE_FIXNUM, Lisp_Type,
                  Lisp_Misc_Any, Lisp_Misc_Type, Lisp_Float, Lisp_Cons, Lisp_Object, lispsym,
                  make_float, circular_list, internal_equal, Fcons, CHECK_IMPURE, Qnil, Qt,
-<<<<<<< HEAD
                  Qnumberp, Qfloatp, Qstringp, Qsymbolp, Qnumber_or_marker_p, Qwholenump, Qvectorp,
-                 Qcharacterp, Qlistp, Qintegerp, Qhash_table_p, Qconsp, SYMBOL_NAME,
-                 PseudovecType, EqualKind, purecopy};
-=======
-                 Qnumberp, Qfloatp, Qstringp, Qsymbolp, Qnumber_or_marker_p, Qinteger_or_marker_p,
-                 Qwholenump, Qvectorp, Qcharacterp, Qlistp, Qintegerp, Qhash_table_p,
-                 Qchar_table_p, Qconsp, Qbufferp, SYMBOL_NAME, PseudovecType, EqualKind};
->>>>>>> 5c4747a0
+                 Qcharacterp, Qlistp,
+                 PseudovecType, EqualKind, purecopy,
+                 Qhash_table_p, Qconsp, SYMBOL_NAME, Qinteger_or_marker_p,
+                 Qbufferp, Qchar_table_p, Qintegerp};
 
 // TODO: tweak Makefile to rebuild C files if this changes.
 
