--- conflicted
+++ resolved
@@ -21,14 +21,8 @@
 use remacs_sys::{Qbufferp, Qchar_table_p, Qcharacterp, Qconsp, Qfloatp, Qframep, Qhash_table_p,
                  Qinteger_or_marker_p, Qintegerp, Qlistp, Qmarkerp, Qnil, Qnumber_or_marker_p,
                  Qnumberp, Qoverlayp, Qplistp, Qprocessp, Qstringp, Qsymbolp, Qt, Qthreadp,
-<<<<<<< HEAD
-                 Qunbound, Qvectorp, Qwholenump, Qwindow_live_p, Qwindow_valid_p, Qwindowp};
+                 Qunbound, Qwholenump, Qwindow_live_p, Qwindow_valid_p, Qwindowp};
 use remacs_sys::{circular_list, internal_equal, lispsym, make_float, misc_get_ty};
-=======
-                 Qunbound, Qwholenump, Qwindow_live_p, Qwindow_valid_p, Qwindowp};
-/* use remacs_sys::Qvectorp; Unused */
-use remacs_sys::{circular_list, internal_equal, lispsym, make_float};
->>>>>>> 8e3b5053
 
 use buffers::{LispBufferRef, LispOverlayRef};
 use chartable::LispCharTableRef;
@@ -1166,21 +1160,15 @@
     pub fn defsubr(sname: *const Lisp_Subr);
 }
 
-<<<<<<< HEAD
-macro_rules! defsubr {
-    ($subr:ident) => {
-        defsubr($subr.as_ptr());
-=======
 macro_rules! export_lisp_fns {
     ($($f:ident),+) => {
         pub fn rust_init_syms() {
             unsafe {
                 $(
-                    defsubr(&*concat_idents!(S, $f));
+                    defsubr(concat_idents!(S, $f).as_ptr());
                 )+
             }
         }
->>>>>>> 8e3b5053
     }
 }
 
