#![macro_use]

//! This module contains Rust definitions whose C equivalents live in
//! lisp.h.

#[cfg(test)]
use std::cmp::max;
use std::mem;
use std::slice;
use std::ops::{Deref, DerefMut};
use std::fmt::{Debug, Formatter, Error};
use libc::c_void;

use multibyte::{Codepoint, LispStringRef, MAX_CHAR};
use symbols::LispSymbolRef;
use vectors::LispVectorlikeRef;
use buffers::LispBufferRef;
use windows::LispWindowRef;
use marker::LispMarkerRef;
use fonts::LispFontRef;

<<<<<<< HEAD
use remacs_sys::{EmacsInt, EmacsUint, EmacsDouble, VALMASK, INTMASK, USE_LSB_TAG,
                 MOST_POSITIVE_FIXNUM, MOST_NEGATIVE_FIXNUM, Lisp_Type, Lisp_Bits, Lisp_Misc_Any,
                 Lisp_Misc_Type, Lisp_Float, Lisp_Cons, Lisp_Object, lispsym, wrong_type_argument,
                 make_float, circular_list, internal_equal, Fcons, Qnil, Qt, Qnumberp, Qfloatp,
                 Qstringp, Qsymbolp, Qnumber_or_marker_p, Qwholenump, Qvectorp, Qcharacterp,
                 Qlistp, Qintegerp, Qconsp, pvec_type, EqualKind};
use remacs_sys::CHECK_IMPURE;
=======
use remacs_sys::{EmacsInt, EmacsUint, EmacsDouble, VALMASK, VALBITS, INTTYPEBITS, INTMASK,
                 USE_LSB_TAG, MOST_POSITIVE_FIXNUM, MOST_NEGATIVE_FIXNUM, Lisp_Type,
                 Lisp_Misc_Any, Lisp_Misc_Type, Lisp_Float, Lisp_Cons, Lisp_Object, lispsym,
                 make_float, circular_list, internal_equal, Fcons, CHECK_IMPURE, Qnil, Qt,
                 Qnumberp, Qfloatp, Qstringp, Qsymbolp, Qnumber_or_marker_p, Qwholenump, Qvectorp,
                 Qcharacterp, Qlistp, Qintegerp, Qconsp, SYMBOL_NAME, PseudovecType, EqualKind};
>>>>>>> 671db3d5

// TODO: tweak Makefile to rebuild C files if this changes.

/// Emacs values are represented as tagged pointers. A few bits are
/// used to represent the type, and the remaining bits are either used
/// to store the value directly (e.g. integers) or the address of a
/// more complex data type (e.g. a cons cell).
///
/// TODO: example representations
///
/// `EmacsInt` represents an integer big enough to hold our tagged
/// pointer representation.
///
/// In Emacs C, this is `EMACS_INT`.
///
/// `EmacsUint` represents the unsigned equivalent of `EmacsInt`.
/// In Emacs C, this is `EMACS_UINT`.
///
/// Their definition are determined in a way consistent with Emacs C.
/// Under casual systems, they're the type isize and usize respectively.
#[repr(C)]
#[derive(PartialEq, Eq, Clone, Copy)]
pub struct LispObject(Lisp_Object);

impl LispObject {
    #[inline]
    pub fn constant_t() -> LispObject {
        LispObject::from_raw(unsafe { Qt })
    }

    #[inline]
    pub fn constant_nil() -> LispObject {
        LispObject::from_raw(unsafe { Qnil })
    }

    #[inline]
    pub fn from_bool(v: bool) -> LispObject {
        if v {
            LispObject::constant_t()
        } else {
            LispObject::constant_nil()
        }
    }

    #[inline]
    pub fn from_float(v: EmacsDouble) -> LispObject {
        LispObject::from_raw(unsafe { make_float(v) })
    }

    #[inline]
    pub fn from_raw(i: EmacsInt) -> LispObject {
        LispObject(i)
    }

    #[inline]
    pub fn to_raw(self) -> EmacsInt {
        self.0
    }
}

impl LispObject {
    pub fn get_type(self) -> Lisp_Type {
        let raw = self.to_raw() as EmacsUint;
        let res = if USE_LSB_TAG {
            raw & (!unsafe { VALMASK } as EmacsUint)
        } else {
            raw >> (Lisp_Bits::VALBITS as u32)
        };
        unsafe { mem::transmute(res as u32) }
    }

    #[inline]
    pub fn get_untaggedptr(self) -> *mut c_void {
        (self.to_raw() & unsafe { VALMASK }) as *mut c_void
    }
}

// Symbol support (LispType == Lisp_Symbol == 0)
impl LispObject {
    #[inline]
    pub fn is_symbol(self) -> bool {
        self.get_type() == Lisp_Type::Lisp_Symbol
    }

    #[inline]
    pub fn as_symbol(self) -> Option<LispSymbolRef> {
        if self.is_symbol() {
            Some(LispSymbolRef::new(
                unsafe { mem::transmute(self.symbol_ptr_value()) },
            ))
        } else {
            None
        }
    }

    #[inline]
    pub fn as_symbol_or_error(self) -> LispSymbolRef {
        if self.is_symbol() {
            LispSymbolRef::new(unsafe { mem::transmute(self.symbol_ptr_value()) })
        } else {
            wrong_type!(Qsymbolp, self)
        }
    }

    #[inline]
    pub fn symbol_or_string_as_string(string: LispObject) -> LispStringRef {
        match string.as_symbol() {
            Some(sym) => {
                sym.symbol_name().as_string().expect(
                    "Expected a symbol name?",
                )
            }
            None => string.as_string_or_error(),
        }
    }

    #[inline]
    fn symbol_ptr_value(&self) -> EmacsInt {
        let ptr_value = if USE_LSB_TAG {
            self.to_raw() as EmacsInt
        } else {
            self.get_untaggedptr() as EmacsInt
        };

        let lispsym_offset = unsafe { &lispsym as *const _ as EmacsInt };
        ptr_value + lispsym_offset
    }
}

// Misc support (LispType == Lisp_Misc == 1)

// Lisp_Misc is a union. Now we don't really care about its variants except the
// super type layout. LispMisc is an unsized type for this, and LispMiscAny is
// only the header and a padding, which is consistent with the c version.
// directly creating and moving or copying this struct is simply wrong!
// If needed, we can calculate all variants size and allocate properly.

#[repr(C)]
#[derive(Debug)]
pub struct ExternalPtr<T>(*mut T);

impl<T> Clone for ExternalPtr<T> {
    fn clone(&self) -> Self {
        ExternalPtr::new(self.0)
    }
}

impl<T> Copy for ExternalPtr<T> {}

impl<T> ExternalPtr<T> {
    pub fn new(p: *mut T) -> ExternalPtr<T> {
        ExternalPtr(p)
    }

    pub fn as_ptr(&self) -> *const T {
        self.0
    }
}

impl<T> Deref for ExternalPtr<T> {
    type Target = T;
    fn deref(&self) -> &Self::Target {
        unsafe { &*self.0 }
    }
}

impl<T> DerefMut for ExternalPtr<T> {
    fn deref_mut(&mut self) -> &mut Self::Target {
        unsafe { &mut *self.0 }
    }
}

pub type LispMiscRef = ExternalPtr<Lisp_Misc_Any>;

#[test]
fn test_lisp_misc_any_size() {
    // Should be 32 bits, which is 4 bytes.
    assert!(mem::size_of::<Lisp_Misc_Any>() == 4);
}

impl LispObject {
    #[inline]
    pub fn is_misc(self) -> bool {
        self.get_type() == Lisp_Type::Lisp_Misc
    }

    #[inline]
    pub fn as_misc(self) -> Option<LispMiscRef> {
        if self.is_misc() {
            unsafe { Some(self.to_misc_unchecked()) }
        } else {
            None
        }
    }

    unsafe fn to_misc_unchecked(self) -> LispMiscRef {
        LispMiscRef::new(mem::transmute(self.get_untaggedptr()))
    }
}

// Fixnum(Integer) support (LispType == Lisp_Int0 | Lisp_Int1 == 2 | 6(LSB) )

/// Fixnums are inline integers that fit directly into Lisp's tagged word.
/// There's two LispType variants to provide an extra bit.

/// Natnums(natural number) are the non-negative fixnums.
/// There were special branches in the original code for better performance.
/// However they are unified into the fixnum logic under LSB mode.
/// TODO: Recheck these logic in original C code.

impl LispObject {
    #[inline]
    pub fn from_fixnum(n: EmacsInt) -> LispObject {
        debug_assert!(MOST_NEGATIVE_FIXNUM <= n && n <= MOST_POSITIVE_FIXNUM);
        Self::from_fixnum_truncated(n)
    }

    #[inline]
    pub fn from_fixnum_truncated(n: EmacsInt) -> LispObject {
        let o = if USE_LSB_TAG {
            (n << (Lisp_Bits::INTTYPEBITS as u32)) as EmacsUint + Lisp_Type::Lisp_Int0 as EmacsUint
        } else {
            (n & INTMASK) as EmacsUint +
                ((Lisp_Type::Lisp_Int0 as EmacsUint) << (Lisp_Bits::VALBITS as u32))
        };
        LispObject::from_raw(o as EmacsInt)
    }

    /// Convert a positive integer into its LispObject representation.
    ///
    /// This is also the function to use when translating `XSETFASTINT`
    /// from Emacs C.
    // TODO: the C claims that make_natnum is faster, but it does the same
    // thing as make_number when USE_LSB_TAG is 1, which it is for us. We
    // should remove this in favour of make_number.
    //
    // TODO: it would be clearer if this function took a u64 or libc::c_int.
    #[inline]
    pub fn from_natnum(n: EmacsInt) -> LispObject {
        debug_assert!(0 <= n && n <= MOST_POSITIVE_FIXNUM);
        LispObject::from_fixnum_truncated(n)
    }

    #[inline]
    pub fn int_or_float_from_fixnum(n: EmacsInt) -> LispObject {
        if n < MOST_NEGATIVE_FIXNUM || n > MOST_POSITIVE_FIXNUM {
            Self::from_float(n as f64)
        } else {
            Self::from_fixnum(n)
        }
    }

    #[inline]
    pub fn fixnum_overflow(n: EmacsInt) -> bool {
        n < MOST_NEGATIVE_FIXNUM || n > MOST_POSITIVE_FIXNUM
    }

    #[inline]
    unsafe fn to_fixnum_unchecked(self) -> EmacsInt {
        let raw = self.to_raw();
        if !USE_LSB_TAG {
            raw & INTMASK
        } else {
            raw >> (Lisp_Bits::INTTYPEBITS as u32)
        }
    }

    #[inline]
    pub fn is_fixnum(self) -> bool {
        let ty = self.get_type();
        (ty as u8 & ((Lisp_Type::Lisp_Int0 as u8) | !(Lisp_Type::Lisp_Int1 as u8))) ==
            Lisp_Type::Lisp_Int0 as u8
    }

    #[inline]
    pub fn as_fixnum(self) -> Option<EmacsInt> {
        if self.is_fixnum() {
            Some(unsafe { self.to_fixnum_unchecked() })
        } else {
            None
        }
    }

    #[inline]
    pub fn as_fixnum_or_error(self) -> EmacsInt {
        if self.is_fixnum() {
            unsafe { self.to_fixnum_unchecked() }
        } else {
            wrong_type!(Qintegerp, self)
        }
    }

    /// TODO: Bignum support? (Current Emacs doesn't have it)
    #[inline]
    pub fn is_integer(self) -> bool {
        self.is_fixnum()
    }

    #[inline]
    pub fn is_natnum(self) -> bool {
        self.as_fixnum().map_or(false, |i| i >= 0)
    }

    #[inline]
    pub fn as_natnum_or_error(self) -> EmacsInt {
        if self.is_natnum() {
            unsafe { self.to_fixnum_unchecked() }
        } else {
            wrong_type!(Qwholenump, self)
        }
    }
}

// Vectorlike support (LispType == 5)

impl LispObject {
    #[inline]
    pub fn is_vectorlike(self) -> bool {
        self.get_type() == Lisp_Type::Lisp_Vectorlike
    }

    #[inline]
    pub fn is_vector(self) -> bool {
        self.as_vectorlike().map_or(false, |v| v.is_vector())
    }

    #[inline]
    pub fn as_vectorlike(self) -> Option<LispVectorlikeRef> {
        if self.is_vectorlike() {
            Some(LispVectorlikeRef::new(
                unsafe { mem::transmute(self.get_untaggedptr()) },
            ))
        } else {
            None
        }
    }

    #[inline]
    pub fn as_vectorlike_or_error(self) -> LispVectorlikeRef {
        if self.is_vectorlike() {
            LispVectorlikeRef::new(unsafe { mem::transmute(self.get_untaggedptr()) })
        } else {
            wrong_type!(Qvectorp, self)
        }
    }
}

impl LispObject {
    pub fn is_thread(self) -> bool {
        self.as_vectorlike().map_or(false, |v| {
            v.is_pseudovector(pvec_type::PVEC_THREAD)
        })
    }

    pub fn is_mutex(self) -> bool {
        self.as_vectorlike().map_or(false, |v| {
            v.is_pseudovector(pvec_type::PVEC_MUTEX)
        })
    }

    pub fn is_condition_variable(self) -> bool {
        self.as_vectorlike().map_or(false, |v| {
            v.is_pseudovector(pvec_type::PVEC_CONDVAR)
        })
    }

    pub fn is_byte_code_function(self) -> bool {
        self.as_vectorlike().map_or(false, |v| {
            v.is_pseudovector(pvec_type::PVEC_COMPILED)
        })
    }

    pub fn is_subr(self) -> bool {
        self.as_vectorlike().map_or(false, |v| {
            v.is_pseudovector(pvec_type::PVEC_SUBR)
        })
    }

    pub fn is_buffer(self) -> bool {
        self.as_vectorlike().map_or(false, |v| {
            v.is_pseudovector(pvec_type::PVEC_BUFFER)
        })
    }

    pub fn as_buffer(self) -> Option<LispBufferRef> {
        self.as_vectorlike().map_or(None, |v| v.as_buffer())
    }

    pub fn is_char_table(self) -> bool {
        self.as_vectorlike().map_or(false, |v| {
            v.is_pseudovector(pvec_type::PVEC_CHAR_TABLE)
        })
    }

    pub fn is_bool_vector(self) -> bool {
        self.as_vectorlike().map_or(false, |v| {
            v.is_pseudovector(pvec_type::PVEC_BOOL_VECTOR)
        })
    }

    pub fn is_array(self) -> bool {
        self.is_vector() || self.is_string() || self.is_char_table() || self.is_bool_vector()
    }

    pub fn is_sequence(self) -> bool {
        self.is_cons() || self.is_nil() || self.is_array()
    }

    pub fn is_window_configuration(self) -> bool {
        self.as_vectorlike().map_or(false, |v| {
            v.is_pseudovector(pvec_type::PVEC_WINDOW_CONFIGURATION)
        })
    }

    pub fn is_process(self) -> bool {
        self.as_vectorlike().map_or(false, |v| {
            v.is_pseudovector(pvec_type::PVEC_PROCESS)
        })
    }

    pub fn is_window(self) -> bool {
        self.as_vectorlike().map_or(false, |v| {
            v.is_pseudovector(pvec_type::PVEC_WINDOW)
        })
    }

    pub fn as_window(self) -> Option<LispWindowRef> {
        self.as_vectorlike().map_or(None, |v| v.as_window())
    }

    pub fn is_frame(self) -> bool {
        self.as_vectorlike().map_or(false, |v| {
            v.is_pseudovector(pvec_type::PVEC_FRAME)
        })
    }

    pub fn is_hash_table(self) -> bool {
        self.as_vectorlike().map_or(false, |v| {
            v.is_pseudovector(pvec_type::PVEC_HASH_TABLE)
        })
    }

    pub fn is_font(self) -> bool {
        self.as_vectorlike().map_or(false, |v| {
            v.is_pseudovector(pvec_type::PVEC_FONT)
        })
    }

    pub fn as_font(self) -> Option<LispFontRef> {
        self.as_vectorlike().map_or(None, |v| if v.is_pseudovector(
            PseudovecType::PVEC_FONT,
        )
        {
            Some(LispFontRef::from_vectorlike(v))
        } else {
            None
        })
    }
}

// Cons support (LispType == 6 | 3)

/// From FOR_EACH_TAIL_INTERNAL in lisp.h
pub struct TailsIter {
    list: LispObject,
    safe: bool,
    tail: LispObject,
    tortoise: LispObject,
    max: isize,
    n: isize,
    q: u16,
}

impl TailsIter {
    fn new(list: LispObject, safe: bool) -> Self {
        Self {
            list,
            safe,
            tail: list,
            tortoise: list,
            max: 2,
            n: 0,
            q: 2,
        }
    }

    fn circular(&self) -> Option<LispCons> {
        if !self.safe {
            unsafe {
                circular_list(self.tail.to_raw());
            }
        } else {
            return None;
        }
    }
}

impl Iterator for TailsIter {
    type Item = LispCons;

    fn next(&mut self) -> Option<Self::Item> {
        match self.tail.as_cons() {
            None => {
                if !self.safe {
                    if self.tail.is_not_nil() {
                        wrong_type!(Qlistp, self.list)
                    }
                }
                return None;
            }
            Some(tail_cons) => {
                self.tail = tail_cons.cdr();
                self.q = self.q.wrapping_sub(1);
                if self.q != 0 {
                    if self.tail == self.tortoise {
                        return self.circular();
                    }
                } else {
                    self.n = self.n.wrapping_sub(1);
                    if self.n > 0 {
                        if self.tail == self.tortoise {
                            return self.circular();
                        }
                    } else {
                        self.max <<= 1;
                        self.q = self.max as u16;
                        self.n = self.max >> 16;
                        self.tortoise = self.tail;
                    }
                }
                Some(tail_cons)
            }
        }
    }
}

impl LispObject {
    #[inline]
    pub fn cons(car: LispObject, cdr: LispObject) -> Self {
        unsafe { LispObject::from_raw(Fcons(car.to_raw(), cdr.to_raw())) }
    }

    #[inline]
    pub fn is_cons(self) -> bool {
        self.get_type() == Lisp_Type::Lisp_Cons
    }

    #[inline]
    pub fn as_cons(self) -> Option<LispCons> {
        if self.is_cons() {
            Some(LispCons(self))
        } else {
            None
        }
    }

    #[inline]
    pub fn as_cons_or_error(self) -> LispCons {
        if self.is_cons() {
            LispCons(self)
        } else {
            wrong_type!(Qconsp, self)
        }
    }

    /// Iterate over all tails of self.  self should be a list, i.e. a chain
    /// of cons cells ending in nil.  Otherwise a wrong-type-argument error
    /// will be signaled.
    pub fn iter_tails(self) -> TailsIter {
        TailsIter::new(self, false)
    }

    /// Iterate over all tails of self.  If self is not a cons-chain,
    /// iteration will stop at the first non-cons without signaling.
    pub fn iter_tails_safe(self) -> TailsIter {
        TailsIter::new(self, true)
    }
}

/// A newtype for objects we know are conses.
#[derive(Clone, Copy)]
pub struct LispCons(LispObject);

impl LispCons {
    pub fn as_obj(self) -> LispObject {
        self.0
    }

    fn _extract(self) -> *mut Lisp_Cons {
        unsafe { mem::transmute(self.0.get_untaggedptr()) }
    }

    /// Return the car (first cell).
    pub fn car(self) -> LispObject {
        LispObject::from_raw(unsafe { (*self._extract()).car })
    }

    /// Return the cdr (second cell).
    pub fn cdr(self) -> LispObject {
        LispObject::from_raw(unsafe { *(*self._extract()).u.cdr.as_ref() })
    }

    /// Set the car of the cons cell.
    pub fn set_car(self, n: LispObject) {
        unsafe {
            (*self._extract()).car = n.to_raw();
        }
    }

    /// Set the car of the cons cell.
    pub fn set_cdr(self, n: LispObject) {
        unsafe {
            *(*self._extract()).u.cdr.as_mut() = n.to_raw();
        }
    }

    /// Check that "self" is an impure (i.e. not readonly) cons cell.
    pub fn check_impure(self) {
        unsafe {
            CHECK_IMPURE(self.0.to_raw(), self._extract() as *const c_void);
        }
    }
}

// Float support (LispType == Lisp_Float == 7 )

#[test]
fn test_lisp_float_size() {
    let double_size = mem::size_of::<EmacsDouble>();
    let ptr_size = mem::size_of::<*const Lisp_Float>();

    assert!(mem::size_of::<Lisp_Float>() == max(double_size, ptr_size));
}

pub type LispFloatRef = ExternalPtr<Lisp_Float>;

impl LispFloatRef {
    pub fn as_data(&self) -> &EmacsDouble {
        unsafe { &*(self.u.data.as_ref() as *const EmacsDouble) }
    }
}

impl LispObject {
    #[inline]
    pub fn is_float(self) -> bool {
        self.get_type() == Lisp_Type::Lisp_Float
    }

    #[inline]
    unsafe fn to_float_unchecked(self) -> LispFloatRef {
        debug_assert!(self.is_float());
        LispFloatRef::new(mem::transmute(self.get_untaggedptr()))
    }

    unsafe fn get_float_data_unchecked(self) -> EmacsDouble {
        *self.to_float_unchecked().as_data()
    }

    pub fn as_float(self) -> Option<EmacsDouble> {
        if self.is_float() {
            Some(unsafe { self.get_float_data_unchecked() })
        } else {
            None
        }
    }

    pub fn as_float_or_error(self) -> EmacsDouble {
        if self.is_float() {
            unsafe { self.get_float_data_unchecked() }
        } else {
            wrong_type!(Qfloatp, self)
        }
    }

    /// If the LispObject is a number (of any kind), get a floating point value for it
    pub fn any_to_float(self) -> Option<EmacsDouble> {
        self.as_float().or_else(
            || self.as_fixnum().map(|i| i as EmacsDouble),
        )
    }

    pub fn any_to_float_or_error(self) -> EmacsDouble {
        self.as_float().unwrap_or_else(|| {
            self.as_fixnum().unwrap_or_else(
                || wrong_type!(Qnumberp, self),
            ) as EmacsDouble
        })
    }
}

// String support (LispType == 4)

impl LispObject {
    #[inline]
    pub fn is_string(self) -> bool {
        self.get_type() == Lisp_Type::Lisp_String
    }

    #[inline]
    pub fn as_string(self) -> Option<LispStringRef> {
        if self.is_string() {
            Some(LispStringRef::new(
                unsafe { mem::transmute(self.get_untaggedptr()) },
            ))
        } else {
            None
        }
    }

    #[inline]
    pub fn as_string_or_error(self) -> LispStringRef {
        if self.is_string() {
            LispStringRef::new(unsafe { mem::transmute(self.get_untaggedptr()) })
        } else {
            wrong_type!(Qstringp, self)
        }
    }
}

// Other functions

pub enum LispNumber {
    Fixnum(EmacsInt),
    Float(f64),
}

impl LispObject {
    #[inline]
    pub fn is_number(self) -> bool {
        self.is_fixnum() || self.is_float()
    }

    #[inline]
    pub fn as_number_or_error(self) -> LispNumber {
        if let Some(n) = self.as_fixnum() {
            LispNumber::Fixnum(n)
        } else if let Some(f) = self.as_float() {
            LispNumber::Float(f)
        } else {
            wrong_type!(Qnumberp, self)
        }
    }

    #[inline]
    pub fn as_number_coerce_marker_or_error(self) -> LispNumber {
        if let Some(n) = self.as_fixnum() {
            LispNumber::Fixnum(n)
        } else if let Some(f) = self.as_float() {
            LispNumber::Float(f)
        } else if let Some(m) = self.as_marker() {
            LispNumber::Fixnum(m.position() as EmacsInt)
        } else {
            wrong_type!(Qnumber_or_marker_p, self)
        }
    }

    #[inline]
    pub fn is_nil(self) -> bool {
        self.to_raw() == unsafe { Qnil }
    }

    #[inline]
    pub fn is_not_nil(self) -> bool {
        self.to_raw() != unsafe { Qnil }
    }

    #[inline]
    pub fn is_marker(self) -> bool {
        self.as_misc().map_or(false, |m| {
            m.type_() == Lisp_Misc_Type::Lisp_Misc_Marker
        })
    }

    #[inline]
    pub fn as_marker(self) -> Option<LispMarkerRef> {
        self.as_misc().and_then(|m| if m.type_() ==
            Lisp_Misc_Type::Lisp_Misc_Marker
        {
            unsafe { Some(mem::transmute(m)) }
        } else {
            None
        })
    }

    /// Nonzero iff X is a character.
    pub fn is_character(self) -> bool {
        self.as_fixnum().map_or(
            false,
            |i| 0 <= i && i <= MAX_CHAR as EmacsInt,
        )
    }

    /// Check if Lisp object is a character or not and return the codepoint
    /// Similar to CHECK_CHARACTER
    #[inline]
    pub fn as_character_or_error(self) -> Codepoint {
        if !self.is_character() {
            wrong_type!(Qcharacterp, self)
        }
        self.as_fixnum().unwrap() as Codepoint
    }

    #[inline]
    pub fn is_overlay(self) -> bool {
        self.as_misc().map_or(false, |m| {
            m.type_() == Lisp_Misc_Type::Lisp_Misc_Overlay
        })
    }

    // The three Emacs Lisp comparison functions.

    #[inline]
    pub fn eq(self, other: LispObject) -> bool {
        self == other
    }

    #[inline]
    pub fn eql(self, other: LispObject) -> bool {
        if self.is_float() {
            self.equal_no_quit(other)
        } else {
            self.eq(other)
        }
    }

    #[inline]
    pub fn equal(self, other: LispObject) -> bool {
        unsafe { internal_equal(self.to_raw(), other.to_raw(), EqualKind::Plain, 0, Qnil) }
    }

    #[inline]
    pub fn equal_no_quit(self, other: LispObject) -> bool {
        unsafe { internal_equal(self.to_raw(), other.to_raw(), EqualKind::NoQuit, 0, Qnil) }
    }
}

/// Used to denote functions that have no limit on the maximum number
/// of arguments.
pub const MANY: i16 = -2;

/// Internal function to get a displayable string out of a Lisp string.
fn display_string(obj: LispObject) -> String {
    let mut s = obj.as_string().unwrap();
    let slice = unsafe { slice::from_raw_parts(s.data_ptr(), s.len_bytes() as usize) };
    String::from_utf8_lossy(slice).into_owned()
}

impl Debug for LispObject {
    fn fmt(&self, f: &mut Formatter) -> Result<(), Error> {
        let ty = self.get_type();
        let self_ptr = &self as *const _ as usize;
        if ty as u8 >= 8 {
            write!(
                f,
                "#<INVALID-OBJECT @ {:#X}: VAL({:#X})>",
                self_ptr,
                self.to_raw()
            )?;
            return Ok(());
        }
        if self.is_nil() {
            return write!(f, "nil");
        }
        match ty {
            Lisp_Type::Lisp_Symbol => {
                let name = self.as_symbol_or_error().symbol_name();
                write!(f, "'{}", display_string(name))?;
            }
            Lisp_Type::Lisp_Cons => {
                let mut cdr = *self;
                write!(f, "'(")?;
                while let Some(cons) = cdr.as_cons() {
                    write!(f, "{:?} ", cons.car())?;
                    cdr = cons.cdr();
                }
                if cdr.is_nil() {
                    write!(f, ")")?;
                } else {
                    write!(f, ". {:?}", cdr)?;
                }
            }
            Lisp_Type::Lisp_Float => {
                write!(f, "{}", self.as_float().unwrap())?;
            }
            Lisp_Type::Lisp_Vectorlike => {
                let vl = self.as_vectorlike().unwrap();
                if vl.is_vector() {
                    write!(f, "[")?;
                    for el in vl.as_vector().unwrap().as_slice() {
                        write!(f, "{:?} ", el)?;
                    }
                    write!(f, "]")?;
                } else {
                    write!(
                        f,
                        "#<VECTOR-LIKE @ {:#X}: VAL({:#X})>",
                        self_ptr,
                        self.to_raw()
                    )?;
                }
            }
            Lisp_Type::Lisp_Int0 |
            Lisp_Type::Lisp_Int1 => {
                write!(f, "{}", self.as_fixnum().unwrap())?;
            }
            Lisp_Type::Lisp_Misc => {
                write!(f, "#<MISC @ {:#X}: VAL({:#X})>", self_ptr, self.to_raw())?;
            }
            Lisp_Type::Lisp_String => {
                write!(f, "{:?}", display_string(*self))?;
            }
        }
        Ok(())
    }
}<|MERGE_RESOLUTION|>--- conflicted
+++ resolved
@@ -19,22 +19,13 @@
 use marker::LispMarkerRef;
 use fonts::LispFontRef;
 
-<<<<<<< HEAD
 use remacs_sys::{EmacsInt, EmacsUint, EmacsDouble, VALMASK, INTMASK, USE_LSB_TAG,
                  MOST_POSITIVE_FIXNUM, MOST_NEGATIVE_FIXNUM, Lisp_Type, Lisp_Bits, Lisp_Misc_Any,
-                 Lisp_Misc_Type, Lisp_Float, Lisp_Cons, Lisp_Object, lispsym, wrong_type_argument,
+                 Lisp_Misc_Type, Lisp_Float, Lisp_Cons, Lisp_Object, lispsym,
                  make_float, circular_list, internal_equal, Fcons, Qnil, Qt, Qnumberp, Qfloatp,
                  Qstringp, Qsymbolp, Qnumber_or_marker_p, Qwholenump, Qvectorp, Qcharacterp,
                  Qlistp, Qintegerp, Qconsp, pvec_type, EqualKind};
 use remacs_sys::CHECK_IMPURE;
-=======
-use remacs_sys::{EmacsInt, EmacsUint, EmacsDouble, VALMASK, VALBITS, INTTYPEBITS, INTMASK,
-                 USE_LSB_TAG, MOST_POSITIVE_FIXNUM, MOST_NEGATIVE_FIXNUM, Lisp_Type,
-                 Lisp_Misc_Any, Lisp_Misc_Type, Lisp_Float, Lisp_Cons, Lisp_Object, lispsym,
-                 make_float, circular_list, internal_equal, Fcons, CHECK_IMPURE, Qnil, Qt,
-                 Qnumberp, Qfloatp, Qstringp, Qsymbolp, Qnumber_or_marker_p, Qwholenump, Qvectorp,
-                 Qcharacterp, Qlistp, Qintegerp, Qconsp, SYMBOL_NAME, PseudovecType, EqualKind};
->>>>>>> 671db3d5
 
 // TODO: tweak Makefile to rebuild C files if this changes.
 
@@ -192,6 +183,10 @@
     pub fn as_ptr(&self) -> *const T {
         self.0
     }
+
+    pub fn as_mut_ptr(&self) -> *mut T {
+        self.0
+    }
 }
 
 impl<T> Deref for ExternalPtr<T> {
@@ -485,7 +480,7 @@
 
     pub fn as_font(self) -> Option<LispFontRef> {
         self.as_vectorlike().map_or(None, |v| if v.is_pseudovector(
-            PseudovecType::PVEC_FONT,
+            pvec_type::PVEC_FONT,
         )
         {
             Some(LispFontRef::from_vectorlike(v))
@@ -634,7 +629,7 @@
 
     /// Return the cdr (second cell).
     pub fn cdr(self) -> LispObject {
-        LispObject::from_raw(unsafe { *(*self._extract()).u.cdr.as_ref() })
+        LispObject::from_raw(unsafe { (*self._extract()).u.cdr })
     }
 
     /// Set the car of the cons cell.
@@ -647,7 +642,7 @@
     /// Set the car of the cons cell.
     pub fn set_cdr(self, n: LispObject) {
         unsafe {
-            *(*self._extract()).u.cdr.as_mut() = n.to_raw();
+            (*self._extract()).u.cdr = n.to_raw();
         }
     }
 
@@ -673,7 +668,7 @@
 
 impl LispFloatRef {
     pub fn as_data(&self) -> &EmacsDouble {
-        unsafe { &*(self.u.data.as_ref() as *const EmacsDouble) }
+        unsafe { &self.u.data }
     }
 }
 
