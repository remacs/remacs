--- conflicted
+++ resolved
@@ -25,15 +25,10 @@
                  USE_LSB_TAG, MOST_POSITIVE_FIXNUM, MOST_NEGATIVE_FIXNUM, Lisp_Type,
                  Lisp_Misc_Any, Lisp_Misc_Type, Lisp_Float, Lisp_Cons, Lisp_Object, lispsym,
                  make_float, circular_list, internal_equal, Fcons, CHECK_IMPURE, Qnil, Qt,
-<<<<<<< HEAD
-                 Qbufferp, Qnumberp, Qfloatp, Qstringp, Qsymbolp, Qnumber_or_marker_p, Qwholenump,
-                 Qvectorp, Qcharacterp, Qlistp, Qintegerp, Qhash_table_p, Qconsp, SYMBOL_NAME,
-                 PseudovecType, EqualKind};
-=======
                  Qnumberp, Qfloatp, Qstringp, Qsymbolp, Qnumber_or_marker_p, Qwholenump, Qvectorp,
                  Qcharacterp, Qlistp, Qintegerp, Qhash_table_p, Qchar_table_p, Qconsp, Qbufferp,
                  SYMBOL_NAME, PseudovecType, EqualKind};
->>>>>>> f4b2a410
+
 
 // TODO: tweak Makefile to rebuild C files if this changes.
 
@@ -441,19 +436,10 @@
         self.as_vectorlike().map_or(None, |v| v.as_buffer())
     }
 
-<<<<<<< HEAD
-    pub fn as_buffer_or_error(&self) -> LispBufferRef {
-        if self.is_buffer() {
-            LispBufferRef::new(unsafe { mem::transmute(self.get_untaggedptr()) })
-        } else {
-            wrong_type!(Qbufferp, *self);
-        }
-=======
     pub fn as_buffer_or_error(self) -> LispBufferRef {
         self.as_buffer().unwrap_or_else(
             || wrong_type!(Qbufferp, self),
         )
->>>>>>> f4b2a410
     }
 
     pub fn is_char_table(self) -> bool {
