//! This module contains Rust definitions whose C equivalents live in
//! lisp.h.

use std::convert::From;
use std::ffi::CString;
use std::fmt::{Debug, Error, Formatter};
use std::mem;
use std::ops::{Deref, DerefMut};

use libc::{c_char, c_void, intptr_t, uintptr_t};

use crate::{
    buffers::LispBufferRef,
    eval::FUNCTIONP,
    lists::{list, CarIter, LispConsCircularChecks, LispConsEndChecks},
    process::LispProcessRef,
    remacs_sys::{build_string, internal_equal, make_float},
    remacs_sys::{
        equal_kind, pvec_type, EmacsDouble, EmacsInt, EmacsUint, Lisp_Bits, USE_LSB_TAG, VALMASK,
    },
    remacs_sys::{Lisp_Misc_Any, Lisp_Misc_Type, Lisp_Subr, Lisp_Type},
    remacs_sys::{Qautoload, Qnil, Qsubrp, Qt, Vbuffer_alist, Vprocess_alist},
    symbols::LispSymbolRef,
};

// TODO: tweak Makefile to rebuild C files if this changes.

/// Emacs values are represented as tagged pointers. A few bits are
/// used to represent the type, and the remaining bits are either used
/// to store the value directly (e.g. integers) or the address of a
/// more complex data type (e.g. a cons cell).
///
/// TODO: example representations
///
/// `EmacsInt` represents an integer big enough to hold our tagged
/// pointer representation.
///
/// In Emacs C, this is `EMACS_INT`.
///
/// `EmacsUint` represents the unsigned equivalent of `EmacsInt`.
/// In Emacs C, this is `EMACS_UINT`.
///
/// Their definition are determined in a way consistent with Emacs C.
/// Under casual systems, they're the type isize and usize respectively.
#[repr(transparent)]
#[derive(PartialEq, Eq, Clone, Copy)]
pub struct LispObject(pub EmacsInt);

impl LispObject {
    pub fn from_C(n: EmacsInt) -> Self {
        LispObject(n)
    }

    pub fn from_C_unsigned(n: EmacsUint) -> Self {
        Self::from_C(n as EmacsInt)
    }

    pub fn to_C(self) -> EmacsInt {
        self.0
    }

    pub fn to_C_unsigned(self) -> EmacsUint {
        self.0 as EmacsUint
    }

    pub fn from_bool(v: bool) -> Self {
        if v {
            Qt
        } else {
            Qnil
        }
    }

    pub fn from_float(v: EmacsDouble) -> Self {
        unsafe { make_float(v) }
    }
}

impl<T> From<Option<T>> for LispObject
where
    LispObject: From<T>,
{
    fn from(v: Option<T>) -> Self {
        match v {
            None => Qnil,
            Some(v) => v.into(),
        }
    }
}

// ExternalPtr

#[repr(transparent)]
pub struct ExternalPtr<T>(*mut T);

impl<T> Copy for ExternalPtr<T> {}

// Derive fails for this type so do it manually
impl<T> Clone for ExternalPtr<T> {
    fn clone(&self) -> Self {
        ExternalPtr::new(self.0)
    }
}

impl<T> ExternalPtr<T> {
    pub fn new(p: *mut T) -> Self {
        ExternalPtr(p)
    }

    pub fn is_null(self) -> bool {
        self.0.is_null()
    }

    pub fn as_ptr(self) -> *const T {
        self.0
    }

    pub fn as_mut(&mut self) -> *mut T {
        self.0
    }

    pub fn from_ptr(ptr: *mut c_void) -> Option<Self> {
        unsafe { ptr.as_ref().map(|p| mem::transmute(p)) }
    }
}

impl<T> Deref for ExternalPtr<T> {
    type Target = T;
    fn deref(&self) -> &Self::Target {
        unsafe { &*self.0 }
    }
}

impl<T> DerefMut for ExternalPtr<T> {
    fn deref_mut(&mut self) -> &mut Self::Target {
        unsafe { &mut *self.0 }
    }
}

impl<T> PartialEq for ExternalPtr<T> {
    fn eq(&self, other: &Self) -> bool {
        self.as_ptr() == other.as_ptr()
    }
}

// Misc support (LispType == Lisp_Misc == 1)

// Lisp_Misc is a union. Now we don't really care about its variants except the
// super type layout. LispMisc is an unsized type for this, and LispMiscAny is
// only the header and a padding, which is consistent with the c version.
// directly creating and moving or copying this struct is simply wrong!
// If needed, we can calculate all variants size and allocate properly.

pub type LispMiscRef = ExternalPtr<Lisp_Misc_Any>;

impl LispMiscRef {
    pub fn get_type(self) -> Lisp_Misc_Type {
        self.type_()
    }

    pub fn equal(
        self,
        other: LispMiscRef,
        kind: equal_kind::Type,
        depth: i32,
        ht: LispObject,
    ) -> bool {
        if self.get_type() != other.get_type() {
            false
        } else if let (Some(ov1), Some(ov2)) = (self.as_overlay(), other.as_overlay()) {
            ov1.equal(ov2, kind, depth, ht)
        } else if let (Some(marker1), Some(marker2)) = (self.as_marker(), other.as_marker()) {
            marker1.equal(marker2, kind, depth, ht)
        } else {
            false
        }
    }
}

impl LispObject {
    pub fn is_misc(self) -> bool {
        self.get_type() == Lisp_Type::Lisp_Misc
    }

    pub fn force_misc(self) -> LispMiscRef {
        unsafe { self.to_misc_unchecked() }
    }

    pub fn as_misc(self) -> Option<LispMiscRef> {
        if self.is_misc() {
            unsafe { Some(self.to_misc_unchecked()) }
        } else {
            None
        }
    }

    unsafe fn to_misc_unchecked(self) -> LispMiscRef {
        LispMiscRef::new(self.get_untaggedptr() as *mut Lisp_Misc_Any)
    }
}

impl Debug for LispMiscRef {
    fn fmt(&self, f: &mut Formatter) -> Result<(), Error> {
        write!(
            f,
            "#<MISC @ {:p}: VAL({:#X})>",
            self.as_ptr(),
            LispObject::tag_ptr(*self, Lisp_Type::Lisp_Misc).to_C()
        )
    }
}

// Lisp_Subr support

pub type LispSubrRef = ExternalPtr<Lisp_Subr>;
unsafe impl Sync for LispSubrRef {}

impl LispSubrRef {
    pub fn is_many(self) -> bool {
        !self.0.is_null() && self.max_args() == -2
    }

    pub fn is_unevalled(self) -> bool {
        !self.0.is_null() && self.max_args() == -1
    }

    pub fn max_args(self) -> i16 {
        unsafe { (*self.0).max_args }
    }

    pub fn min_args(self) -> i16 {
        unsafe { (*self.0).min_args }
    }

    pub fn symbol_name(self) -> *const c_char {
        unsafe { (*self.0).symbol_name }
    }
}

impl LispObject {
    pub fn is_subr(self) -> bool {
        self.as_vectorlike()
            .map_or(false, |v| v.is_pseudovector(pvec_type::PVEC_SUBR))
    }

    pub fn as_subr(self) -> Option<LispSubrRef> {
        self.into()
    }

    pub fn as_subr_or_error(self) -> LispSubrRef {
        self.into()
    }
}

impl From<LispObject> for LispSubrRef {
    fn from(o: LispObject) -> Self {
        o.as_subr().unwrap_or_else(|| wrong_type!(Qsubrp, o))
    }
}

impl From<LispObject> for Option<LispSubrRef> {
    fn from(o: LispObject) -> Self {
        o.as_vectorlike().and_then(|v| v.as_subr())
    }
}

// Other functions

impl From<()> for LispObject {
    fn from(_v: ()) -> Self {
        Qnil
    }
}

impl From<Vec<LispObject>> for LispObject {
    fn from(v: Vec<LispObject>) -> Self {
        list(&v)
    }
}

impl<T> From<Vec<T>> for LispObject
where
    LispObject: From<T>,
{
    default fn from(v: Vec<T>) -> LispObject {
        list(
            &v.into_iter()
                .map(LispObject::from)
                .collect::<Vec<LispObject>>(),
        )
    }
}

impl From<LispObject> for bool {
    fn from(o: LispObject) -> Self {
        o.is_not_nil()
    }
}

impl From<bool> for LispObject {
    fn from(v: bool) -> Self {
        if v {
            Qt
        } else {
            Qnil
        }
    }
}

impl From<LispObject> for u32 {
    fn from(o: LispObject) -> Self {
        o.as_fixnum_or_error() as u32
    }
}

impl From<LispObject> for Option<u32> {
    fn from(o: LispObject) -> Self {
        match o.as_fixnum() {
            None => None,
            Some(n) => Some(n as u32),
        }
    }
}

impl From<!> for LispObject {
    fn from(_v: !) -> Self {
        // I'm surprized that this works
        Qnil
    }
}

/// Copies a Rust str into a new Lisp string
impl<'a> From<&'a str> for LispObject {
    fn from(s: &str) -> Self {
        let cs = CString::new(s).unwrap();
        unsafe { build_string(cs.as_ptr()) }
    }
}

impl LispObject {
    pub fn get_type(self) -> Lisp_Type {
        let raw = self.to_C_unsigned();
        let res = (if USE_LSB_TAG {
            raw & (!VALMASK as EmacsUint)
        } else {
            raw >> Lisp_Bits::VALBITS
        }) as u32;
        unsafe { mem::transmute(res) }
    }

    pub fn tag_ptr<T>(external: ExternalPtr<T>, ty: Lisp_Type) -> LispObject {
        let raw = external.as_ptr() as intptr_t;
        let res = if USE_LSB_TAG {
            let ptr = raw as intptr_t;
            let tag = ty as intptr_t;
            (ptr + tag) as EmacsInt
        } else {
            let ptr = raw as EmacsUint as uintptr_t;
            let tag = ty as EmacsUint as uintptr_t;
            ((tag << Lisp_Bits::VALBITS) + ptr) as EmacsInt
        };

        LispObject::from_C(res)
    }

    pub fn get_untaggedptr(self) -> *mut c_void {
        (self.to_C() & VALMASK) as intptr_t as *mut c_void
    }
}

impl From<LispObject> for EmacsInt {
    fn from(o: LispObject) -> Self {
        o.as_fixnum_or_error()
    }
}

impl From<LispObject> for Option<EmacsInt> {
    fn from(o: LispObject) -> Self {
        if o.is_nil() {
            None
        } else {
            Some(o.as_fixnum_or_error())
        }
    }
}

impl From<LispObject> for EmacsUint {
    fn from(o: LispObject) -> Self {
        o.as_natnum_or_error()
    }
}

impl From<LispObject> for Option<EmacsUint> {
    fn from(o: LispObject) -> Self {
        if o.is_nil() {
            None
        } else {
            Some(o.as_natnum_or_error())
        }
    }
}

impl From<EmacsInt> for LispObject {
    fn from(v: EmacsInt) -> Self {
        LispObject::from_fixnum(v)
    }
}

impl From<isize> for LispObject {
    fn from(v: isize) -> Self {
        LispObject::from_fixnum(v as EmacsInt)
    }
}

impl From<i32> for LispObject {
    fn from(v: i32) -> Self {
        LispObject::from_fixnum(EmacsInt::from(v))
    }
}

impl From<i16> for LispObject {
    fn from(v: i16) -> Self {
        LispObject::from_fixnum(EmacsInt::from(v))
    }
}

impl From<i8> for LispObject {
    fn from(v: i8) -> Self {
        LispObject::from_fixnum(EmacsInt::from(v))
    }
}

impl From<EmacsUint> for LispObject {
    fn from(v: EmacsUint) -> Self {
        LispObject::from_natnum(v)
    }
}

impl From<usize> for LispObject {
    fn from(v: usize) -> Self {
        LispObject::from_natnum(v as EmacsUint)
    }
}

impl From<u32> for LispObject {
    fn from(v: u32) -> Self {
        LispObject::from_natnum(EmacsUint::from(v))
    }
}

impl From<u16> for LispObject {
    fn from(v: u16) -> Self {
        LispObject::from_natnum(EmacsUint::from(v))
    }
}

impl From<u8> for LispObject {
    fn from(v: u8) -> Self {
        LispObject::from_natnum(EmacsUint::from(v))
    }
}

impl LispObject {
    pub fn is_mutex(self) -> bool {
        self.as_vectorlike()
            .map_or(false, |v| v.is_pseudovector(pvec_type::PVEC_MUTEX))
    }

    pub fn is_condition_variable(self) -> bool {
        self.as_vectorlike()
            .map_or(false, |v| v.is_pseudovector(pvec_type::PVEC_CONDVAR))
    }

    pub fn is_byte_code_function(self) -> bool {
        self.as_vectorlike()
            .map_or(false, |v| v.is_pseudovector(pvec_type::PVEC_COMPILED))
    }

    pub fn is_module_function(self) -> bool {
        self.as_vectorlike().map_or(false, |v| {
            v.is_pseudovector(pvec_type::PVEC_MODULE_FUNCTION)
        })
    }

    pub fn is_array(self) -> bool {
        self.is_vector() || self.is_string() || self.is_char_table() || self.is_bool_vector()
    }

    pub fn is_sequence(self) -> bool {
        self.is_cons() || self.is_nil() || self.is_array()
    }

    pub fn is_record(self) -> bool {
        self.as_vectorlike()
            .map_or(false, |v| v.is_pseudovector(pvec_type::PVEC_RECORD))
    }
}

/// From `FOR_EACH_ALIST_VALUE` in `lisp.h`
/// Implement `Iterator` over all values of `$data` yielding `$iter_item` type.
/// `$data` should be an `alist` and `$iter_item` type should implement `From<LispObject>`
macro_rules! impl_alistval_iter {
    ($iter_name:ident, $iter_item:ty, $data: expr) => {
        pub struct $iter_name(CarIter);

        impl $iter_name {
            pub fn new() -> Self {
                $iter_name($data.iter_cars(LispConsEndChecks::on, LispConsCircularChecks::on))
            }
        }

        impl Iterator for $iter_name {
            type Item = $iter_item;

            fn next(&mut self) -> Option<Self::Item> {
                self.0
                    .next()
                    .and_then(|o| o.as_cons())
                    .map(|p| p.cdr())
                    .and_then(|q| q.into())
            }
        }
    };
}

impl_alistval_iter! {LiveBufferIter, LispBufferRef, unsafe { Vbuffer_alist }}
impl_alistval_iter! {ProcessIter, LispProcessRef, unsafe { Vprocess_alist }}

pub fn is_autoload(function: LispObject) -> bool {
    match function.into() {
        None => false,
        Some((car, _)) => car.eq(Qautoload),
    }
}

impl LispObject {
    pub fn is_nil(self) -> bool {
        self == Qnil
    }

    pub fn is_not_nil(self) -> bool {
        self != Qnil
    }

    pub fn is_t(self) -> bool {
        self == Qt
    }

    // The three Emacs Lisp comparison functions.

    pub fn eq<T>(self, other: T) -> bool
    where
        LispObject: From<T>,
    {
        self == other.into()
    }

    pub fn eql<T>(self, other: T) -> bool
    where
        LispObject: From<T>,
    {
        if self.is_float() {
            self.equal_no_quit(other)
        } else {
            self.eq(other)
        }
    }

    pub fn equal<T>(self, other: T) -> bool
    where
        LispObject: From<T>,
    {
        unsafe { internal_equal(self, other.into(), equal_kind::EQUAL_PLAIN, 0, Qnil) }
    }

    pub fn equal_no_quit<T>(self, other: T) -> bool
    where
        LispObject: From<T>,
    {
        unsafe { internal_equal(self, other.into(), equal_kind::EQUAL_NO_QUIT, 0, Qnil) }
    }

    pub fn is_function(self) -> bool {
        FUNCTIONP(self)
    }

    pub fn map_or<T, F: FnOnce(LispObject) -> T>(self, default: T, action: F) -> T {
        if self.is_nil() {
            default
        } else {
            action(self)
        }
    }

    pub fn map_or_else<T, F: FnOnce() -> T, F1: FnOnce(LispObject) -> T>(
        self,
        default: F,
        action: F1,
    ) -> T {
        if self.is_nil() {
            default()
        } else {
            action(self)
        }
    }
}

/// Used to denote functions that have no limit on the maximum number
/// of arguments.
pub const MANY: i16 = -2;

impl Debug for LispObject {
    fn fmt(&self, f: &mut Formatter) -> Result<(), Error> {
        let ty = self.get_type();
        let self_ptr = &self as *const _;
        if ty as u8 >= 8 {
            return write!(
                f,
                "#<INVALID-OBJECT @ {:p}: VAL({:#X})>",
                self_ptr,
                self.to_C()
            );
        }
        if self.is_nil() {
            return write!(f, "nil");
        }
        match ty {
<<<<<<< HEAD
            Lisp_Type::Lisp_Symbol => {
                let name = LispSymbolRef::from(*self).symbol_name();
                write!(f, "'{}", display_string(name))?;
            }
            Lisp_Type::Lisp_Cons => {
                let mut cdr = *self;
                write!(f, "'(")?;
                while let Some((a, d)) = cdr.into() {
                    write!(f, "{:?} ", a)?;
                    cdr = d;
                }
                if cdr.is_nil() {
                    write!(f, ")")?;
                } else {
                    write!(f, ". {:?}", cdr)?;
                }
            }
            Lisp_Type::Lisp_Float => {
                write!(f, "{}", self.as_float().unwrap())?;
            }
            Lisp_Type::Lisp_Vectorlike => {
                let vl = self.as_vectorlike().unwrap();
                if vl.is_vector() {
                    write!(f, "[")?;
                    for el in vl.as_vector().unwrap().as_slice() {
                        write!(f, "{:?} ", el)?;
                    }
                    write!(f, "]")?;
                } else {
                    write!(
                        f,
                        "#<VECTOR-LIKE @ {:#X}: VAL({:#X})>",
                        self_ptr,
                        self.to_C()
                    )?;
                }
            }
            Lisp_Type::Lisp_Int0 | Lisp_Type::Lisp_Int1 => {
                write!(f, "{}", self.as_fixnum().unwrap())?;
            }
            Lisp_Type::Lisp_Misc => {
                write!(f, "#<MISC @ {:#X}: VAL({:#X})>", self_ptr, self.to_C())?;
            }
            Lisp_Type::Lisp_String => {
                write!(f, "{:?}", display_string(*self))?;
            }
=======
            Lisp_Type::Lisp_Symbol => write!(f, "{:?}", self.force_symbol()),
            Lisp_Type::Lisp_Cons => write!(f, "{:?}", self.force_cons()),
            Lisp_Type::Lisp_Float => write!(f, "{}", self.force_float()),
            Lisp_Type::Lisp_Vectorlike => write!(f, "{:?}", self.force_vectorlike()),
            Lisp_Type::Lisp_Int0 | Lisp_Type::Lisp_Int1 => write!(f, "{}", self.force_fixnum()),
            Lisp_Type::Lisp_Misc => write!(f, "{:?}", self.force_misc()),
            Lisp_Type::Lisp_String => write!(f, "{:?}", self.force_string()),
>>>>>>> 6f42432c
        }
    }
}

extern "C" {
    pub fn defsubr(sname: *const Lisp_Subr);
}

macro_rules! export_lisp_fns {
    ($($f:ident),+) => {
        pub fn rust_init_syms() {
            unsafe {
                $(
                    defsubr(concat_idents!(S, $f).as_ptr());
                )+
            }
        }
    }
}

#[allow(unused_macros)]
macro_rules! protect_statics_from_GC {
    ($($f:ident),+) => {
        pub fn rust_static_syms() {
            unsafe {
                $(
                    crate::remacs_sys::staticpro(&$f as *const LispObject as *mut LispObject);
                )+
            }
        }
    }
}

#[test]
fn test_lisp_misc_any_size() {
    // Should be 32 bits, which is 4 bytes.
    assert!(mem::size_of::<Lisp_Misc_Any>() == 4);
}<|MERGE_RESOLUTION|>--- conflicted
+++ resolved
@@ -625,54 +625,6 @@
             return write!(f, "nil");
         }
         match ty {
-<<<<<<< HEAD
-            Lisp_Type::Lisp_Symbol => {
-                let name = LispSymbolRef::from(*self).symbol_name();
-                write!(f, "'{}", display_string(name))?;
-            }
-            Lisp_Type::Lisp_Cons => {
-                let mut cdr = *self;
-                write!(f, "'(")?;
-                while let Some((a, d)) = cdr.into() {
-                    write!(f, "{:?} ", a)?;
-                    cdr = d;
-                }
-                if cdr.is_nil() {
-                    write!(f, ")")?;
-                } else {
-                    write!(f, ". {:?}", cdr)?;
-                }
-            }
-            Lisp_Type::Lisp_Float => {
-                write!(f, "{}", self.as_float().unwrap())?;
-            }
-            Lisp_Type::Lisp_Vectorlike => {
-                let vl = self.as_vectorlike().unwrap();
-                if vl.is_vector() {
-                    write!(f, "[")?;
-                    for el in vl.as_vector().unwrap().as_slice() {
-                        write!(f, "{:?} ", el)?;
-                    }
-                    write!(f, "]")?;
-                } else {
-                    write!(
-                        f,
-                        "#<VECTOR-LIKE @ {:#X}: VAL({:#X})>",
-                        self_ptr,
-                        self.to_C()
-                    )?;
-                }
-            }
-            Lisp_Type::Lisp_Int0 | Lisp_Type::Lisp_Int1 => {
-                write!(f, "{}", self.as_fixnum().unwrap())?;
-            }
-            Lisp_Type::Lisp_Misc => {
-                write!(f, "#<MISC @ {:#X}: VAL({:#X})>", self_ptr, self.to_C())?;
-            }
-            Lisp_Type::Lisp_String => {
-                write!(f, "{:?}", display_string(*self))?;
-            }
-=======
             Lisp_Type::Lisp_Symbol => write!(f, "{:?}", self.force_symbol()),
             Lisp_Type::Lisp_Cons => write!(f, "{:?}", self.force_cons()),
             Lisp_Type::Lisp_Float => write!(f, "{}", self.force_float()),
@@ -680,7 +632,6 @@
             Lisp_Type::Lisp_Int0 | Lisp_Type::Lisp_Int1 => write!(f, "{}", self.force_fixnum()),
             Lisp_Type::Lisp_Misc => write!(f, "{:?}", self.force_misc()),
             Lisp_Type::Lisp_String => write!(f, "{:?}", self.force_string()),
->>>>>>> 6f42432c
         }
     }
 }
