--- conflicted
+++ resolved
@@ -22,7 +22,7 @@
                  Qinteger_or_marker_p, Qintegerp, Qlistp, Qmarkerp, Qnil, Qnumber_or_marker_p,
                  Qnumberp, Qoverlayp, Qplistp, Qprocessp, Qstringp, Qsymbolp, Qt, Qthreadp,
                  Qunbound, Qvectorp, Qwholenump, Qwindow_live_p, Qwindow_valid_p, Qwindowp};
-use remacs_sys::{circular_list, internal_equal, lispsym, make_float};
+use remacs_sys::{circular_list, internal_equal, lispsym, make_float, misc_get_ty};
 
 use buffers::{LispBufferRef, LispOverlayRef};
 use chartable::LispCharTableRef;
@@ -35,21 +35,8 @@
 use process::LispProcessRef;
 use symbols::LispSymbolRef;
 use threads::ThreadStateRef;
-<<<<<<< HEAD
-
-use remacs_sys::{circular_list, internal_equal, lispsym, make_float, misc_get_ty, EmacsDouble,
-                 EmacsInt, EmacsUint, EqualKind, Fcons, Lisp_Cons, Lisp_Float, Lisp_Misc_Any,
-                 Lisp_Misc_Type, Lisp_Object, Lisp_Subr, Lisp_Type, PseudovecType, Qbufferp,
-                 Qchar_table_p, Qcharacterp, Qconsp, Qfloatp, Qframep, Qhash_table_p,
-                 Qinteger_or_marker_p, Qintegerp, Qlistp, Qmarkerp, Qnil, Qnumber_or_marker_p,
-                 Qnumberp, Qoverlayp, Qplistp, Qprocessp, Qstringp, Qsymbolp, Qt, Qthreadp,
-                 Qunbound, Qvectorp, Qwholenump, Qwindow_live_p, Qwindow_valid_p, Qwindowp,
-                 CHECK_IMPURE, INTMASK, INTTYPEBITS, MOST_NEGATIVE_FIXNUM, MOST_POSITIVE_FIXNUM,
-                 SYMBOL_NAME, USE_LSB_TAG, VALBITS, VALMASK};
-=======
 use vectors::{LispVectorRef, LispVectorlikeRef};
 use windows::LispWindowRef;
->>>>>>> aeb6ddf6
 
 #[cfg(test)]
 use functions::ExternCMocks;
@@ -1159,6 +1146,12 @@
     pub fn defsubr(sname: *const Lisp_Subr);
 }
 
+macro_rules! defsubr {
+    ($subr:ident) => {
+        defsubr($subr.as_ptr());
+    }
+}
+
 #[test]
 fn test_basic_float() {
     let val = 8.0;
