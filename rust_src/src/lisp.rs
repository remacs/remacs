--- conflicted
+++ resolved
@@ -525,11 +525,14 @@
         FUNCTIONP(self)
     }
 
-<<<<<<< HEAD
     pub fn map_or<T, F: FnOnce(LispObject) -> T>(self, default: T, action: F) -> T {
         if self.is_nil() {
             default
-=======
+        } else {
+            action(self)
+        }
+    }
+
     pub fn map_or_else<T, F: FnOnce() -> T, F1: FnOnce(LispObject) -> T>(
         self,
         default: F,
@@ -537,7 +540,6 @@
     ) -> T {
         if self.is_nil() {
             default()
->>>>>>> 44534049
         } else {
             action(self)
         }
