#![allow(non_upper_case_globals)]
#![macro_use]

/// This module contains Rust definitions whose C equivalents live in
/// lisp.h.

extern crate libc;

use std::os::raw::c_char;
#[cfg(test)]
use std::cmp::max;
use std::mem;
use std::ops::Deref;
use std::fmt::{Debug, Formatter, Error};

use marker::{LispMarker, marker_position};

// TODO: tweak Makefile to rebuild C files if this changes.

/// Emacs values are represented as tagged pointers. A few bits are
/// used to represent the type, and the remaining bits are either used
/// to store the value directly (e.g. integers) or the address of a
/// more complex data type (e.g. a cons cell).
///
/// TODO: example representations
///
/// `EmacsInt` represents an integer big enough to hold our tagged
/// pointer representation.
///
/// In Emacs C, this is `EMACS_INT`.
///
/// `EmacsUint` represents the unsigned equivalent of `EmacsInt`.
/// In Emacs C, this is `EMACS_UINT`.
///
/// Their definition are determined in a way consistent with Emacs C.
/// Under casual systems, they're the type isize and usize respectively.

include!(concat!(env!("OUT_DIR"), "/definitions.rs"));
/// These are an example of the casual case.
#[cfg(dummy = "impossible")]
pub type EmacsInt = isize;
#[cfg(dummy = "impossible")]
pub type EmacsUint = usize;
#[cfg(dummy = "impossible")]
pub type EmacsDouble = f64;
#[cfg(dummy = "impossible")]
pub const EMACS_INT_MAX: EmacsInt = 0x7FFFFFFFFFFFFFFF_i64;
#[cfg(dummy = "impossible")]
pub const EMACS_INT_SIZE: EmacsInt = 8;
#[cfg(dummy = "impossible")]
pub const EMACS_FLOAT_SIZE: EmacsInt = 8;
#[cfg(dummy = "impossible")]
pub const GCTYPEBITS: EmacsInt = 3;
#[cfg(dummy = "impossible")]
pub const USE_LSB_TAG: bool = true;

// This is dependent on CHECK_LISP_OBJECT_TYPE, a compile time flag,
// but it's usually false.
#[repr(C)]
#[derive(PartialEq, Eq, Clone, Copy)]
pub struct LispObject(EmacsInt);

extern "C" {
    pub fn wrong_type_argument(predicate: LispObject, value: LispObject) -> LispObject;
    pub fn STRING_BYTES(s: *mut LispString) -> libc::ptrdiff_t;
    pub fn STRING_MULTIBYTE(a: LispObject) -> bool;
    pub fn SSDATA(string: LispObject) -> *mut libc::c_char;
    pub static Qt: LispObject;
    pub static Qarith_error: LispObject;
    pub static Qnumber_or_marker_p: LispObject;
    pub static Qnumberp: LispObject;
    pub static Qfloatp: LispObject;
    pub static Qstringp: LispObject;
    fn make_float(float_value: f64) -> LispObject;
}

pub const Qnil: LispObject = LispObject(0);

impl LispObject {
    #[inline]
    pub fn constant_t() -> LispObject {
        unsafe { Qt }
    }

    #[inline]
    pub fn constant_nil() -> LispObject {
        Qnil
    }

    #[inline]
    pub fn from_bool(v: bool) -> LispObject {
        if v {
            unsafe { Qt }
        } else {
            Qnil
        }
    }

    #[inline]
    pub fn from_float(v: EmacsDouble) -> LispObject {
        unsafe { make_float(v) }
    }

    #[inline]
    pub unsafe fn from_raw(i: EmacsInt) -> LispObject {
        LispObject(i)
    }

    #[inline]
    pub fn to_raw(self) -> EmacsInt {
        self.0
    }
}

// Number of bits in a Lisp_Object tag.
#[allow(dead_code)]
const VALBITS: EmacsInt = EMACS_INT_SIZE * 8 - GCTYPEBITS;

const INTTYPEBITS: EmacsInt = GCTYPEBITS - 1;

#[allow(dead_code)]
const FIXNUM_BITS: EmacsInt = VALBITS + 1;

<<<<<<< HEAD
pub const INTTYPEBITS: libc::c_int = GCTYPEBITS - 1;
=======
const VAL_MAX: EmacsInt = EMACS_INT_MAX >> (GCTYPEBITS - 1);
>>>>>>> 37282fcc

const VALMASK: EmacsInt = [VAL_MAX, -(1 << GCTYPEBITS)][USE_LSB_TAG as usize];

const INTMASK: EmacsInt = (EMACS_INT_MAX >> (INTTYPEBITS - 1));

/// Bit pattern used in the least significant bits of a lisp object,
/// to denote its type.
#[repr(u8)]
#[derive(PartialEq, Eq)]
#[allow(dead_code)]
#[allow(non_camel_case_types)]
#[derive(Copy, Clone, Debug)]
pub enum LispType {
    // Symbol.  XSYMBOL (object) points to a struct Lisp_Symbol.
    Lisp_Symbol = 0,

    // Miscellaneous.  XMISC (object) points to a union Lisp_Misc,
    // whose first member indicates the subtype.
    Lisp_Misc = 1,

    // Integer.  XINT (obj) is the integer value.
    Lisp_Int0 = 2,
    Lisp_Int1 = 3 + (USE_LSB_TAG as usize as u8) * 3, // 3 | 6

    // String.  XSTRING (object) points to a struct Lisp_String.
    // The length of the string, and its contents, are stored therein.
    Lisp_String = 4,

    // Vector of Lisp objects, or something resembling it.
    // XVECTOR (object) points to a struct Lisp_Vector, which contains
    // the size and contents.  The size field also contains the type
    // information, if it's not a real vector object.
    Lisp_Vectorlike = 5,

    // Cons.  XCONS (object) points to a struct Lisp_Cons.
    Lisp_Cons = 6 - (USE_LSB_TAG as usize as u8) * 3, // 6 | 3

    Lisp_Float = 7,
}

impl LispObject {
    #[allow(unused_unsafe)]
    pub fn get_type(self) -> LispType {
        let raw = self.to_raw() as EmacsUint;
        let res = (if USE_LSB_TAG {
            raw & (!VALMASK as EmacsUint)
        } else {
            raw >> VALBITS
        }) as u8;
        unsafe { mem::transmute(res) }
    }

    #[inline]
    pub fn get_untaggedptr(self) -> *mut libc::c_void {
        (self.to_raw() & VALMASK) as libc::intptr_t as *mut libc::c_void
    }
}

// Symbol support (LispType == Lisp_Symbol == 0)

impl LispObject {
    pub fn is_symbol(self) -> bool {
        self.get_type() == LispType::Lisp_Symbol
    }
}

// Misc support (LispType == Lisp_Misc == 1)

// This is the set of data types that share a common structure.
// The first member of the structure is a type code from this set.
// The enum values are arbitrary, but we'll use large numbers to make it
// more likely that we'll spot the error if a random word in memory is
// mistakenly interpreted as a Lisp_Misc.
#[repr(u16)]
#[derive(PartialEq, Eq, Copy, Clone, Debug)]
#[allow(non_camel_case_types)]
#[allow(dead_code)]
pub enum LispMiscType {
    Free = 0x5eab,
    Marker,
    Overlay,
    SaveValue,
    Finalizer,
}

/// Flag bits in a character.  These also get used in termhooks.h.
/// Richard Stallman <rms@gnu.ai.mit.edu> thinks that MULE
/// (MUlti-Lingual Emacs) might need 22 bits for the character value
/// itself, so we probably shouldn't use any bits lower than 0x0400000.  */
#[derive(PartialEq, Eq, Copy, Clone, Debug)]
#[allow(non_camel_case_types)]
#[allow(dead_code)]
#[repr(isize)]
pub enum CharBits {
    CHAR_ALT = 0x0400000,
    CHAR_SUPER = 0x0800000,
    CHAR_HYPER = 0x1000000,
    CHAR_SHIFT = 0x2000000,
    CHAR_CTL = 0x4000000,
    CHAR_META = 0x8000000,
    // TODO implement BitOr and other traits related to
    // bit operations.
    CHAR_MODIFIER_MASK = 0x0400000 | 0x0800000 | 0x1000000
        | 0x2000000 | 0x4000000 | 0x8000000,
    // Actually, the current Emacs uses 22 bits for the character value
    // itself.
    CHARACTERBITS = 22,
}

// Lisp_Misc is a union. Now we don't really care about its variants except the
// super type layout. LispMisc is an unsized type for this, and LispMiscAny is
// only the header and a padding, which is consistent with the c version.
// directly creating and moving or copying this struct is simply wrong!
// If needed, we can calculate all variants size and allocate properly.

#[repr(C)]
#[derive(Clone, Copy, Debug)]
pub struct ExternalPtr<T>(*mut T);

impl<T> ExternalPtr<T> {
    pub fn new(p: *mut T) -> ExternalPtr<T> {
        ExternalPtr(p)
    }

    pub fn as_ptr(&self) -> *const T {
        self.0
    }
}

impl<T> Deref for ExternalPtr<T> {
    type Target = T;
    fn deref(&self) -> &Self::Target {
        unsafe { &*self.0 }
    }
}

pub type LispMiscRef = ExternalPtr<LispMiscAny>;

// Supertype of all Misc types.
#[repr(C)]
pub struct LispMiscAny {
    pub ty: LispMiscType,
    // This is actually a GC marker bit plus 15 bits of padding, but
    // we don't care right now.
    padding: u16,
}

#[test]
fn test_lisp_misc_any_size() {
    // Should be 32 bits, which is 4 bytes.
    assert!(mem::size_of::<LispMiscAny>() == 4);
}

impl LispObject {
    pub fn is_misc(self) -> bool {
        self.get_type() == LispType::Lisp_Misc
    }

    pub unsafe fn to_misc_unchecked(self) -> LispMiscRef {
        LispMiscRef::new(mem::transmute(self.get_untaggedptr()))
    }

    pub unsafe fn get_misc_type_unchecked(self) -> LispMiscType {
        self.to_misc_unchecked().ty
    }
}

// Fixnum(Integer) support (LispType == Lisp_Int0 | Lisp_Int1 == 2 | 6(LSB) )

/// Fixnums are inline integers that fit directly into Lisp's tagged word.
/// There's two LispType variants to provide an extra bit.

// Largest and smallest numbers that can be represented as fixnums in
// Emacs lisp.
pub const MOST_POSITIVE_FIXNUM: EmacsInt = EMACS_INT_MAX >> INTTYPEBITS;
#[allow(dead_code)]
pub const MOST_NEGATIVE_FIXNUM: EmacsInt = (-1 - MOST_POSITIVE_FIXNUM);

/// Natnums(natural number) are the non-negative fixnums.
/// There were special branches in the original code for better performance.
/// However they are unified into the fixnum logic under LSB mode.
/// TODO: Recheck these logic in original C code.

impl LispObject {
    #[inline]
    pub unsafe fn from_fixnum_unchecked(n: EmacsInt) -> LispObject {
        let o = if USE_LSB_TAG {
            (n << INTTYPEBITS) as EmacsUint + LispType::Lisp_Int0 as EmacsUint
        } else {
            (n & INTMASK) as EmacsUint + ((LispType::Lisp_Int0 as EmacsUint) << VALBITS)
        };
        LispObject::from_raw(o as EmacsInt)
    }

    #[inline]
    pub fn to_fixnum(self) -> Option<EmacsInt> {
        if self.is_fixnum() {
            let raw = self.to_raw();
            if !USE_LSB_TAG {
                Some(raw & INTMASK)
            } else {
                Some(raw >> INTTYPEBITS)
            }
        } else {
            None
        }
    }

    #[inline]
    pub fn is_fixnum(self) -> bool {
        let ty = self.get_type();
        (ty as u8 & ((LispType::Lisp_Int0 as u8) | !(LispType::Lisp_Int1 as u8))) ==
        LispType::Lisp_Int0 as u8
    }

    /// TODO: Bignum support? (Current Emacs doesn't have it)
    #[inline]
    pub fn is_integer(self) -> bool {
        self.is_fixnum()
    }
}


// Float support (LispType == Lisp_Float == 7 )

/// Represents a floating point value in elisp, or GC bookkeeping for
/// floats.
///
/// # Porting from C
///
/// `Lisp_Float` in C uses a union between a `double` and a
/// pointer. We assume a double, as that's the common case, and
/// require callers to transmute to a `LispFloatChain` if they need
/// the pointer.
#[repr(C)]
pub struct LispFloat {
    data: [u8; EMACS_FLOAT_SIZE as usize],
}

#[repr(C)]
pub struct LispFloatChainRepr(*const LispFloat);

impl LispFloat {
    pub fn as_data(&self) -> &EmacsDouble {
        unsafe { &*(self.data.as_ptr() as *const EmacsDouble) }
    }
    pub fn as_chain(&self) -> &LispFloatChainRepr {
        unsafe { &*(self.data.as_ptr() as *const LispFloatChainRepr) }
    }
}

#[test]
fn test_lisp_float_size() {
    let double_size = mem::size_of::<EmacsDouble>();
    let ptr_size = mem::size_of::<*const LispFloat>();

    assert!(mem::size_of::<LispFloat>() == max(double_size, ptr_size));
}

pub type LispFloatRef = ExternalPtr<LispFloat>;

impl LispObject {
    #[inline]
    pub fn is_float(self) -> bool {
        self.get_type() == LispType::Lisp_Float
    }

    #[inline]
    pub unsafe fn to_float_unchecked(self) -> LispFloatRef {
        LispFloatRef::new(mem::transmute(self.get_untaggedptr()))
    }

    pub unsafe fn get_float_data_unchecked(self) -> EmacsDouble {
        *self.to_float_unchecked().as_data()
    }

    pub fn to_float(self) -> Option<EmacsDouble> {
        if self.is_float() {
            Some(unsafe { self.get_float_data_unchecked() })
        } else {
            None
        }
    }

    /// If the LispObject is a number (of any kind), get a floating point value for it
    pub fn extract_float(self) -> Option<EmacsDouble> {
        let d = self.to_float();
        d.or(self.to_fixnum().map(|i| i as EmacsDouble))
    }
}

// String support (LispType == 4)

/// Represents a string value in elisp
#[repr(C)]
pub struct LispString {
    pub size: libc::ptrdiff_t,
    pub size_byte: libc::ptrdiff_t,
    pub intervals: *mut libc::c_void, // @TODO implement
    pub data: *mut libc::c_char,
}

impl LispObject {
    #[inline]
    pub fn is_string(self) -> bool {
        self.get_type() == LispType::Lisp_String
    }
}

// Other functions

impl LispObject {
    #[inline]
    pub fn is_number(self) -> bool {
        self.is_integer() || self.is_float()
    }
}




const PSEUDOVECTOR_SIZE_BITS: libc::c_int = 12;
#[allow(dead_code)]
const PSEUDOVECTOR_SIZE_MASK: libc::c_int = (1 << PSEUDOVECTOR_SIZE_BITS) - 1;
const PSEUDOVECTOR_REST_BITS: libc::c_int = 12;
#[allow(dead_code)]
const PSEUDOVECTOR_REST_MASK: libc::c_int = (((1 << PSEUDOVECTOR_REST_BITS) - 1) <<
                                             PSEUDOVECTOR_SIZE_BITS);
pub const PSEUDOVECTOR_AREA_BITS: libc::c_int = PSEUDOVECTOR_SIZE_BITS + PSEUDOVECTOR_REST_BITS;
#[allow(dead_code)]
const PVEC_TYPE_MASK: libc::c_int = 0x3f << PSEUDOVECTOR_AREA_BITS;

#[allow(non_camel_case_types)]
#[allow(dead_code)]
pub enum PvecType {
    // TODO: confirm these are the right numbers.
    PVEC_NORMAL_VECTOR = 0,
    PVEC_FREE = 1,
    PVEC_PROCESS = 2,
    PVEC_FRAME = 3,
    PVEC_WINDOW = 4,
    PVEC_BOOL_VECTOR = 5,
    PVEC_BUFFER = 6,
    PVEC_HASH_TABLE = 7,
    PVEC_TERMINAL = 8,
    PVEC_WINDOW_CONFIGURATION = 9,
    PVEC_SUBR = 10,
    PVEC_OTHER = 11,
    PVEC_XWIDGET = 12,
    PVEC_XWIDGET_VIEW = 13,

    PVEC_COMPILED = 14,
    PVEC_CHAR_TABLE = 15,
    PVEC_SUB_CHAR_TABLE = 16,
    PVEC_FONT = 17,
}

#[repr(C)]
pub struct VectorLikeHeader {
    pub size: libc::ptrdiff_t,
}

/// Represents an elisp function.
#[repr(C)]
pub struct LispSubr {
    pub header: VectorLikeHeader,
    /// The C or Rust function that we will call when the user invokes
    /// the elisp function.
    pub function: *const libc::c_void,
    /// The minimum number of arguments to the elisp function.
    pub min_args: libc::c_short,
    /// The maximum number of arguments to the elisp function.
    pub max_args: libc::c_short,
    /// The name of the function in elisp.
    pub symbol_name: *const c_char,
    /// The interactive specification. This may be a normal prompt
    /// string, such as `"bBuffer: "` or an elisp form as a string.
    /// If the function is not interactive, this should be a null
    /// pointer.
    pub intspec: *const c_char,
    /// The docstring of our function.
    pub doc: *const c_char,
}

// In order to use `lazy_static!` with LispSubr, it must be Sync. Raw
// pointers are not Sync, but it isn't a problem to define Sync if we
// never mutate LispSubr values. If we do, we will need to create
// these objects at runtime, perhaps using forget().
//
// Based on http://stackoverflow.com/a/28116557/509706
unsafe impl Sync for LispSubr {}


/// These are the types of forwarding objects used in the value slot
/// of symbols for special built-in variables whose value is stored in
/// C variables.
///
/// # Porting notes
/// This is the equivalent of `Lisp_Fwd_Type` in `lisp.h`.
///
/// # Safety notes
/// Maybe it's a little unsafe to rely on `#[repr(C)] for enums,
/// since C compilers can optimize them to have a lower size than
/// Rust thinks it have.
///
/// A solution could be to replace enums in C (`lisp.h`) with constants
/// that a fixed size.
#[repr(C)]
#[derive(Debug)]
pub enum LispFwdType {
    Int = 0,
    Bool = 1,
    Obj = 2,
    Buffer_Obj = 3,
    Kboard_Obj = 4,
}

/// # Porting notes
/// This is the equivalent to `Lisp_Objfwd` in `lisp.h`.
#[repr(C)]
#[derive(Debug)]
pub struct LispObjfwd {
    pub type_: LispFwdType,
    pub objvar: *mut LispObject,
}

/// Define an elisp function struct.
///
/// # Example
///
/// ```
/// fn Fdo_nothing(x: LispObject) -> LispObject {
///     Qnil
/// }
///
/// defun!("do-nothing", // the name of our elisp function
///        Fdo_nothing, // the Rust function we want to call
///        Sdo_nothing, // the name of the struct that we will define
///        1, 1, // min and max number of arguments
///        ptr::null(), // our function is not interactive
///        // Docstring. The last line ensures that *Help* shows the
///        // correct calling convention
///        "Return nil unconditionally.
///
/// (fn X)");
/// ```
///
/// # Porting Notes
///
/// This is equivalent to DEFUN in Emacs C, but the function
/// definition is kept separate to aid readability.
macro_rules! defun {
    ($lisp_name:expr, $fname:ident, $sname:ident, $min_args:expr, $max_args:expr, $intspec:expr, $docstring:expr) => {
        lazy_static! {
// TODO: this is blindly hoping we have the correct alignment.
// We should ensure we have GCALIGNMENT (8 bytes).
            pub static ref $sname: LispSubr = LispSubr {
                header: $crate::lisp::VectorLikeHeader {
                    size: (($crate::lisp::PvecType::PVEC_SUBR as libc::c_int) <<
                           $crate::lisp::PSEUDOVECTOR_AREA_BITS) as libc::ptrdiff_t,
                },
                function: ($fname as *const libc::c_void),
                min_args: $min_args,
                max_args: $max_args,
                symbol_name: ((concat!($lisp_name, "\0")).as_ptr()) as *const c_char,
                intspec: $intspec,
                doc: (concat!($docstring, "\0").as_ptr()) as *const c_char,
            };
        }
    }
}

/// Used to denote functions that have no limit on the maximum number
/// of arguments.
pub const MANY: i16 = -2;

impl Debug for LispObject {
    fn fmt(&self, f: &mut Formatter) -> Result<(), Error> {
        let ty = self.get_type();
        let self_ptr = &self as *const _ as usize;
        if ty as u8 >= 8 {
            write!(f,
                   "#<INVALID-OBJECT @ {:#X}: VAL({:#X})>",
                   self_ptr,
                   self.to_raw())
                ?;
            return Ok(());
        }
        match ty {
            LispType::Lisp_Symbol => {
                write!(f, "#<SYMBOL @ {:#X}: VAL({:#X})>", self_ptr, self.to_raw())?;
            }
            LispType::Lisp_Cons => {
                write!(f, "#<CONS @ {:#X}: VAL({:#X})>", self_ptr, self.to_raw())?;
            }
            LispType::Lisp_Float => {
                write!(f, "#<FLOAT @ {:#X}: VAL({:#X})>", self_ptr, self.to_raw())?;
            }
            LispType::Lisp_Vectorlike => {
                write!(f,
                       "#<VECTOR-LIKE @ {:#X}: VAL({:#X})>",
                       self_ptr,
                       self.to_raw())
                    ?;
            }
            LispType::Lisp_Int0 |
            LispType::Lisp_Int1 => {
                write!(f, "#<INT @ {:#X}: VAL({:#X})>", self_ptr, self.to_raw())?;
            }
            LispType::Lisp_Misc => {
                write!(f, "#<MISC @ {:#X}: VAL({:#X})>", self_ptr, self.to_raw())?;
            }
            LispType::Lisp_String => {
                write!(f, "#<STRING @ {:#X}: VAL({:#X})>", self_ptr, self.to_raw())?;
            }
        }
        Ok(())
    }
}

/// # Porting Notes
///
/// This module contains some functions that is originally contained in Emacs C code
/// as macros and global functions, which does not conforms to Rust naming rules well
/// and lacks unsafe marks. However we'll keep them during the porting process to make
/// the porting easy, we should be able to remove once the relevant functionality is Rust-only.
mod deprecated {
    use super::*;
    use ::libc;
    use ::std;

    /// Convert a LispObject to an EmacsInt.
    #[allow(non_snake_case)]
    #[allow(dead_code)]
    pub fn XLI(o: LispObject) -> EmacsInt {
        o.to_raw()
    }

    /// Convert an EmacsInt to an LispObject.
    #[allow(non_snake_case)]
    #[allow(dead_code)]
    pub fn XIL(i: EmacsInt) -> LispObject {
        // Note that CHECK_LISP_OBJECT_TYPE is 0 (false) in our build.
        unsafe { LispObject::from_raw(i) }
    }

    #[test]
    fn test_xil_xli_inverse() {
        assert!(XLI(XIL(0)) == 0);
    }

    /// Convert an integer to an elisp object representing that number.
    ///
    /// # Porting from C
    ///
    /// This function is a direct replacement for the C function
    /// `make_number`.
    ///
    /// The C macro `XSETINT` should also be replaced with this when
    /// porting. For example, `XSETINT(x, y)` should be written as `x =
    /// make_number(y)`.
    pub fn make_number(n: EmacsInt) -> LispObject {
        unsafe { LispObject::from_fixnum_unchecked(n) }
    }

    /// Extract the integer value from an elisp object representing an
    /// integer.
    #[allow(non_snake_case)]
    pub fn XINT(a: LispObject) -> EmacsInt {
        a.to_fixnum().unwrap()
    }

    #[test]
    fn test_xint() {
        let boxed_5 = make_number(5);
        assert!(XINT(boxed_5) == 5);
    }


    /// Is this LispObject an integer?
    #[allow(non_snake_case)]
    #[allow(dead_code)]
    pub fn INTEGERP(a: LispObject) -> bool {
        a.is_integer()
    }

    #[test]
    fn test_integerp() {
        assert!(!INTEGERP(Qnil));
        assert!(INTEGERP(make_number(1)));
        assert!(INTEGERP(make_natnum(1)));
    }

    /// Is this LispObject a symbol?
    #[allow(non_snake_case)]
    #[allow(dead_code)]
    pub fn SYMBOLP(a: LispObject) -> bool {
        a.is_symbol()
    }

    #[test]
    fn test_symbolp() {
        assert!(SYMBOLP(Qnil));
    }


    /// Convert a positive integer into its LispObject representation.
    ///
    /// This is also the function to use when translating `XSETFASTINT`
    /// from Emacs C.
    // TODO: the C claims that make_natnum is faster, but it does the same
    // thing as make_number when USE_LSB_TAG is 1, which it is for us. We
    // should remove this in favour of make_number.
    //
    // TODO: it would be clearer if this function took a u64 or libc::c_int.
    pub fn make_natnum(n: EmacsInt) -> LispObject {
        debug_assert!(0 <= n && n <= MOST_POSITIVE_FIXNUM);
        make_number(n)
    }

    /// Return the type of a LispObject.
    #[allow(non_snake_case)]
    pub fn XTYPE(a: LispObject) -> LispType {
        a.get_type()
    }

    #[test]
    fn test_xtype() {
        assert!(XTYPE(Qnil) == LispType::Lisp_Symbol);
    }

    /// Is this LispObject a misc type?
    ///
    /// A misc type has its type bits set to 'misc', and uses additional
    /// bits to specify what exact type it represents.
    #[allow(non_snake_case)]
    pub fn MISCP(a: LispObject) -> bool {
        a.is_misc()
    }

    #[test]
    fn test_miscp() {
        assert!(!MISCP(Qnil));
    }

    #[allow(non_snake_case)]
    pub fn XMISC(a: LispObject) -> LispMiscRef {
        unsafe { a.to_misc_unchecked() }
    }

    #[allow(non_snake_case)]
    #[allow(dead_code)]
    pub fn XMISCANY(a: LispObject) -> *const LispMiscAny {
        debug_assert!(MISCP(a));
        XMISC(a).0
    }

    // TODO: we should do some sanity checking, because we're currently
    // exposing a safe API that dereferences raw pointers.
    #[allow(non_snake_case)]
    pub fn XMISCTYPE(a: LispObject) -> LispMiscType {
        XMISC(a).ty
    }

    /// Is this LispObject a float?
    #[allow(non_snake_case)]
    pub fn FLOATP(a: LispObject) -> bool {
        a.is_float()
    }

    #[test]
    fn test_floatp() {
        assert!(!FLOATP(Qnil));
    }

    #[allow(non_snake_case)]
    pub fn NATNUMP(a: LispObject) -> bool {
        INTEGERP(a) && 0 <= XINT(a)
    }

    #[test]
    fn test_natnump() {
        assert!(!NATNUMP(Qnil));
    }

    #[allow(non_snake_case)]
    #[allow(dead_code)]
    pub fn XFLOAT(a: LispObject) -> LispFloatRef {
        debug_assert!(FLOATP(a));
        unsafe { a.to_float_unchecked() }
    }

    #[allow(non_snake_case)]
    #[allow(dead_code)]
    pub fn XFLOAT_DATA(f: LispObject) -> f64 {
        unsafe { f.get_float_data_unchecked() }
    }

    /// Is this LispObject a number?
    #[allow(non_snake_case)]
    pub fn NUMBERP(x: LispObject) -> bool {
        x.is_number()
    }

    /// Is this LispObject a string?
    #[allow(non_snake_case)]
    pub fn STRINGP(x: LispObject) -> bool {
        x.is_string()
    }

    #[test]
    fn test_numberp() {
        assert!(!NUMBERP(Qnil));
        assert!(NUMBERP(make_natnum(1)));
    }

    pub fn XSTRING(a: LispObject) -> *mut LispString {
        debug_assert!(STRINGP(a));
        unsafe { std::mem::transmute(XUNTAG(a, LispType::Lisp_String)) }
    }

    pub fn SBYTES(string: LispObject) -> libc::ptrdiff_t {
        unsafe { STRING_BYTES(XSTRING(string)) }
    }


    /// Convert a tagged pointer to a normal C pointer.
    ///
    /// See the docstring for `LispType` for more information on tagging.
    #[allow(non_snake_case)]
    pub fn XUNTAG(a: LispObject, _: LispType) -> *const libc::c_void {
        a.get_untaggedptr()
    }

    // Implementation of the XFASTINT depends on the USE_LSB_TAG
    // in Emacs C. But we selected this implementation as in our
    // build that value is 1.
    // A must be nonnegative.
    #[allow(dead_code)]
    #[allow(non_snake_case)]
    pub fn XFASTINT(a: LispObject) -> EmacsInt {
        let n: EmacsInt = XINT(a);
        debug_assert!(0 <= n);
        n
    }
}

pub use self::deprecated::*;

/// Check that `x` is an integer or float, coercing markers to integers.
///
/// If `x` has a different type, raise an elisp error.
///
/// This function is equivalent to
/// `CHECK_NUMBER_OR_FLOAT_COERCE_MARKER` in Emacs C, but returns a
/// value rather than assigning to a variable.
pub fn check_number_coerce_marker(x: LispObject) -> LispObject {
    if MARKERP(x) {
        make_natnum(marker_position(x) as EmacsInt)
    } else {
        unsafe {
            CHECK_TYPE(NUMBERP(x), Qnumber_or_marker_p, x);
        }
        x
    }
}

/// Raise an error if `x` is the wrong type. `ok` should be a Rust/C
/// expression that evaluates if the type is correct. `predicate` is
/// the elisp-level equivalent predicate that failed.
#[allow(non_snake_case)]
pub fn CHECK_TYPE(ok: bool, predicate: LispObject, x: LispObject) {
    if !ok {
        unsafe {
            wrong_type_argument(predicate, x);
        }
    }
}

/// Raise an error if `x` is not lisp string.
#[allow(non_snake_case)]
#[no_mangle]
pub extern "C" fn CHECK_STRING(x: LispObject) {
    CHECK_TYPE(x.is_string(), unsafe { Qstringp }, x);
}

#[allow(non_snake_case)]
pub fn MARKERP(a: LispObject) -> bool {
    MISCP(a) && XMISCTYPE(a) == LispMiscType::Marker
}

#[allow(non_snake_case)]
pub fn XMARKER(a: LispObject) -> *const LispMarker {
    debug_assert!(MARKERP(a));
    unsafe { mem::transmute(XMISC(a)) }
}

#[test]
fn test_markerp() {
    assert!(!MARKERP(Qnil))
}<|MERGE_RESOLUTION|>--- conflicted
+++ resolved
@@ -116,16 +116,12 @@
 #[allow(dead_code)]
 const VALBITS: EmacsInt = EMACS_INT_SIZE * 8 - GCTYPEBITS;
 
-const INTTYPEBITS: EmacsInt = GCTYPEBITS - 1;
+pub const INTTYPEBITS: EmacsInt = GCTYPEBITS - 1;
 
 #[allow(dead_code)]
 const FIXNUM_BITS: EmacsInt = VALBITS + 1;
 
-<<<<<<< HEAD
-pub const INTTYPEBITS: libc::c_int = GCTYPEBITS - 1;
-=======
 const VAL_MAX: EmacsInt = EMACS_INT_MAX >> (GCTYPEBITS - 1);
->>>>>>> 37282fcc
 
 const VALMASK: EmacsInt = [VAL_MAX, -(1 << GCTYPEBITS)][USE_LSB_TAG as usize];
 
@@ -533,6 +529,7 @@
 ///
 /// A solution could be to replace enums in C (`lisp.h`) with constants
 /// that a fixed size.
+#[allow(dead_code)]
 #[repr(C)]
 #[derive(Debug)]
 pub enum LispFwdType {
