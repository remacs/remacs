--- conflicted
+++ resolved
@@ -13,16 +13,12 @@
 use crate::{
     buffers::LispBufferRef,
     eval::FUNCTIONP,
-<<<<<<< HEAD
     hashtable::{
         HashLookupResult::{Found, Missing},
         LispHashTableRef,
     },
     lists::{list, memq, CarIter, LispConsCircularChecks, LispConsEndChecks},
-=======
-    lists::{list, CarIter, LispConsCircularChecks, LispConsEndChecks},
     multibyte::LispStringRef,
->>>>>>> ad881f96
     process::LispProcessRef,
     remacs_sys::{build_string, make_float, Fmake_hash_table},
     remacs_sys::{
