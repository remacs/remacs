#![macro_use]

//! This module contains Rust definitions whose C equivalents live in
//! lisp.h.

use libc::{c_char, c_void, intptr_t, ptrdiff_t, uintptr_t};

#[cfg(test)]
use std::cmp::max;
use std::convert::From;
use std::fmt::{Debug, Error, Formatter};
use std::mem;
use std::ops::{Deref, DerefMut};
use std::slice;

use remacs_sys::{EmacsDouble, EmacsInt, EmacsUint, EqualKind, Fcons, PseudovecType, CHECK_IMPURE,
                 INTMASK, INTTYPEBITS, MOST_NEGATIVE_FIXNUM, MOST_POSITIVE_FIXNUM, USE_LSB_TAG,
                 VALBITS, VALMASK};
use remacs_sys::{Lisp_Cons, Lisp_Float, Lisp_Misc_Any, Lisp_Misc_Type, Lisp_Object, Lisp_Subr,
                 Lisp_Type};
use remacs_sys::{Qbufferp, Qchar_table_p, Qcharacterp, Qconsp, Qfloatp, Qframe_live_p, Qframep,
                 Qhash_table_p, Qinteger_or_marker_p, Qintegerp, Qlistp, Qmarkerp, Qnil,
                 Qnumber_or_marker_p, Qnumberp, Qoverlayp, Qplistp, Qprocessp, Qstringp, Qsymbolp,
                 Qt, Qthreadp, Qunbound, Qwholenump, Qwindow_live_p, Qwindow_valid_p, Qwindowp};
<<<<<<< HEAD
use remacs_sys::{circular_list, internal_equal, lispsym, make_float, misc_get_ty};
=======
use remacs_sys::{internal_equal, lispsym, make_float};
>>>>>>> b9ea123a

use buffers::{LispBufferRef, LispOverlayRef};
use chartable::LispCharTableRef;
use fonts::LispFontRef;
use frames::LispFrameRef;
use hashtable::LispHashTableRef;
use lists::circular_list;
use marker::LispMarkerRef;
use multibyte::{Codepoint, LispStringRef, MAX_CHAR};
use obarray::LispObarrayRef;
use process::LispProcessRef;
use symbols::LispSymbolRef;
use threads::ThreadStateRef;
use vectors::{LispVectorRef, LispVectorlikeRef};
use windows::LispWindowRef;

#[cfg(test)]
use functions::ExternCMocks;

// TODO: tweak Makefile to rebuild C files if this changes.

/// Emacs values are represented as tagged pointers. A few bits are
/// used to represent the type, and the remaining bits are either used
/// to store the value directly (e.g. integers) or the address of a
/// more complex data type (e.g. a cons cell).
///
/// TODO: example representations
///
/// `EmacsInt` represents an integer big enough to hold our tagged
/// pointer representation.
///
/// In Emacs C, this is `EMACS_INT`.
///
/// `EmacsUint` represents the unsigned equivalent of `EmacsInt`.
/// In Emacs C, this is `EMACS_UINT`.
///
/// Their definition are determined in a way consistent with Emacs C.
/// Under casual systems, they're the type isize and usize respectively.
#[repr(C)]
#[derive(PartialEq, Eq, Clone, Copy)]
pub struct LispObject(Lisp_Object);

impl LispObject {
    #[inline]
    pub fn constant_unbound() -> LispObject {
        LispObject::from(Qunbound)
    }

    #[inline]
    pub fn constant_t() -> LispObject {
        LispObject::from(Qt)
    }

    #[inline]
    pub fn constant_nil() -> LispObject {
        LispObject::from(Qnil)
    }

    #[inline]
    pub fn from_bool(v: bool) -> LispObject {
        if v {
            LispObject::constant_t()
        } else {
            LispObject::constant_nil()
        }
    }

    #[inline]
    pub fn from_float(v: EmacsDouble) -> LispObject {
        LispObject::from(unsafe { make_float(v) })
    }

    #[inline]
    pub fn to_raw(self) -> EmacsInt {
        self.0
    }
}

impl From<EmacsInt> for LispObject {
    #[inline]
    fn from(i: EmacsInt) -> Self {
        LispObject(i)
    }
}

impl LispObject {
    pub fn get_type(self) -> Lisp_Type {
        let raw = self.to_raw() as EmacsUint;
        let res = (if USE_LSB_TAG {
            raw & (!VALMASK as EmacsUint)
        } else {
            raw >> VALBITS
        }) as u8;
        unsafe { mem::transmute(res) }
    }

    pub fn tag_ptr<T>(external: ExternalPtr<T>, ty: Lisp_Type) -> LispObject {
        let raw = external.as_ptr() as intptr_t;
        let res = if USE_LSB_TAG {
            let ptr = raw as intptr_t;
            let tag = ty as intptr_t;
            (ptr + tag) as EmacsInt
        } else {
            let ptr = raw as EmacsUint as uintptr_t;
            let tag = ty as EmacsUint as uintptr_t;
            ((tag << VALBITS) + ptr) as EmacsInt
        };

        LispObject::from(res)
    }

    #[inline]
    pub fn get_untaggedptr(self) -> *mut c_void {
        (self.to_raw() & VALMASK) as intptr_t as *mut c_void
    }
}

// Symbol support (LispType == Lisp_Symbol == 0)
impl LispObject {
    #[inline]
    pub fn is_symbol(self) -> bool {
        self.get_type() == Lisp_Type::Lisp_Symbol
    }

    #[inline]
    pub fn as_symbol(self) -> Option<LispSymbolRef> {
        if self.is_symbol() {
            Some(LispSymbolRef::new(
                unsafe { mem::transmute(self.symbol_ptr_value()) },
            ))
        } else {
            None
        }
    }

    #[inline]
    pub fn as_symbol_or_error(self) -> LispSymbolRef {
        if self.is_symbol() {
            LispSymbolRef::new(unsafe { mem::transmute(self.symbol_ptr_value()) })
        } else {
            wrong_type!(Qsymbolp, self)
        }
    }

    #[inline]
    pub fn symbol_or_string_as_string(self) -> LispStringRef {
        match self.as_symbol() {
            Some(sym) => sym.symbol_name()
                .as_string()
                .expect("Expected a symbol name?"),
            None => self.as_string_or_error(),
        }
    }

    #[inline]
    fn symbol_ptr_value(&self) -> EmacsInt {
        let ptr_value = if USE_LSB_TAG {
            self.to_raw() as EmacsInt
        } else {
            self.get_untaggedptr() as EmacsInt
        };

        let lispsym_offset = unsafe { &lispsym as *const _ as EmacsInt };
        ptr_value + lispsym_offset
    }
}

// Misc support (LispType == Lisp_Misc == 1)

// Lisp_Misc is a union. Now we don't really care about its variants except the
// super type layout. LispMisc is an unsized type for this, and LispMiscAny is
// only the header and a padding, which is consistent with the c version.
// directly creating and moving or copying this struct is simply wrong!
// If needed, we can calculate all variants size and allocate properly.

#[repr(C)]
#[derive(Debug)]
pub struct ExternalPtr<T>(*mut T);

impl<T> Clone for ExternalPtr<T> {
    fn clone(&self) -> Self {
        ExternalPtr::new(self.0)
    }
}

impl<T> Copy for ExternalPtr<T> {}

impl<T> ExternalPtr<T> {
    pub fn new(p: *mut T) -> ExternalPtr<T> {
        ExternalPtr(p)
    }

    pub fn as_ptr(&self) -> *const T {
        self.0
    }

    pub fn as_mut(&mut self) -> *mut T {
        self.0
    }
}

impl<T> Deref for ExternalPtr<T> {
    type Target = T;
    fn deref(&self) -> &Self::Target {
        unsafe { &*self.0 }
    }
}

impl<T> DerefMut for ExternalPtr<T> {
    fn deref_mut(&mut self) -> &mut Self::Target {
        unsafe { &mut *self.0 }
    }
}

impl<T> PartialEq for ExternalPtr<T> {
    fn eq(&self, other: &ExternalPtr<T>) -> bool {
        self.as_ptr() == other.as_ptr()
    }

    fn ne(&self, other: &ExternalPtr<T>) -> bool {
        self.as_ptr() != other.as_ptr()
    }
}

pub type LispSubrRef = ExternalPtr<Lisp_Subr>;
unsafe impl Sync for LispSubrRef {}

pub type LispMiscRef = ExternalPtr<Lisp_Misc_Any>;

#[test]
fn test_lisp_misc_any_size() {
    // Should be 32 bits, which is 4 bytes.
    assert!(mem::size_of::<Lisp_Misc_Any>() == 4);
}

impl LispObject {
    #[inline]
    pub fn is_misc(self) -> bool {
        self.get_type() == Lisp_Type::Lisp_Misc
    }

    #[inline]
    pub fn as_misc(self) -> Option<LispMiscRef> {
        if self.is_misc() {
            unsafe { Some(self.to_misc_unchecked()) }
        } else {
            None
        }
    }

    unsafe fn to_misc_unchecked(self) -> LispMiscRef {
        LispMiscRef::new(mem::transmute(self.get_untaggedptr()))
    }
}

// Fixnum(Integer) support (LispType == Lisp_Int0 | Lisp_Int1 == 2 | 6(LSB) )

/// Fixnums are inline integers that fit directly into Lisp's tagged word.
/// There's two `LispType` variants to provide an extra bit.

/// Natnums(natural number) are the non-negative fixnums.
/// There were special branches in the original code for better performance.
/// However they are unified into the fixnum logic under LSB mode.
/// TODO: Recheck these logic in original C code.

impl LispObject {
    #[inline]
    pub fn from_fixnum(n: EmacsInt) -> LispObject {
        debug_assert!(MOST_NEGATIVE_FIXNUM <= n && n <= MOST_POSITIVE_FIXNUM);
        Self::from_fixnum_truncated(n)
    }

    #[inline]
    pub fn from_fixnum_truncated(n: EmacsInt) -> LispObject {
        let o = if USE_LSB_TAG {
            (n << INTTYPEBITS) as EmacsUint + Lisp_Type::Lisp_Int0 as EmacsUint
        } else {
            (n & INTMASK) as EmacsUint + ((Lisp_Type::Lisp_Int0 as EmacsUint) << VALBITS)
        };
        LispObject::from(o as EmacsInt)
    }

    /// Convert a positive integer into its LispObject representation.
    ///
    /// This is also the function to use when translating `XSETFASTINT`
    /// from Emacs C.
    // TODO: the C claims that make_natnum is faster, but it does the same
    // thing as make_number when USE_LSB_TAG is 1, which it is for us. We
    // should remove this in favour of make_number.
    //
    // TODO: it would be clearer if this function took a u64 or libc::c_int.
    #[inline]
    pub fn from_natnum(n: EmacsInt) -> LispObject {
        debug_assert!(0 <= n && n <= MOST_POSITIVE_FIXNUM);
        LispObject::from_fixnum_truncated(n)
    }

    #[inline]
    pub fn int_or_float_from_fixnum(n: EmacsInt) -> LispObject {
        if n < MOST_NEGATIVE_FIXNUM || n > MOST_POSITIVE_FIXNUM {
            Self::from_float(n as f64)
        } else {
            Self::from_fixnum(n)
        }
    }

    #[inline]
    pub fn fixnum_overflow(n: EmacsInt) -> bool {
        n < MOST_NEGATIVE_FIXNUM || n > MOST_POSITIVE_FIXNUM
    }

    #[inline]
    unsafe fn to_fixnum_unchecked(self) -> EmacsInt {
        let raw = self.to_raw();
        if !USE_LSB_TAG {
            raw & INTMASK
        } else {
            raw >> INTTYPEBITS
        }
    }

    #[inline]
    pub fn is_fixnum(self) -> bool {
        let ty = self.get_type();
        (ty as u8 & ((Lisp_Type::Lisp_Int0 as u8) | !(Lisp_Type::Lisp_Int1 as u8)))
            == Lisp_Type::Lisp_Int0 as u8
    }

    #[inline]
    pub fn as_fixnum(self) -> Option<EmacsInt> {
        if self.is_fixnum() {
            Some(unsafe { self.to_fixnum_unchecked() })
        } else {
            None
        }
    }

    #[inline]
    pub fn as_fixnum_or_error(self) -> EmacsInt {
        if self.is_fixnum() {
            unsafe { self.to_fixnum_unchecked() }
        } else {
            wrong_type!(Qintegerp, self)
        }
    }

    #[inline]
    pub fn as_fixnum_coerce_marker_or_error(self) -> EmacsInt {
        if let Some(n) = self.as_fixnum() {
            n
        } else if let Some(m) = self.as_marker() {
            m.charpos_or_error() as EmacsInt
        } else {
            wrong_type!(Qinteger_or_marker_p, self);
        }
    }

    /// TODO: Bignum support? (Current Emacs doesn't have it)
    #[inline]
    pub fn is_integer(self) -> bool {
        self.is_fixnum()
    }

    #[inline]
    pub fn is_natnum(self) -> bool {
        self.as_fixnum().map_or(false, |i| i >= 0)
    }

    #[inline]
    pub fn as_natnum_or_error(self) -> EmacsInt {
        if self.is_natnum() {
            unsafe { self.to_fixnum_unchecked() }
        } else {
            wrong_type!(Qwholenump, self)
        }
    }
}

// Vectorlike support (LispType == 5)

impl LispObject {
    #[inline]
    pub fn is_vectorlike(self) -> bool {
        self.get_type() == Lisp_Type::Lisp_Vectorlike
    }

    #[inline]
    pub fn is_vector(self) -> bool {
        self.as_vectorlike().map_or(false, |v| v.is_vector())
    }

    #[inline]
    pub fn as_vectorlike(self) -> Option<LispVectorlikeRef> {
        if self.is_vectorlike() {
            Some(LispVectorlikeRef::new(
                unsafe { mem::transmute(self.get_untaggedptr()) },
            ))
        } else {
            None
        }
    }

    /*
    #[inline]
    pub fn as_vectorlike_or_error(self) -> LispVectorlikeRef {
        if self.is_vectorlike() {
            LispVectorlikeRef::new(unsafe { mem::transmute(self.get_untaggedptr()) })
        } else {
            wrong_type!(Qvectorp, self)
        }
    }
    */

    pub unsafe fn as_vectorlike_unchecked(self) -> LispVectorlikeRef {
        LispVectorlikeRef::new(mem::transmute(self.get_untaggedptr()))
    }

    pub unsafe fn as_vector_unchecked(self) -> LispVectorRef {
        self.as_vectorlike_unchecked().as_vector_unchecked()
    }
}

impl LispObject {
    pub fn is_thread(self) -> bool {
        self.as_vectorlike()
            .map_or(false, |v| v.is_pseudovector(PseudovecType::PVEC_THREAD))
    }

    pub fn as_thread(self) -> Option<ThreadStateRef> {
        self.as_vectorlike().map_or(None, |v| v.as_thread())
    }

    pub fn as_thread_or_error(self) -> ThreadStateRef {
        self.as_thread()
            .unwrap_or_else(|| wrong_type!(Qthreadp, self))
    }

    pub fn is_mutex(self) -> bool {
        self.as_vectorlike()
            .map_or(false, |v| v.is_pseudovector(PseudovecType::PVEC_MUTEX))
    }

    pub fn is_condition_variable(self) -> bool {
        self.as_vectorlike()
            .map_or(false, |v| v.is_pseudovector(PseudovecType::PVEC_CONDVAR))
    }

    pub fn is_byte_code_function(self) -> bool {
        self.as_vectorlike()
            .map_or(false, |v| v.is_pseudovector(PseudovecType::PVEC_COMPILED))
    }

    pub fn is_subr(self) -> bool {
        self.as_vectorlike()
            .map_or(false, |v| v.is_pseudovector(PseudovecType::PVEC_SUBR))
    }

    pub fn is_buffer(self) -> bool {
        self.as_vectorlike()
            .map_or(false, |v| v.is_pseudovector(PseudovecType::PVEC_BUFFER))
    }

    pub fn as_buffer(self) -> Option<LispBufferRef> {
        self.as_vectorlike().map_or(None, |v| v.as_buffer())
    }

    pub fn as_buffer_or_error(self) -> LispBufferRef {
        self.as_buffer()
            .unwrap_or_else(|| wrong_type!(Qbufferp, self))
    }

    pub fn is_char_table(self) -> bool {
        self.as_vectorlike()
            .map_or(false, |v| v.is_pseudovector(PseudovecType::PVEC_CHAR_TABLE))
    }

    pub fn as_char_table(self) -> Option<LispCharTableRef> {
        self.as_vectorlike().and_then(|v| v.as_char_table())
    }

    pub fn as_char_table_or_error(self) -> LispCharTableRef {
        if let Some(chartable) = self.as_char_table() {
            chartable
        } else {
            wrong_type!(Qchar_table_p, self)
        }
    }

    pub fn is_bool_vector(self) -> bool {
        self.as_vectorlike().map_or(
            false,
            |v| v.is_pseudovector(PseudovecType::PVEC_BOOL_VECTOR),
        )
    }

    pub fn is_array(self) -> bool {
        self.is_vector() || self.is_string() || self.is_char_table() || self.is_bool_vector()
    }

    pub fn is_sequence(self) -> bool {
        self.is_cons() || self.is_nil() || self.is_array()
    }

    /*
    pub fn is_window_configuration(self) -> bool {
        self.as_vectorlike().map_or(false, |v| {
            v.is_pseudovector(PseudovecType::PVEC_WINDOW_CONFIGURATION)
        })
    }
    */

    pub fn is_process(self) -> bool {
        self.as_vectorlike()
            .map_or(false, |v| v.is_pseudovector(PseudovecType::PVEC_PROCESS))
    }

    pub fn as_process(self) -> Option<LispProcessRef> {
        self.as_vectorlike().map_or(None, |v| v.as_process())
    }

    pub fn as_process_or_error(self) -> LispProcessRef {
        self.as_process()
            .unwrap_or_else(|| wrong_type!(Qprocessp, self))
    }

    pub fn is_window(self) -> bool {
        self.as_vectorlike()
            .map_or(false, |v| v.is_pseudovector(PseudovecType::PVEC_WINDOW))
    }

    pub fn as_window(self) -> Option<LispWindowRef> {
        self.as_vectorlike().map_or(None, |v| v.as_window())
    }

    pub fn as_window_or_error(self) -> LispWindowRef {
        self.as_window()
            .unwrap_or_else(|| wrong_type!(Qwindowp, self))
    }

    pub fn as_minibuffer_or_error(self) -> LispWindowRef {
        let w = self.as_window()
            .unwrap_or_else(|| wrong_type!(Qwindowp, self));
        if !w.is_minibuffer() {
            error!("Window is not a minibuffer window");
        }
        w
    }

    pub fn as_live_window(self) -> Option<LispWindowRef> {
        self.as_window()
            .and_then(|w| if w.is_live() { Some(w) } else { None })
    }

    pub fn as_live_window_or_error(self) -> LispWindowRef {
        self.as_live_window()
            .unwrap_or_else(|| wrong_type!(Qwindow_live_p, self))
    }

    pub fn as_valid_window(self) -> Option<LispWindowRef> {
        self.as_window()
            .and_then(|w| if w.is_valid() { Some(w) } else { None })
    }

    pub fn as_valid_window_or_error(self) -> LispWindowRef {
        self.as_valid_window()
            .unwrap_or_else(|| wrong_type!(Qwindow_valid_p, self))
    }

    /*
    pub fn is_frame(self) -> bool {
        self.as_vectorlike()
            .map_or(false, |v| v.is_pseudovector(PseudovecType::PVEC_FRAME))
    }
    */

    pub fn as_frame(self) -> Option<LispFrameRef> {
        self.as_vectorlike().map_or(None, |v| v.as_frame())
    }

    pub fn as_frame_or_error(self) -> LispFrameRef {
        self.as_frame()
            .unwrap_or_else(|| wrong_type!(Qframep, self))
    }

    pub fn as_live_frame(self) -> Option<LispFrameRef> {
        self.as_frame()
            .and_then(|f| if f.is_live() { Some(f) } else { None })
    }

    pub fn as_live_frame_or_error(self) -> LispFrameRef {
        self.as_live_frame()
            .unwrap_or_else(|| wrong_type!(Qframe_live_p, self))
    }

    pub fn is_hash_table(self) -> bool {
        self.as_vectorlike()
            .map_or(false, |v| v.is_pseudovector(PseudovecType::PVEC_HASH_TABLE))
    }

    /*
    pub fn is_font(self) -> bool {
        self.as_vectorlike()
            .map_or(false, |v| v.is_pseudovector(PseudovecType::PVEC_FONT))
    }
    */

    pub fn as_font(self) -> Option<LispFontRef> {
        self.as_vectorlike().map_or(None, |v| {
            if v.is_pseudovector(PseudovecType::PVEC_FONT) {
                Some(LispFontRef::from_vectorlike(v))
            } else {
                None
            }
        })
    }

    pub fn is_record(self) -> bool {
        self.as_vectorlike()
            .map_or(false, |v| v.is_pseudovector(PseudovecType::PVEC_RECORD))
    }
}

impl LispObject {
    pub fn as_hash_table_or_error(&self) -> LispHashTableRef {
        if self.is_hash_table() {
            LispHashTableRef::new(unsafe { mem::transmute(self.get_untaggedptr()) })
        } else {
            wrong_type!(Qhash_table_p, *self);
        }
    }

    /*
    pub fn as_hash_table(&self) -> Option<LispHashTableRef> {
        if self.is_hash_table() {
            Some(LispHashTableRef::new(
                unsafe { mem::transmute(self.get_untaggedptr()) },
            ))
        } else {
            None
        }
    }
    */

    pub fn from_hash_table(hashtable: LispHashTableRef) -> LispObject {
        let object = LispObject::tag_ptr(hashtable, Lisp_Type::Lisp_Vectorlike);
        debug_assert!(
            object.is_vectorlike() && object.get_untaggedptr() == hashtable.as_ptr() as *mut c_void
        );

        debug_assert!(object.is_hash_table());
        object
    }
}

// Cons support (LispType == 6 | 3)

/// From `FOR_EACH_TAIL_INTERNAL` in `lisp.h`
pub struct TailsIter {
    list: LispObject,
    tail: LispObject,
    tortoise: LispObject,
    errsym: Option<Lisp_Object>,
    max: isize,
    n: isize,
    q: u16,
}

impl TailsIter {
    fn new(list: LispObject, errsym: Option<Lisp_Object>) -> Self {
        Self {
            list,
            tail: list,
            tortoise: list,
            errsym,
            max: 2,
            n: 0,
            q: 2,
        }
    }

    fn circular(&self) -> Option<LispCons> {
        if self.errsym.is_some() {
            circular_list(self.tail);
        } else {
            None
        }
    }
}

impl Iterator for TailsIter {
    type Item = LispCons;

    fn next(&mut self) -> Option<Self::Item> {
        match self.tail.as_cons() {
            None => {
                if self.errsym.is_some() && self.tail.is_not_nil() {
                    wrong_type!(self.errsym.clone().unwrap(), self.list)
                }
                None
            }
            Some(tail_cons) => {
                self.tail = tail_cons.cdr();
                self.q = self.q.wrapping_sub(1);
                if self.q != 0 {
                    if self.tail == self.tortoise {
                        return self.circular();
                    }
                } else {
                    self.n = self.n.wrapping_sub(1);
                    if self.n > 0 {
                        if self.tail == self.tortoise {
                            return self.circular();
                        }
                    } else {
                        self.max <<= 1;
                        self.q = self.max as u16;
                        self.n = self.max >> 16;
                        self.tortoise = self.tail;
                    }
                }
                Some(tail_cons)
            }
        }
    }
}

impl LispObject {
    #[inline]
    pub fn cons(car: LispObject, cdr: LispObject) -> Self {
        unsafe { LispObject::from(Fcons(car.to_raw(), cdr.to_raw())) }
    }

    #[inline]
    pub fn is_cons(self) -> bool {
        self.get_type() == Lisp_Type::Lisp_Cons
    }

    #[inline]
    pub fn as_cons(self) -> Option<LispCons> {
        if self.is_cons() {
            Some(LispCons(self))
        } else {
            None
        }
    }

    #[inline]
    pub fn as_cons_or_error(self) -> LispCons {
        if self.is_cons() {
            LispCons(self)
        } else {
            wrong_type!(Qconsp, self)
        }
    }

    #[inline]
    pub fn is_list(self) -> bool {
        self.is_cons() || self.is_nil()
    }

    /// Iterate over all tails of self.  self should be a list, i.e. a chain
    /// of cons cells ending in nil.  Otherwise a wrong-type-argument error
    /// will be signaled.
    pub fn iter_tails(self) -> TailsIter {
        TailsIter::new(self, Some(Qlistp))
    }

    /// Iterate over all tails of self.  If self is not a cons-chain,
    /// iteration will stop at the first non-cons without signaling.
    pub fn iter_tails_safe(self) -> TailsIter {
        TailsIter::new(self, None)
    }

    /// Iterate over all tails of self.  self should be a plist, i.e. a chain
    /// of cons cells ending in nil.  Otherwise a wrong-type-argument error
    /// will be signaled.
    pub fn iter_tails_plist(self) -> TailsIter {
        TailsIter::new(self, Some(Qplistp))
    }
}

/// A newtype for objects we know are conses.
#[derive(Clone, Copy)]
pub struct LispCons(LispObject);

impl LispCons {
    pub fn as_obj(self) -> LispObject {
        self.0
    }

    fn _extract(self) -> *mut Lisp_Cons {
        unsafe { mem::transmute(self.0.get_untaggedptr()) }
    }

    /// Return the car (first cell).
    pub fn car(self) -> LispObject {
        LispObject::from(unsafe { (*self._extract()).car })
    }

    /// Return the cdr (second cell).
    pub fn cdr(self) -> LispObject {
        LispObject::from(unsafe { (*self._extract()).cdr })
    }

    /// Set the car of the cons cell.
    pub fn set_car(self, n: LispObject) {
        unsafe {
            (*self._extract()).car = n.to_raw();
        }
    }

    /// Set the car of the cons cell.
    pub fn set_cdr(self, n: LispObject) {
        unsafe {
            (*self._extract()).cdr = n.to_raw();
        }
    }

    /// Check that "self" is an impure (i.e. not readonly) cons cell.
    pub fn check_impure(self) {
        unsafe {
            CHECK_IMPURE(self.0.to_raw(), self._extract() as *const c_void);
        }
    }
}

// Float support (LispType == Lisp_Float == 7 )

#[test]
fn test_lisp_float_size() {
    let double_size = mem::size_of::<EmacsDouble>();
    let ptr_size = mem::size_of::<*const Lisp_Float>();

    assert!(mem::size_of::<Lisp_Float>() == max(double_size, ptr_size));
}

pub type LispFloatRef = ExternalPtr<Lisp_Float>;

impl LispFloatRef {
    pub fn as_data(&self) -> &EmacsDouble {
        unsafe { &*(self.data.as_ptr() as *const EmacsDouble) }
    }
}

impl LispObject {
    #[inline]
    pub fn is_float(self) -> bool {
        self.get_type() == Lisp_Type::Lisp_Float
    }

    #[inline]
    unsafe fn to_float_unchecked(self) -> LispFloatRef {
        debug_assert!(self.is_float());
        LispFloatRef::new(mem::transmute(self.get_untaggedptr()))
    }

    unsafe fn get_float_data_unchecked(self) -> EmacsDouble {
        *self.to_float_unchecked().as_data()
    }

    pub fn as_float(self) -> Option<EmacsDouble> {
        if self.is_float() {
            Some(unsafe { self.get_float_data_unchecked() })
        } else {
            None
        }
    }

    pub fn as_float_or_error(self) -> EmacsDouble {
        if self.is_float() {
            unsafe { self.get_float_data_unchecked() }
        } else {
            wrong_type!(Qfloatp, self)
        }
    }

    /*
    /// If the LispObject is a number (of any kind), get a floating point value for it
    pub fn any_to_float(self) -> Option<EmacsDouble> {
        self.as_float()
            .or_else(|| self.as_fixnum().map(|i| i as EmacsDouble))
    }
    */

    pub fn any_to_float_or_error(self) -> EmacsDouble {
        self.as_float().unwrap_or_else(|| {
            self.as_fixnum()
                .unwrap_or_else(|| wrong_type!(Qnumberp, self)) as EmacsDouble
        })
    }
}

// String support (LispType == 4)

impl LispObject {
    #[inline]
    pub fn is_string(self) -> bool {
        self.get_type() == Lisp_Type::Lisp_String
    }

    #[inline]
    pub fn as_string(self) -> Option<LispStringRef> {
        if self.is_string() {
            Some(LispStringRef::new(
                unsafe { mem::transmute(self.get_untaggedptr()) },
            ))
        } else {
            None
        }
    }

    #[inline]
    pub fn as_string_or_error(self) -> LispStringRef {
        if self.is_string() {
            LispStringRef::new(unsafe { mem::transmute(self.get_untaggedptr()) })
        } else {
            wrong_type!(Qstringp, self)
        }
    }
}

// Other functions

pub enum LispNumber {
    Fixnum(EmacsInt),
    Float(f64),
}

impl LispObject {
    #[inline]
    pub fn is_number(self) -> bool {
        self.is_fixnum() || self.is_float()
    }

    /*
    #[inline]
    pub fn as_number_or_error(self) -> LispNumber {
        if let Some(n) = self.as_fixnum() {
            LispNumber::Fixnum(n)
        } else if let Some(f) = self.as_float() {
            LispNumber::Float(f)
        } else {
            wrong_type!(Qnumberp, self)
        }
    }
    */

    #[inline]
    pub fn as_number_coerce_marker_or_error(self) -> LispNumber {
        if let Some(n) = self.as_fixnum() {
            LispNumber::Fixnum(n)
        } else if let Some(f) = self.as_float() {
            LispNumber::Float(f)
        } else if let Some(m) = self.as_marker() {
            LispNumber::Fixnum(m.charpos_or_error() as EmacsInt)
        } else {
            wrong_type!(Qnumber_or_marker_p, self)
        }
    }

    #[inline]
    pub fn is_nil(self) -> bool {
        self.to_raw() == Qnil
    }

    #[inline]
    pub fn is_not_nil(self) -> bool {
        self.to_raw() != Qnil
    }

    #[inline]
    pub fn is_t(self) -> bool {
        self.to_raw() == Qt
    }

    #[inline]
    pub fn is_marker(self) -> bool {
        self.as_misc()
            .map_or(false, |m| unsafe { misc_get_ty(m.as_ptr()) }
                == Lisp_Misc_Type::Marker as u16)
    }

    #[inline]
    pub fn as_marker(self) -> Option<LispMarkerRef> {
        self.as_misc().and_then(|m| {
<<<<<<< HEAD
            if unsafe { misc_get_ty(m.as_ptr()) } == Lisp_Misc_Type::Marker as u16 {
=======
            if m.ty == Lisp_Misc_Type::Marker {
>>>>>>> b9ea123a
                unsafe { Some(mem::transmute(m)) }
            } else {
                None
            }
        })
    }

    pub fn as_marker_or_error(self) -> LispMarkerRef {
        self.as_marker()
            .unwrap_or_else(|| wrong_type!(Qmarkerp, self))
    }

    /// Nonzero iff X is a character.
    pub fn is_character(self) -> bool {
        self.as_fixnum()
            .map_or(false, |i| 0 <= i && i <= MAX_CHAR as EmacsInt)
    }

    /// Check if Lisp object is a character or not and return the codepoint
    /// Similar to CHECK_CHARACTER
    #[inline]
    pub fn as_character_or_error(self) -> Codepoint {
        if !self.is_character() {
            wrong_type!(Qcharacterp, self)
        }
        self.as_fixnum().unwrap() as Codepoint
    }

    #[inline]
    pub fn is_overlay(self) -> bool {
        self.as_misc()
            .map_or(false, |m| unsafe { misc_get_ty(m.as_ptr()) }
                == Lisp_Misc_Type::Overlay as u16)
    }

    pub fn as_overlay(self) -> Option<LispOverlayRef> {
        self.as_misc().and_then(|m| {
<<<<<<< HEAD
            if unsafe { misc_get_ty(m.as_ptr()) } == Lisp_Misc_Type::Overlay as u16 {
=======
            if m.ty == Lisp_Misc_Type::Overlay {
>>>>>>> b9ea123a
                unsafe { Some(mem::transmute(m)) }
            } else {
                None
            }
        })
    }

    pub fn as_overlay_or_error(self) -> LispOverlayRef {
        self.as_overlay()
            .unwrap_or_else(|| wrong_type!(Qoverlayp, self))
    }

    // The three Emacs Lisp comparison functions.

    #[inline]
    pub fn eq(self, other: LispObject) -> bool {
        self == other
    }

    #[inline]
    pub fn eql(self, other: LispObject) -> bool {
        if self.is_float() {
            self.equal_no_quit(other)
        } else {
            self.eq(other)
        }
    }

    #[inline]
    pub fn equal(self, other: LispObject) -> bool {
        unsafe { internal_equal(self.to_raw(), other.to_raw(), EqualKind::Plain, 0, Qnil) }
    }

    #[inline]
    pub fn equal_no_quit(self, other: LispObject) -> bool {
        unsafe { internal_equal(self.to_raw(), other.to_raw(), EqualKind::NoQuit, 0, Qnil) }
    }
}

/// Used to denote functions that have no limit on the maximum number
/// of arguments.
pub const MANY: i16 = -2;

/// Internal function to get a displayable string out of a Lisp string.
fn display_string(obj: LispObject) -> String {
    let mut s = obj.as_string().unwrap();
    let slice = unsafe { slice::from_raw_parts(s.data_ptr(), s.len_bytes() as usize) };
    String::from_utf8_lossy(slice).into_owned()
}

impl Debug for LispObject {
    fn fmt(&self, f: &mut Formatter) -> Result<(), Error> {
        let ty = self.get_type();
        let self_ptr = &self as *const _ as usize;
        if ty as u8 >= 8 {
            write!(
                f,
                "#<INVALID-OBJECT @ {:#X}: VAL({:#X})>",
                self_ptr,
                self.to_raw()
            )?;
            return Ok(());
        }
        if self.is_nil() {
            return write!(f, "nil");
        }
        match ty {
            Lisp_Type::Lisp_Symbol => {
                let name = self.as_symbol_or_error().symbol_name();
                write!(f, "'{}", display_string(name))?;
            }
            Lisp_Type::Lisp_Cons => {
                let mut cdr = *self;
                write!(f, "'(")?;
                while let Some(cons) = cdr.as_cons() {
                    write!(f, "{:?} ", cons.car())?;
                    cdr = cons.cdr();
                }
                if cdr.is_nil() {
                    write!(f, ")")?;
                } else {
                    write!(f, ". {:?}", cdr)?;
                }
            }
            Lisp_Type::Lisp_Float => {
                write!(f, "{}", self.as_float().unwrap())?;
            }
            Lisp_Type::Lisp_Vectorlike => {
                let vl = self.as_vectorlike().unwrap();
                if vl.is_vector() {
                    write!(f, "[")?;
                    for el in vl.as_vector().unwrap().as_slice() {
                        write!(f, "{:?} ", el)?;
                    }
                    write!(f, "]")?;
                } else {
                    write!(
                        f,
                        "#<VECTOR-LIKE @ {:#X}: VAL({:#X})>",
                        self_ptr,
                        self.to_raw()
                    )?;
                }
            }
            Lisp_Type::Lisp_Int0 | Lisp_Type::Lisp_Int1 => {
                write!(f, "{}", self.as_fixnum().unwrap())?;
            }
            Lisp_Type::Lisp_Misc => {
                write!(f, "#<MISC @ {:#X}: VAL({:#X})>", self_ptr, self.to_raw())?;
            }
            Lisp_Type::Lisp_String => {
                write!(f, "{:?}", display_string(*self))?;
            }
        }
        Ok(())
    }
}

/// Intern (e.g. create a symbol from) a string.
pub fn intern<T: AsRef<str>>(string: T) -> LispObject {
    let s = string.as_ref();
    LispObarrayRef::constant_obarray()
        .intern_cstring(s.as_ptr() as *const c_char, s.len() as ptrdiff_t)
}

extern "C" {
    pub fn defsubr(sname: *const Lisp_Subr);
}

macro_rules! export_lisp_fns {
    ($($f:ident),+) => {
        pub fn rust_init_syms() {
            unsafe {
                $(
                    defsubr(concat_idents!(S, $f).as_ptr());
                )+
            }
        }
    }
}

#[test]
fn test_basic_float() {
    let val = 8.0;
    let mock = ExternCMocks::method_make_float()
        .called_once()
        .return_result_of(move || {
            // Fake an allocated float by just putting it on the heap and leaking it.
            let boxed = Box::new(Lisp_Float {
                data: unsafe { mem::transmute(val) },
            });
            let raw = ExternalPtr::new(Box::into_raw(boxed));
            LispObject::tag_ptr(raw, Lisp_Type::Lisp_Float).to_raw()
        });

    ExternCMocks::set_make_float(mock);

    let result = LispObject::from_float(val);
    assert!(result.is_float() && result.as_float() == Some(val));

    ExternCMocks::clear_make_float();
}<|MERGE_RESOLUTION|>--- conflicted
+++ resolved
@@ -22,11 +22,8 @@
                  Qhash_table_p, Qinteger_or_marker_p, Qintegerp, Qlistp, Qmarkerp, Qnil,
                  Qnumber_or_marker_p, Qnumberp, Qoverlayp, Qplistp, Qprocessp, Qstringp, Qsymbolp,
                  Qt, Qthreadp, Qunbound, Qwholenump, Qwindow_live_p, Qwindow_valid_p, Qwindowp};
-<<<<<<< HEAD
-use remacs_sys::{circular_list, internal_equal, lispsym, make_float, misc_get_ty};
-=======
-use remacs_sys::{internal_equal, lispsym, make_float};
->>>>>>> b9ea123a
+
+use remacs_sys::{internal_equal, lispsym, make_float, misc_get_ty};
 
 use buffers::{LispBufferRef, LispOverlayRef};
 use chartable::LispCharTableRef;
@@ -1012,11 +1009,7 @@
     #[inline]
     pub fn as_marker(self) -> Option<LispMarkerRef> {
         self.as_misc().and_then(|m| {
-<<<<<<< HEAD
             if unsafe { misc_get_ty(m.as_ptr()) } == Lisp_Misc_Type::Marker as u16 {
-=======
-            if m.ty == Lisp_Misc_Type::Marker {
->>>>>>> b9ea123a
                 unsafe { Some(mem::transmute(m)) }
             } else {
                 None
@@ -1054,11 +1047,7 @@
 
     pub fn as_overlay(self) -> Option<LispOverlayRef> {
         self.as_misc().and_then(|m| {
-<<<<<<< HEAD
             if unsafe { misc_get_ty(m.as_ptr()) } == Lisp_Misc_Type::Overlay as u16 {
-=======
-            if m.ty == Lisp_Misc_Type::Overlay {
->>>>>>> b9ea123a
                 unsafe { Some(mem::transmute(m)) }
             } else {
                 None
