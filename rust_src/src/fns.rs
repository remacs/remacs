--- conflicted
+++ resolved
@@ -10,16 +10,9 @@
     obarray::loadhist_attach,
     objects::equal,
     remacs_sys::Vautoload_queue,
-<<<<<<< HEAD
-    remacs_sys::{
-        compare_string_intervals, concat as lisp_concat, globals, record_unwind_protect, unbind_to,
-    },
+    remacs_sys::{compare_string_intervals, concat as lisp_concat, globals, record_unwind_protect},
     remacs_sys::{equal_kind, Lisp_Type},
-    remacs_sys::{Fcons, Fload, Fmapc},
-=======
-    remacs_sys::{concat as lisp_concat, globals, record_unwind_protect},
     remacs_sys::{Fload, Fmapc},
->>>>>>> 1c9f23d8
     remacs_sys::{
         Qfuncall, Qlistp, Qnil, Qprovide, Qquote, Qrequire, Qsubfeatures, Qt,
         Qwrong_number_of_arguments,
