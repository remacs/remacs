//! Random utility Lisp functions.

use std::ptr;

use libc;

use remacs_macros::lisp_fn;

use crate::{
    casefiddle::downcase,
    dispnew::{ding, sleep_for},
    eval::{record_unwind_protect, un_autoload, unbind_to},
    lisp::LispObject,
    lists::{assq, car, get, mapcar1, member, memq, put},
    lists::{LispCons, LispConsCircularChecks, LispConsEndChecks},
<<<<<<< HEAD
    minibuf::read_from_minibuffer,
    multibyte::LispStringRef,
=======
>>>>>>> d4e7bcef
    numbers::LispNumber,
    obarray::loadhist_attach,
    objects::equal,
    remacs_sys::Vautoload_queue,
<<<<<<< HEAD
    remacs_sys::{concat as lisp_concat, globals, message1, redisplay_preserve_echo_area},
    remacs_sys::{equal_kind, EmacsInt, Lisp_Type},
    remacs_sys::{Fdiscard_input, Fload, Fx_popup_dialog},
    remacs_sys::{
        Qfuncall, Qlistp, Qnil, Qprovide, Qquote, Qrequire, Qsubfeatures, Qt, Qyes_or_no_p_history,
    },
=======
    remacs_sys::{concat as lisp_concat, globals},
    remacs_sys::{EmacsInt, Lisp_Type},
    remacs_sys::{Qfuncall, Qlistp, Qnil, Qprovide, Qquote, Qrequire, Qsubfeatures, Qt},
>>>>>>> d4e7bcef
    symbols::LispSymbolRef,
    threads::c_specpdl_index,
    vectors::length,
};

/// Return t if FEATURE is present in this Emacs.
///
/// Use this to conditionalize execution of lisp code based on the
/// presence or absence of Emacs or environment extensions.
/// Use `provide' to declare that a feature is available.  This function
/// looks at the value of the variable `features'.  The optional argument
/// SUBFEATURE can be used to check a specific subfeature of FEATURE.
#[lisp_fn(min = "1")]
pub fn featurep(feature: LispSymbolRef, subfeature: LispObject) -> bool {
    let mut tem = memq(feature.into(), unsafe { globals.Vfeatures });
    if tem.is_not_nil() && subfeature.is_not_nil() {
        tem = member(subfeature, get(feature, Qsubfeatures));
    }
    tem.is_not_nil()
}

/// Announce that FEATURE is a feature of the current Emacs.
/// The optional argument SUBFEATURES should be a list of symbols listing
/// particular subfeatures supported in this version of FEATURE.
#[lisp_fn(min = "1")]
pub fn provide(feature: LispSymbolRef, subfeature: LispObject) -> LispObject {
    if !subfeature.is_list() {
        wrong_type!(Qlistp, subfeature)
    }
    unsafe {
        if Vautoload_queue.is_not_nil() {
            Vautoload_queue = ((0, globals.Vfeatures), Vautoload_queue).into();
        }
    }
    if memq(feature.into(), unsafe { globals.Vfeatures }).is_nil() {
        unsafe {
            globals.Vfeatures = (feature, globals.Vfeatures).into();
        }
    }
    if subfeature.is_not_nil() {
        put(feature, Qsubfeatures, subfeature);
    }
    unsafe {
        globals.Vcurrent_load_list = ((Qprovide, feature), globals.Vcurrent_load_list).into();
    }
    // Run any load-hooks for this file.
    unsafe {
        if let Some((_, d)) = assq(feature.into(), globals.Vafter_load_alist).into() {
            Fmapc(Qfuncall, d);
        }
    }
    feature.into()
}

/// Return the argument, without evaluating it.  `(quote x)' yields `x'.
/// Warning: `quote' does not construct its return value, but just returns
/// the value that was pre-constructed by the Lisp reader (see info node
/// `(elisp)Printed Representation').
/// This means that \\='(a . b) is not identical to (cons \\='a \\='b): the former
/// does not cons.  Quoting should be reserved for constants that will
/// never be modified by side-effects, unless you like self-modifying code.
/// See the common pitfall in info node `(elisp)Rearrangement' for an example
/// of unexpected results when a quoted object is modified.
/// usage: (quote ARG)
#[lisp_fn(unevalled = "true")]
pub fn quote(args: LispCons) -> LispObject {
    if args.cdr().is_not_nil() {
        wrong_number_of_arguments!(Qquote, args.length());
    }

    args.car()
}

/// Apply FUNCTION to each element of SEQUENCE, and make a list of the
/// results.  The result is a list just as long as SEQUENCE.  SEQUENCE
/// may be a list, a vector, a bool-vector, or a string.
#[lisp_fn]
pub fn mapc(function: LispObject, sequence: LispObject) -> LispObject {
    let leni = length(sequence) as EmacsInt;
    if sequence.is_char_table() {
        wrong_type!(Qlistp, sequence);
    }
    mapcar1(leni, ptr::null_mut(), function, sequence);
    sequence
}

/* List of features currently being require'd, innermost first.  */

declare_GC_protected_static!(require_nesting_list, Qnil);

unsafe extern "C" fn require_unwind(old_value: LispObject) {
    require_nesting_list = old_value;
}

/// If feature FEATURE is not loaded, load it from FILENAME.
/// If FEATURE is not a member of the list `features', then the feature is
/// not loaded; so load the file FILENAME.
///
/// If FILENAME is omitted, the printname of FEATURE is used as the file
/// name, and `load' will try to load this name appended with the suffix
/// `.elc', `.el', or the system-dependent suffix for dynamic module
/// files, in that order.  The name without appended suffix will not be
/// used.  See `get-load-suffixes' for the complete list of suffixes.
///
/// The directories in `load-path' are searched when trying to find the
/// file name.
///
/// If the optional third argument NOERROR is non-nil, then return nil if
/// the file is not found instead of signaling an error.  Normally the
/// return value is FEATURE.
///
/// The normal messages at start and end of loading FILENAME are
/// suppressed.
#[lisp_fn(min = "1")]
pub fn require(feature: LispObject, filename: LispObject, noerror: LispObject) -> LispObject {
    let feature_sym: LispSymbolRef = feature.into();
    let current_load_list = unsafe { globals.Vcurrent_load_list };

    // Record the presence of `require' in this file
    // even if the feature specified is already loaded.
    // But not more than once in any file,
    // and not when we aren't loading or reading from a file.
    let from_file = unsafe { globals.load_in_progress }
        || current_load_list
            .iter_tails(LispConsEndChecks::off, LispConsCircularChecks::off)
            .any(|elt| elt.cdr().is_nil() && elt.car().is_string());

    if from_file {
        let tem = (Qrequire, feature).into();
        if member(tem, current_load_list).is_nil() {
            loadhist_attach(tem);
        }
    }

    if memq(feature, unsafe { globals.Vfeatures }).is_not_nil() {
        return feature;
    }

    let count = c_specpdl_index();

    // This is to make sure that loadup.el gives a clear picture
    // of what files are preloaded and when.
    if unsafe { globals.Vpurify_flag.is_not_nil() } {
        error!(
            "(require {}) while preparing to dump",
            feature_sym.symbol_name()
        );
    }

    // A certain amount of recursive `require' is legitimate,
    // but if we require the same feature recursively 3 times,
    // signal an error.
    let nesting = unsafe { require_nesting_list }
        .iter_cars(LispConsEndChecks::off, LispConsCircularChecks::off)
        .filter(|elt| equal(feature, *elt))
        .count();

    if nesting > 3 {
        error!(
            "Recursive `require' for feature `{}'",
            feature_sym.symbol_name()
        );
    }

    unsafe {
        // Update the list for any nested `require's that occur.
        record_unwind_protect(Some(require_unwind), require_nesting_list);
        require_nesting_list = (feature, require_nesting_list).into();

        // Value saved here is to be restored into Vautoload_queue
        record_unwind_protect(Some(un_autoload), Vautoload_queue);
        Vautoload_queue = Qt;

        // Load the file.
        let tem = Fload(
            if filename.is_nil() {
                feature_sym.symbol_name()
            } else {
                filename
            },
            noerror,
            Qt,
            Qnil,
            filename.is_nil().into(),
        );

        // If load failed entirely, return nil.
        if tem.is_nil() {
            return unbind_to(count, Qnil);
        }
    }

    let tem = memq(feature, unsafe { globals.Vfeatures });
    if tem.is_nil() {
        let tem3 = car(car(unsafe { globals.Vload_history }));

        if tem3.is_nil() {
            error!("Required feature `{}' was not provided", feature);
        } else {
            // Cf autoload-do-load.
            error!(
                "Loading file {} failed to provide feature `{}'",
                tem3, feature
            );
        }
    }

    // Once loading finishes, don't undo it.
    unsafe {
        Vautoload_queue = Qt;
    }

    unbind_to(count, feature)
}
def_lisp_sym!(Qrequire, "require");

/// Concatenate all the arguments and make the result a list.
/// The result is a list whose elements are the elements of all the arguments.
/// Each argument may be a list, vector or string.
/// The last argument is not copied, just used as the tail of the new list.
/// usage: (append &rest SEQUENCES)
#[lisp_fn]
pub fn append(args: &mut [LispObject]) -> LispObject {
    unsafe {
        lisp_concat(
            args.len() as isize,
            args.as_mut_ptr() as *mut LispObject,
            Lisp_Type::Lisp_Cons,
            true,
        )
    }
}

/// Concatenate all the arguments and make the result a string.
/// The result is a string whose elements are the elements of all the arguments.
/// Each argument may be a string or a list or vector of characters (integers).
/// usage: (concat &rest SEQUENCES)
#[lisp_fn]
pub fn concat(args: &mut [LispObject]) -> LispObject {
    unsafe {
        lisp_concat(
            args.len() as isize,
            args.as_mut_ptr() as *mut LispObject,
            Lisp_Type::Lisp_String,
            false,
        )
    }
}

// Return true if O1 and O2 are equal.  Do not quit or check for cycles.
// Use this only on arguments that are cycle-free and not too large and
// are not window configurations.
#[no_mangle]
pub extern "C" fn equal_no_quit(o1: LispObject, o2: LispObject) -> bool {
    o1.equal_no_quit(o2)
}

#[cfg(windows)]
unsafe fn getloadaverage(loadavg: *mut libc::c_double, nelem: libc::c_int) -> libc::c_int {
    crate::remacs_sys::getloadavg(loadavg, nelem)
}

#[cfg(not(windows))]
unsafe fn getloadaverage(loadavg: *mut libc::c_double, nelem: libc::c_int) -> libc::c_int {
    libc::getloadavg(loadavg, nelem)
}

/// Return list of 1 minute, 5 minute and 15 minute load averages.
///
/// Each of the three load averages is multiplied by 100, then converted
/// to integer.
///
/// When USE-FLOATS is non-nil, floats will be used instead of integers.
/// These floats are not multiplied by 100.
///
/// If the 5-minute or 15-minute load averages are not available, return a
/// shortened list, containing only those averages which are available.
///
/// An error is thrown if the load average can't be obtained.  In some
/// cases making it work would require Emacs being installed setuid or
/// setgid so that it can read kernel information, and that usually isn't
/// advisable.
#[lisp_fn(min = "0")]
pub fn load_average(use_floats: bool) -> Vec<LispNumber> {
    let mut load_avg: [libc::c_double; 3] = [0.0, 0.0, 0.0];
    let loads = unsafe { getloadaverage(load_avg.as_mut_ptr(), 3) };

    if loads < 0 {
        error!("load-average not implemented for this operating system");
    }

    (0..loads as usize)
        .map(|i| {
            if use_floats {
                LispNumber::Float(load_avg[i])
            } else {
                LispNumber::Fixnum((100.0 * load_avg[i]) as i64)
            }
        })
        .collect()
}

/// Ask user a yes-or-no question.
///
/// Return t if answer is yes, and nil if the answer is no.  PROMPT is
/// the string to display to ask the question.  It should end in a
/// space; `yes-or-no-p' adds \"(yes or no) \" to it.
///
/// The user must confirm the answer with RET, and can edit it until
/// it has been confirmed.
///
/// If dialog boxes are supported, a dialog box will be used if
/// `last-nonmenu-event' is nil, and `use-dialog-box' is non-nil.
#[lisp_fn]
pub fn yes_or_no_p(prompt: LispStringRef) -> bool {
    let use_popup = unsafe {
        (globals.last_nonmenu_event.is_nil() || globals.last_nonmenu_event.is_cons())
            && globals.use_dialog_box
            && globals.last_input_event.is_not_nil()
    };

    if use_popup {
        unsafe { redisplay_preserve_echo_area(4) };
        let pane: LispObject = vec![("Yes", Qt).into(), ("No", Qnil).into()].into();
        let menu: LispObject = (prompt, pane).into();
        return unsafe { Fx_popup_dialog(Qt, menu, Qnil) }.into();
    }

    let yes_or_no: LispObject = "(yes or no) ".into();
    let prompt = concat(&mut vec![prompt.into(), yes_or_no]).into();

    loop {
        let ans: LispStringRef = downcase(read_from_minibuffer(
            prompt,
            Qnil,
            Qnil,
            false,
            Qyes_or_no_p_history,
            Qnil,
            false,
        ))
        .into();

        if ans.as_slice() == "yes".as_bytes() {
            return true;
        }
        if ans.as_slice() == "no".as_bytes() {
            return false;
        }

        ding(Qnil);
        unsafe {
            Fdiscard_input();
            message1("Please answer yes or no.\0".as_ptr() as *const i8);
        }
        sleep_for(2.0, None);
    }
}

include!(concat!(env!("OUT_DIR"), "/fns_exports.rs"));<|MERGE_RESOLUTION|>--- conflicted
+++ resolved
@@ -13,27 +13,18 @@
     lisp::LispObject,
     lists::{assq, car, get, mapcar1, member, memq, put},
     lists::{LispCons, LispConsCircularChecks, LispConsEndChecks},
-<<<<<<< HEAD
     minibuf::read_from_minibuffer,
     multibyte::LispStringRef,
-=======
->>>>>>> d4e7bcef
     numbers::LispNumber,
     obarray::loadhist_attach,
     objects::equal,
     remacs_sys::Vautoload_queue,
-<<<<<<< HEAD
     remacs_sys::{concat as lisp_concat, globals, message1, redisplay_preserve_echo_area},
-    remacs_sys::{equal_kind, EmacsInt, Lisp_Type},
+    remacs_sys::{EmacsInt, Lisp_Type},
     remacs_sys::{Fdiscard_input, Fload, Fx_popup_dialog},
     remacs_sys::{
         Qfuncall, Qlistp, Qnil, Qprovide, Qquote, Qrequire, Qsubfeatures, Qt, Qyes_or_no_p_history,
     },
-=======
-    remacs_sys::{concat as lisp_concat, globals},
-    remacs_sys::{EmacsInt, Lisp_Type},
-    remacs_sys::{Qfuncall, Qlistp, Qnil, Qprovide, Qquote, Qrequire, Qsubfeatures, Qt},
->>>>>>> d4e7bcef
     symbols::LispSymbolRef,
     threads::c_specpdl_index,
     vectors::length,
