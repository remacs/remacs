//! Random utility Lisp functions.

use std::ptr;

use libc;

use remacs_macros::lisp_fn;

use crate::{
    casefiddle::downcase,
    dispnew::{ding, sleep_for},
    eval::{record_unwind_protect, un_autoload, unbind_to},
    lisp::LispObject,
<<<<<<< HEAD
    lists::{assq, car, get, member, memq, put, setcar},
=======
    lists::{assq, car, get, mapcar1, member, memq, put},
>>>>>>> 95a4bc5e
    lists::{LispCons, LispConsCircularChecks, LispConsEndChecks},
    minibuf::read_from_minibuffer,
    multibyte::LispStringRef,
    numbers::LispNumber,
    obarray::loadhist_attach,
    objects::equal,
    remacs_sys::Vautoload_queue,
    remacs_sys::{concat as lisp_concat, globals, message1, redisplay_preserve_echo_area},
    remacs_sys::{EmacsInt, Lisp_Type},
    remacs_sys::{Fdiscard_input, Fload, Fx_popup_dialog},
    remacs_sys::{
        Qfuncall, Qlistp, Qnil, Qprovide, Qquote, Qrequire, Qsubfeatures, Qt, Qyes_or_no_p_history,
    },
    symbols::LispSymbolRef,
    threads::c_specpdl_index,
    vectors::length,
};

/// Return t if FEATURE is present in this Emacs.
///
/// Use this to conditionalize execution of lisp code based on the
/// presence or absence of Emacs or environment extensions.
/// Use `provide' to declare that a feature is available.  This function
/// looks at the value of the variable `features'.  The optional argument
/// SUBFEATURE can be used to check a specific subfeature of FEATURE.
#[lisp_fn(min = "1")]
pub fn featurep(feature: LispSymbolRef, subfeature: LispObject) -> bool {
    let mut tem = memq(feature.into(), unsafe { globals.Vfeatures });
    if tem.is_not_nil() && subfeature.is_not_nil() {
        tem = member(subfeature, get(feature, Qsubfeatures));
    }
    tem.is_not_nil()
}

/// Announce that FEATURE is a feature of the current Emacs.
/// The optional argument SUBFEATURES should be a list of symbols listing
/// particular subfeatures supported in this version of FEATURE.
#[lisp_fn(min = "1")]
pub fn provide(feature: LispSymbolRef, subfeature: LispObject) -> LispObject {
    if !subfeature.is_list() {
        wrong_type!(Qlistp, subfeature)
    }
    unsafe {
        if Vautoload_queue.is_not_nil() {
            Vautoload_queue = ((0, globals.Vfeatures), Vautoload_queue).into();
        }
    }
    if memq(feature.into(), unsafe { globals.Vfeatures }).is_nil() {
        unsafe {
            globals.Vfeatures = (feature, globals.Vfeatures).into();
        }
    }
    if subfeature.is_not_nil() {
        put(feature, Qsubfeatures, subfeature);
    }
    unsafe {
        globals.Vcurrent_load_list = ((Qprovide, feature), globals.Vcurrent_load_list).into();
    }
    // Run any load-hooks for this file.
    unsafe {
        if let Some((_, d)) = assq(feature.into(), globals.Vafter_load_alist).into() {
            Fmapc(Qfuncall, d);
        }
    }
    feature.into()
}

/// Return the argument, without evaluating it.  `(quote x)' yields `x'.
/// Warning: `quote' does not construct its return value, but just returns
/// the value that was pre-constructed by the Lisp reader (see info node
/// `(elisp)Printed Representation').
/// This means that \\='(a . b) is not identical to (cons \\='a \\='b): the former
/// does not cons.  Quoting should be reserved for constants that will
/// never be modified by side-effects, unless you like self-modifying code.
/// See the common pitfall in info node `(elisp)Rearrangement' for an example
/// of unexpected results when a quoted object is modified.
/// usage: (quote ARG)
#[lisp_fn(unevalled = "true")]
pub fn quote(args: LispCons) -> LispObject {
    if args.cdr().is_not_nil() {
        wrong_number_of_arguments!(Qquote, args.length());
    }

    args.car()
}

/// Apply FUNCTION to each element of SEQUENCE, and make a list of the
/// results.  The result is a list just as long as SEQUENCE.  SEQUENCE
/// may be a list, a vector, a bool-vector, or a string.
#[lisp_fn]
pub fn mapc(function: LispObject, sequence: LispObject) -> LispObject {
    let leni = length(sequence) as EmacsInt;
    if sequence.is_char_table() {
        wrong_type!(Qlistp, sequence);
    }
    mapcar1(leni, ptr::null_mut(), function, sequence);
    sequence
}

/* List of features currently being require'd, innermost first.  */

declare_GC_protected_static!(require_nesting_list, Qnil);

unsafe extern "C" fn require_unwind(old_value: LispObject) {
    require_nesting_list = old_value;
}

/// If feature FEATURE is not loaded, load it from FILENAME.
/// If FEATURE is not a member of the list `features', then the feature is
/// not loaded; so load the file FILENAME.
///
/// If FILENAME is omitted, the printname of FEATURE is used as the file
/// name, and `load' will try to load this name appended with the suffix
/// `.elc', `.el', or the system-dependent suffix for dynamic module
/// files, in that order.  The name without appended suffix will not be
/// used.  See `get-load-suffixes' for the complete list of suffixes.
///
/// The directories in `load-path' are searched when trying to find the
/// file name.
///
/// If the optional third argument NOERROR is non-nil, then return nil if
/// the file is not found instead of signaling an error.  Normally the
/// return value is FEATURE.
///
/// The normal messages at start and end of loading FILENAME are
/// suppressed.
#[lisp_fn(min = "1")]
pub fn require(feature: LispObject, filename: LispObject, noerror: LispObject) -> LispObject {
    let feature_sym: LispSymbolRef = feature.into();
    let current_load_list = unsafe { globals.Vcurrent_load_list };

    // Record the presence of `require' in this file
    // even if the feature specified is already loaded.
    // But not more than once in any file,
    // and not when we aren't loading or reading from a file.
    let from_file = unsafe { globals.load_in_progress }
        || current_load_list
            .iter_tails(LispConsEndChecks::off, LispConsCircularChecks::off)
            .any(|elt| elt.cdr().is_nil() && elt.car().is_string());

    if from_file {
        let tem = (Qrequire, feature).into();
        if member(tem, current_load_list).is_nil() {
            loadhist_attach(tem);
        }
    }

    if memq(feature, unsafe { globals.Vfeatures }).is_not_nil() {
        return feature;
    }

    let count = c_specpdl_index();

    // This is to make sure that loadup.el gives a clear picture
    // of what files are preloaded and when.
    if unsafe { globals.Vpurify_flag.is_not_nil() } {
        error!(
            "(require {}) while preparing to dump",
            feature_sym.symbol_name()
        );
    }

    // A certain amount of recursive `require' is legitimate,
    // but if we require the same feature recursively 3 times,
    // signal an error.
    let nesting = unsafe { require_nesting_list }
        .iter_cars(LispConsEndChecks::off, LispConsCircularChecks::off)
        .filter(|elt| equal(feature, *elt))
        .count();

    if nesting > 3 {
        error!(
            "Recursive `require' for feature `{}'",
            feature_sym.symbol_name()
        );
    }

    unsafe {
        // Update the list for any nested `require's that occur.
        record_unwind_protect(Some(require_unwind), require_nesting_list);
        require_nesting_list = (feature, require_nesting_list).into();

        // Value saved here is to be restored into Vautoload_queue
        record_unwind_protect(Some(un_autoload), Vautoload_queue);
        Vautoload_queue = Qt;

        // Load the file.
        let tem = Fload(
            if filename.is_nil() {
                feature_sym.symbol_name()
            } else {
                filename
            },
            noerror,
            Qt,
            Qnil,
            filename.is_nil().into(),
        );

        // If load failed entirely, return nil.
        if tem.is_nil() {
            return unbind_to(count, Qnil);
        }
    }

    let tem = memq(feature, unsafe { globals.Vfeatures });
    if tem.is_nil() {
        let tem3 = car(car(unsafe { globals.Vload_history }));

        if tem3.is_nil() {
            error!("Required feature `{}' was not provided", feature);
        } else {
            // Cf autoload-do-load.
            error!(
                "Loading file {} failed to provide feature `{}'",
                tem3, feature
            );
        }
    }

    // Once loading finishes, don't undo it.
    unsafe {
        Vautoload_queue = Qt;
    }

    unbind_to(count, feature)
}
def_lisp_sym!(Qrequire, "require");

/// Concatenate all the arguments and make the result a list.
/// The result is a list whose elements are the elements of all the arguments.
/// Each argument may be a list, vector or string.
/// The last argument is not copied, just used as the tail of the new list.
/// usage: (append &rest SEQUENCES)
#[lisp_fn]
pub fn append(args: &mut [LispObject]) -> LispObject {
    unsafe {
        lisp_concat(
            args.len() as isize,
            args.as_mut_ptr() as *mut LispObject,
            Lisp_Type::Lisp_Cons,
            true,
        )
    }
}

/// Concatenate all the arguments and make the result a string.
/// The result is a string whose elements are the elements of all the arguments.
/// Each argument may be a string or a list or vector of characters (integers).
/// usage: (concat &rest SEQUENCES)
#[lisp_fn]
pub fn concat(args: &mut [LispObject]) -> LispObject {
    unsafe {
        lisp_concat(
            args.len() as isize,
            args.as_mut_ptr() as *mut LispObject,
            Lisp_Type::Lisp_String,
            false,
        )
    }
}

// Return true if O1 and O2 are equal.  Do not quit or check for cycles.
// Use this only on arguments that are cycle-free and not too large and
// are not window configurations.
#[no_mangle]
pub extern "C" fn equal_no_quit(o1: LispObject, o2: LispObject) -> bool {
    o1.equal_no_quit(o2)
}

#[cfg(windows)]
unsafe fn getloadaverage(loadavg: *mut libc::c_double, nelem: libc::c_int) -> libc::c_int {
    crate::remacs_sys::getloadavg(loadavg, nelem)
}

#[cfg(not(windows))]
unsafe fn getloadaverage(loadavg: *mut libc::c_double, nelem: libc::c_int) -> libc::c_int {
    libc::getloadavg(loadavg, nelem)
}

/// Return list of 1 minute, 5 minute and 15 minute load averages.
///
/// Each of the three load averages is multiplied by 100, then converted
/// to integer.
///
/// When USE-FLOATS is non-nil, floats will be used instead of integers.
/// These floats are not multiplied by 100.
///
/// If the 5-minute or 15-minute load averages are not available, return a
/// shortened list, containing only those averages which are available.
///
/// An error is thrown if the load average can't be obtained.  In some
/// cases making it work would require Emacs being installed setuid or
/// setgid so that it can read kernel information, and that usually isn't
/// advisable.
#[lisp_fn(min = "0")]
pub fn load_average(use_floats: bool) -> Vec<LispNumber> {
    let mut load_avg: [libc::c_double; 3] = [0.0, 0.0, 0.0];
    let loads = unsafe { getloadaverage(load_avg.as_mut_ptr(), 3) };

    if loads < 0 {
        error!("load-average not implemented for this operating system");
    }

    (0..loads as usize)
        .map(|i| {
            if use_floats {
                LispNumber::Float(load_avg[i])
            } else {
                LispNumber::Fixnum((100.0 * load_avg[i]) as i64)
            }
        })
        .collect()
}

<<<<<<< HEAD
/// Return a copy of ALIST.
/// This is an alist which represents the same mapping from objects to objects,
/// but does not share the alist structure with ALIST.
/// The objects mapped (cars and cdrs of elements of the alist)
/// are shared, however.
/// Elements of ALIST that are not conses are also shared.
#[lisp_fn]
pub fn copy_alist(mut alist: LispObject) -> LispObject {
    if alist.is_nil() {
        return alist;
    }

    let new_alist = unsafe { lisp_concat(1, &mut alist, Lisp_Type::Lisp_Cons, false) };

    let mut tem = new_alist;
    while tem.is_not_nil() {
        debug_assert!(tem.is_cons());
        let t = tem.as_cons().unwrap();
        let car = t.car();

        if let Some(c) = car.as_cons() {
            setcar(t, LispObject::cons(c.car(), c.cdr()));
        }
        tem = t.cdr()
    }
    new_alist
=======
/// Ask user a yes-or-no question.
///
/// Return t if answer is yes, and nil if the answer is no.  PROMPT is
/// the string to display to ask the question.  It should end in a
/// space; `yes-or-no-p' adds \"(yes or no) \" to it.
///
/// The user must confirm the answer with RET, and can edit it until
/// it has been confirmed.
///
/// If dialog boxes are supported, a dialog box will be used if
/// `last-nonmenu-event' is nil, and `use-dialog-box' is non-nil.
#[lisp_fn]
pub fn yes_or_no_p(prompt: LispStringRef) -> bool {
    let use_popup = unsafe {
        (globals.last_nonmenu_event.is_nil() || globals.last_nonmenu_event.is_cons())
            && globals.use_dialog_box
            && globals.last_input_event.is_not_nil()
    };

    if use_popup {
        unsafe { redisplay_preserve_echo_area(4) };
        let menu = (prompt, (("Yes", true), ("No", false)));
        return unsafe { Fx_popup_dialog(Qt, menu.into(), Qnil) }.into();
    }

    let yes_or_no: LispObject = "(yes or no) ".into();
    let prompt = concat(&mut [prompt.into(), yes_or_no]).into();

    loop {
        let ans: LispStringRef = downcase(read_from_minibuffer(
            prompt,
            Qnil,
            Qnil,
            false,
            Qyes_or_no_p_history,
            Qnil,
            false,
        ))
        .into();

        match ans.as_slice() {
            b"yes" => {
                return true;
            }
            b"no" => {
                return false;
            }
            _ => {
                ding(Qnil);
                unsafe {
                    Fdiscard_input();
                    message1("Please answer yes or no.\0".as_ptr() as *const i8);
                }
                sleep_for(2.0, None);
            }
        }
    }
}

/// Concatenate any number of lists by altering them.
/// Only the last argument is not altered, and need not be a list.
/// usage: (nconc &rest LISTS)
#[lisp_fn]
pub fn nconc(args: &mut [LispObject]) -> LispObject {
    let mut val = Qnil;

    let len = args.len();

    for i in 0..len {
        let elt = args[i];

        if elt.is_nil() {
            continue;
        }

        if val.is_nil() {
            val = elt;
        }

        if (i + 1) == len {
            break;
        }

        let cons: LispCons = elt.into();

        let tail = cons
            .iter_tails(LispConsEndChecks::off, LispConsCircularChecks::on)
            .last()
            .unwrap();

        let next = args[i + 1];
        tail.set_cdr(next);
        if next.is_nil() {
            args[i + 1] = tail.into();
        }
    }

    val
>>>>>>> 95a4bc5e
}

include!(concat!(env!("OUT_DIR"), "/fns_exports.rs"));<|MERGE_RESOLUTION|>--- conflicted
+++ resolved
@@ -11,11 +11,7 @@
     dispnew::{ding, sleep_for},
     eval::{record_unwind_protect, un_autoload, unbind_to},
     lisp::LispObject,
-<<<<<<< HEAD
-    lists::{assq, car, get, member, memq, put, setcar},
-=======
-    lists::{assq, car, get, mapcar1, member, memq, put},
->>>>>>> 95a4bc5e
+    lists::{assq, car, get, mapcar1, member, memq, put, setcar},
     lists::{LispCons, LispConsCircularChecks, LispConsEndChecks},
     minibuf::read_from_minibuffer,
     multibyte::LispStringRef,
@@ -331,7 +327,6 @@
         .collect()
 }
 
-<<<<<<< HEAD
 /// Return a copy of ALIST.
 /// This is an alist which represents the same mapping from objects to objects,
 /// but does not share the alist structure with ALIST.
@@ -358,7 +353,8 @@
         tem = t.cdr()
     }
     new_alist
-=======
+}
+
 /// Ask user a yes-or-no question.
 ///
 /// Return t if answer is yes, and nil if the answer is no.  PROMPT is
@@ -457,7 +453,6 @@
     }
 
     val
->>>>>>> 95a4bc5e
 }
 
 include!(concat!(env!("OUT_DIR"), "/fns_exports.rs"));