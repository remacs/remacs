--- conflicted
+++ resolved
@@ -7,13 +7,9 @@
 use remacs_macros::lisp_fn;
 
 use crate::{
-<<<<<<< HEAD
     casefiddle::downcase,
     dispnew::{ding, sleep_for},
-    eval::{un_autoload, unbind_to},
-=======
     eval::{record_unwind_protect, un_autoload, unbind_to},
->>>>>>> e3368882
     lisp::defsubr,
     lisp::LispObject,
     lists::{assq, car, get, mapcar1, member, memq, put},
@@ -24,14 +20,7 @@
     obarray::loadhist_attach,
     objects::equal,
     remacs_sys::Vautoload_queue,
-<<<<<<< HEAD
-    remacs_sys::{
-        concat as lisp_concat, globals, message1, record_unwind_protect,
-        redisplay_preserve_echo_area,
-    },
-=======
-    remacs_sys::{concat as lisp_concat, globals},
->>>>>>> e3368882
+    remacs_sys::{concat as lisp_concat, globals, message1, redisplay_preserve_echo_area},
     remacs_sys::{equal_kind, EmacsInt, Lisp_Type},
     remacs_sys::{Fdiscard_input, Fload, Fx_popup_dialog},
     remacs_sys::{
