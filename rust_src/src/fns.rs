//* Random utility Lisp functions.

use remacs_macros::lisp_fn;
use remacs_sys::{globals, Qsubfeatures};
use lisp::LispObject;
use lists::{get, member, memq};


/// Return t if FEATURE is present in this Emacs.
///
/// Use this to conditionalize execution of lisp code based on the
/// presence or absence of Emacs or environment extensions.
/// Use `provide' to declare that a feature is available.  This function
/// looks at the value of the variable `features'.  The optional argument
/// SUBFEATURE can be used to check a specific subfeature of FEATURE.
#[lisp_fn(min = "1")]
fn featurep(feature: LispObject, subfeature: LispObject) -> LispObject {
    feature.as_symbol_or_error();
    let mut tem = memq(feature, LispObject::from(unsafe { globals.f_Vfeatures }));
    if tem.is_not_nil() && subfeature.is_not_nil() {
        tem = member(
            subfeature,
<<<<<<< HEAD
            get(feature, LispObject::from_raw(Qsubfeatures)),
=======
            get(feature, LispObject::from(unsafe { Qsubfeatures })),
>>>>>>> e0a37fd5
        );
    }
    if tem.is_nil() {
        LispObject::constant_nil()
    } else {
        LispObject::constant_t()
    }
}<|MERGE_RESOLUTION|>--- conflicted
+++ resolved
@@ -18,14 +18,7 @@
     feature.as_symbol_or_error();
     let mut tem = memq(feature, LispObject::from(unsafe { globals.f_Vfeatures }));
     if tem.is_not_nil() && subfeature.is_not_nil() {
-        tem = member(
-            subfeature,
-<<<<<<< HEAD
-            get(feature, LispObject::from_raw(Qsubfeatures)),
-=======
-            get(feature, LispObject::from(unsafe { Qsubfeatures })),
->>>>>>> e0a37fd5
-        );
+        tem = member(subfeature, get(feature, LispObject::from(Qsubfeatures)));
     }
     if tem.is_nil() {
         LispObject::constant_nil()
