//* Random utility Lisp functions.

use libc;

use remacs_macros::lisp_fn;

use crate::{
    eval::{un_autoload, unbind_to},
    lisp::defsubr,
    lisp::LispObject,
    lists::{assq, car, get, member, memq, put, LispCons},
<<<<<<< HEAD
    numbers::LispNumber,
=======
    lists::{LispConsCircularChecks, LispConsEndChecks},
>>>>>>> 9513c18e
    obarray::loadhist_attach,
    objects::equal,
    remacs_sys::Vautoload_queue,
    remacs_sys::{concat as lisp_concat, globals, record_unwind_protect},
    remacs_sys::{equal_kind, Lisp_Type},
    remacs_sys::{Fload, Fmapc},
    remacs_sys::{
        Qfuncall, Qlistp, Qnil, Qprovide, Qquote, Qrequire, Qsubfeatures, Qt,
        Qwrong_number_of_arguments,
    },
    symbols::LispSymbolRef,
    threads::c_specpdl_index,
};

/// Return t if FEATURE is present in this Emacs.
///
/// Use this to conditionalize execution of lisp code based on the
/// presence or absence of Emacs or environment extensions.
/// Use `provide' to declare that a feature is available.  This function
/// looks at the value of the variable `features'.  The optional argument
/// SUBFEATURE can be used to check a specific subfeature of FEATURE.
#[lisp_fn(min = "1")]
pub fn featurep(feature: LispSymbolRef, subfeature: LispObject) -> bool {
    let mut tem = memq(feature.as_lisp_obj(), unsafe { globals.Vfeatures });
    if tem.is_not_nil() && subfeature.is_not_nil() {
        tem = member(subfeature, get(feature, Qsubfeatures));
    }
    tem.is_not_nil()
}

/// Announce that FEATURE is a feature of the current Emacs.
/// The optional argument SUBFEATURES should be a list of symbols listing
/// particular subfeatures supported in this version of FEATURE.
#[lisp_fn(min = "1")]
pub fn provide(feature: LispSymbolRef, subfeature: LispObject) -> LispObject {
    if !subfeature.is_list() {
        wrong_type!(Qlistp, subfeature)
    }
    unsafe {
        if Vautoload_queue.is_not_nil() {
            Vautoload_queue = LispObject::cons(
                LispObject::cons(LispObject::from(0), globals.Vfeatures),
                Vautoload_queue,
            );
        }
    }
    if memq(feature.as_lisp_obj(), unsafe { globals.Vfeatures }).is_nil() {
        unsafe {
            globals.Vfeatures = LispObject::cons(feature.as_lisp_obj(), globals.Vfeatures);
        }
    }
    if subfeature.is_not_nil() {
        put(feature, Qsubfeatures, subfeature);
    }
    unsafe {
        globals.Vcurrent_load_list = LispObject::cons(
            LispObject::cons(Qprovide, feature.as_lisp_obj()),
            globals.Vcurrent_load_list,
        );
    }
    // Run any load-hooks for this file.
    unsafe {
        if let Some(c) = assq(feature.as_lisp_obj(), globals.Vafter_load_alist).as_cons() {
            Fmapc(Qfuncall, c.cdr());
        }
    }
    feature.as_lisp_obj()
}

/// Return the argument, without evaluating it.  `(quote x)' yields `x'.
/// Warning: `quote' does not construct its return value, but just returns
/// the value that was pre-constructed by the Lisp reader (see info node
/// `(elisp)Printed Representation').
/// This means that \\='(a . b) is not identical to (cons \\='a \\='b): the former
/// does not cons.  Quoting should be reserved for constants that will
/// never be modified by side-effects, unless you like self-modifying code.
/// See the common pitfall in info node `(elisp)Rearrangement' for an example
/// of unexpected results when a quoted object is modified.
/// usage: (quote ARG)
#[lisp_fn(unevalled = "true")]
pub fn quote(args: LispCons) -> LispObject {
    if args.cdr().is_not_nil() {
        xsignal!(Qwrong_number_of_arguments, Qquote, args.length().into());
    }

    args.car()
}

/* List of features currently being require'd, innermost first.  */

declare_GC_protected_static!(require_nesting_list, Qnil);

unsafe extern "C" fn require_unwind(old_value: LispObject) {
    require_nesting_list = old_value;
}

/// If feature FEATURE is not loaded, load it from FILENAME.
/// If FEATURE is not a member of the list `features', then the feature is
/// not loaded; so load the file FILENAME.
///
/// If FILENAME is omitted, the printname of FEATURE is used as the file
/// name, and `load' will try to load this name appended with the suffix
/// `.elc', `.el', or the system-dependent suffix for dynamic module
/// files, in that order.  The name without appended suffix will not be
/// used.  See `get-load-suffixes' for the complete list of suffixes.
///
/// The directories in `load-path' are searched when trying to find the
/// file name.
///
/// If the optional third argument NOERROR is non-nil, then return nil if
/// the file is not found instead of signaling an error.  Normally the
/// return value is FEATURE.
///
/// The normal messages at start and end of loading FILENAME are
/// suppressed.
#[lisp_fn(min = "1")]
pub fn require(feature: LispObject, filename: LispObject, noerror: LispObject) -> LispObject {
    let feature_sym = feature.as_symbol_or_error();
    let current_load_list = unsafe { globals.Vcurrent_load_list };

    // Record the presence of `require' in this file
    // even if the feature specified is already loaded.
    // But not more than once in any file,
    // and not when we aren't loading or reading from a file.
    let from_file = unsafe { globals.load_in_progress }
        || current_load_list
            .iter_tails(LispConsEndChecks::off, LispConsCircularChecks::off)
            .any(|elt| elt.cdr().is_nil() && elt.car().is_string());

    if from_file {
        let tem = LispObject::cons(Qrequire, feature);
        if member(tem, current_load_list).is_nil() {
            loadhist_attach(tem);
        }
    }

    if memq(feature, unsafe { globals.Vfeatures }).is_not_nil() {
        return feature;
    }

    let count = c_specpdl_index();

    // This is to make sure that loadup.el gives a clear picture
    // of what files are preloaded and when.
    if unsafe { globals.Vpurify_flag != Qnil } {
        error!(
            "(require {}) while preparing to dump",
            feature_sym.symbol_name().as_string_or_error()
        );
    }

    // A certain amount of recursive `require' is legitimate,
    // but if we require the same feature recursively 3 times,
    // signal an error.
    let nesting = unsafe { require_nesting_list }
        .iter_cars(LispConsEndChecks::off, LispConsCircularChecks::off)
        .filter(|elt| equal(feature, *elt))
        .count();

    if nesting > 3 {
        error!(
            "Recursive `require' for feature `{}'",
            feature_sym.symbol_name().as_string_or_error()
        );
    }

    unsafe {
        // Update the list for any nested `require's that occur.
        record_unwind_protect(Some(require_unwind), require_nesting_list);
        require_nesting_list = LispObject::cons(feature, require_nesting_list);

        // Value saved here is to be restored into Vautoload_queue
        record_unwind_protect(Some(un_autoload), Vautoload_queue);
        Vautoload_queue = Qt;

        // Load the file.
        let tem = Fload(
            if filename.is_nil() {
                feature_sym.symbol_name()
            } else {
                filename
            },
            noerror,
            Qt,
            Qnil,
            if filename.is_nil() { Qt } else { Qnil },
        );

        // If load failed entirely, return nil.
        if tem == Qnil {
            return unbind_to(count, Qnil);
        }
    }

    let tem = memq(feature, unsafe { globals.Vfeatures });
    if tem.is_nil() {
        let tem3 = car(car(unsafe { globals.Vload_history }));

        if tem3.is_nil() {
            error!(
                "Required feature `{}' was not provided",
                feature.as_string_or_error()
            );
        } else {
            // Cf autoload-do-load.
            error!(
                "Loading file {} failed to provide feature `{}'",
                tem3.as_string_or_error(),
                feature.as_string_or_error()
            );
        }
    }

    // Once loading finishes, don't undo it.
    unsafe {
        Vautoload_queue = Qt;
    }

    unbind_to(count, feature)
}
def_lisp_sym!(Qrequire, "require");

/// Concatenate all the arguments and make the result a list.
/// The result is a list whose elements are the elements of all the arguments.
/// Each argument may be a list, vector or string.
/// The last argument is not copied, just used as the tail of the new list.
/// usage: (append &rest SEQUENCES)
#[lisp_fn]
pub fn append(args: &mut [LispObject]) -> LispObject {
    unsafe {
        lisp_concat(
            args.len() as isize,
            args.as_mut_ptr() as *mut LispObject,
            Lisp_Type::Lisp_Cons,
            true,
        )
    }
}

/// Concatenate all the arguments and make the result a string.
/// The result is a string whose elements are the elements of all the arguments.
/// Each argument may be a string or a list or vector of characters (integers).
/// usage: (concat &rest SEQUENCES)
#[lisp_fn]
pub fn concat(args: &mut [LispObject]) -> LispObject {
    unsafe {
        lisp_concat(
            args.len() as isize,
            args.as_mut_ptr() as *mut LispObject,
            Lisp_Type::Lisp_String,
            false,
        )
    }
}

#[no_mangle]
pub extern "C" fn internal_equal_cons(
    o1: LispObject,
    o2: LispObject,
    kind: equal_kind::Type,
    depth: i32,
    ht: LispObject,
) -> bool {
    match (o1.as_cons(), o2.as_cons()) {
        (Some(cons1), Some(cons2)) => cons1.equal(cons2, kind, depth, ht),
        _ => false,
    }
}

#[no_mangle]
pub extern "C" fn internal_equal_string(
    o1: LispObject,
    o2: LispObject,
    kind: equal_kind::Type,
    depth: i32,
    ht: LispObject,
) -> bool {
    let s1 = o1.as_string_or_error();
    let s2 = o2.as_string_or_error();

    s1.equal(s2, kind, depth, ht)
}

#[no_mangle]
pub extern "C" fn internal_equal_misc(
    o1: LispObject,
    o2: LispObject,
    kind: equal_kind::Type,
    depth: i32,
    ht: LispObject,
) -> bool {
    match (o1.as_misc(), o2.as_misc()) {
        (Some(m1), Some(m2)) => m1.equal(m2, kind, depth, ht),
        _ => false,
    }
}

#[cfg(windows)]
unsafe fn getloadaverage(loadavg: *mut libc::c_double, nelem: libc::c_int) -> libc::c_int {
    crate::remacs_sys::getloadavg(loadavg, nelem)
}

#[cfg(not(windows))]
unsafe fn getloadaverage(loadavg: *mut libc::c_double, nelem: libc::c_int) -> libc::c_int {
    libc::getloadavg(loadavg, nelem)
}

/// Return list of 1 minute, 5 minute and 15 minute load averages.
///
/// Each of the three load averages is multiplied by 100, then converted
/// to integer.
///
/// When USE-FLOATS is non-nil, floats will be used instead of integers.
/// These floats are not multiplied by 100.
///
/// If the 5-minute or 15-minute load averages are not available, return a
/// shortened list, containing only those averages which are available.
///
/// An error is thrown if the load average can't be obtained.  In some
/// cases making it work would require Emacs being installed setuid or
/// setgid so that it can read kernel information, and that usually isn't
/// advisable.
#[lisp_fn(min = "0")]
pub fn load_average(use_floats: bool) -> Vec<LispNumber> {
    let mut load_avg: [libc::c_double; 3] = [0.0, 0.0, 0.0];
    let loads = unsafe { getloadaverage(load_avg.as_mut_ptr(), 3) };

    if loads < 0 {
        error!("load-average not implemented for this operating system");
    }

    (0..loads as usize)
        .map(|i| {
            if use_floats {
                LispNumber::Float(load_avg[i])
            } else {
                LispNumber::Fixnum((100.0 * load_avg[i]) as i64)
            }
        })
        .collect()
}

include!(concat!(env!("OUT_DIR"), "/fns_exports.rs"));<|MERGE_RESOLUTION|>--- conflicted
+++ resolved
@@ -8,12 +8,9 @@
     eval::{un_autoload, unbind_to},
     lisp::defsubr,
     lisp::LispObject,
-    lists::{assq, car, get, member, memq, put, LispCons},
-<<<<<<< HEAD
+    lists::{assq, car, get, member, memq, put},
+    lists::{LispCons, LispConsCircularChecks, LispConsEndChecks},
     numbers::LispNumber,
-=======
-    lists::{LispConsCircularChecks, LispConsEndChecks},
->>>>>>> 9513c18e
     obarray::loadhist_attach,
     objects::equal,
     remacs_sys::Vautoload_queue,
