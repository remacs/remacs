--- conflicted
+++ resolved
@@ -1,10 +1,6 @@
 //! Random utility Lisp functions.
 
-<<<<<<< HEAD
-use std::{cmp, ptr};
-=======
-use std::{mem, ptr, slice};
->>>>>>> 918f1336
+use std::{cmp, mem, ptr, slice};
 
 use libc;
 
@@ -18,12 +14,10 @@
     lisp::LispObject,
     lists::{assq, car, get, mapcar1, member, memq, put},
     lists::{LispCons, LispConsCircularChecks, LispConsEndChecks},
-<<<<<<< HEAD
-    multibyte::{raw_byte_from_codepoint, Codepoint, LispStringRef},
-=======
     minibuf::read_from_minibuffer,
-    multibyte::{string_char_and_length, write_codepoint, LispStringRef},
->>>>>>> 918f1336
+    multibyte::{
+        raw_byte_from_codepoint, string_char_and_length, write_codepoint, Codepoint, LispStringRef,
+    },
     numbers::LispNumber,
     obarray::loadhist_attach,
     objects::equal,
@@ -498,7 +492,6 @@
         .collect()
 }
 
-<<<<<<< HEAD
 /// Compare the contents of two strings, converting to multibyte if needed.
 /// The arguments START1, END1, START2, and END2, if non-nil, are
 /// positions specifying which parts of STR1 or STR2 to compare.  In
@@ -586,7 +579,8 @@
     }
 
     Qt
-=======
+}
+
 /// Return a copy of ALIST.
 /// This is an alist which represents the same mapping from objects to objects,
 /// but does not share the alist structure with ALIST.
@@ -735,7 +729,6 @@
     } else {
         unsafe { lisp_concat(1, &mut arg, arg.get_type(), false) }
     }
->>>>>>> 918f1336
 }
 
 include!(concat!(env!("OUT_DIR"), "/fns_exports.rs"));