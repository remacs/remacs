--- conflicted
+++ resolved
@@ -40,16 +40,12 @@
         wrong_type!(Qlistp, subfeature)
     }
     unsafe {
-<<<<<<< HEAD
-        defsubr!(Sfeaturep);
-=======
         if LispObject::from(Vautoload_queue).is_not_nil() {
             Vautoload_queue = Fcons(
                 Fcons(LispObject::from_fixnum(0).to_raw(), globals.f_Vfeatures),
                 Vautoload_queue,
             );
         }
->>>>>>> 675f0800
     }
     if memq(feature, LispObject::from(unsafe { globals.f_Vfeatures })).is_nil() {
         unsafe {
