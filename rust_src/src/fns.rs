//! Random utility Lisp functions.

use std::ptr;

use libc;

use remacs_macros::lisp_fn;

use crate::{
    eval::{record_unwind_protect, un_autoload, unbind_to},
    lisp::defsubr,
    lisp::LispObject,
    lists::{assq, car, get, mapcar1, member, memq, put},
    lists::{LispCons, LispConsCircularChecks, LispConsEndChecks},
    numbers::LispNumber,
    obarray::loadhist_attach,
    objects::equal,
    remacs_sys::Fload,
    remacs_sys::Vautoload_queue,
<<<<<<< HEAD
    remacs_sys::{concat as lisp_concat, globals, record_unwind_protect},
    remacs_sys::{EmacsInt, Lisp_Type},
=======
    remacs_sys::{concat as lisp_concat, globals},
    remacs_sys::{equal_kind, EmacsInt, Lisp_Type},
>>>>>>> ad881f96
    remacs_sys::{Qfuncall, Qlistp, Qnil, Qprovide, Qquote, Qrequire, Qsubfeatures, Qt},
    symbols::LispSymbolRef,
    threads::c_specpdl_index,
    vectors::length,
};

/// Return t if FEATURE is present in this Emacs.
///
/// Use this to conditionalize execution of lisp code based on the
/// presence or absence of Emacs or environment extensions.
/// Use `provide' to declare that a feature is available.  This function
/// looks at the value of the variable `features'.  The optional argument
/// SUBFEATURE can be used to check a specific subfeature of FEATURE.
#[lisp_fn(min = "1")]
pub fn featurep(feature: LispSymbolRef, subfeature: LispObject) -> bool {
    let mut tem = memq(feature.into(), unsafe { globals.Vfeatures });
    if tem.is_not_nil() && subfeature.is_not_nil() {
        tem = member(subfeature, get(feature, Qsubfeatures));
    }
    tem.is_not_nil()
}

/// Announce that FEATURE is a feature of the current Emacs.
/// The optional argument SUBFEATURES should be a list of symbols listing
/// particular subfeatures supported in this version of FEATURE.
#[lisp_fn(min = "1")]
pub fn provide(feature: LispSymbolRef, subfeature: LispObject) -> LispObject {
    if !subfeature.is_list() {
        wrong_type!(Qlistp, subfeature)
    }
    unsafe {
        if Vautoload_queue.is_not_nil() {
            Vautoload_queue = ((0, globals.Vfeatures), Vautoload_queue).into();
        }
    }
    if memq(feature.into(), unsafe { globals.Vfeatures }).is_nil() {
        unsafe {
            globals.Vfeatures = (feature, globals.Vfeatures).into();
        }
    }
    if subfeature.is_not_nil() {
        put(feature, Qsubfeatures, subfeature);
    }
    unsafe {
        globals.Vcurrent_load_list = ((Qprovide, feature), globals.Vcurrent_load_list).into();
    }
    // Run any load-hooks for this file.
    unsafe {
        if let Some((_, d)) = assq(feature.into(), globals.Vafter_load_alist).into() {
            Fmapc(Qfuncall, d);
        }
    }
    feature.into()
}

/// Return the argument, without evaluating it.  `(quote x)' yields `x'.
/// Warning: `quote' does not construct its return value, but just returns
/// the value that was pre-constructed by the Lisp reader (see info node
/// `(elisp)Printed Representation').
/// This means that \\='(a . b) is not identical to (cons \\='a \\='b): the former
/// does not cons.  Quoting should be reserved for constants that will
/// never be modified by side-effects, unless you like self-modifying code.
/// See the common pitfall in info node `(elisp)Rearrangement' for an example
/// of unexpected results when a quoted object is modified.
/// usage: (quote ARG)
#[lisp_fn(unevalled = "true")]
pub fn quote(args: LispCons) -> LispObject {
    if args.cdr().is_not_nil() {
        wrong_number_of_arguments!(Qquote, args.length());
    }

    args.car()
}

/// Apply FUNCTION to each element of SEQUENCE, and make a list of the
/// results.  The result is a list just as long as SEQUENCE.  SEQUENCE
/// may be a list, a vector, a bool-vector, or a string.
#[lisp_fn]
pub fn mapc(function: LispObject, sequence: LispObject) -> LispObject {
    let leni = length(sequence) as EmacsInt;
    if sequence.is_char_table() {
        wrong_type!(Qlistp, sequence);
    }
    mapcar1(leni, ptr::null_mut(), function, sequence);
    sequence
}

/* List of features currently being require'd, innermost first.  */

declare_GC_protected_static!(require_nesting_list, Qnil);

unsafe extern "C" fn require_unwind(old_value: LispObject) {
    require_nesting_list = old_value;
}

/// If feature FEATURE is not loaded, load it from FILENAME.
/// If FEATURE is not a member of the list `features', then the feature is
/// not loaded; so load the file FILENAME.
///
/// If FILENAME is omitted, the printname of FEATURE is used as the file
/// name, and `load' will try to load this name appended with the suffix
/// `.elc', `.el', or the system-dependent suffix for dynamic module
/// files, in that order.  The name without appended suffix will not be
/// used.  See `get-load-suffixes' for the complete list of suffixes.
///
/// The directories in `load-path' are searched when trying to find the
/// file name.
///
/// If the optional third argument NOERROR is non-nil, then return nil if
/// the file is not found instead of signaling an error.  Normally the
/// return value is FEATURE.
///
/// The normal messages at start and end of loading FILENAME are
/// suppressed.
#[lisp_fn(min = "1")]
pub fn require(feature: LispObject, filename: LispObject, noerror: LispObject) -> LispObject {
    let feature_sym: LispSymbolRef = feature.into();
    let current_load_list = unsafe { globals.Vcurrent_load_list };

    // Record the presence of `require' in this file
    // even if the feature specified is already loaded.
    // But not more than once in any file,
    // and not when we aren't loading or reading from a file.
    let from_file = unsafe { globals.load_in_progress }
        || current_load_list
            .iter_tails(LispConsEndChecks::off, LispConsCircularChecks::off)
            .any(|elt| elt.cdr().is_nil() && elt.car().is_string());

    if from_file {
        let tem = (Qrequire, feature).into();
        if member(tem, current_load_list).is_nil() {
            loadhist_attach(tem);
        }
    }

    if memq(feature, unsafe { globals.Vfeatures }).is_not_nil() {
        return feature;
    }

    let count = c_specpdl_index();

    // This is to make sure that loadup.el gives a clear picture
    // of what files are preloaded and when.
    if unsafe { globals.Vpurify_flag.is_not_nil() } {
        error!(
            "(require {}) while preparing to dump",
            feature_sym.symbol_name()
        );
    }

    // A certain amount of recursive `require' is legitimate,
    // but if we require the same feature recursively 3 times,
    // signal an error.
    let nesting = unsafe { require_nesting_list }
        .iter_cars(LispConsEndChecks::off, LispConsCircularChecks::off)
        .filter(|elt| equal(feature, *elt))
        .count();

    if nesting > 3 {
        error!(
            "Recursive `require' for feature `{}'",
            feature_sym.symbol_name()
        );
    }

    unsafe {
        // Update the list for any nested `require's that occur.
        record_unwind_protect(Some(require_unwind), require_nesting_list);
        require_nesting_list = (feature, require_nesting_list).into();

        // Value saved here is to be restored into Vautoload_queue
        record_unwind_protect(Some(un_autoload), Vautoload_queue);
        Vautoload_queue = Qt;

        // Load the file.
        let tem = Fload(
            if filename.is_nil() {
                feature_sym.symbol_name()
            } else {
                filename
            },
            noerror,
            Qt,
            Qnil,
            filename.is_nil().into(),
        );

        // If load failed entirely, return nil.
        if tem.is_nil() {
            return unbind_to(count, Qnil);
        }
    }

    let tem = memq(feature, unsafe { globals.Vfeatures });
    if tem.is_nil() {
        let tem3 = car(car(unsafe { globals.Vload_history }));

        if tem3.is_nil() {
            error!("Required feature `{}' was not provided", feature);
        } else {
            // Cf autoload-do-load.
            error!(
                "Loading file {} failed to provide feature `{}'",
                tem3, feature
            );
        }
    }

    // Once loading finishes, don't undo it.
    unsafe {
        Vautoload_queue = Qt;
    }

    unbind_to(count, feature)
}
def_lisp_sym!(Qrequire, "require");

/// Concatenate all the arguments and make the result a list.
/// The result is a list whose elements are the elements of all the arguments.
/// Each argument may be a list, vector or string.
/// The last argument is not copied, just used as the tail of the new list.
/// usage: (append &rest SEQUENCES)
#[lisp_fn]
pub fn append(args: &mut [LispObject]) -> LispObject {
    unsafe {
        lisp_concat(
            args.len() as isize,
            args.as_mut_ptr() as *mut LispObject,
            Lisp_Type::Lisp_Cons,
            true,
        )
    }
}

/// Concatenate all the arguments and make the result a string.
/// The result is a string whose elements are the elements of all the arguments.
/// Each argument may be a string or a list or vector of characters (integers).
/// usage: (concat &rest SEQUENCES)
#[lisp_fn]
pub fn concat(args: &mut [LispObject]) -> LispObject {
    unsafe {
        lisp_concat(
            args.len() as isize,
            args.as_mut_ptr() as *mut LispObject,
            Lisp_Type::Lisp_String,
            false,
        )
    }
}

// Return true if O1 and O2 are equal.  Do not quit or check for cycles.
// Use this only on arguments that are cycle-free and not too large and
// are not window configurations.
#[no_mangle]
pub extern "C" fn equal_no_quit(o1: LispObject, o2: LispObject) -> bool {
    o1.equal_no_quit(o2)
}

#[cfg(windows)]
unsafe fn getloadaverage(loadavg: *mut libc::c_double, nelem: libc::c_int) -> libc::c_int {
    crate::remacs_sys::getloadavg(loadavg, nelem)
}

#[cfg(not(windows))]
unsafe fn getloadaverage(loadavg: *mut libc::c_double, nelem: libc::c_int) -> libc::c_int {
    libc::getloadavg(loadavg, nelem)
}

/// Return list of 1 minute, 5 minute and 15 minute load averages.
///
/// Each of the three load averages is multiplied by 100, then converted
/// to integer.
///
/// When USE-FLOATS is non-nil, floats will be used instead of integers.
/// These floats are not multiplied by 100.
///
/// If the 5-minute or 15-minute load averages are not available, return a
/// shortened list, containing only those averages which are available.
///
/// An error is thrown if the load average can't be obtained.  In some
/// cases making it work would require Emacs being installed setuid or
/// setgid so that it can read kernel information, and that usually isn't
/// advisable.
#[lisp_fn(min = "0")]
pub fn load_average(use_floats: bool) -> Vec<LispNumber> {
    let mut load_avg: [libc::c_double; 3] = [0.0, 0.0, 0.0];
    let loads = unsafe { getloadaverage(load_avg.as_mut_ptr(), 3) };

    if loads < 0 {
        error!("load-average not implemented for this operating system");
    }

    (0..loads as usize)
        .map(|i| {
            if use_floats {
                LispNumber::Float(load_avg[i])
            } else {
                LispNumber::Fixnum((100.0 * load_avg[i]) as i64)
            }
        })
        .collect()
}

include!(concat!(env!("OUT_DIR"), "/fns_exports.rs"));<|MERGE_RESOLUTION|>--- conflicted
+++ resolved
@@ -17,13 +17,8 @@
     objects::equal,
     remacs_sys::Fload,
     remacs_sys::Vautoload_queue,
-<<<<<<< HEAD
-    remacs_sys::{concat as lisp_concat, globals, record_unwind_protect},
+    remacs_sys::{concat as lisp_concat, globals},
     remacs_sys::{EmacsInt, Lisp_Type},
-=======
-    remacs_sys::{concat as lisp_concat, globals},
-    remacs_sys::{equal_kind, EmacsInt, Lisp_Type},
->>>>>>> ad881f96
     remacs_sys::{Qfuncall, Qlistp, Qnil, Qprovide, Qquote, Qrequire, Qsubfeatures, Qt},
     symbols::LispSymbolRef,
     threads::c_specpdl_index,
