//* Random utility Lisp functions.

use remacs_macros::lisp_fn;
use remacs_sys::{Fcons, Fload, Fmapc};
use remacs_sys::{Qfuncall, Qlistp, Qnil, Qprovide, Qquote, Qrequire, Qsubfeatures, Qt,
                 Qwrong_number_of_arguments};
use remacs_sys::{concat as lisp_concat, globals, record_unwind_protect, unbind_to};
use remacs_sys::Lisp_Type;
use remacs_sys::Vautoload_queue;

use eval::un_autoload;
use lisp::LispCons;
use lisp::LispObject;
use lisp::defsubr;
use lists::{assq, car, get, member, memq, put};
use obarray::loadhist_attach;
use objects::equal;
use symbols::LispSymbolRef;
use threads::c_specpdl_index;
use vectors::length;

/// Return t if FEATURE is present in this Emacs.
///
/// Use this to conditionalize execution of lisp code based on the
/// presence or absence of Emacs or environment extensions.
/// Use `provide' to declare that a feature is available.  This function
/// looks at the value of the variable `features'.  The optional argument
/// SUBFEATURE can be used to check a specific subfeature of FEATURE.
#[lisp_fn(min = "1")]
pub fn featurep(feature: LispSymbolRef, subfeature: LispObject) -> bool {
<<<<<<< HEAD
    let mut tem = memq(
        feature.as_lisp_obj(),
        LispObject::from_raw(unsafe { globals.Vfeatures }),
    );
=======
    let mut tem = memq(feature.as_lisp_obj(), unsafe { globals.f_Vfeatures });
>>>>>>> 0f752cb2
    if tem.is_not_nil() && subfeature.is_not_nil() {
        tem = member(subfeature, get(feature, Qsubfeatures));
    }
    tem.is_not_nil()
}

/// Announce that FEATURE is a feature of the current Emacs.
/// The optional argument SUBFEATURES should be a list of symbols listing
/// particular subfeatures supported in this version of FEATURE.
#[lisp_fn(min = "1")]
pub fn provide(feature: LispSymbolRef, subfeature: LispObject) -> LispObject {
    if !subfeature.is_list() {
        wrong_type!(Qlistp, subfeature)
    }
    unsafe {
        if Vautoload_queue.is_not_nil() {
            Vautoload_queue = Fcons(
                Fcons(LispObject::from_fixnum(0).to_raw(), globals.Vfeatures),
                Vautoload_queue,
            );
        }
    }
<<<<<<< HEAD
    if memq(
        feature.as_lisp_obj(),
        LispObject::from_raw(unsafe { globals.Vfeatures }),
    ).is_nil()
    {
=======
    if memq(feature.as_lisp_obj(), unsafe { globals.f_Vfeatures }).is_nil() {
>>>>>>> 0f752cb2
        unsafe {
            globals.Vfeatures = Fcons(feature.as_lisp_obj().to_raw(), globals.Vfeatures);
        }
    }
    if subfeature.is_not_nil() {
        put(feature.as_lisp_obj(), Qsubfeatures, subfeature);
    }
    unsafe {
        globals.Vcurrent_load_list = Fcons(
            Fcons(Qprovide, feature.as_lisp_obj().to_raw()),
            globals.Vcurrent_load_list,
        );
    }
    // Run any load-hooks for this file.
    unsafe {
<<<<<<< HEAD
        if let Some(c) = assq(
            feature.as_lisp_obj(),
            LispObject::from_raw(globals.Vafter_load_alist),
        ).as_cons()
        {
=======
        if let Some(c) = assq(feature.as_lisp_obj(), globals.f_Vafter_load_alist).as_cons() {
>>>>>>> 0f752cb2
            Fmapc(Qfuncall, c.cdr().to_raw());
        }
    }
    feature.as_lisp_obj()
}

/// Return the argument, without evaluating it.  `(quote x)' yields `x'.
/// Warning: `quote' does not construct its return value, but just returns
/// the value that was pre-constructed by the Lisp reader (see info node
/// `(elisp)Printed Representation').
/// This means that \\='(a . b) is not identical to (cons \\='a \\='b): the former
/// does not cons.  Quoting should be reserved for constants that will
/// never be modified by side-effects, unless you like self-modifying code.
/// See the common pitfall in info node `(elisp)Rearrangement' for an example
/// of unexpected results when a quoted object is modified.
/// usage: (quote ARG)
#[lisp_fn(unevalled = "true")]
pub fn quote(args: LispCons) -> LispObject {
    if args.cdr().is_not_nil() {
        xsignal!(Qwrong_number_of_arguments, Qquote, length(args.as_obj()));
    }

    args.car()
}

/* List of features currently being require'd, innermost first.  */

declare_GC_protected_static!(require_nesting_list, Qnil);

unsafe extern "C" fn require_unwind(old_value: LispObject) {
    require_nesting_list = old_value;
}

/// If feature FEATURE is not loaded, load it from FILENAME.
/// If FEATURE is not a member of the list `features', then the feature is
/// not loaded; so load the file FILENAME.
///
/// If FILENAME is omitted, the printname of FEATURE is used as the file
/// name, and `load' will try to load this name appended with the suffix
/// `.elc', `.el', or the system-dependent suffix for dynamic module
/// files, in that order.  The name without appended suffix will not be
/// used.  See `get-load-suffixes' for the complete list of suffixes.
///
/// The directories in `load-path' are searched when trying to find the
/// file name.
///
/// If the optional third argument NOERROR is non-nil, then return nil if
/// the file is not found instead of signaling an error.  Normally the
/// return value is FEATURE.
///
/// The normal messages at start and end of loading FILENAME are
/// suppressed.
#[lisp_fn(min = "1")]
pub fn require(feature: LispObject, filename: LispObject, noerror: LispObject) -> LispObject {
    let feature_sym = feature.as_symbol_or_error();
<<<<<<< HEAD
    let current_load_list = LispObject::from_raw(unsafe { globals.Vcurrent_load_list });
=======
    let current_load_list = unsafe { globals.f_Vcurrent_load_list };
>>>>>>> 0f752cb2

    // Record the presence of `require' in this file
    // even if the feature specified is already loaded.
    // But not more than once in any file,
    // and not when we aren't loading or reading from a file.
    let from_file = unsafe { globals.load_in_progress }
        || current_load_list
            .iter_cars_safe()
            .last()
            .map_or(false, |elt| elt.is_string());

    if from_file {
        let tem = LispObject::cons(Qrequire, feature);
        if member(tem, current_load_list).is_nil() {
            loadhist_attach(tem.to_raw());
        }
    }

<<<<<<< HEAD
    if memq(feature, LispObject::from_raw(unsafe { globals.Vfeatures })).is_not_nil() {
=======
    if memq(feature, unsafe { globals.f_Vfeatures }).is_not_nil() {
>>>>>>> 0f752cb2
        return feature;
    }

    let count = c_specpdl_index();

    // This is to make sure that loadup.el gives a clear picture
    // of what files are preloaded and when.
    if unsafe { globals.Vpurify_flag != Qnil } {
        error!(
            "(require {}) while preparing to dump",
            feature_sym.symbol_name().as_string_or_error()
        );
    }

    // A certain amount of recursive `require' is legitimate,
    // but if we require the same feature recursively 3 times,
    // signal an error.
    let nesting = unsafe { require_nesting_list }
        .iter_cars()
        .filter(|elt| equal(feature, *elt))
        .count();

    if nesting > 3 {
        error!(
            "Recursive `require' for feature `{}'",
            feature_sym.symbol_name().as_string_or_error()
        );
    }

    unsafe {
        // Update the list for any nested `require's that occur.
        record_unwind_protect(require_unwind, require_nesting_list);
        require_nesting_list = Fcons(feature.to_raw(), require_nesting_list);

        // Value saved here is to be restored into Vautoload_queue
        record_unwind_protect(un_autoload, Vautoload_queue);
        Vautoload_queue = Qt;

        // Load the file.
        let tem = Fload(
            if filename.is_nil() {
                feature_sym.symbol_name().to_raw()
            } else {
                filename.to_raw()
            },
            noerror.to_raw(),
            Qt,
            Qnil,
            if filename.is_nil() { Qt } else { Qnil },
        );

        // If load failed entirely, return nil.
        if tem == Qnil {
            return unbind_to(count, Qnil);
        }
    }

<<<<<<< HEAD
    let tem = memq(feature, LispObject::from_raw(unsafe { globals.Vfeatures }));
    if tem.is_nil() {
        let tem3 = car(car(LispObject::from_raw(unsafe { globals.Vload_history })));
=======
    let tem = memq(feature, unsafe { globals.f_Vfeatures });
    if tem.is_nil() {
        let tem3 = car(car(unsafe { globals.f_Vload_history }));
>>>>>>> 0f752cb2

        if tem3.is_nil() {
            error!(
                "Required feature `{}' was not provided",
                feature.as_string_or_error()
            );
        } else {
            // Cf autoload-do-load.
            error!(
                "Loading file {} failed to provide feature `{}'",
                tem3.as_string_or_error(),
                feature.as_string_or_error()
            );
        }
    }

    // Once loading finishes, don't undo it.
    unsafe {
        Vautoload_queue = Qt;
    }

    unsafe { unbind_to(count, feature.to_raw()) }
}
def_lisp_sym!(Qrequire, "require");

/// Concatenate all the arguments and make the result a list.
/// The result is a list whose elements are the elements of all the arguments.
/// Each argument may be a list, vector or string.
/// The last argument is not copied, just used as the tail of the new list.
/// usage: (append &rest SEQUENCES)
#[lisp_fn]
pub fn append(args: &mut [LispObject]) -> LispObject {
    unsafe {
        lisp_concat(
            args.len() as isize,
            args.as_mut_ptr() as *mut LispObject,
            Lisp_Type::Lisp_Cons,
            true,
        )
    }
}

/// Concatenate all the arguments and make the result a string.
/// The result is a string whose elements are the elements of all the arguments.
/// Each argument may be a string or a list or vector of characters (integers).
/// usage: (concat &rest SEQUENCES)
#[lisp_fn]
pub fn concat(args: &mut [LispObject]) -> LispObject {
    unsafe {
        lisp_concat(
            args.len() as isize,
            args.as_mut_ptr() as *mut LispObject,
            Lisp_Type::Lisp_String,
            false,
        )
    }
}

include!(concat!(env!("OUT_DIR"), "/fns_exports.rs"));<|MERGE_RESOLUTION|>--- conflicted
+++ resolved
@@ -28,14 +28,7 @@
 /// SUBFEATURE can be used to check a specific subfeature of FEATURE.
 #[lisp_fn(min = "1")]
 pub fn featurep(feature: LispSymbolRef, subfeature: LispObject) -> bool {
-<<<<<<< HEAD
-    let mut tem = memq(
-        feature.as_lisp_obj(),
-        LispObject::from_raw(unsafe { globals.Vfeatures }),
-    );
-=======
-    let mut tem = memq(feature.as_lisp_obj(), unsafe { globals.f_Vfeatures });
->>>>>>> 0f752cb2
+    let mut tem = memq(feature.as_lisp_obj(), unsafe { globals.Vfeatures });
     if tem.is_not_nil() && subfeature.is_not_nil() {
         tem = member(subfeature, get(feature, Qsubfeatures));
     }
@@ -58,15 +51,7 @@
             );
         }
     }
-<<<<<<< HEAD
-    if memq(
-        feature.as_lisp_obj(),
-        LispObject::from_raw(unsafe { globals.Vfeatures }),
-    ).is_nil()
-    {
-=======
-    if memq(feature.as_lisp_obj(), unsafe { globals.f_Vfeatures }).is_nil() {
->>>>>>> 0f752cb2
+    if memq(feature.as_lisp_obj(), unsafe { globals.Vfeatures }).is_nil() {
         unsafe {
             globals.Vfeatures = Fcons(feature.as_lisp_obj().to_raw(), globals.Vfeatures);
         }
@@ -82,15 +67,7 @@
     }
     // Run any load-hooks for this file.
     unsafe {
-<<<<<<< HEAD
-        if let Some(c) = assq(
-            feature.as_lisp_obj(),
-            LispObject::from_raw(globals.Vafter_load_alist),
-        ).as_cons()
-        {
-=======
-        if let Some(c) = assq(feature.as_lisp_obj(), globals.f_Vafter_load_alist).as_cons() {
->>>>>>> 0f752cb2
+        if let Some(c) = assq(feature.as_lisp_obj(), globals.Vafter_load_alist).as_cons() {
             Fmapc(Qfuncall, c.cdr().to_raw());
         }
     }
@@ -146,11 +123,7 @@
 #[lisp_fn(min = "1")]
 pub fn require(feature: LispObject, filename: LispObject, noerror: LispObject) -> LispObject {
     let feature_sym = feature.as_symbol_or_error();
-<<<<<<< HEAD
-    let current_load_list = LispObject::from_raw(unsafe { globals.Vcurrent_load_list });
-=======
-    let current_load_list = unsafe { globals.f_Vcurrent_load_list };
->>>>>>> 0f752cb2
+    let current_load_list = unsafe { globals.Vcurrent_load_list };
 
     // Record the presence of `require' in this file
     // even if the feature specified is already loaded.
@@ -169,11 +142,7 @@
         }
     }
 
-<<<<<<< HEAD
-    if memq(feature, LispObject::from_raw(unsafe { globals.Vfeatures })).is_not_nil() {
-=======
-    if memq(feature, unsafe { globals.f_Vfeatures }).is_not_nil() {
->>>>>>> 0f752cb2
+    if memq(feature, unsafe { globals.Vfeatures }).is_not_nil() {
         return feature;
     }
 
@@ -231,15 +200,9 @@
         }
     }
 
-<<<<<<< HEAD
-    let tem = memq(feature, LispObject::from_raw(unsafe { globals.Vfeatures }));
+    let tem = memq(feature, unsafe { globals.Vfeatures });
     if tem.is_nil() {
-        let tem3 = car(car(LispObject::from_raw(unsafe { globals.Vload_history })));
-=======
-    let tem = memq(feature, unsafe { globals.f_Vfeatures });
-    if tem.is_nil() {
-        let tem3 = car(car(unsafe { globals.f_Vload_history }));
->>>>>>> 0f752cb2
+        let tem3 = car(car(unsafe { globals.Vload_history }));
 
         if tem3.is_nil() {
             error!(
