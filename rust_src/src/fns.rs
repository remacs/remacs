//* Random utility Lisp functions.

use remacs_macros::lisp_fn;
use remacs_sys::Qsubfeatures;
use remacs_sys::globals;

use lisp::LispObject;
use lisp::defsubr;
use lists::{get, member, memq};


/// Return t if FEATURE is present in this Emacs.
///
/// Use this to conditionalize execution of lisp code based on the
/// presence or absence of Emacs or environment extensions.
/// Use `provide' to declare that a feature is available.  This function
/// looks at the value of the variable `features'.  The optional argument
/// SUBFEATURE can be used to check a specific subfeature of FEATURE.
#[lisp_fn(min = "1")]
fn featurep(feature: LispObject, subfeature: LispObject) -> LispObject {
    feature.as_symbol_or_error();
    let mut tem = memq(feature, LispObject::from(unsafe { globals.f_Vfeatures }));
    if tem.is_not_nil() && subfeature.is_not_nil() {
        tem = member(subfeature, get(feature, LispObject::from(Qsubfeatures)));
    }
    if tem.is_nil() {
        LispObject::constant_nil()
    } else {
        LispObject::constant_t()
    }
}

<<<<<<< HEAD
pub fn rust_init_syms() {
    unsafe {
        defsubr!(Sfeaturep);
    }
}
=======
include!(concat!(env!("OUT_DIR"), "/fns_exports.rs"));
>>>>>>> 8e3b5053
<|MERGE_RESOLUTION|>--- conflicted
+++ resolved
@@ -30,12 +30,4 @@
     }
 }
 
-<<<<<<< HEAD
-pub fn rust_init_syms() {
-    unsafe {
-        defsubr!(Sfeaturep);
-    }
-}
-=======
-include!(concat!(env!("OUT_DIR"), "/fns_exports.rs"));
->>>>>>> 8e3b5053
+include!(concat!(env!("OUT_DIR"), "/fns_exports.rs"));