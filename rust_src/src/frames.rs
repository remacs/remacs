//! Generic frame functions.

use remacs_macros::lisp_fn;
use remacs_sys::{selected_frame as current_frame, Lisp_Frame};
use remacs_sys::Qframe_live_p;
use remacs_sys::fget_terminal;

use lisp::{ExternalPtr, LispObject};
use lisp::defsubr;

pub type LispFrameRef = ExternalPtr<Lisp_Frame>;

impl LispFrameRef {
    #[inline]
    pub fn is_live(&self) -> bool {
        unsafe { !fget_terminal(self.as_ptr()).is_null() }
    }
}

pub fn frame_or_selected(object: LispObject) -> LispFrameRef {
    let frame = if object.is_nil() {
        selected_frame()
    } else {
        object
    };

    frame.as_frame_or_error()
}

pub fn frame_live_or_selected(object: LispObject) -> LispFrameRef {
    let frame = frame_or_selected(object);

    if !frame.is_live() {
        wrong_type!(Qframe_live_p, object);
    }

    frame
}

pub fn window_frame_live_or_selected(object: LispObject) -> LispFrameRef {
    if object.is_nil() {
        selected_frame().as_frame_or_error()
    } else {
        if let Some(win) = object.as_valid_window() {
            // the window's frame does not need a live check
            win.frame().as_frame_or_error()
        } else {
            object.as_live_frame_or_error()
        }
    }
}

/// Return the frame that is now selected.
#[lisp_fn]
pub fn selected_frame() -> LispObject {
    unsafe { LispObject::from(current_frame) }
}

<<<<<<< HEAD
pub extern "C" fn rust_init_syms() {
    unsafe {
        defsubr!(Sselected_frame);
    }
}
=======
include!(concat!(env!("OUT_DIR"), "/frames_exports.rs"));
>>>>>>> 675f0800
<|MERGE_RESOLUTION|>--- conflicted
+++ resolved
@@ -56,12 +56,4 @@
     unsafe { LispObject::from(current_frame) }
 }
 
-<<<<<<< HEAD
-pub extern "C" fn rust_init_syms() {
-    unsafe {
-        defsubr!(Sselected_frame);
-    }
-}
-=======
-include!(concat!(env!("OUT_DIR"), "/frames_exports.rs"));
->>>>>>> 675f0800
+include!(concat!(env!("OUT_DIR"), "/frames_exports.rs"));