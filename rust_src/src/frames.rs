//! Generic frame functions.

use remacs_macros::lisp_fn;
use remacs_sys::Lisp_Frame;
use remacs_sys::selected_frame as current_frame;

use lisp::{ExternalPtr, LispObject};
use lisp::defsubr;

pub type LispFrameRef = ExternalPtr<Lisp_Frame>;

/// Return the frame that is now selected.
#[lisp_fn]
pub fn selected_frame() -> LispObject {
    unsafe { LispObject::from(current_frame) }
}

<<<<<<< HEAD
pub extern "C" fn rust_init_syms() {
    unsafe {
        defsubr!(Sselected_frame);
    }
}
=======
include!(concat!(env!("OUT_DIR"), "/frames_exports.rs"));
>>>>>>> 8e3b5053
<|MERGE_RESOLUTION|>--- conflicted
+++ resolved
@@ -15,12 +15,4 @@
     unsafe { LispObject::from(current_frame) }
 }
 
-<<<<<<< HEAD
-pub extern "C" fn rust_init_syms() {
-    unsafe {
-        defsubr!(Sselected_frame);
-    }
-}
-=======
-include!(concat!(env!("OUT_DIR"), "/frames_exports.rs"));
->>>>>>> 8e3b5053
+include!(concat!(env!("OUT_DIR"), "/frames_exports.rs"));