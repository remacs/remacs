//! Indentation functions

use remacs_macros::lisp_fn;
use remacs_sys;

use lisp::LispObject;
use lisp::defsubr;

/// Return the horizontal position of point.
/// Beginning of line is column 0.
/// This is calculated by adding together the widths of all the
/// displayed representations of the character between the start of
/// the previous line and point (e.g., control characters will have a
/// width of 2 or 4, tabs will have a variable width). Ignores finite
/// width of frame, which means that this function may return values
/// greater than (frame-width). Whether the line is visible (if
/// `selective-display' is t) has no effect; however, ^M is treated as
/// end of line when `selective-display' is t. Text that has an
/// invisible property is considered as having width 0, unless
/// `buffer-invisibility-spec' specifies that it is replaced by an
/// ellipsis.
#[lisp_fn]
pub fn current_column() -> LispObject {
    LispObject::from_natnum(unsafe { remacs_sys::current_column() })
}

<<<<<<< HEAD
pub fn rust_init_syms() {
    unsafe {
        defsubr!(Scurrent_column);
    }
}
=======
include!(concat!(env!("OUT_DIR"), "/indent_exports.rs"));
>>>>>>> 8e3b5053
<|MERGE_RESOLUTION|>--- conflicted
+++ resolved
@@ -24,12 +24,4 @@
     LispObject::from_natnum(unsafe { remacs_sys::current_column() })
 }
 
-<<<<<<< HEAD
-pub fn rust_init_syms() {
-    unsafe {
-        defsubr!(Scurrent_column);
-    }
-}
-=======
-include!(concat!(env!("OUT_DIR"), "/indent_exports.rs"));
->>>>>>> 8e3b5053
+include!(concat!(env!("OUT_DIR"), "/indent_exports.rs"));