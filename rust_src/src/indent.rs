//! Indentation functions

use std::ptr;

use remacs_macros::lisp_fn;

use crate::{
    buffers::{point_byte, point_min_byte},
    editfns::{point, point_min},
    lisp::defsubr,
<<<<<<< HEAD
    numbers::IsLispNatnum,
    remacs_sys::{self, find_newline, position_indentation, scan_for_column, set_point, EmacsInt},
    remacs_sys::{del_range, last_known_column, Findent_to, Finsert_char, Qnil, Qt},
    remacs_sys::{last_known_column_modified, last_known_column_point, set_point_both},
    threads::ThreadState,
=======
    remacs_sys::last_known_column_point,
    remacs_sys::EmacsInt,
    remacs_sys::{self, find_newline, position_indentation},
>>>>>>> 68f4f713
};

/// Return the indentation of the current line.  This is the
/// horizontal position of the character following any initial
/// whitespace.
#[lisp_fn]
pub fn current_indentation() -> EmacsInt {
    let mut posbyte = 0;
    let pos = unsafe {
        find_newline(
            point() as isize,
            point_byte() as isize,
            point_min() as isize,
            point_min_byte() as isize,
            -1,
            ptr::null_mut(),
            &mut posbyte,
            true,
        );
        position_indentation(posbyte)
    };
    pos as EmacsInt
}

/// Return the horizontal position of point.
/// Beginning of line is column 0.
/// This is calculated by adding together the widths of all the
/// displayed representations of the character between the start of
/// the previous line and point (e.g., control characters will have a
/// width of 2 or 4, tabs will have a variable width). Ignores finite
/// width of frame, which means that this function may return values
/// greater than (frame-width). Whether the line is visible (if
/// `selective-display' is t) has no effect; however, ^M is treated as
/// end of line when `selective-display' is t. Text that has an
/// invisible property is considered as having width 0, unless
/// `buffer-invisibility-spec' specifies that it is replaced by an
/// ellipsis.
#[lisp_fn]
pub fn current_column() -> EmacsInt {
    let column = unsafe { remacs_sys::current_column() };
    column as EmacsInt
}

<<<<<<< HEAD
/// Move point to column COLUMN in the current line.
/// Interactively, COLUMN is the value of prefix numeric argument.
/// The column of a character is calculated by adding together the widths
/// as displayed of the previous characters in the line.
/// This function ignores line-continuation;
/// there is no upper limit on the column number a character can have
/// and horizontal scrolling has no effect.
///
/// If specified column is within a character, point goes after that character.
/// If it's past end of line, point goes to end of line.
///
/// Optional second argument FORCE non-nil means if COLUMN is in the
/// middle of a tab character, change it to spaces.
/// In addition, if FORCE is t, and the line is too short to reach
/// COLUMN, add spaces/tabs to get there.
///
/// The return value is the current column.
#[lisp_fn(min = "1", intspec = "NMove to column")]
pub fn move_to_column(column: EmacsInt, force: bool) -> EmacsInt {
    column.check_natnum();
    let buffer = &mut ThreadState::current_buffer();
    let goal = column;

    let mut col = goal;
    let mut pos = buffer.zv as isize;
    let mut prev_col = 0;

    unsafe {
        scan_for_column(&mut pos, &mut col, &mut prev_col);
        set_point(pos);
    }

    let prev_col = prev_col as i64;

    // If a tab char made us overshoot, change it to spaces and scan through it again
    if !force && col > goal {
        let pos_byte = buffer.dec_pos(buffer.pt_byte);
        let c = buffer.fetch_char(pos_byte);

        if c == '\t' as i32 && prev_col < goal {
            unsafe {
                // Insert spaces in front of the tab
                set_point_both(buffer.pt - 1, buffer.pt_byte - 1);
                Finsert_char((' ' as u8).into(), (goal - prev_col).into(), Qt);

                // Delete the tab and indent to COL
                del_range(buffer.pt, buffer.pt + 1);
                Findent_to(col.into(), Qnil);
                set_point_both(buffer.pt, buffer.pt_byte);
            }

            // Set the last_known... vars consistently.
            col = goal;
        }
    }

    // If line ends prematurely, add space to the end.
    if col < goal && force {
        col = goal;
        unsafe { Findent_to(col.into(), Qnil) };
    }

    unsafe {
        last_known_column = col as isize;
        last_known_column_point = buffer.pt;
        last_known_column_modified = buffer.modifications();
    }
    col.into()
=======
// Cancel any recorded value of the horizontal position.
#[no_mangle]
pub extern "C" fn invalidate_current_column() {
    unsafe { last_known_column_point = 0 };
>>>>>>> 68f4f713
}

include!(concat!(env!("OUT_DIR"), "/indent_exports.rs"));<|MERGE_RESOLUTION|>--- conflicted
+++ resolved
@@ -8,17 +8,11 @@
     buffers::{point_byte, point_min_byte},
     editfns::{point, point_min},
     lisp::defsubr,
-<<<<<<< HEAD
     numbers::IsLispNatnum,
     remacs_sys::{self, find_newline, position_indentation, scan_for_column, set_point, EmacsInt},
     remacs_sys::{del_range, last_known_column, Findent_to, Finsert_char, Qnil, Qt},
     remacs_sys::{last_known_column_modified, last_known_column_point, set_point_both},
     threads::ThreadState,
-=======
-    remacs_sys::last_known_column_point,
-    remacs_sys::EmacsInt,
-    remacs_sys::{self, find_newline, position_indentation},
->>>>>>> 68f4f713
 };
 
 /// Return the indentation of the current line.  This is the
@@ -62,7 +56,6 @@
     column as EmacsInt
 }
 
-<<<<<<< HEAD
 /// Move point to column COLUMN in the current line.
 /// Interactively, COLUMN is the value of prefix numeric argument.
 /// The column of a character is calculated by adding together the widths
@@ -131,12 +124,12 @@
         last_known_column_modified = buffer.modifications();
     }
     col.into()
-=======
+}
+
 // Cancel any recorded value of the horizontal position.
 #[no_mangle]
 pub extern "C" fn invalidate_current_column() {
     unsafe { last_known_column_point = 0 };
->>>>>>> 68f4f713
 }
 
 include!(concat!(env!("OUT_DIR"), "/indent_exports.rs"));