--- conflicted
+++ resolved
@@ -2,24 +2,14 @@
 
 use remacs_macros::{lisp_fn, lisp_fn_result};
 use remacs_sys::{EmacsInt, Lisp_Object, PseudovecType};
-<<<<<<< HEAD
-use remacs_sys::{Fapply, Fcons, Ffset, Ffuncall, Fload, Fpurecopy, Fset, Fset_default};
+use remacs_sys::{Fapply, Fcons, Fdefault_value, Ffset, Ffuncall, Fload, Fpurecopy, Fset,
+                 Fset_default};
 use remacs_sys::{QCdocumentation, Qautoload, Qclosure, Qfunction, Qinteractive, Qinteractive_form,
                  Qinternal_interpreter_environment, Qlambda, Qmacro, Qnil, Qrisky_local_variable,
-                 Qsetq, Qt, Qvariable_documentation};
-use remacs_sys::{eval_sub, globals, maybe_quit, record_unwind_protect,
+                 Qsetq, Qt, Qunbound, Qvariable_documentation};
+use remacs_sys::{Vautoload_queue, Vrun_hooks};
+use remacs_sys::{eval_sub, find_symbol_value, globals, maybe_quit, record_unwind_protect,
                  record_unwind_save_match_data, specbind, unbind_to};
-=======
-use remacs_sys::{Fapply, Fcons, Fdefault_value, Ffset, Ffuncall, Fload, Fpurecopy, Fset,
-                 Fset_default};
-use remacs_sys::{QCdocumentation, Qautoload, Qclosure, Qerror, Qfunction, Qinteractive,
-                 Qinteractive_form, Qinternal_interpreter_environment, Qlambda, Qmacro, Qnil,
-                 Qrisky_local_variable, Qsetq, Qt, Qunbound, Qvariable_documentation,
-                 Qwrong_number_of_arguments};
-use remacs_sys::{Vautoload_queue, Vrun_hooks};
-use remacs_sys::{build_string, eval_sub, find_symbol_value, globals, maybe_quit,
-                 record_unwind_protect, record_unwind_save_match_data, specbind, unbind_to};
->>>>>>> 0891be68
 use remacs_sys::COMPILED_INTERACTIVE;
 
 use data::{defalias, indirect_function, indirect_function_lisp};
