//! Lisp functions pertaining to editing.

use std::ptr;

use libc;
use libc::{c_int, c_uchar, ptrdiff_t};
use std;

use remacs_macros::lisp_fn;

use remacs_sys::EmacsInt;
use remacs_sys::{buffer_overflow, build_string, downcase, find_before_next_newline, find_field,
                 find_newline, globals, insert, insert_and_inherit, insert_from_buffer,
                 make_string_from_bytes, maybe_quit, message1, scan_newline_from_point,
                 set_buffer_internal_1, set_point, set_point_both, update_buffer_properties};
use remacs_sys::{Fadd_text_properties, Fcons, Fcopy_sequence, Fformat_message, Fget_pos_property,
                 Fx_popup_dialog};
use remacs_sys::{Qfield, Qinteger_or_marker_p, Qmark_inactive, Qnil, Qt};

use buffers::{LispBufferOrCurrent, LispBufferOrName, LispBufferRef, BUF_BYTES_MAX};
use character::{char_head_p, dec_pos};
use lisp::{defsubr, LispObject};
use marker::{buf_bytepos_to_charpos, buf_charpos_to_bytepos, marker_position_lisp,
             set_point_from_marker};
use multibyte::{is_single_byte_char, multibyte_char_at, raw_byte_codepoint, unibyte_to_char,
                write_codepoint, Codepoint, LispStringRef, MAX_MULTIBYTE_LENGTH};
use numbers::LispNumber;
use textprop::get_char_property;
use threads::ThreadState;
use util::clip_to_bounds;

/// Return value of point, as an integer.
/// Beginning of buffer is position (point-min).
#[lisp_fn]
pub fn point() -> EmacsInt {
    let buffer_ref = ThreadState::current_buffer();
    buffer_ref.pt as EmacsInt
}

/// Return the number of characters in the current buffer.
/// If BUFFER is not nil, return the number of characters in that buffer
/// instead.
///
/// This does not take narrowing into account; to count the number of
/// characters in the accessible portion of the current buffer, use
/// `(- (point-max) (point-min))', and to count the number of characters
/// in some other BUFFER, use
/// `(with-current-buffer BUFFER (- (point-max) (point-min)))'.
#[lisp_fn(min = "0")]
pub fn buffer_size(buffer: LispBufferOrCurrent) -> EmacsInt {
    let buffer_ref = buffer.unwrap();
    (buffer_ref.z() - buffer_ref.beg()) as EmacsInt
}

/// Return t if point is at the end of the buffer.
/// If the buffer is narrowed, this means the end of the narrowed part.
#[lisp_fn]
pub fn eobp() -> bool {
    let buffer_ref = ThreadState::current_buffer();
    buffer_ref.zv == buffer_ref.pt
}

/// Return t if point is at the beginning of the buffer.  If the
/// buffer is narrowed, this means the beginning of the narrowed part.
#[lisp_fn]
pub fn bobp() -> bool {
    let buffer_ref = ThreadState::current_buffer();
    buffer_ref.pt == buffer_ref.begv
}

/// Return t if point is at the beginning of a line.
#[lisp_fn]
pub fn bolp() -> bool {
    let buffer_ref = ThreadState::current_buffer();
    buffer_ref.pt == buffer_ref.begv || buffer_ref.fetch_byte(buffer_ref.pt_byte - 1) == b'\n'
}

/// Return t if point is at the end of a line.
/// `End of a line' includes point being at the end of the buffer.
#[lisp_fn]
pub fn eolp() -> bool {
    let buffer_ref = ThreadState::current_buffer();
    buffer_ref.pt == buffer_ref.zv || buffer_ref.fetch_byte(buffer_ref.pt_byte) == b'\n'
}

/// Return the position of the gap, in the current buffer.
/// See also `gap-size'.
#[lisp_fn]
pub fn gap_position() -> EmacsInt {
    let buffer_ref = ThreadState::current_buffer();
    buffer_ref.gap_position() as EmacsInt
}

/// Return the size of the current buffer's gap.
/// See also `gap-position'.
#[lisp_fn]
pub fn gap_size() -> EmacsInt {
    let buffer_ref = ThreadState::current_buffer();
    buffer_ref.gap_size() as EmacsInt
}

/// Return the start or end position of the region.
/// BEGINNINGP means return the start.
/// If there is no region active, signal an error.
fn region_limit(beginningp: bool) -> EmacsInt {
    let current_buf = ThreadState::current_buffer();
    if unsafe { globals.Vtransient_mark_mode }.is_not_nil()
        && unsafe { globals.Vmark_even_if_inactive }.is_nil()
        && current_buf.mark_active().is_nil()
    {
        xsignal!(Qmark_inactive);
    }

    let m = marker_position_lisp(current_buf.mark().into());
    let num = m.unwrap_or_else(|| error!("The mark is not set now, so there is no region"));

    // Clip to the current narrowing (bug#11770)
    if ((current_buf.pt as EmacsInt) < num) == beginningp {
        current_buf.pt as EmacsInt
    } else {
        clip_to_bounds(current_buf.begv, num, current_buf.zv) as EmacsInt
    }
}

/// Return the integer value of point or mark, whichever is smaller.
#[lisp_fn]
pub fn region_beginning() -> EmacsInt {
    region_limit(true)
}

/// Return the integer value of point or mark, whichever is larger.
#[lisp_fn]
pub fn region_end() -> EmacsInt {
    region_limit(false)
}

/// Return this buffer's mark, as a marker object.
/// Watch out!  Moving this marker changes the mark position.
/// If you set the marker not to point anywhere, the buffer will have no mark.
#[lisp_fn]
pub fn mark_marker() -> LispObject {
    ThreadState::current_buffer().mark()
}

/// Return the minimum permissible value of point in the current
/// buffer.  This is 1, unless narrowing (a buffer restriction) is in
/// effect.
#[lisp_fn]
pub fn point_min() -> EmacsInt {
    ThreadState::current_buffer().begv as EmacsInt
}

/// Return the maximum permissible value of point in the current
/// buffer.  This is (1+ (buffer-size)), unless narrowing (a buffer
/// restriction) is in effect, in which case it is less.
#[lisp_fn]
pub fn point_max() -> EmacsInt {
    ThreadState::current_buffer().zv as EmacsInt
}

/// Set point to POSITION, a number or marker.
/// Beginning of buffer is position (point-min), end is (point-max).
///
/// The return value is POSITION.
#[lisp_fn(intspec = "NGoto char: ")]
pub fn goto_char(position: LispObject) -> LispObject {
    if position.is_marker() {
        set_point_from_marker(position);
    } else if let Some(num) = position.as_fixnum() {
        let mut cur_buf = ThreadState::current_buffer();
        let pos = clip_to_bounds(cur_buf.begv, num, cur_buf.zv);
        let bytepos = unsafe { buf_charpos_to_bytepos(cur_buf.as_mut(), pos) };
        unsafe { set_point_both(pos, bytepos) };
    } else {
        wrong_type!(Qinteger_or_marker_p, position)
    };
    position
}

/// Return the byte position for character position POSITION.
/// If POSITION is out of range, the value is nil.
#[lisp_fn]
pub fn position_bytes(position: LispNumber) -> Option<EmacsInt> {
    let pos = position.to_fixnum() as ptrdiff_t;
    let mut cur_buf = ThreadState::current_buffer();

    if pos >= cur_buf.begv && pos <= cur_buf.zv {
        let bytepos = unsafe { buf_charpos_to_bytepos(cur_buf.as_mut(), pos) };
        Some(bytepos as EmacsInt)
    } else {
        None
    }
}

/// TODO: Write better docstring
/// Insert COUNT (second arg) copies of BYTE (first arg).
/// Both arguments are required.
/// BYTE is a number of the range 0..255.
///
/// If BYTE is 128..255 and the current buffer is multibyte, the
/// corresponding eight-bit character is inserted.
///
/// Point, and before-insertion markers, are relocated as in the function `insert'.
/// The optional third arg INHERIT, if non-nil, says to inherit text properties
/// from adjoining text, if those properties are sticky.
#[lisp_fn(min = "2")]
pub fn insert_byte(byte: EmacsInt, count: Option<EmacsInt>, inherit: bool) {
    if byte < 0 || byte > 255 {
        args_out_of_range!(
            LispObject::from(byte),
            LispObject::from(0),
            LispObject::from(255)
        )
    }
    let buf = ThreadState::current_buffer();
    let toinsert = if byte >= 128 && buf.multibyte_characters_enabled() {
        EmacsInt::from(raw_byte_codepoint(byte as c_uchar))
    } else {
        byte
    };
    insert_char(toinsert as Codepoint, count, inherit);
}

/// Insert COUNT copies of CHARACTER.
/// Interactively, prompt for CHARACTER.  You can specify CHARACTER in one
/// of these ways:
///
///  - As its Unicode character name, e.g. \"LATIN SMALL LETTER A\".
///    Completion is available; if you type a substring of the name
///    preceded by an asterisk `*', Emacs shows all names which include
///    that substring, not necessarily at the beginning of the name.
///
///  - As a hexadecimal code point, e.g. 263A.  Note that code points in
///    Emacs are equivalent to Unicode up to 10FFFF (which is the limit of
///    the Unicode code space).
///
///  - As a code point with a radix specified with #, e.g. #o21430
///    (octal), #x2318 (hex), or #10r8984 (decimal).
///
/// If called interactively, COUNT is given by the prefix argument.  If
/// omitted or nil, it defaults to 1.
///
/// Inserting the character(s) relocates point and before-insertion
/// markers in the same ways as the function `insert'.
///
/// The optional third argument INHERIT, if non-nil, says to inherit text
/// properties from adjoining text, if those properties are sticky.  If
/// called interactively, INHERIT is t.
#[lisp_fn(
    min = "1",
    intspec = "(list (read-char-by-name \"Insert character (Unicode name or hex): \") (prefix-numeric-value current-prefix-arg) t))"
)]
pub fn insert_char(character: Codepoint, count: Option<EmacsInt>, inherit: bool) {
    // 4000 bytes is a magic number chosen deep in the past for unknown reasons
    const BUFSIZE: usize = 4000;

    let count = count.unwrap_or(1);

    if count <= 0 {
        return;
    }

    let mut str = [0_u8; MAX_MULTIBYTE_LENGTH];
    let len = write_codepoint(&mut str[..], character);

    if BUF_BYTES_MAX / (len as isize) < (count as isize) {
        unsafe { buffer_overflow() };
    }
    let mut n: ptrdiff_t = (count * (len as EmacsInt)) as ptrdiff_t;
    let mut buffer = [0_i8; BUFSIZE];
    // bufferlen is the number of bytes used when filling the buffer
    // with as many copies of str as possible, without overflowing it.
    let bufferlen: ptrdiff_t = std::cmp::min(n, (BUFSIZE - (BUFSIZE % len)) as isize);
    for i in 0..bufferlen {
        buffer[i as usize] = str[(i % len as isize) as usize] as i8;
    }
    while n > bufferlen {
        unsafe { maybe_quit() };
        if inherit {
            unsafe { insert_and_inherit(buffer.as_ptr(), bufferlen) };
        } else {
            unsafe { insert(buffer.as_ptr(), bufferlen) };
        }
        n -= bufferlen;
    }
    if inherit {
        unsafe { insert_and_inherit(buffer.as_ptr(), n) };
    } else {
        unsafe { insert(buffer.as_ptr(), n) };
    }
}

/// Return the character following point, as a number. At the end of
/// the buffer or accessible region, return 0.
#[lisp_fn]
pub fn following_char() -> EmacsInt {
    let buffer_ref = ThreadState::current_buffer();

    if buffer_ref.pt >= buffer_ref.zv {
        0
    } else {
        EmacsInt::from(buffer_ref.fetch_char(buffer_ref.pt_byte))
    }
}

/// Return the character preceding point, as a number. At the
/// beginning of the buffer or accessible region, return 0.
#[lisp_fn(c_name = "previous_char")]
pub fn preceding_char() -> EmacsInt {
    let buffer_ref = ThreadState::current_buffer();

    if buffer_ref.pt <= buffer_ref.begv {
        return EmacsInt::from(0);
    }

    let pos = if buffer_ref.multibyte_characters_enabled() {
        unsafe { dec_pos(buffer_ref.pt_byte) }
    } else {
        buffer_ref.pt_byte - 1
    };
    EmacsInt::from(buffer_ref.fetch_char(pos))
}

/// Return character in current buffer preceding position POS.
/// POS is an integer or a marker and defaults to point.
/// If POS is out of range, the value is nil.
#[lisp_fn(min = "0")]
pub fn char_before(pos: LispObject) -> Option<EmacsInt> {
    let mut buffer_ref = ThreadState::current_buffer();
    let pos_byte: isize;

    if pos.is_nil() {
        pos_byte = buffer_ref.pt_byte;
        // In case point is point_min
        if pos_byte == 1 {
            return None;
        }
    } else if let Some(m) = pos.as_marker() {
        pos_byte = m.bytepos_or_error();
        if pos_byte <= buffer_ref.begv_byte || pos_byte > buffer_ref.zv_byte {
            return None;
        }
    } else {
        let p = pos
            .as_fixnum()
            .unwrap_or_else(|| wrong_type!(Qinteger_or_marker_p, pos)) as isize;
        if p <= buffer_ref.begv || p > buffer_ref.zv {
            return None;
        }
        pos_byte = unsafe { buf_charpos_to_bytepos(buffer_ref.as_mut(), p) };
    }

    let pos_before = if buffer_ref.multibyte_characters_enabled() {
        EmacsInt::from(buffer_ref.fetch_char(unsafe { dec_pos(pos_byte) }))
    } else {
        EmacsInt::from(buffer_ref.fetch_byte(pos_byte - 1))
    };
    Some(pos_before)
}

/// Return character in current buffer at position POS.
/// POS is an integer or a marker and defaults to point.
/// If POS is out of range, the value is nil.
#[lisp_fn(min = "0")]
pub fn char_after(mut pos: LispObject) -> Option<EmacsInt> {
    let mut buffer_ref = ThreadState::current_buffer();
    if pos.is_nil() {
        pos = LispObject::from(point());
    }
    if let Some(m) = pos.as_marker() {
        let pos_byte = m.bytepos_or_error();
        // Note that this considers the position in the current buffer,
        // even if the marker is from another buffer.
        if pos_byte < buffer_ref.begv_byte || pos_byte >= buffer_ref.zv_byte {
            None
        } else {
            Some(EmacsInt::from(buffer_ref.fetch_char(pos_byte)))
        }
    } else {
        let p = pos.as_fixnum_coerce_marker_or_error() as ptrdiff_t;
        if p < buffer_ref.begv || p >= buffer_ref.zv {
            None
        } else {
            let pos_byte = unsafe { buf_charpos_to_bytepos(buffer_ref.as_mut(), p) };
            Some(EmacsInt::from(buffer_ref.fetch_char(pos_byte)))
        }
    }
}

/// Return a copy of STRING with text properties added.
/// First argument is the string to copy.
/// Remaining arguments form a sequence of PROPERTY VALUE pairs for text
/// properties to add to the result.
/// usage: (fn STRING &rest PROPERTIES)
#[lisp_fn(min = "1")]
pub fn propertize(args: &[LispObject]) -> LispObject {
    /* Number of args must be odd. */
    if args.len() & 1 == 0 {
        error!("Wrong number of arguments");
    }

    let mut it = args.iter();

    // the unwrap call is safe, the number of args has already been checked
    let first = it.next().unwrap();
    let orig_string = first.as_string_or_error();

    let copy = unsafe { Fcopy_sequence(*first) };

    let mut properties = Qnil;

    while let Some(a) = it.next() {
        let b = it.next().unwrap(); // safe due to the odd check at the beginning
        properties = unsafe { Fcons(*a, Fcons(*b, properties)) };
    }

    unsafe {
        Fadd_text_properties(
            LispObject::from(0),
            LispObject::from(orig_string.len_chars()),
            properties,
            copy,
        );
    };

    copy
}

/// Convert arg CHAR to a string containing that character.
/// usage: (char-to-string CHAR)
#[lisp_fn]
pub fn char_to_string(character: LispObject) -> LispObject {
    let c = character.as_character_or_error();
    let mut buffer = [0_u8; MAX_MULTIBYTE_LENGTH];
    let len = write_codepoint(&mut buffer[..], c);

    unsafe { make_string_from_bytes(buffer.as_ptr() as *const i8, 1, len as isize) }
}

/// Convert arg BYTE to a unibyte string containing that byte.
#[lisp_fn]
pub fn byte_to_string(byte: EmacsInt) -> LispObject {
    if byte < 0 || byte > 255 {
        error!("Invalid byte");
    }
    let byte = byte as i8;

    unsafe { make_string_from_bytes(&byte as *const i8, 1, 1) }
}

/// Return the first character in STRING.
#[lisp_fn]
pub fn string_to_char(string: LispStringRef) -> EmacsInt {
    if string.len_chars() > 0 {
        if string.is_multibyte() {
            let (cp, _) = multibyte_char_at(string.as_slice());
            EmacsInt::from(cp)
        } else {
            EmacsInt::from(string.byte_at(0))
        }
    } else {
        0
    }
}

/// Return the character position of the first character on the current line.
/// With optional argument N, scan forward N - 1 lines first.
/// If the scan reaches the end of the buffer, return that position.
///
/// This function ignores text display directionality; it returns the
/// position of the first character in logical order, i.e. the smallest
/// character position on the line.
///
/// This function constrains the returned position to the current field
/// unless that position would be on a different line than the original,
/// unconstrained result.  If N is nil or 1, and a front-sticky field
/// starts at point, the scan stops as soon as it starts.  To ignore field
/// boundaries, bind `inhibit-field-text-motion' to t.
///
/// This function does not move point.
#[lisp_fn(min = "0")]
pub fn line_beginning_position(n: Option<EmacsInt>) -> EmacsInt {
    let mut charpos: isize = 0;

    let n = n.unwrap_or(1) as isize;

    unsafe { scan_newline_from_point(n - 1, &mut charpos, ptr::null_mut()) };

    // Return END constrained to the current input field.
    constrain_to_field(
        Some(LispNumber::Fixnum(charpos as EmacsInt)),
        LispNumber::Fixnum(point() as EmacsInt),
        n != 1,
        true,
        Qnil,
    )
}

/// Return the character position of the last character on the current line.
/// With argument N not nil or 1, move forward N - 1 lines first.
/// If scan reaches end of buffer, return that position.
///
/// This function ignores text display directionality; it returns the
/// position of the last character in logical order, i.e. the largest
/// character position on the line.
///
/// This function constrains the returned position to the current field
/// unless that would be on a different line than the original,
/// unconstrained result.  If N is nil or 1, and a rear-sticky field ends
/// at point, the scan stops as soon as it starts.  To ignore field
/// boundaries bind `inhibit-field-text-motion' to t.
///
/// This function does not move point.
#[lisp_fn(min = "0")]
pub fn line_end_position(n: Option<EmacsInt>) -> EmacsInt {
    let orig = point();

    let n = n.unwrap_or(1);

    let clipped_n = clip_to_bounds(ptrdiff_t::min_value() + 1, n, ptrdiff_t::max_value());
    let end_pos = unsafe {
        find_before_next_newline(
            orig as isize,
            0,
            clipped_n - (if clipped_n <= 0 { 1 } else { 0 }),
            ptr::null_mut(),
        )
    };

    // Return END constrained to the current input field.
    constrain_to_field(
        Some(LispNumber::Fixnum(end_pos as EmacsInt)),
        LispNumber::Fixnum(orig),
        n != 1,
        true,
        Qnil,
    )
}

/// Return the beginning of the field surrounding POS.
/// A field is a region of text with the same `field' property.
/// If POS is nil, the value of point is used for POS.
/// If ESCAPE-FROM-EDGE is non-nil and POS is at the beginning of its
/// field, then the beginning of the *previous* field is returned.
/// If LIMIT is non-nil, it is a buffer position; if the beginning of the field
/// is before LIMIT, then LIMIT will be returned instead.
#[lisp_fn(min = "0")]
pub fn field_beginning(
    pos: Option<EmacsInt>,
    escape_from_edge: bool,
    limit: Option<EmacsInt>,
) -> EmacsInt {
    let mut beg = 0;
    unsafe {
        find_field(
            LispObject::from(pos),
            LispObject::from(escape_from_edge),
            LispObject::from(limit),
            &mut beg,
            Qnil,
            ptr::null_mut(),
        );
    }

    beg as EmacsInt
}

/// Return the end of the field surrounding POS.
/// A field is a region of text with the same `field' property.
/// If POS is nil, the value of point is used for POS.
/// If ESCAPE-FROM-EDGE is non-nil and POS is at the end of its field,
/// then the end of the *following* field is returned.
/// If LIMIT is non-nil, it is a buffer position; if the end of the field
/// is after LIMIT, then LIMIT will be returned instead.
#[lisp_fn(min = "0")]
pub fn field_end(
    pos: Option<EmacsInt>,
    escape_from_edge: bool,
    limit: Option<EmacsInt>,
) -> EmacsInt {
    let mut end = 0;
    unsafe {
        find_field(
            LispObject::from(pos),
            LispObject::from(escape_from_edge),
            Qnil,
            ptr::null_mut(),
            LispObject::from(limit),
            &mut end,
        );
    }

    end as EmacsInt
}

/// Return the position closest to NEW-POS that is in the same field as OLD-POS.
/// A field is a region of text with the same `field' property.
///
/// If NEW-POS is nil, then use the current point instead, and move point
/// to the resulting constrained position, in addition to returning that
/// position.
///
/// If OLD-POS is at the boundary of two fields, then the allowable
/// positions for NEW-POS depends on the value of the optional argument
/// ESCAPE-FROM-EDGE: If ESCAPE-FROM-EDGE is nil, then NEW-POS is
/// constrained to the field that has the same `field' char-property
/// as any new characters inserted at OLD-POS, whereas if ESCAPE-FROM-EDGE
/// is non-nil, NEW-POS is constrained to the union of the two adjacent
/// fields.  Additionally, if two fields are separated by another field with
/// the special value `boundary', then any point within this special field is
/// also considered to be `on the boundary'.
///
/// If the optional argument ONLY-IN-LINE is non-nil and constraining
/// NEW-POS would move it to a different line, NEW-POS is returned
/// unconstrained.  This is useful for commands that move by line, like
/// \\[next-line] or \\[beginning-of-line], which should generally respect field boundaries
/// only in the case where they can still move to the right line.
///
/// If the optional argument INHIBIT-CAPTURE-PROPERTY is non-nil, and OLD-POS has
/// a non-nil property of that name, then any field boundaries are ignored.
///
/// Field boundaries are not noticed if `inhibit-field-text-motion' is non-nil.
#[lisp_fn(min = "2")]
pub fn constrain_to_field(
    new_pos: Option<LispNumber>,
    old_pos: LispNumber,
    escape_from_edge: bool,
    only_in_line: bool,
    inhibit_capture_property: LispObject,
) -> EmacsInt {
    let (mut new_pos, orig_point) = match new_pos {
        None => {
            let tmp = point();
            (tmp, tmp)
        }
        Some(pos) => (pos.to_fixnum(), 0),
    };

    let old_pos = old_pos.to_fixnum();

    let fwd = new_pos > old_pos;

    let prev_old = old_pos - 1;
    let prev_new = new_pos - 1;
    let begv = ThreadState::current_buffer().begv as EmacsInt;

    if unsafe { globals.Vinhibit_field_text_motion == Qnil }
        && new_pos != old_pos
        && (get_char_property(
            new_pos,
            Qfield,
            Qnil).is_not_nil()
            || get_char_property(
                old_pos,
                Qfield,
                Qnil).is_not_nil()
            // To recognize field boundaries, we must also look at the
            // previous positions; we could use `Fget_pos_property'
            // instead, but in itself that would fail inside non-sticky
            // fields (like comint prompts).
            || (new_pos > begv
                && get_char_property(
                    prev_new,
                    Qfield,
                    Qnil).is_not_nil())
            || (old_pos > begv
                && get_char_property(prev_old, Qfield, Qnil).is_not_nil()))
        && (inhibit_capture_property.is_nil()
            // Field boundaries are again a problem; but now we must
            // decide the case exactly, so we need to call
            // `get_pos_property' as well.
            || (unsafe {
                Fget_pos_property(
                    LispObject::from(old_pos),
                    inhibit_capture_property,
                    Qnil) == Qnil
            }
                && (old_pos <= begv
                    || get_char_property(
                        old_pos,
                        inhibit_capture_property,
                        Qnil).is_nil()
                    || get_char_property(
                        prev_old,
                        inhibit_capture_property,
                        Qnil).is_nil())))
    // It is possible that NEW_POS is not within the same field as
    // OLD_POS; try to move NEW_POS so that it is.
    {
        let field_bound = if fwd {
            field_end(Some(old_pos), escape_from_edge, Some(new_pos))
        } else {
            field_beginning(Some(old_pos), escape_from_edge, Some(new_pos))
        };

        let should_constrain = if field_bound < new_pos { fwd } else { !fwd };

        // See if ESCAPE_FROM_EDGE caused FIELD_BOUND to jump to the
        // other side of NEW_POS, which would mean that NEW_POS is
        // already acceptable, and it's not necessary to constrain it
        // to FIELD_BOUND.
        if should_constrain {
            // NEW_POS should be constrained, but only if either
            // ONLY_IN_LINE is nil (in which case any constraint is OK),
            // or NEW_POS and FIELD_BOUND are on the same line (in which
            // case the constraint is OK even if ONLY_IN_LINE is non-nil).
            if !only_in_line {
                // Constrain NEW_POS to FIELD_BOUND.
                new_pos = field_bound;
            } else {
                // This is the ONLY_IN_LINE case, check that NEW_POS and
                // FIELD_BOUND are on the same line by seeing whether
                // there's an intervening newline or not.
                let mut shortage = 0;
                unsafe {
                    find_newline(
                        new_pos as isize,
                        -1,
                        field_bound as isize,
                        -1,
                        if fwd { -1 } else { 1 },
                        &mut shortage,
                        ptr::null_mut(),
                        true,
                    );
                }
                if shortage != 0 {
                    // Constrain NEW_POS to FIELD_BOUND.
                    new_pos = field_bound;
                }
            }
        }

        if orig_point != 0 && new_pos != orig_point {
            // The NEW_POS argument was originally nil, so automatically set PT.
            unsafe {
                set_point(new_pos as isize);
            }
        }
    }

    new_pos
}

/// Return the character position for byte position BYTEPOS.
/// If BYTEPOS is out of range, the value is nil.
#[lisp_fn]
pub fn byte_to_position(bytepos: EmacsInt) -> Option<EmacsInt> {
    let mut cur_buf = ThreadState::current_buffer();
    let mut pos_byte = bytepos as isize;
    if pos_byte < cur_buf.beg_byte() || pos_byte > cur_buf.z_byte() {
        return None;
    }
    if cur_buf.z() != cur_buf.z_byte() {
        // There are multibyte characters in the buffer.
        // The argument of BYTE_TO_CHAR must be a byte position at
        // a character boundary, so search for the start of the current
        // character.
        while !char_head_p(cur_buf.fetch_byte(pos_byte)) {
            pos_byte -= 1;
        }
    }

    Some(unsafe { buf_bytepos_to_charpos(cur_buf.as_mut(), pos_byte) } as EmacsInt)
}

/// Return t if two characters match, optionally ignoring case.
/// Both arguments must be characters (i.e. integers).
/// Case is ignored if `case-fold-search' is non-nil in the current buffer.
#[lisp_fn]
pub fn char_equal(c1: LispObject, c2: LispObject) -> bool {
    // Check they're chars, not just integers, otherwise we could get array
    // bounds violations in downcase.
    let mut c1 = c1.as_character_or_error();
    let mut c2 = c2.as_character_or_error();

    if c1 == c2 {
        return true;
    }

    let cur_buf = ThreadState::current_buffer();
    if cur_buf.case_fold_search().is_nil() {
        return false;
    }

    // FIXME: It is possible to compare multibyte characters even when
    // the current buffer is unibyte.  Unfortunately this is ambiguous
    // for characters between 128 and 255, as they could be either
    // eight-bit raw bytes or Latin-1 characters.  Assume the former for
    // now.  See Bug#17011, and also see casefiddle.c's casify_object,
    // which has a similar problem.
    if cur_buf.multibyte_characters_enabled() {
        if is_single_byte_char(c1) {
            c1 = unibyte_to_char(c1);
        }
        if is_single_byte_char(c2) {
            c2 = unibyte_to_char(c2);
        }
    }

    unsafe { downcase(c1 as c_int) == downcase(c2 as c_int) }
}

/// Return the effective uid of Emacs.
/// Value is an integer or a float, depending on the value.
#[lisp_fn]
pub fn user_uid() -> LispObject {
    let id = unsafe { libc::geteuid() };
    LispObject::int_or_float_from_fixnum(EmacsInt::from(id))
}

/// Return the real uid of Emacs.
/// Value is an integer or a float, depending on the value.
#[lisp_fn]
pub fn user_real_uid() -> LispObject {
    let id = unsafe { libc::getuid() };
    LispObject::int_or_float_from_fixnum(EmacsInt::from(id))
}

/// Return the effective gid of Emacs.
/// Value is an integer or a float, depending on the value.
#[lisp_fn]
pub fn group_gid() -> LispObject {
    let id = unsafe { libc::getegid() };
    LispObject::int_or_float_from_fixnum(EmacsInt::from(id))
}

/// Return the real gid of Emacs.
/// Value is an integer or a float, depending on the value.
#[lisp_fn]
pub fn group_real_gid() -> LispObject {
    let id = unsafe { libc::getgid() };
    LispObject::int_or_float_from_fixnum(EmacsInt::from(id))
}

/// Return the process ID of Emacs, as a number.
#[lisp_fn]
pub fn emacs_pid() -> LispObject {
    let id = unsafe { libc::getpid() };
    LispObject::int_or_float_from_fixnum(EmacsInt::from(id))
}

/// Insert before point a substring of the contents of BUFFER.
/// BUFFER may be a buffer or a buffer name.
/// Arguments START and END are character positions specifying the substring.
/// They default to the values of (point-min) and (point-max) in BUFFER.
///
/// Point and before-insertion markers move forward to end up after the
/// inserted text.
/// Any other markers at the point of insertion remain before the text.
///
/// If the current buffer is multibyte and BUFFER is unibyte, or vice
/// versa, strings are converted from unibyte to multibyte or vice versa
/// using `string-make-multibyte' or `string-make-unibyte', which see.
#[lisp_fn(min = "1")]
pub fn insert_buffer_substring(
<<<<<<< HEAD
    buffer: LispObject,
    beg: Option<LispNumber>,
    end: Option<LispNumber>,
) -> LispObject {
    let buf = get_buffer(buffer);
    if buf.is_nil() {
        nsberror(buffer);
    }
    let mut buf_ref = match buf.as_live_buffer() {
        Some(b) => b,
        None => error!("Selecting deleted buffer"),
    };
=======
    buffer: LispBufferOrName,
    beg: LispObject,
    end: LispObject,
) -> LispObject {
    let mut buf_ref = LispBufferRef::from(buffer)
        .as_live()
        .unwrap_or_else(|| error!("Selecting deleted buffer"));
>>>>>>> cb4b873f

    let mut b = beg.map_or(buf_ref.begv, |n| n.to_fixnum() as isize);
    let mut e = end.map_or(buf_ref.zv, |n| n.to_fixnum() as isize);

    if b > e {
        let temp = b;
        b = e;
        e = temp;
    }

    if !(buf_ref.begv <= b && e <= buf_ref.zv) {
        args_out_of_range!(beg.into(), end.into());
    }

    let mut cur_buf = ThreadState::current_buffer();
    unsafe {
        set_buffer_internal_1(buf_ref.as_mut());
        update_buffer_properties(b, e);
        set_buffer_internal_1(cur_buf.as_mut());
        insert_from_buffer(buf_ref.as_mut(), b, e - b, false)
    };
    Qnil
}

/// Display a message, in a dialog box if possible.
/// If a dialog box is not available, use the echo area.
/// The first argument is a format control string, and the rest are data
/// to be formatted under control of the string.  See `format-message' for
/// details.
///
/// If the first argument is nil or the empty string, clear any existing
/// message; let the minibuffer contents show.
///
/// usage: (message-box FORMAT-STRING &rest ARGS)
#[lisp_fn]
pub fn message_box(args: &mut [LispObject]) -> LispObject {
    unsafe {
        if args[0].is_nil() {
            message1("".as_ptr() as *const ::libc::c_char);
            Qnil
        } else {
            let val = Fformat_message(args.len() as isize, args.as_mut_ptr() as *mut LispObject);
            let pane = list!(Fcons(
                build_string("OK".as_ptr() as *const ::libc::c_char),
                Qt
            ));
            let menu = Fcons(val, pane);
            Fx_popup_dialog(Qt, menu, Qt);
            val
        }
    }
}

include!(concat!(env!("OUT_DIR"), "/editfns_exports.rs"));<|MERGE_RESOLUTION|>--- conflicted
+++ resolved
@@ -854,28 +854,13 @@
 /// using `string-make-multibyte' or `string-make-unibyte', which see.
 #[lisp_fn(min = "1")]
 pub fn insert_buffer_substring(
-<<<<<<< HEAD
-    buffer: LispObject,
+    buffer: LispBufferOrName,
     beg: Option<LispNumber>,
     end: Option<LispNumber>,
-) -> LispObject {
-    let buf = get_buffer(buffer);
-    if buf.is_nil() {
-        nsberror(buffer);
-    }
-    let mut buf_ref = match buf.as_live_buffer() {
-        Some(b) => b,
-        None => error!("Selecting deleted buffer"),
-    };
-=======
-    buffer: LispBufferOrName,
-    beg: LispObject,
-    end: LispObject,
 ) -> LispObject {
     let mut buf_ref = LispBufferRef::from(buffer)
         .as_live()
         .unwrap_or_else(|| error!("Selecting deleted buffer"));
->>>>>>> cb4b873f
 
     let mut b = beg.map_or(buf_ref.begv, |n| n.to_fixnum() as isize);
     let mut e = end.map_or(buf_ref.zv, |n| n.to_fixnum() as isize);
