//! Lisp functions pertaining to editing.

use std::ptr;

use libc;
use libc::{c_int, c_uchar, ptrdiff_t};
use std;

use remacs_macros::lisp_fn;

use remacs_sys::EmacsInt;
use remacs_sys::{buffer_overflow, downcase, find_before_next_newline, find_field, find_newline,
                 globals, insert, insert_and_inherit, make_string_from_bytes, maybe_quit,
                 scan_newline_from_point, set_point, set_point_both};
use remacs_sys::{Fadd_text_properties, Fcons, Fcopy_sequence, Fget_pos_property};
use remacs_sys::{Qfield, Qinteger_or_marker_p, Qmark_inactive, Qnil};

<<<<<<< HEAD
use buffers::{LispBufferOrCurrent, BUF_BYTES_MAX};
=======
use buffers::{current_buffer, LispBufferOrName, BUF_BYTES_MAX};
>>>>>>> b171afff
use character::{char_head_p, dec_pos};
use lisp::{defsubr, LispNumber, LispObject};
use marker::{buf_bytepos_to_charpos, buf_charpos_to_bytepos, marker_position_lisp,
             set_point_from_marker};
use multibyte::{is_single_byte_char, multibyte_char_at, raw_byte_codepoint, unibyte_to_char,
                write_codepoint, Codepoint, LispStringRef, MAX_MULTIBYTE_LENGTH};
use textprop::get_char_property;
use threads::ThreadState;
use util::clip_to_bounds;

/// Return value of point, as an integer.
/// Beginning of buffer is position (point-min).
#[lisp_fn]
pub fn point() -> EmacsInt {
    let buffer_ref = ThreadState::current_buffer();
    buffer_ref.pt as EmacsInt
}

/// Return the number of characters in the current buffer.
/// If BUFFER is not nil, return the number of characters in that buffer
/// instead.
///
/// This does not take narrowing into account; to count the number of
/// characters in the accessible portion of the current buffer, use
/// `(- (point-max) (point-min))', and to count the number of characters
/// in some other BUFFER, use
/// `(with-current-buffer BUFFER (- (point-max) (point-min)))'.
#[lisp_fn(min = "0")]
<<<<<<< HEAD
pub fn buffer_size(buffer_or_name: LispBufferOrCurrent) -> EmacsInt {
    let buffer_ref = buffer_or_name.unwrap_buffer();
=======
pub fn buffer_size(buffer_or_name: LispObject) -> EmacsInt {
    let tmp = LispBufferOrName::from_name_or(buffer_or_name, current_buffer);
    let buffer_ref = tmp.as_buffer_or_error();
>>>>>>> b171afff
    (buffer_ref.z() - buffer_ref.beg()) as EmacsInt
}

/// Return t if point is at the end of the buffer.
/// If the buffer is narrowed, this means the end of the narrowed part.
#[lisp_fn]
pub fn eobp() -> bool {
    let buffer_ref = ThreadState::current_buffer();
    buffer_ref.zv == buffer_ref.pt
}

/// Return t if point is at the beginning of the buffer.  If the
/// buffer is narrowed, this means the beginning of the narrowed part.
#[lisp_fn]
pub fn bobp() -> bool {
    let buffer_ref = ThreadState::current_buffer();
    buffer_ref.pt == buffer_ref.begv
}

/// Return t if point is at the beginning of a line.
#[lisp_fn]
pub fn bolp() -> bool {
    let buffer_ref = ThreadState::current_buffer();
    buffer_ref.pt == buffer_ref.begv || buffer_ref.fetch_byte(buffer_ref.pt_byte - 1) == b'\n'
}

/// Return t if point is at the end of a line.
/// `End of a line' includes point being at the end of the buffer.
#[lisp_fn]
pub fn eolp() -> bool {
    let buffer_ref = ThreadState::current_buffer();
    buffer_ref.pt == buffer_ref.zv || buffer_ref.fetch_byte(buffer_ref.pt_byte) == b'\n'
}

/// Return the position of the gap, in the current buffer.
/// See also `gap-size'.
#[lisp_fn]
pub fn gap_position() -> EmacsInt {
    let buffer_ref = ThreadState::current_buffer();
    buffer_ref.gap_position() as EmacsInt
}

/// Return the size of the current buffer's gap.
/// See also `gap-position'.
#[lisp_fn]
pub fn gap_size() -> EmacsInt {
    let buffer_ref = ThreadState::current_buffer();
    buffer_ref.gap_size() as EmacsInt
}

/// Return the start or end position of the region.
/// BEGINNINGP means return the start.
/// If there is no region active, signal an error.
fn region_limit(beginningp: bool) -> EmacsInt {
    let current_buf = ThreadState::current_buffer();
    if unsafe { globals.Vtransient_mark_mode }.is_not_nil()
        && unsafe { globals.Vmark_even_if_inactive }.is_nil()
        && current_buf.mark_active().is_nil()
    {
        xsignal!(Qmark_inactive);
    }

    let m = marker_position_lisp(current_buf.mark().into());
    let num = m.unwrap_or_else(|| error!("The mark is not set now, so there is no region"));

    // Clip to the current narrowing (bug#11770)
    if ((current_buf.pt as EmacsInt) < num) == beginningp {
        current_buf.pt as EmacsInt
    } else {
        clip_to_bounds(current_buf.begv, num, current_buf.zv) as EmacsInt
    }
}

/// Return the integer value of point or mark, whichever is smaller.
#[lisp_fn]
pub fn region_beginning() -> EmacsInt {
    region_limit(true)
}

/// Return the integer value of point or mark, whichever is larger.
#[lisp_fn]
pub fn region_end() -> EmacsInt {
    region_limit(false)
}

/// Return this buffer's mark, as a marker object.
/// Watch out!  Moving this marker changes the mark position.
/// If you set the marker not to point anywhere, the buffer will have no mark.
#[lisp_fn]
pub fn mark_marker() -> LispObject {
    ThreadState::current_buffer().mark()
}

/// Return the minimum permissible value of point in the current
/// buffer.  This is 1, unless narrowing (a buffer restriction) is in
/// effect.
#[lisp_fn]
pub fn point_min() -> EmacsInt {
    ThreadState::current_buffer().begv as EmacsInt
}

/// Return the maximum permissible value of point in the current
/// buffer.  This is (1+ (buffer-size)), unless narrowing (a buffer
/// restriction) is in effect, in which case it is less.
#[lisp_fn]
pub fn point_max() -> EmacsInt {
    ThreadState::current_buffer().zv as EmacsInt
}

/// Set point to POSITION, a number or marker.
/// Beginning of buffer is position (point-min), end is (point-max).
///
/// The return value is POSITION.
#[lisp_fn(intspec = "NGoto char: ")]
pub fn goto_char(position: LispObject) -> LispObject {
    if position.is_marker() {
        set_point_from_marker(position);
    } else if let Some(num) = position.as_fixnum() {
        let mut cur_buf = ThreadState::current_buffer();
        let pos = clip_to_bounds(cur_buf.begv, num, cur_buf.zv);
        let bytepos = buf_charpos_to_bytepos(cur_buf.as_mut(), pos);
        unsafe { set_point_both(pos, bytepos) };
    } else {
        wrong_type!(Qinteger_or_marker_p, position)
    };
    position
}

/// Return the byte position for character position POSITION.
/// If POSITION is out of range, the value is nil.
#[lisp_fn]
pub fn position_bytes(position: LispObject) -> Option<EmacsInt> {
    let pos = position.as_fixnum_coerce_marker_or_error() as ptrdiff_t;
    let mut cur_buf = ThreadState::current_buffer();

    if pos >= cur_buf.begv && pos <= cur_buf.zv {
        let bytepos = buf_charpos_to_bytepos(cur_buf.as_mut(), pos);
        Some(bytepos as EmacsInt)
    } else {
        None
    }
}

/// TODO: Write better docstring
/// Insert COUNT (second arg) copies of BYTE (first arg).
/// Both arguments are required.
/// BYTE is a number of the range 0..255.
///
/// If BYTE is 128..255 and the current buffer is multibyte, the
/// corresponding eight-bit character is inserted.
///
/// Point, and before-insertion markers, are relocated as in the function `insert'.
/// The optional third arg INHERIT, if non-nil, says to inherit text properties
/// from adjoining text, if those properties are sticky.
#[lisp_fn(min = "2")]
pub fn insert_byte(byte: EmacsInt, count: Option<EmacsInt>, inherit: bool) {
    if byte < 0 || byte > 255 {
        args_out_of_range!(
            LispObject::from(byte),
            LispObject::from(0),
            LispObject::from(255)
        )
    }
    let buf = ThreadState::current_buffer();
    let toinsert = if byte >= 128 && buf.multibyte_characters_enabled() {
        EmacsInt::from(raw_byte_codepoint(byte as c_uchar))
    } else {
        byte
    };
    insert_char(toinsert as Codepoint, count, inherit);
}

/// Insert COUNT copies of CHARACTER.
/// Interactively, prompt for CHARACTER.  You can specify CHARACTER in one
/// of these ways:
///
///  - As its Unicode character name, e.g. \"LATIN SMALL LETTER A\".
///    Completion is available; if you type a substring of the name
///    preceded by an asterisk `*', Emacs shows all names which include
///    that substring, not necessarily at the beginning of the name.
///
///  - As a hexadecimal code point, e.g. 263A.  Note that code points in
///    Emacs are equivalent to Unicode up to 10FFFF (which is the limit of
///    the Unicode code space).
///
///  - As a code point with a radix specified with #, e.g. #o21430
///    (octal), #x2318 (hex), or #10r8984 (decimal).
///
/// If called interactively, COUNT is given by the prefix argument.  If
/// omitted or nil, it defaults to 1.
///
/// Inserting the character(s) relocates point and before-insertion
/// markers in the same ways as the function `insert'.
///
/// The optional third argument INHERIT, if non-nil, says to inherit text
/// properties from adjoining text, if those properties are sticky.  If
/// called interactively, INHERIT is t.
#[lisp_fn(
    min = "1",
    intspec = "(list (read-char-by-name \"Insert character (Unicode name or hex): \") (prefix-numeric-value current-prefix-arg) t))"
)]
pub fn insert_char(character: Codepoint, count: Option<EmacsInt>, inherit: bool) {
    let count = count.unwrap_or(1);
    if count <= 0 {
        return;
    }

    let mut str = [0_u8; MAX_MULTIBYTE_LENGTH];
    let len = write_codepoint(&mut str[..], character);

    if BUF_BYTES_MAX / (len as isize) < (count as isize) {
        unsafe { buffer_overflow() };
    }
    let mut n: ptrdiff_t = (count * (len as EmacsInt)) as ptrdiff_t;
    // 4000 bytes is a magic number chosen deep in the past for unknown reasons
    const BUFSIZE: usize = 4000;
    let mut buffer = [0_i8; BUFSIZE];
    // bufferlen is the number of bytes used when filling the buffer
    // with as many copies of str as possible, without overflowing it.
    let bufferlen: ptrdiff_t = std::cmp::min(n, (BUFSIZE - (BUFSIZE % len)) as isize);
    for i in 0..bufferlen {
        buffer[i as usize] = str[(i % len as isize) as usize] as i8;
    }
    while n > bufferlen {
        unsafe { maybe_quit() };
        if inherit {
            unsafe { insert_and_inherit(buffer.as_ptr(), bufferlen) };
        } else {
            unsafe { insert(buffer.as_ptr(), bufferlen) };
        }
        n -= bufferlen;
    }
    if inherit {
        unsafe { insert_and_inherit(buffer.as_ptr(), n) };
    } else {
        unsafe { insert(buffer.as_ptr(), n) };
    }
}

/// Return the character following point, as a number. At the end of
/// the buffer or accessible region, return 0.
#[lisp_fn]
pub fn following_char() -> EmacsInt {
    let buffer_ref = ThreadState::current_buffer();

    if buffer_ref.pt >= buffer_ref.zv {
        0
    } else {
        EmacsInt::from(buffer_ref.fetch_char(buffer_ref.pt_byte))
    }
}

/// Return the character preceding point, as a number. At the
/// beginning of the buffer or accessible region, return 0.
#[lisp_fn(c_name = "previous_char")]
pub fn preceding_char() -> EmacsInt {
    let buffer_ref = ThreadState::current_buffer();

    if buffer_ref.pt <= buffer_ref.begv {
        return EmacsInt::from(0);
    }

    let pos = if buffer_ref.multibyte_characters_enabled() {
        unsafe { dec_pos(buffer_ref.pt_byte) }
    } else {
        buffer_ref.pt_byte - 1
    };
    EmacsInt::from(buffer_ref.fetch_char(pos))
}

/// Return character in current buffer preceding position POS.
/// POS is an integer or a marker and defaults to point.
/// If POS is out of range, the value is nil.
#[lisp_fn(min = "0")]
pub fn char_before(pos: LispObject) -> Option<EmacsInt> {
    let mut buffer_ref = ThreadState::current_buffer();
    let pos_byte: isize;

    if pos.is_nil() {
        pos_byte = buffer_ref.pt_byte;
        // In case point is point_min
        if pos_byte == 1 {
            return None;
        }
    } else if let Some(m) = pos.as_marker() {
        pos_byte = m.bytepos_or_error();
        if pos_byte <= buffer_ref.begv_byte || pos_byte > buffer_ref.zv_byte {
            return None;
        }
    } else {
        let p = pos
            .as_fixnum()
            .unwrap_or_else(|| wrong_type!(Qinteger_or_marker_p, pos)) as isize;
        if p <= buffer_ref.begv || p > buffer_ref.zv {
            return None;
        }
        pos_byte = buf_charpos_to_bytepos(buffer_ref.as_mut(), p);
    }

    let pos_before = if buffer_ref.multibyte_characters_enabled() {
        EmacsInt::from(buffer_ref.fetch_char(unsafe { dec_pos(pos_byte) }))
    } else {
        EmacsInt::from(buffer_ref.fetch_byte(pos_byte - 1))
    };
    Some(pos_before)
}

/// Return character in current buffer at position POS.
/// POS is an integer or a marker and defaults to point.
/// If POS is out of range, the value is nil.
#[lisp_fn(min = "0")]
pub fn char_after(mut pos: LispObject) -> Option<EmacsInt> {
    let mut buffer_ref = ThreadState::current_buffer();
    if pos.is_nil() {
        pos = LispObject::from(point());
    }
    if let Some(m) = pos.as_marker() {
        let pos_byte = m.bytepos_or_error();
        // Note that this considers the position in the current buffer,
        // even if the marker is from another buffer.
        if pos_byte < buffer_ref.begv_byte || pos_byte >= buffer_ref.zv_byte {
            None
        } else {
            Some(EmacsInt::from(buffer_ref.fetch_char(pos_byte)))
        }
    } else {
        let p = pos.as_fixnum_coerce_marker_or_error() as ptrdiff_t;
        if p < buffer_ref.begv || p >= buffer_ref.zv {
            None
        } else {
            let pos_byte = buf_charpos_to_bytepos(buffer_ref.as_mut(), p);
            Some(EmacsInt::from(buffer_ref.fetch_char(pos_byte)))
        }
    }
}

/// Return a copy of STRING with text properties added.
/// First argument is the string to copy.
/// Remaining arguments form a sequence of PROPERTY VALUE pairs for text
/// properties to add to the result.
/// usage: (fn STRING &rest PROPERTIES)
#[lisp_fn(min = "1")]
pub fn propertize(args: &[LispObject]) -> LispObject {
    /* Number of args must be odd. */
    if args.len() & 1 == 0 {
        error!("Wrong number of arguments");
    }

    let mut it = args.iter();

    // the unwrap call is safe, the number of args has already been checked
    let first = it.next().unwrap();
    let orig_string = first.as_string_or_error();

    let copy = unsafe { Fcopy_sequence(*first) };

    let mut properties = Qnil;

    while let Some(a) = it.next() {
        let b = it.next().unwrap(); // safe due to the odd check at the beginning
        properties = unsafe { Fcons(*a, Fcons(*b, properties)) };
    }

    unsafe {
        Fadd_text_properties(
            LispObject::from(0),
            LispObject::from(orig_string.len_chars()),
            properties,
            copy,
        );
    };

    copy
}

/// Convert arg CHAR to a string containing that character.
/// usage: (char-to-string CHAR)
#[lisp_fn]
pub fn char_to_string(character: LispObject) -> LispObject {
    let c = character.as_character_or_error();
    let mut buffer = [0_u8; MAX_MULTIBYTE_LENGTH];
    let len = write_codepoint(&mut buffer[..], c);

    unsafe { make_string_from_bytes(buffer.as_ptr() as *const i8, 1, len as isize) }
}

/// Convert arg BYTE to a unibyte string containing that byte.
#[lisp_fn]
pub fn byte_to_string(byte: EmacsInt) -> LispObject {
    if byte < 0 || byte > 255 {
        error!("Invalid byte");
    }
    let byte = byte as i8;

    unsafe { make_string_from_bytes(&byte as *const i8, 1, 1) }
}

/// Return the first character in STRING.
#[lisp_fn]
pub fn string_to_char(string: LispStringRef) -> EmacsInt {
    if string.len_chars() > 0 {
        if string.is_multibyte() {
            let (cp, _) = multibyte_char_at(string.as_slice());
            EmacsInt::from(cp)
        } else {
            EmacsInt::from(string.byte_at(0))
        }
    } else {
        0
    }
}

/// Return the character position of the first character on the current line.
/// With optional argument N, scan forward N - 1 lines first.
/// If the scan reaches the end of the buffer, return that position.
///
/// This function ignores text display directionality; it returns the
/// position of the first character in logical order, i.e. the smallest
/// character position on the line.
///
/// This function constrains the returned position to the current field
/// unless that position would be on a different line than the original,
/// unconstrained result.  If N is nil or 1, and a front-sticky field
/// starts at point, the scan stops as soon as it starts.  To ignore field
/// boundaries, bind `inhibit-field-text-motion' to t.
///
/// This function does not move point.
#[lisp_fn(min = "0")]
pub fn line_beginning_position(n: Option<EmacsInt>) -> EmacsInt {
    let mut charpos: isize = 0;

    let n = n.unwrap_or(1) as isize;

    unsafe { scan_newline_from_point(n - 1, &mut charpos, ptr::null_mut()) };

    // Return END constrained to the current input field.
    constrain_to_field(
        Some(LispNumber::Fixnum(charpos as EmacsInt)),
        LispNumber::Fixnum(point() as EmacsInt),
        n != 1,
        true,
        Qnil,
    )
}

/// Return the character position of the last character on the current line.
/// With argument N not nil or 1, move forward N - 1 lines first.
/// If scan reaches end of buffer, return that position.
///
/// This function ignores text display directionality; it returns the
/// position of the last character in logical order, i.e. the largest
/// character position on the line.
///
/// This function constrains the returned position to the current field
/// unless that would be on a different line than the original,
/// unconstrained result.  If N is nil or 1, and a rear-sticky field ends
/// at point, the scan stops as soon as it starts.  To ignore field
/// boundaries bind `inhibit-field-text-motion' to t.
///
/// This function does not move point.
#[lisp_fn(min = "0")]
pub fn line_end_position(n: Option<EmacsInt>) -> EmacsInt {
    let orig = point();

    let n = n.unwrap_or(1);

    let clipped_n = clip_to_bounds(ptrdiff_t::min_value() + 1, n, ptrdiff_t::max_value());
    let end_pos = unsafe {
        find_before_next_newline(
            orig as isize,
            0,
            clipped_n - (if clipped_n <= 0 { 1 } else { 0 }),
            ptr::null_mut(),
        )
    };

    // Return END constrained to the current input field.
    constrain_to_field(
        Some(LispNumber::Fixnum(end_pos as EmacsInt)),
        LispNumber::Fixnum(orig),
        n != 1,
        true,
        Qnil,
    )
}

/// Return the beginning of the field surrounding POS.
/// A field is a region of text with the same `field' property.
/// If POS is nil, the value of point is used for POS.
/// If ESCAPE-FROM-EDGE is non-nil and POS is at the beginning of its
/// field, then the beginning of the *previous* field is returned.
/// If LIMIT is non-nil, it is a buffer position; if the beginning of the field
/// is before LIMIT, then LIMIT will be returned instead.
#[lisp_fn(min = "0")]
pub fn field_beginning(
    pos: Option<EmacsInt>,
    escape_from_edge: bool,
    limit: Option<EmacsInt>,
) -> EmacsInt {
    let mut beg = 0;
    unsafe {
        find_field(
            LispObject::from(pos),
            LispObject::from(escape_from_edge),
            LispObject::from(limit),
            &mut beg,
            Qnil,
            ptr::null_mut(),
        );
    }

    beg as EmacsInt
}

/// Return the end of the field surrounding POS.
/// A field is a region of text with the same `field' property.
/// If POS is nil, the value of point is used for POS.
/// If ESCAPE-FROM-EDGE is non-nil and POS is at the end of its field,
/// then the end of the *following* field is returned.
/// If LIMIT is non-nil, it is a buffer position; if the end of the field
/// is after LIMIT, then LIMIT will be returned instead.
#[lisp_fn(min = "0")]
pub fn field_end(
    pos: Option<EmacsInt>,
    escape_from_edge: bool,
    limit: Option<EmacsInt>,
) -> EmacsInt {
    let mut end = 0;
    unsafe {
        find_field(
            LispObject::from(pos),
            LispObject::from(escape_from_edge),
            Qnil,
            ptr::null_mut(),
            LispObject::from(limit),
            &mut end,
        );
    }

    end as EmacsInt
}

/// Return the position closest to NEW-POS that is in the same field as OLD-POS.
/// A field is a region of text with the same `field' property.
///
/// If NEW-POS is nil, then use the current point instead, and move point
/// to the resulting constrained position, in addition to returning that
/// position.
///
/// If OLD-POS is at the boundary of two fields, then the allowable
/// positions for NEW-POS depends on the value of the optional argument
/// ESCAPE-FROM-EDGE: If ESCAPE-FROM-EDGE is nil, then NEW-POS is
/// constrained to the field that has the same `field' char-property
/// as any new characters inserted at OLD-POS, whereas if ESCAPE-FROM-EDGE
/// is non-nil, NEW-POS is constrained to the union of the two adjacent
/// fields.  Additionally, if two fields are separated by another field with
/// the special value `boundary', then any point within this special field is
/// also considered to be `on the boundary'.
///
/// If the optional argument ONLY-IN-LINE is non-nil and constraining
/// NEW-POS would move it to a different line, NEW-POS is returned
/// unconstrained.  This is useful for commands that move by line, like
/// \\[next-line] or \\[beginning-of-line], which should generally respect field boundaries
/// only in the case where they can still move to the right line.
///
/// If the optional argument INHIBIT-CAPTURE-PROPERTY is non-nil, and OLD-POS has
/// a non-nil property of that name, then any field boundaries are ignored.
///
/// Field boundaries are not noticed if `inhibit-field-text-motion' is non-nil.
#[lisp_fn(min = "2")]
pub fn constrain_to_field(
    new_pos: Option<LispNumber>,
    old_pos: LispNumber,
    escape_from_edge: bool,
    only_in_line: bool,
    inhibit_capture_property: LispObject,
) -> EmacsInt {
    let (mut new_pos, orig_point) = match new_pos {
        None => {
            let tmp = point();
            (tmp, tmp)
        }
        Some(pos) => (pos.to_fixnum(), 0),
    };

    let old_pos = old_pos.to_fixnum();

    let fwd = new_pos > old_pos;

    let prev_old = old_pos - 1;
    let prev_new = new_pos - 1;
    let begv = ThreadState::current_buffer().begv as EmacsInt;

    if unsafe { globals.Vinhibit_field_text_motion == Qnil }
        && new_pos != old_pos
        && (get_char_property(
            new_pos,
            Qfield,
            Qnil).is_not_nil()
            || get_char_property(
                old_pos,
                Qfield,
                Qnil).is_not_nil()
            // To recognize field boundaries, we must also look at the
            // previous positions; we could use `Fget_pos_property'
            // instead, but in itself that would fail inside non-sticky
            // fields (like comint prompts).
            || (new_pos > begv
                && get_char_property(
                    prev_new,
                    Qfield,
                    Qnil).is_not_nil())
            || (old_pos > begv
                && get_char_property(prev_old, Qfield, Qnil).is_not_nil()))
        && (inhibit_capture_property.is_nil()
            // Field boundaries are again a problem; but now we must
            // decide the case exactly, so we need to call
            // `get_pos_property' as well.
            || (unsafe {
                Fget_pos_property(
                    LispObject::from(old_pos),
                    inhibit_capture_property,
                    Qnil) == Qnil
            }
                && (old_pos <= begv
                    || get_char_property(
                        old_pos,
                        inhibit_capture_property,
                        Qnil).is_nil()
                    || get_char_property(
                        prev_old,
                        inhibit_capture_property,
                        Qnil).is_nil())))
    // It is possible that NEW_POS is not within the same field as
    // OLD_POS; try to move NEW_POS so that it is.
    {
        let field_bound = if fwd {
            field_end(Some(old_pos), escape_from_edge, Some(new_pos))
        } else {
            field_beginning(Some(old_pos), escape_from_edge, Some(new_pos))
        };

        let should_constrain = if field_bound < new_pos { fwd } else { !fwd };

        // See if ESCAPE_FROM_EDGE caused FIELD_BOUND to jump to the
        // other side of NEW_POS, which would mean that NEW_POS is
        // already acceptable, and it's not necessary to constrain it
        // to FIELD_BOUND.
        if should_constrain {
            // NEW_POS should be constrained, but only if either
            // ONLY_IN_LINE is nil (in which case any constraint is OK),
            // or NEW_POS and FIELD_BOUND are on the same line (in which
            // case the constraint is OK even if ONLY_IN_LINE is non-nil).
            if !only_in_line {
                // Constrain NEW_POS to FIELD_BOUND.
                new_pos = field_bound;
            } else {
                // This is the ONLY_IN_LINE case, check that NEW_POS and
                // FIELD_BOUND are on the same line by seeing whether
                // there's an intervening newline or not.
                let mut shortage = 0;
                unsafe {
                    find_newline(
                        new_pos as isize,
                        -1,
                        field_bound as isize,
                        -1,
                        if fwd { -1 } else { 1 },
                        &mut shortage,
                        ptr::null_mut(),
                        true,
                    );
                }
                if shortage != 0 {
                    // Constrain NEW_POS to FIELD_BOUND.
                    new_pos = field_bound;
                }
            }
        }

        if orig_point != 0 && new_pos != orig_point {
            // The NEW_POS argument was originally nil, so automatically set PT.
            unsafe {
                set_point(new_pos as isize);
            }
        }
    }

    new_pos
}

/// Return the character position for byte position BYTEPOS.
/// If BYTEPOS is out of range, the value is nil.
#[lisp_fn]
pub fn byte_to_position(bytepos: EmacsInt) -> Option<EmacsInt> {
    let mut cur_buf = ThreadState::current_buffer();
    let mut pos_byte = bytepos as isize;
    if pos_byte < cur_buf.beg_byte() || pos_byte > cur_buf.z_byte() {
        return None;
    }
    if cur_buf.z() != cur_buf.z_byte() {
        // There are multibyte characters in the buffer.
        // The argument of BYTE_TO_CHAR must be a byte position at
        // a character boundary, so search for the start of the current
        // character.
        while !char_head_p(cur_buf.fetch_byte(pos_byte)) {
            pos_byte -= 1;
        }
    }

    Some(buf_bytepos_to_charpos(cur_buf.as_mut(), pos_byte) as EmacsInt)
}

/// Return t if two characters match, optionally ignoring case.
/// Both arguments must be characters (i.e. integers).
/// Case is ignored if `case-fold-search' is non-nil in the current buffer.
#[lisp_fn]
pub fn char_equal(c1: LispObject, c2: LispObject) -> bool {
    // Check they're chars, not just integers, otherwise we could get array
    // bounds violations in downcase.
    let mut c1 = c1.as_character_or_error();
    let mut c2 = c2.as_character_or_error();

    if c1 == c2 {
        return true;
    }

    let cur_buf = ThreadState::current_buffer();
    if cur_buf.case_fold_search().is_nil() {
        return false;
    }

    // FIXME: It is possible to compare multibyte characters even when
    // the current buffer is unibyte.  Unfortunately this is ambiguous
    // for characters between 128 and 255, as they could be either
    // eight-bit raw bytes or Latin-1 characters.  Assume the former for
    // now.  See Bug#17011, and also see casefiddle.c's casify_object,
    // which has a similar problem.
    if cur_buf.multibyte_characters_enabled() {
        if is_single_byte_char(c1) {
            c1 = unibyte_to_char(c1);
        }
        if is_single_byte_char(c2) {
            c2 = unibyte_to_char(c2);
        }
    }

    unsafe { downcase(c1 as c_int) == downcase(c2 as c_int) }
}

/// Return the effective uid of Emacs.
/// Value is an integer or a float, depending on the value.
#[lisp_fn]
pub fn user_uid() -> LispObject {
    let id = unsafe { libc::geteuid() };
    LispObject::int_or_float_from_fixnum(EmacsInt::from(id))
}

/// Return the real uid of Emacs.
/// Value is an integer or a float, depending on the value.
#[lisp_fn]
pub fn user_real_uid() -> LispObject {
    let id = unsafe { libc::getuid() };
    LispObject::int_or_float_from_fixnum(EmacsInt::from(id))
}

/// Return the effective gid of Emacs.
/// Value is an integer or a float, depending on the value.
#[lisp_fn]
pub fn group_gid() -> LispObject {
    let id = unsafe { libc::getegid() };
    LispObject::int_or_float_from_fixnum(EmacsInt::from(id))
}

/// Return the real gid of Emacs.
/// Value is an integer or a float, depending on the value.
#[lisp_fn]
pub fn group_real_gid() -> LispObject {
    let id = unsafe { libc::getgid() };
    LispObject::int_or_float_from_fixnum(EmacsInt::from(id))
}

/// Return the process ID of Emacs, as a number.
#[lisp_fn]
pub fn emacs_pid() -> LispObject {
    let id = unsafe { libc::getpid() };
    LispObject::int_or_float_from_fixnum(EmacsInt::from(id))
}

include!(concat!(env!("OUT_DIR"), "/editfns_exports.rs"));<|MERGE_RESOLUTION|>--- conflicted
+++ resolved
@@ -15,11 +15,7 @@
 use remacs_sys::{Fadd_text_properties, Fcons, Fcopy_sequence, Fget_pos_property};
 use remacs_sys::{Qfield, Qinteger_or_marker_p, Qmark_inactive, Qnil};
 
-<<<<<<< HEAD
-use buffers::{LispBufferOrCurrent, BUF_BYTES_MAX};
-=======
 use buffers::{current_buffer, LispBufferOrName, BUF_BYTES_MAX};
->>>>>>> b171afff
 use character::{char_head_p, dec_pos};
 use lisp::{defsubr, LispNumber, LispObject};
 use marker::{buf_bytepos_to_charpos, buf_charpos_to_bytepos, marker_position_lisp,
@@ -48,14 +44,9 @@
 /// in some other BUFFER, use
 /// `(with-current-buffer BUFFER (- (point-max) (point-min)))'.
 #[lisp_fn(min = "0")]
-<<<<<<< HEAD
-pub fn buffer_size(buffer_or_name: LispBufferOrCurrent) -> EmacsInt {
-    let buffer_ref = buffer_or_name.unwrap_buffer();
-=======
 pub fn buffer_size(buffer_or_name: LispObject) -> EmacsInt {
     let tmp = LispBufferOrName::from_name_or(buffer_or_name, current_buffer);
     let buffer_ref = tmp.as_buffer_or_error();
->>>>>>> b171afff
     (buffer_ref.z() - buffer_ref.beg()) as EmacsInt
 }
 
