--- conflicted
+++ resolved
@@ -187,14 +187,7 @@
     if position.is_marker() {
         set_point_from_marker(position);
     } else if let Some(num) = position.as_fixnum() {
-<<<<<<< HEAD
         goto_pos(num);
-=======
-        let cur_buf = ThreadState::current_buffer_unchecked();
-        let pos = clip_to_bounds(cur_buf.begv, num, cur_buf.zv);
-        let bytepos = cur_buf.charpos_to_bytepos(pos);
-        unsafe { set_point_both(pos, bytepos) };
->>>>>>> dc2ea22d
     } else {
         wrong_type!(Qinteger_or_marker_p, position)
     };
