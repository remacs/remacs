--- conflicted
+++ resolved
@@ -327,24 +327,4 @@
     put(name, sym, list(&mut [test, hash]))
 }
 
-<<<<<<< HEAD
-pub fn rust_init_syms() {
-    unsafe {
-        defsubr!(Sclrhash);
-        defsubr!(Scopy_hash_table);
-        defsubr!(Sdefine_hash_table_test);
-        defsubr!(Sgethash);
-        defsubr!(Shash_table_p);
-        defsubr!(Shash_table_count);
-        defsubr!(Shash_table_rehash_threshold);
-        defsubr!(Shash_table_size);
-        defsubr!(Shash_table_test);
-        defsubr!(Shash_table_weakness);
-        defsubr!(Smaphash);
-        defsubr!(Sputhash);
-        defsubr!(Sremhash);
-    }
-}
-=======
-include!(concat!(env!("OUT_DIR"), "/hashtable_exports.rs"));
->>>>>>> 675f0800
+include!(concat!(env!("OUT_DIR"), "/hashtable_exports.rs"));