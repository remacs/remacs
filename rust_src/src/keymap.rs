//! Keymap support

use remacs_macros::lisp_fn;
use remacs_sys::{current_global_map as _current_global_map, globals, EmacsInt, CHAR_META};
use remacs_sys::{Fcons, Fevent_convert_list, Ffset, Fmake_char_table, Fpurecopy, Fset};
use remacs_sys::{Qkeymap, Qnil};
<<<<<<< HEAD
use remacs_sys::Lisp_Object;
=======
use remacs_sys::{access_keymap, get_keymap, maybe_quit};
>>>>>>> 827acb39

use data::aref;
use keyboard::lucid_event_type_list_p;
use lisp::{defsubr, LispObject};
use threads::ThreadState;

#[inline]
pub fn Ctl(c: char) -> i32 {
    (c as i32) & 0x1f
}

/// Construct and return a new keymap, of the form (keymap CHARTABLE . ALIST).
/// CHARTABLE is a char-table that holds the bindings for all characters
/// without modifiers.  All entries in it are initially nil, meaning
/// "command undefined".  ALIST is an assoc-list which holds bindings for
/// function keys, mouse events, and any other things that appear in the
/// input stream.  Initially, ALIST is nil.
///
/// The optional arg STRING supplies a menu name for the keymap
/// in case you use it as a menu with `x-popup-menu'.
#[lisp_fn(min = "0")]
pub fn make_keymap(string: LispObject) -> LispObject {
    let tail: LispObject = if !string.is_nil() {
        list!(string)
    } else {
        LispObject::constant_nil()
    };

    let char_table = unsafe { Fmake_char_table(Qkeymap, Qnil) };
    LispObject::from_raw(unsafe { Fcons(Qkeymap, Fcons(char_table, tail.to_raw())) })
}

/// Return t if OBJECT is a keymap.
///
/// A keymap is a list (keymap . ALIST),
/// or a symbol whose function definition is itself a keymap.
/// ALIST elements look like (CHAR . DEFN) or (SYMBOL . DEFN);
/// a vector of densely packed bindings for small character codes
/// is also allowed as an element.
#[lisp_fn]
pub fn keymapp(object: LispObject) -> bool {
    let map = unsafe { LispObject::from_raw(get_keymap(object.to_raw(), false, false)) };
    map.is_not_nil()
}

<<<<<<< HEAD
/// Return the parent map of KEYMAP, or nil if it has none.
/// We assume that KEYMAP is a valid keymap.
#[no_mangle]
pub extern "C" fn keymap_parent(keymap: Lisp_Object, autoload: bool) -> Lisp_Object {
    let map = keymap_parent_internal(LispObject::from_raw(keymap), autoload);
    map.to_raw()
}

fn keymap_parent_internal(keymap: LispObject, autoload: bool) -> LispObject {
    let mut list = LispObject::constant_nil();
    let map = unsafe { LispObject::from_raw(get_keymap(keymap.to_raw(), true, autoload)) };
    for elt in map.iter_tails_safe() {
        list = elt.cdr();
        if keymapp(list) {
            return list;
        }
    }
    LispObject::from_raw(unsafe { get_keymap(list.to_raw(), false, autoload) })
}

/// Return the parent keymap of KEYMAP.
/// If KEYMAP has no parent, return nil.
#[lisp_fn(name = "keymap-parent")]
pub fn keymap_parent_lisp(keymap: LispObject) -> LispObject {
    keymap_parent_internal(keymap, true)
=======
/// Return the prompt-string of a keymap MAP.
/// If non-nil, the prompt is shown in the echo-area
/// when reading a key-sequence to be looked-up in this keymap.
#[lisp_fn]
pub fn keymap_prompt(map: LispObject) -> LispObject {
    let map = unsafe { LispObject::from_raw(get_keymap(map.to_raw(), false, false)) };
    for elt in map.iter_cars_safe() {
        let mut tem = elt;
        if tem.is_string() {
            return tem;
        } else if keymapp(tem) {
            tem = keymap_prompt(tem);
            if tem.is_not_nil() {
                return tem;
            }
        }
    }
    LispObject::constant_nil()
>>>>>>> 827acb39
}

/// Return the binding for command KEYS in current local keymap only.
/// KEYS is a string or vector, a sequence of keystrokes.
/// The binding is probably a symbol with a function definition.
/// If optional argument ACCEPT-DEFAULT is non-nil, recognize default
/// bindings; see the description of `lookup-key' for more details about this.
#[lisp_fn(min = "1")]
pub fn local_key_binding(keys: LispObject, accept_default: LispObject) -> LispObject {
    let map = current_local_map();
    if map.is_nil() {
        LispObject::constant_nil()
    } else {
        lookup_key(map, keys, accept_default)
    }
}

/// Return current buffer's local keymap, or nil if it has none.
/// Normally the local keymap is set by the major mode with `use-local-map'.
#[lisp_fn]
pub fn current_local_map() -> LispObject {
    LispObject::from_raw(ThreadState::current_buffer().keymap)
}

/// Select KEYMAP as the local keymap.
/// If KEYMAP is nil, that means no local keymap.
#[lisp_fn]
pub fn use_local_map(mut keymap: LispObject) -> () {
    if !keymap.is_nil() {
        keymap = unsafe {
            let map = get_keymap(keymap.to_raw(), true, true);
            LispObject::from_raw(map)
        }
    }

    ThreadState::current_buffer().keymap = keymap.to_raw();
}

/// Return the binding for command KEYS in current global keymap only.
/// KEYS is a string or vector, a sequence of keystrokes.
/// The binding is probably a symbol with a function definition.
/// This function's return values are the same as those of `lookup-key'
/// (which see).
///
/// If optional argument ACCEPT-DEFAULT is non-nil, recognize default
/// bindings; see the description of `lookup-key' for more details about this.
#[lisp_fn(min = "1")]
pub fn global_key_binding(keys: LispObject, accept_default: LispObject) -> LispObject {
    let map = current_global_map();
    if map.is_nil() {
        LispObject::constant_nil()
    } else {
        lookup_key(map, keys, accept_default)
    }
}

/// Return the current global keymap.
#[lisp_fn]
pub fn current_global_map() -> LispObject {
    unsafe { LispObject::from_raw(_current_global_map) }
}

/// Select KEYMAP as the global keymap.
#[lisp_fn]
pub fn use_global_map(keymap: LispObject) -> () {
    unsafe {
        _current_global_map = get_keymap(keymap.to_raw(), true, true);
    }
}

// Value is number if KEY is too long; nil if valid but has no definition.
// GC is possible in this function.

/// In keymap KEYMAP, look up key sequence KEY.  Return the definition.
/// A value of nil means undefined.  See doc of `define-key'
/// for kinds of definitions.
///
/// A number as value means KEY is "too long";
/// that is, characters or symbols in it except for the last one
/// fail to be a valid sequence of prefix characters in KEYMAP.
/// The number is how many characters at the front of KEY
/// it takes to reach a non-prefix key.
///
/// Normally, `lookup-key' ignores bindings for t, which act as default
/// bindings, used when nothing else in the keymap applies; this makes it
/// usable as a general function for probing keymaps.  However, if the
/// third optional argument ACCEPT-DEFAULT is non-nil, `lookup-key' will
/// recognize the default bindings, just as `read-key-sequence' does.
#[lisp_fn(min = "2")]
pub fn lookup_key(keymap: LispObject, key: LispObject, accept_default: LispObject) -> LispObject {
    let ok = accept_default.is_not_nil();
    let mut keymap = unsafe { get_keymap(keymap.to_raw(), true, true) };
    let length = key.as_vector_or_string_length() as EmacsInt;
    if length == 0 {
        return LispObject::from_raw(keymap);
    }

    let mut idx = 0;
    loop {
        let mut c = aref(key, idx);
        idx += 1;

        if c.is_cons() && lucid_event_type_list_p(c.as_cons()) {
            c = LispObject::from_raw(unsafe { Fevent_convert_list(c.to_raw()) });
        }

        // Turn the 8th bit of string chars into a meta modifier.
        if let Some(k) = key.as_string() {
            if let Some(x) = c.as_fixnum() {
                let x = x as u32;
                if x & 0x80 != 0 && !k.is_multibyte() {
                    c = LispObject::from_fixnum(EmacsInt::from((x | CHAR_META) & !0x80));
                }
            }
        }

        // Allow string since binding for `menu-bar-select-buffer'
        // includes the buffer name in the key sequence.
        if !(c.is_fixnum() || c.is_symbol() || c.is_cons() || c.is_string()) {
            message_with_string!("Key sequence contains invalid event %s", c, true);
        }

        let cmd = unsafe { access_keymap(keymap, c.to_raw(), ok, false, true) };
        if idx == length {
            return LispObject::from_raw(cmd);
        }

        keymap = unsafe { get_keymap(cmd, false, true) };
        if !LispObject::from_raw(keymap).is_cons() {
            return LispObject::from_natnum(idx);
        }

        unsafe {
            maybe_quit();
        };
    }
}

/// Define COMMAND as a prefix command.  COMMAND should be a symbol.
/// A new sparse keymap is stored as COMMAND's function definition and its
/// value.
/// This prepares COMMAND for use as a prefix key's binding.
/// If a second optional argument MAPVAR is given, it should be a symbol.
/// The map is then stored as MAPVAR's value instead of as COMMAND's
/// value; but COMMAND is still defined as a function.
/// The third optional argument NAME, if given, supplies a menu name
/// string for the map.  This is required to use the keymap as a menu.
/// This function returns COMMAND.
#[lisp_fn(min = "1")]
pub fn define_prefix_command(
    command: LispObject,
    mapvar: LispObject,
    name: LispObject,
) -> LispObject {
    let map = make_sparse_keymap(name);
    unsafe { Ffset(command.to_raw(), map.to_raw()) };
    if mapvar.is_not_nil() {
        unsafe { Fset(mapvar.to_raw(), map.to_raw()) };
    } else {
        unsafe { Fset(command.to_raw(), map.to_raw()) };
    }
    command
}

/// Construct and return a new sparse keymap.
/// Its car is `keymap' and its cdr is an alist of (CHAR . DEFINITION),
/// which binds the character CHAR to DEFINITION, or (SYMBOL . DEFINITION),
/// which binds the function key or mouse event SYMBOL to DEFINITION.
/// Initially the alist is nil.
///
/// The optional arg STRING supplies a menu name for the keymap
/// in case you use it as a menu with `x-popup-menu'.
#[lisp_fn(min = "0")]
pub fn make_sparse_keymap(string: LispObject) -> LispObject {
    if string.is_not_nil() {
        let s = if LispObject::from_raw(unsafe { globals.f_Vpurify_flag }).is_not_nil() {
            unsafe { LispObject::from_raw(Fpurecopy(string.to_raw())) }
        } else {
            string
        };
        list!(LispObject::from_raw(Qkeymap), s)
    } else {
        list!(LispObject::from_raw(Qkeymap))
    }
}

include!(concat!(env!("OUT_DIR"), "/keymap_exports.rs"));<|MERGE_RESOLUTION|>--- conflicted
+++ resolved
@@ -3,12 +3,10 @@
 use remacs_macros::lisp_fn;
 use remacs_sys::{current_global_map as _current_global_map, globals, EmacsInt, CHAR_META};
 use remacs_sys::{Fcons, Fevent_convert_list, Ffset, Fmake_char_table, Fpurecopy, Fset};
+use remacs_sys::{access_keymap, get_keymap, maybe_quit};
+
 use remacs_sys::{Qkeymap, Qnil};
-<<<<<<< HEAD
 use remacs_sys::Lisp_Object;
-=======
-use remacs_sys::{access_keymap, get_keymap, maybe_quit};
->>>>>>> 827acb39
 
 use data::aref;
 use keyboard::lucid_event_type_list_p;
@@ -54,7 +52,6 @@
     map.is_not_nil()
 }
 
-<<<<<<< HEAD
 /// Return the parent map of KEYMAP, or nil if it has none.
 /// We assume that KEYMAP is a valid keymap.
 #[no_mangle]
@@ -80,7 +77,8 @@
 #[lisp_fn(name = "keymap-parent")]
 pub fn keymap_parent_lisp(keymap: LispObject) -> LispObject {
     keymap_parent_internal(keymap, true)
-=======
+}
+
 /// Return the prompt-string of a keymap MAP.
 /// If non-nil, the prompt is shown in the echo-area
 /// when reading a key-sequence to be looked-up in this keymap.
@@ -99,7 +97,6 @@
         }
     }
     LispObject::constant_nil()
->>>>>>> 827acb39
 }
 
 /// Return the binding for command KEYS in current local keymap only.
