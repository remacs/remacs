//! Operations on characters.

use remacs_macros::lisp_fn;
use remacs_sys::EmacsInt;

use lisp::LispObject;
use lisp::defsubr;
use multibyte::{make_char_multibyte, raw_byte_from_codepoint_safe};
use multibyte::MAX_CHAR;

/// Return the character of the maximum code.
#[lisp_fn]
fn max_char() -> LispObject {
    LispObject::from_fixnum(MAX_CHAR as EmacsInt)
}

/// Return non-nil if OBJECT is a character.
/// In Emacs Lisp, characters are represented by character codes, which
/// are non-negative integers.  The function `max-char' returns the
/// maximum character code.
/// usage: (fn OBJECT)
#[lisp_fn(min = "1")]
fn characterp(object: LispObject, _ignore: LispObject) -> LispObject {
    LispObject::from_bool(object.is_character())
}

/// Return t if OBJECT is a character or a string.
#[lisp_fn]
fn char_or_string_p(object: LispObject) -> LispObject {
    LispObject::from_bool(object.is_character() || object.is_string())
}

/// Convert the byte CH to multibyte character.
#[lisp_fn]
fn unibyte_char_to_multibyte(ch: LispObject) -> LispObject {
    let c = ch.as_character_or_error();
    if c >= 0x100 {
        error!("Not a unibyte character: {}", c);
    }
    LispObject::from_fixnum(make_char_multibyte(c) as EmacsInt)
}

/// Convert the multibyte character CH to a byte.
/// If the multibyte character does not represent a byte, return -1.
#[lisp_fn]
fn multibyte_char_to_unibyte(ch: LispObject) -> LispObject {
    let c = ch.as_character_or_error();
    if c < 256 {
        // Can't distinguish a byte read from a unibyte buffer from
        // a latin1 char, so let's let it slide.
        ch
    } else {
        LispObject::from_fixnum(raw_byte_from_codepoint_safe(c))
    }
}

<<<<<<< HEAD
pub fn rust_init_syms() {
    unsafe {
        defsubr!(Scharacterp);
        defsubr!(Schar_or_string_p);
        defsubr!(Smax_char);
        defsubr!(Smultibyte_char_to_unibyte);
        defsubr!(Sunibyte_char_to_multibyte);
    }
}
=======
include!(concat!(env!("OUT_DIR"), "/character_exports.rs"));
>>>>>>> 675f0800
<|MERGE_RESOLUTION|>--- conflicted
+++ resolved
@@ -54,16 +54,4 @@
     }
 }
 
-<<<<<<< HEAD
-pub fn rust_init_syms() {
-    unsafe {
-        defsubr!(Scharacterp);
-        defsubr!(Schar_or_string_p);
-        defsubr!(Smax_char);
-        defsubr!(Smultibyte_char_to_unibyte);
-        defsubr!(Sunibyte_char_to_multibyte);
-    }
-}
-=======
-include!(concat!(env!("OUT_DIR"), "/character_exports.rs"));
->>>>>>> 675f0800
+include!(concat!(env!("OUT_DIR"), "/character_exports.rs"));