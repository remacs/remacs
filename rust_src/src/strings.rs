//! Functions operating on strings.

use std::ptr;

use libc::{self, c_void};

use remacs_macros::lisp_fn;
use remacs_sys::{EmacsInt, SYMBOL_NAME};
use remacs_sys::{make_unibyte_string, make_uninit_multibyte_string,
                 string_to_multibyte as c_string_to_multibyte};

use lisp::LispObject;
use lisp::defsubr;
use multibyte;

pub static MIME_LINE_LENGTH: isize = 76;

/// Return t if OBJECT is a string.
#[lisp_fn]
pub fn stringp(object: LispObject) -> LispObject {
    LispObject::from_bool(object.is_string())
}

/// Return the number of bytes in STRING.
/// If STRING is multibyte, this may be greater than the length of STRING.
#[lisp_fn]
fn string_bytes(string: LispObject) -> LispObject {
    let string = string.as_string_or_error();
    LispObject::from_natnum(string.len_bytes() as EmacsInt)
}

/// Return t if two strings have identical contents.
/// Case is significant, but text properties are ignored.
/// Symbols are also allowed; their print names are used instead.
#[lisp_fn]
pub fn string_equal(mut s1: LispObject, mut s2: LispObject) -> LispObject {
    if s1.is_symbol() {
        s1 = LispObject::from(unsafe { SYMBOL_NAME(s1.to_raw()) });
    }
    if s2.is_symbol() {
        s2 = LispObject::from(unsafe { SYMBOL_NAME(s2.to_raw()) });
    }
    let mut s1 = s1.as_string_or_error();
    let mut s2 = s2.as_string_or_error();

    LispObject::from_bool(
        s1.len_chars() == s2.len_chars() && s1.len_bytes() == s2.len_bytes() && unsafe {
            libc::memcmp(
                s1.data_ptr() as *mut c_void,
                s2.data_ptr() as *mut c_void,
                s1.len_bytes() as usize,
            ) == 0
        },
    )
}

/// Return a multibyte string with the same individual bytes as STRING.
/// If STRING is multibyte, the result is STRING itself.
/// Otherwise it is a newly created string, with no text properties.
///
/// If STRING is unibyte and contains an individual 8-bit byte (i.e. not
/// part of a correct utf-8 sequence), it is converted to the corresponding
/// multibyte character of charset `eight-bit'.
/// See also `string-to-multibyte'.
///
/// Beware, this often doesn't really do what you think it does.
/// It is similar to (decode-coding-string STRING \\='utf-8-emacs).
/// If you're not sure, whether to use `string-as-multibyte' or
/// `string-to-multibyte', use `string-to-multibyte'.
#[lisp_fn]
fn string_as_multibyte(string: LispObject) -> LispObject {
    let mut s = string.as_string_or_error();
    if s.is_multibyte() {
        return string;
    }
    let mut nchars = 0;
    let mut nbytes = 0;
    multibyte::parse_str_as_multibyte(s.data_ptr(), s.len_bytes(), &mut nchars, &mut nbytes);
    let new_string =
        unsafe { make_uninit_multibyte_string(nchars as EmacsInt, nbytes as EmacsInt) };
    let new_string = LispObject::from(new_string);
    let mut new_s = new_string.as_string().unwrap();
    unsafe {
        ptr::copy_nonoverlapping(s.data_ptr(), new_s.data_ptr(), s.len_bytes() as usize);
    }
    if nbytes != s.len_bytes() {
        multibyte::str_as_multibyte(new_s.data_ptr(), nbytes, s.len_bytes(), ptr::null_mut());
    }
    new_string
}

/// Return a multibyte string with the same individual chars as STRING.
/// If STRING is multibyte, the result is STRING itself.
/// Otherwise it is a newly created string, with no text properties.
///
/// If STRING is unibyte and contains an 8-bit byte, it is converted to
/// the corresponding multibyte character of charset `eight-bit'.
///
/// This differs from `string-as-multibyte' by converting each byte of a correct
/// utf-8 sequence to an eight-bit character, not just bytes that don't form a
/// correct sequence.
#[lisp_fn]
fn string_to_multibyte(string: LispObject) -> LispObject {
    let _ = string.as_string_or_error();
    unsafe { LispObject::from(c_string_to_multibyte(string.to_raw())) }
}

/// Return a unibyte string with the same individual chars as STRING.
/// If STRING is unibyte, the result is STRING itself.
/// Otherwise it is a newly created string, with no text properties,
/// where each `eight-bit' character is converted to the corresponding byte.
/// If STRING contains a non-ASCII, non-`eight-bit' character,
/// an error is signaled.
#[lisp_fn]
fn string_to_unibyte(string: LispObject) -> LispObject {
    let lispstr = string.as_string_or_error();
    if lispstr.is_multibyte() {
        let size = lispstr.len_bytes();
        let mut buffer: Vec<libc::c_uchar> = Vec::with_capacity(size as usize);
        let converted_size =
            multibyte::str_to_unibyte(lispstr.const_data_ptr(), buffer.as_mut_ptr(), size);

        if converted_size < size {
            error!("Can't convert {}th character to unibyte", converted_size);
        }

        let raw_ptr = unsafe { make_unibyte_string(buffer.as_ptr() as *const libc::c_char, size) };
        LispObject::from(raw_ptr)
    } else {
        string
    }
}

/// Return non-nil if STRING1 is less than STRING2 in lexicographic order.
/// Case is significant.
#[lisp_fn]
fn string_lessp(string1: LispObject, string2: LispObject) -> LispObject {
    let lispstr1 = LispObject::symbol_or_string_as_string(string1);
    let lispstr2 = LispObject::symbol_or_string_as_string(string2);

    let zip = lispstr1.chars().zip(lispstr2.chars());
    for (codept1, codept2) in zip {
        if codept1 != codept2 {
            return LispObject::from_bool(codept1 < codept2);
        }
    }

    LispObject::from_bool(lispstr1.len_chars() < lispstr2.len_chars())
}

/// Return t if OBJECT is a multibyte string.
/// Return nil if OBJECT is either a unibyte string, or not a string.
#[lisp_fn]
fn multibyte_string_p(object: LispObject) -> LispObject {
    LispObject::from_bool(object.as_string().map_or(false, |s| s.is_multibyte()))
}

<<<<<<< HEAD
pub fn rust_init_syms() {
    unsafe {
        defsubr!(Smultibyte_string_p);
        defsubr!(Sstring_as_multibyte);
        defsubr!(Sstring_bytes);
        defsubr!(Sstring_equal);
        defsubr!(Sstring_lessp);
        defsubr!(Sstring_to_multibyte);
        defsubr!(Sstring_to_unibyte);
        defsubr!(Sstringp);
    }
}
=======
include!(concat!(env!("OUT_DIR"), "/strings_exports.rs"));
>>>>>>> 8e3b5053
<|MERGE_RESOLUTION|>--- conflicted
+++ resolved
@@ -155,19 +155,4 @@
     LispObject::from_bool(object.as_string().map_or(false, |s| s.is_multibyte()))
 }
 
-<<<<<<< HEAD
-pub fn rust_init_syms() {
-    unsafe {
-        defsubr!(Smultibyte_string_p);
-        defsubr!(Sstring_as_multibyte);
-        defsubr!(Sstring_bytes);
-        defsubr!(Sstring_equal);
-        defsubr!(Sstring_lessp);
-        defsubr!(Sstring_to_multibyte);
-        defsubr!(Sstring_to_unibyte);
-        defsubr!(Sstringp);
-    }
-}
-=======
-include!(concat!(env!("OUT_DIR"), "/strings_exports.rs"));
->>>>>>> 8e3b5053
+include!(concat!(env!("OUT_DIR"), "/strings_exports.rs"));