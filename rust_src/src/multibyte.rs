//! Beginnings of a Emacs-encoded string handling library.
//!
//! Emacs Lisp strings (and by extension, most strings handled by the
//! Emacs C API) are encoded in one of two ways:
//!
//! * "unibyte" strings are just sequences of 8-bit bytes that don't
//!   carry encoding information.  Their interpretation is governed
//!   by runtime settings (`set-language-environment').
//!
//! * "multibyte" strings are sequences of characters from an extended
//!   set of character codes, encoded in a fashion similar to UTF-8.
//!
//! The uniqueness of the Multibyte encoding is due to these features:
//!
//! * Codepoints up to 0x10FFFF coindice with Unicode.  However, the
//!   maximum codepoint is 0x3FFFFF.  The additional codepoints are
//!   used for "characters not unified with Unicode" and for 8-bit
//!   bytes, see below.
//!
//! * "Raw 8-bit" bytes, e.g. used when opening a file which is not
//!   properly encoded in a single encoding, are supported.
//!
//!   Raw 8-bit bytes are represented by codepoints 0x3FFF80 to
//!   0x3FFFFF.  However, in the UTF-8 like encoding, where they
//!   should be represented by a 5-byte sequence starting with 0xF8,
//!   they are instead represented by a 2-byte sequence starting with
//!   0xC0 or 0xC1.  These 2-byte sequences are disallowed in UTF-8,
//!   because they would form a duplicate encoding for the the 1-byte
//!   ASCII range.
//!
//! Due to these specialties, we cannot treat Emacs strings as Rust
//! `&str`, and this module regrettably contains adapted copies of
//! stretches of `std::str` functions.

use std::ptr;
use std::slice;
use libc::{ptrdiff_t, c_char, c_uchar, c_uint, c_int};

use lisp::ExternalPtr;
<<<<<<< HEAD
use remacs_sys::{emacs_abort, char_bits, EmacsInt, Lisp_String, error};
=======
use remacs_sys::{CHAR_MODIFIER_MASK, CHAR_SHIFT, CHAR_CTL, emacs_abort, CHARACTERBITS, EmacsInt,
                 Lisp_String};
>>>>>>> 671db3d5

pub type LispStringRef = ExternalPtr<Lisp_String>;

// cannot use `char`, it takes values out of its range
pub type Codepoint = u32;

/// Maximum character code
pub const MAX_CHAR: Codepoint = (1 << (char_bits::CHARACTERBITS as u32)) - 1;

/// Maximum character codes for several encoded lengths
pub const MAX_1_BYTE_CHAR: Codepoint = 0x7F;
pub const MAX_2_BYTE_CHAR: Codepoint = 0x7FF;
pub const MAX_3_BYTE_CHAR: Codepoint = 0xFFFF;
pub const MAX_4_BYTE_CHAR: Codepoint = 0x1F_FFFF;
pub const MAX_5_BYTE_CHAR: Codepoint = 0x3F_FF7F;

/// Maximum length of a single encoded codepoint
pub const MAX_MULTIBYTE_LENGTH: usize = 5;


impl LispStringRef {
    /// Return the string's len in bytes.
    pub fn len_bytes(&self) -> ptrdiff_t {
        if self.size_byte < 0 {
            self.size
        } else {
            self.size_byte
        }
    }

    /// Return the string's length in characters.  Differs from
    /// `len_bytes` for multibyte strings.
    pub fn len_chars(&self) -> ptrdiff_t {
        self.size
    }

    pub fn is_multibyte(&self) -> bool {
        self.size_byte >= 0
    }

    pub fn data_ptr(&mut self) -> *mut c_uchar {
        self.data as *mut c_uchar
    }

    pub fn sdata_ptr(&mut self) -> *mut c_char {
        self.data as *mut c_char
    }

    pub fn const_data_ptr(&self) -> *const c_uchar {
        self.data as *const c_uchar
    }

    pub fn const_sdata_ptr(&self) -> *const c_char {
        self.data as *const c_char
    }

    #[inline]
    pub fn as_slice(&self) -> &[u8] {
        unsafe { slice::from_raw_parts(self.data as *const u8, self.len_bytes() as usize) }
    }

    #[inline]
    pub fn as_mut_slice(&self) -> &mut [u8] {
        unsafe { slice::from_raw_parts_mut(self.data as *mut u8, self.len_bytes() as usize) }
    }
}

pub struct LispStringRefIterator<'a> {
    string_ref: &'a LispStringRef,
    cur: usize,
}

pub struct LispStringRefCharIterator<'a>(LispStringRefIterator<'a>);

// Substitute for FETCH_STRING_CHAR_ADVANCE
impl<'a> Iterator for LispStringRefIterator<'a> {
    type Item = (usize, Codepoint);

    fn next(&mut self) -> Option<(usize, Codepoint)> {
        if self.cur < self.string_ref.len_bytes() as usize {
            let codepoint: Codepoint;
            let old_index = self.cur;
            let ref_slice = self.string_ref.as_slice();
            if self.string_ref.is_multibyte() {
                let (cp, advance) = multibyte_char_at(&ref_slice[self.cur..]);
                codepoint = cp;
                self.cur += advance;
            } else {
                codepoint = ref_slice[self.cur] as Codepoint;
                self.cur += 1;
            }

            Some((old_index, codepoint))
        } else {
            None
        }
    }
}

impl<'a> Iterator for LispStringRefCharIterator<'a> {
    type Item = Codepoint;

    fn next(&mut self) -> Option<Codepoint> {
        self.0.next().map(|result| result.1)
    }
}

impl LispStringRef {
    pub fn char_indices(&self) -> LispStringRefIterator {
        LispStringRefIterator {
            string_ref: self,
            cur: 0,
        }
    }

    pub fn chars(&self) -> LispStringRefCharIterator {
        LispStringRefCharIterator(self.char_indices())
    }
}

fn string_overflow() -> ! {
    error!("Maximum string size exceeded")
}

/// Parse unibyte string at STR of LEN bytes, and return the number of
/// bytes it may occupy when converted to multibyte string by
/// `str_to_multibyte'.
#[no_mangle]
pub fn count_size_as_multibyte(ptr: *const c_uchar, len: ptrdiff_t) -> ptrdiff_t {
    let slice = unsafe { slice::from_raw_parts(ptr, len as usize) };
    slice.iter().fold(0, |total, &byte| {
        let n = if byte < 0x80 { 1 } else { 2 };
        total.checked_add(n).unwrap_or_else(|| string_overflow())
    })
}

/// Same as the BYTE8_TO_CHAR macro.
#[inline]
pub fn raw_byte_codepoint(byte: c_uchar) -> Codepoint {
    if byte >= 0x80 {
        byte as Codepoint + 0x3F_FF00
    } else {
        byte as Codepoint
    }
}

/// Same as the CHAR_TO_BYTE8 macro.
#[inline]
pub fn raw_byte_from_codepoint(cp: Codepoint) -> c_uchar {
    (cp - 0x3F_FF00) as c_uchar
}

/// Same as the CHAR_TO_BYTE_SAFE macro.
/// Return the raw 8-bit byte for character CP,
/// or -1 if CP doesn't correspond to a byte.
#[inline]
pub fn raw_byte_from_codepoint_safe(cp: Codepoint) -> EmacsInt {
    if cp < 0x80 {
        cp as EmacsInt
    } else if cp > MAX_5_BYTE_CHAR {
        raw_byte_from_codepoint(cp) as EmacsInt
    } else {
        -1
    }
}

/// UNIBYTE_TO_CHAR macro
#[inline]
pub fn unibyte_to_char(cp: Codepoint) -> Codepoint {
    if cp < 0x80 {
        cp
    } else {
        raw_byte_codepoint(cp as c_uchar)
    }
}

/// MAKE_CHAR_MULTIBYTE macro
#[inline]
pub fn make_char_multibyte(cp: Codepoint) -> Codepoint {
    debug_assert!(cp < 256);
    unibyte_to_char(cp)
}

/// Same as the CHAR_STRING macro.
#[inline]
fn write_codepoint(to: &mut [c_uchar], cp: Codepoint) -> usize {
    if cp <= MAX_1_BYTE_CHAR {
        to[0] = cp as c_uchar;
        1
    } else if cp <= MAX_2_BYTE_CHAR {
        // note: setting later bytes first to avoid multiple bound checks
        to[1] = 0x80 | (cp & 0x3F) as c_uchar;
        to[0] = 0xC0 | (cp >> 6) as c_uchar;
        2
    } else if cp <= MAX_3_BYTE_CHAR {
        to[2] = 0x80 | (cp & 0x3F) as c_uchar;
        to[1] = 0x80 | ((cp >> 6) & 0x3F) as c_uchar;
        to[0] = 0xE0 | (cp >> 12) as c_uchar;
        3
    } else if cp <= MAX_4_BYTE_CHAR {
        to[3] = 0x80 | (cp & 0x3F) as c_uchar;
        to[2] = 0x80 | ((cp >> 6) & 0x3F) as c_uchar;
        to[1] = 0x80 | ((cp >> 12) & 0x3F) as c_uchar;
        to[0] = 0xF0 | (cp >> 18) as c_uchar;
        4
    } else if cp <= MAX_5_BYTE_CHAR {
        to[4] = 0x80 | (cp & 0x3F) as c_uchar;
        to[3] = 0x80 | ((cp >> 6) & 0x3F) as c_uchar;
        to[2] = 0x80 | ((cp >> 12) & 0x3F) as c_uchar;
        to[1] = 0x80 | ((cp >> 18) & 0x0F) as c_uchar;
        to[0] = 0xF8;
        5
    } else if cp <= MAX_CHAR {
        let b = raw_byte_from_codepoint(cp);
        to[1] = 0x80 | (b & 0x3F);
        to[0] = 0xC0 | ((b >> 6) & 1);
        2
    } else {
        error!("Invalid character: {:#x}", cp)
    }
}

/// If character code C has modifier masks, reflect them to the
/// character code if possible.  Return the resulting code.
#[no_mangle]
pub fn char_resolve_modifier_mask(ch: EmacsInt) -> EmacsInt {
    let mut cp = ch as Codepoint;
    // A non-ASCII character can't reflect modifier bits to the code.
    if (cp & !(char_bits::CHAR_MODIFIER_MASK as u32)) >= 0x80 {
        return cp as EmacsInt;
    }
    let ascii = (cp & 0x7F) as u8;
    // For Meta, Shift, and Control modifiers, we need special care.
    if cp & (char_bits::CHAR_SHIFT as u32) != 0 {
        let unshifted = cp & !(char_bits::CHAR_SHIFT as u32);
        // Shift modifier is valid only with [A-Za-z].
        if ascii >= b'A' && ascii <= b'Z' {
            cp = unshifted;
        } else if ascii >= b'a' && ascii <= b'z' {
            cp = unshifted & !0x20;
        } else if ascii <= b' ' {
            // Shift modifier for control characters and SPC is ignored.
            cp = unshifted;
        }
    }
    // Simulate the code in lread.c.
    if cp & (char_bits::CHAR_CTL as u32) != 0 {
        // Allow `\C- ' and `\C-?'.
        if ascii == b' ' {
            cp &= !0x7F & !(char_bits::CHAR_CTL as u32);
        } else if ascii == b'?' {
            cp = 0x7F | (cp & !0x7F & !(char_bits::CHAR_CTL as u32));
        } else if ascii >= b'@' && ascii <= b'_' {
            // ASCII control chars are made from letters (both cases),
            // as well as the non-letters within 0o100...0o137.
            cp &= 0x1F | (!0x7F & !(char_bits::CHAR_CTL as u32));
        }
    }
    cp as EmacsInt
}

/// Store multibyte form of character CP at TO.  If CP has modifier bits,
/// handle them appropriately.
#[no_mangle]
pub fn char_string(mut cp: c_uint, to: *mut c_uchar) -> c_int {
    if cp & (char_bits::CHAR_MODIFIER_MASK as u32) != 0 {
        cp = char_resolve_modifier_mask(cp as EmacsInt) as Codepoint;
        cp &= !(char_bits::CHAR_MODIFIER_MASK as u32);
    }
    write_codepoint(
        unsafe { slice::from_raw_parts_mut(to, MAX_MULTIBYTE_LENGTH) },
        cp,
    ) as c_int
}

/// Convert unibyte text at STR of BYTES bytes to a multibyte text
/// that contains the same single-byte characters.  It actually
/// converts all 8-bit characters to multibyte forms.  It is assured
/// that we can use LEN bytes at STR as a work area and that is
/// enough.  Returns the byte length of the multibyte string.
#[no_mangle]
pub fn str_to_multibyte(ptr: *mut c_uchar, len: ptrdiff_t, bytes: ptrdiff_t) -> ptrdiff_t {
    // slice covers the whole work area to be able to write back
    let slice = unsafe { slice::from_raw_parts_mut(ptr, len as usize) };
    // first, search ASCII-only prefix that we can skip processing
    let mut start = 0;
    for (idx, &byte) in slice.iter().enumerate() {
        if byte >= 0x80 {
            start = idx;
            break;
        }
        // whole string is ASCII-only, done!
        if idx as ptrdiff_t == bytes - 1 {
            return bytes;
        }
    }
    // copy the rest to the end of the work area, which is guaranteed to be
    // large enough, so we can read from there while writing the output
    let offset = (len - bytes) as usize;
    let slice = &mut slice[start..];
    unsafe {
        ptr::copy(
            slice.as_mut_ptr(),
            slice[offset..].as_mut_ptr(),
            bytes as usize - start,
        );
    }
    let mut to = 0;
    for from in offset..slice.len() {
        let byte = slice[from];
        to += write_codepoint(&mut slice[to..], raw_byte_codepoint(byte));
    }
    (start + to) as ptrdiff_t
}

/// Same as MULTIBYTE_LENGTH macro in C.
fn multibyte_length(slice: &[c_uchar], allow_encoded_raw: bool) -> Option<usize> {
    let len = slice.len();
    if len < 1 {
        None
    } else if slice[0] & 0x80 == 0 {
        Some(1)
    } else if len < 2 || slice[1] & 0xC0 != 0x80 {
        None
    } else if !allow_encoded_raw && slice[0] & 0xFE == 0xC0 {
        None
    } else if slice[0] & 0xE0 == 0xC0 {
        Some(2)
    } else if len < 3 || slice[2] & 0xC0 != 0x80 {
        None
    } else if slice[0] & 0xF0 == 0xE0 {
        Some(3)
    } else if len < 4 || slice[3] & 0xC0 != 0x80 {
        None
    } else if slice[0] & 0xF8 == 0xF0 {
        Some(4)
    } else if len < 5 || slice[4] & 0xC0 != 0x80 {
        None
    } else if slice[0] == 0xF8 && slice[1] & 0xF0 == 0x80 {
        Some(5)
    } else {
        None
    }
}

/// Same as the STRING_CHAR_ADVANCE macro.
#[inline]
pub fn multibyte_char_at(slice: &[c_uchar]) -> (Codepoint, usize) {
    let head = slice[0] as Codepoint;
    if head & 0x80 == 0 {
        (head, 1)
    } else if head & 0x20 == 0 {
        let cp = ((head & 0x1F) << 6) | (slice[1] as Codepoint & 0x3F);
        if head < 0xC2 {
            (cp | 0x3F_FF80, 2)
        } else {
            (cp, 2)
        }
    } else if head & 0x10 == 0 {
        (
            ((head & 0x0F) << 12) | ((slice[1] as Codepoint & 0x3F) << 6) |
                (slice[2] as Codepoint & 0x3F),
            3,
        )
    } else if head & 0x08 == 0 {
        (
            ((head & 0x07) << 18) | ((slice[1] as Codepoint & 0x3F) << 12) |
                ((slice[2] as Codepoint & 0x3F) << 6) | (slice[3] as Codepoint & 0x3F),
            4,
        )
    } else {
        // the relevant bytes of "head" are always zero
        (
            ((slice[1] as Codepoint & 0x3F) << 18) | ((slice[2] as Codepoint & 0x3F) << 12) |
                ((slice[3] as Codepoint & 0x3F) << 6) | (slice[4] as Codepoint & 0x3F),
            5,
        )
    }
}

/// Same as BYTES_BY_CHAR_HEAD macro in C.
fn multibyte_length_by_head(byte: c_uchar) -> usize {
    if byte & 0x80 == 0 {
        1
    } else if byte & 0x20 == 0 {
        2
    } else if byte & 0x10 == 0 {
        3
    } else if byte & 0x08 == 0 {
        4
    } else {
        5
    }
}

/// Return the number of characters in the NBYTES bytes at PTR.
/// This works by looking at the contents and checking for multibyte
/// sequences while assuming that there's no invalid sequence.  It
/// ignores enable-multibyte-characters.
#[no_mangle]
pub fn multibyte_chars_in_text(ptr: *const c_uchar, nbytes: ptrdiff_t) -> ptrdiff_t {
    let slice = unsafe { slice::from_raw_parts(ptr, nbytes as usize) };
    let len = slice.len();
    let mut idx = 0;
    let mut chars = 0;
    // TODO: make this an iterator?
    while idx < len {
        idx += multibyte_length(&slice[idx..], true).unwrap_or_else(|| unsafe { emacs_abort() });
        chars += 1;
    }
    chars as ptrdiff_t
}

/// Parse unibyte text at STR of LEN bytes as a multibyte text, count
/// characters and bytes in it, and store them in *NCHARS and *NBYTES
/// respectively.  On counting bytes, pay attention to that 8-bit
/// characters not constructing a valid multibyte sequence are
/// represented by 2-byte in a multibyte text.
#[no_mangle]
pub fn parse_str_as_multibyte(
    ptr: *const c_uchar,
    len: ptrdiff_t,
    nchars: *mut ptrdiff_t,
    nbytes: *mut ptrdiff_t,
) {
    let slice = unsafe { slice::from_raw_parts(ptr, len as usize) };
    let len = slice.len();
    let mut chars = 0;
    let mut bytes = 0;
    let mut idx = 0;
    // XXX: in the original, there is an "unchecked" version of multibyte_length
    // called while the remaining length is >= MAX_MULTIBYTE_LENGTH.
    while idx < len {
        chars += 1;
        match multibyte_length(&slice[idx..], false) {
            None => {
                // This is either an invalid multibyte sequence, or
                // one that would encode a raw 8-bit byte, which we
                // only use internally when the string is *already*
                // multibyte.
                idx += 1;
                bytes += 2;
            }
            Some(n) => {
                idx += n;
                bytes += n as ptrdiff_t;
            }
        }
    }
    unsafe {
        *nchars = chars;
        *nbytes = bytes;
    }
}

/// Arrange unibyte text at STR of NBYTES bytes as a multibyte text.
/// It actually converts only such 8-bit characters that don't construct
/// a multibyte sequence to multibyte forms of Latin-1 characters.  If
/// NCHARS is nonzero, set *NCHARS to the number of characters in the
/// text.  It is assured that we can use LEN bytes at STR as a work
/// area and that is enough.  Return the number of bytes of the
/// resulting text.
#[no_mangle]
pub fn str_as_multibyte(
    ptr: *mut c_uchar,
    len: ptrdiff_t,
    mut nbytes: ptrdiff_t,
    nchars: *mut ptrdiff_t,
) -> ptrdiff_t {
    // slice covers the whole work area to be able to write back
    let slice = unsafe { slice::from_raw_parts_mut(ptr, len as usize) };
    // first, search ASCII-only prefix that we can skip processing
    let mut start = None;
    let mut chars = 0;
    let mut idx = 0;
    while idx < nbytes as usize {
        match multibyte_length(&slice[idx..], false) {
            None => {
                start = Some(idx);
                break;
            }
            Some(n) => {
                idx += n;
                chars += 1;
            }
        }
    }
    if let Some(start) = start {
        // copy the rest to the end of the work area, which is guaranteed to be
        // large enough, so we can read from there while writing the output
        let offset = (len - nbytes) as usize;
        let slice = &mut slice[start..];
        unsafe {
            ptr::copy(
                slice.as_mut_ptr(),
                slice[offset..].as_mut_ptr(),
                nbytes as usize - start,
            );
        }
        let mut to = 0;
        let mut from = offset;
        while from < slice.len() {
            chars += 1;
            match multibyte_length(&slice[from..], false) {
                Some(n) => {
                    for _ in 0..n {
                        slice[to] = slice[from];
                        from += 1;
                        to += 1;
                    }
                }
                None => {
                    let byte = slice[from];
                    to += write_codepoint(&mut slice[to..], raw_byte_codepoint(byte));
                    from += 1;
                }
            }
        }
        nbytes = (start + to) as ptrdiff_t;
    }
    if !nchars.is_null() {
        unsafe {
            *nchars = chars;
        }
    }
    nbytes
}

/// Arrange multibyte text at STR of LEN bytes as a unibyte text.  It
/// actually converts characters in the range 0x80..0xFF to unibyte.
#[no_mangle]
pub fn str_as_unibyte(ptr: *mut c_uchar, bytes: ptrdiff_t) -> ptrdiff_t {
    let slice = unsafe { slice::from_raw_parts_mut(ptr, bytes as usize) };
    let mut from = 0;
    while from < bytes as usize {
        let byte = slice[from];
        match multibyte_length_by_head(byte) {
            2 if byte & 0xFE == 0xC0 => break,
            n => from += n,
        }
    }
    let mut to = from;
    while from < bytes as usize {
        let byte = slice[from];
        match multibyte_length_by_head(byte) {
            2 if byte & 0xFE == 0xC0 => {
                let newbyte = 0x80 | ((byte & 1) << 6) | (slice[from + 1] & 0x3F);
                slice[to] = newbyte;
                from += 2;
                to += 1;
            }
            n => {
                for _ in 0..n {
                    slice[to] = slice[from];
                    from += 1;
                    to += 1;
                }
            }
        }
    }
    to as ptrdiff_t
}

/// Return a character whose multibyte form is at P.  If LEN is not
/// NULL, it must be a pointer to integer.  In that case, set *LEN to
/// the byte length of the multibyte form.  If ADVANCED is not NULL, it
/// must be a pointer to unsigned char.  In that case, set *ADVANCED to
/// the ending address (i.e., the starting address of the next
/// character) of the multibyte form.
#[no_mangle]
pub fn string_char(ptr: *const c_uchar, advanced: *mut *const c_uchar, len: *mut c_int) -> c_int {
    let slice = unsafe { slice::from_raw_parts(ptr, MAX_MULTIBYTE_LENGTH) };
    let (cp, cplen) = multibyte_char_at(slice);
    if !len.is_null() {
        unsafe {
            *len = cplen as c_int;
        }
    }
    if !advanced.is_null() {
        unsafe {
            *advanced = ptr.offset(cplen as isize);
        }
    }
    cp as c_int
}

/// Convert eight-bit chars in SRC (in multibyte form) to the
/// corresponding byte and store in DST.  CHARS is the number of
/// characters in SRC.  The value is the number of bytes stored in DST.
/// Usually, the value is the same as CHARS, but is less than it if SRC
/// contains a non-ASCII, non-eight-bit character.
#[no_mangle]
pub fn str_to_unibyte(src: *const c_uchar, dst: *mut c_uchar, chars: ptrdiff_t) -> ptrdiff_t {
    let mut srcslice = unsafe { slice::from_raw_parts(src, chars as usize) };
    let mut dstslice = unsafe { slice::from_raw_parts_mut(dst, chars as usize) };
    for i in 0..chars {
        let (cp, cplen) = multibyte_char_at(srcslice);
        srcslice = &srcslice[cplen..];
        dstslice[i as usize] = if cp > MAX_5_BYTE_CHAR {
            raw_byte_from_codepoint(cp)
        } else if cp >= 0x80 {
            return i;
        } else {
            cp as c_uchar
        };
    }
    chars
}<|MERGE_RESOLUTION|>--- conflicted
+++ resolved
@@ -37,12 +37,7 @@
 use libc::{ptrdiff_t, c_char, c_uchar, c_uint, c_int};
 
 use lisp::ExternalPtr;
-<<<<<<< HEAD
-use remacs_sys::{emacs_abort, char_bits, EmacsInt, Lisp_String, error};
-=======
-use remacs_sys::{CHAR_MODIFIER_MASK, CHAR_SHIFT, CHAR_CTL, emacs_abort, CHARACTERBITS, EmacsInt,
-                 Lisp_String};
->>>>>>> 671db3d5
+use remacs_sys::{char_bits, EmacsInt, Lisp_String, emacs_abort};
 
 pub type LispStringRef = ExternalPtr<Lisp_String>;
 
