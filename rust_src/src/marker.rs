--- conflicted
+++ resolved
@@ -102,14 +102,4 @@
     unsafe { set_point_both(charpos, bytepos) };
 }
 
-<<<<<<< HEAD
-pub fn rust_init_syms() {
-    unsafe {
-        defsubr!(Smarker_buffer);
-        defsubr!(Smarker_position);
-        defsubr!(Smarkerp);
-    }
-}
-=======
-include!(concat!(env!("OUT_DIR"), "/marker_exports.rs"));
->>>>>>> 8e3b5053
+include!(concat!(env!("OUT_DIR"), "/marker_exports.rs"));