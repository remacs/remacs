--- conflicted
+++ resolved
@@ -94,7 +94,6 @@
 
 #[no_mangle]
 pub extern "C" fn rust_init_syms() {
-<<<<<<< HEAD
     define_functions! {
         lists = {
             Satom,
@@ -139,7 +138,8 @@
             Snull
         },
         character = {
-            Smax_char
+            Smax_char,
+            Scharacterp
         },
         floatfns = {
             Sisnan,
@@ -157,44 +157,5 @@
             Sftruncate,
             Sfloat
         }
-=======
-    unsafe {
-        defsubr(&*lists::Satom);
-        defsubr(&*lists::Slistp);
-        defsubr(&*lists::Snlistp);
-        defsubr(&*math::Smod);
-        defsubr(&*math::Splus);
-        defsubr(&*math::Sminus);
-        defsubr(&*math::Stimes);
-        defsubr(&*math::Squo);
-        defsubr(&*math::Slogand);
-        defsubr(&*math::Slogior);
-        defsubr(&*math::Slogxor);
-        defsubr(&*math::Smax);
-        defsubr(&*math::Smin);
-        defsubr(&*math::Sabs);
-        defsubr(&*numbers::Sintegerp);
-        defsubr(&*numbers::Sinteger_or_marker_p);
-        defsubr(&*numbers::Sfloatp);
-        defsubr(&*numbers::Snatnump);
-        defsubr(&*numbers::Snumber_or_marker_p);
-        defsubr(&*numbers::Snumberp);
-        defsubr(&*symbols::Ssymbolp);
-        defsubr(&*lists::Sconsp);
-        defsubr(&*lists::Ssetcar);
-        defsubr(&*lists::Ssetcdr);
-        defsubr(&*lists::Scar);
-        defsubr(&*lists::Scdr);
-        defsubr(&*strings::Sstringp);
-        defsubr(&*strings::Seq);
-        defsubr(&*strings::Sbase64_encode_string);
-        defsubr(&*strings::Sbase64_decode_string);
-        defsubr(&*strings::Sstring_bytes);
-        defsubr(&*strings::Snull);
-        defsubr(&*character::Smax_char);
-        defsubr(&*character::Scharacterp);
-
-        floatfns::init_float_syms();
->>>>>>> 8425ce17
     }
 }