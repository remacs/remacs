--- conflicted
+++ resolved
@@ -195,7 +195,6 @@
 pub use editfns::Fbolp;
 pub use editfns::Feolp;
 
-<<<<<<< HEAD
 // Used in alloc.c, lisp.h
 pub use hashtable::finalize_hashtable;
 pub use hashtable::mark_hashtable;
@@ -223,10 +222,10 @@
 pub use hashtable::Fhash_table_rehash_size;
 pub use hashtable::Fhash_table_rehash_threshold;
 pub use hashtable::Fremhash;
-=======
+
 // Used in minibuffer.c
 pub use windows::Fwindow_minibuffer_p;
->>>>>>> 91aab5cf
+
 
 extern "C" {
     fn defsubr(sname: *const Lisp_Subr);
