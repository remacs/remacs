--- conflicted
+++ resolved
@@ -83,232 +83,4 @@
 include!(concat!(env!("OUT_DIR"), "/c_exports.rs"));
 
 #[cfg(test)]
-<<<<<<< HEAD
-pub use functions::make_float;
-
-extern "C" {
-    fn defsubr(sname: *const Lisp_Subr);
-}
-
-#[no_mangle]
-pub extern "C" fn rust_init_syms() {
-    unsafe {
-        defsubr(&*buffers::Soverlayp);
-        defsubr(&*buffers::Sbuffer_live_p);
-        defsubr(&*buffers::Sget_buffer);
-        defsubr(&*buffers::Scurrent_buffer);
-        defsubr(&*buffers::Sbuffer_file_name);
-        defsubr(&*buffers::Sbuffer_modified_p);
-        defsubr(&*buffers::Sbuffer_modified_tick);
-        defsubr(&*buffers::Sbuffer_chars_modified_tick);
-        defsubr(&*buffers::Sbuffer_name);
-        defsubr(&*buffers::Sset_buffer);
-        defsubr(&*buffers::Soverlay_start);
-        defsubr(&*buffers::Soverlay_end);
-        defsubr(&*buffers::Soverlay_buffer);
-        defsubr(&*windows::Swindowp);
-        defsubr(&*windows::Swindow_minibuffer_p);
-        defsubr(&*windows::Swindow_live_p);
-        defsubr(&*windows::Swindow_point);
-        defsubr(&*windows::Sselected_window);
-        defsubr(&*windows::Swindow_buffer);
-        defsubr(&*windows::Swindow_valid_p);
-        defsubr(&*windows::Swindow_start);
-        defsubr(&*windows::Swindow_margins);
-        defsubr(&*windows::Sminibuffer_selected_window);
-        defsubr(&*process::Sget_process);
-        defsubr(&*process::Sprocessp);
-        defsubr(&*process::Sprocess_name);
-        defsubr(&*process::Sprocess_buffer);
-        defsubr(&*process::Sget_buffer_process);
-        defsubr(&*lists::Satom);
-        defsubr(&*lists::Slistp);
-        defsubr(&*lists::Snlistp);
-        defsubr(&*math::Smod);
-        defsubr(&*math::Splus);
-        defsubr(&*math::Sminus);
-        defsubr(&*math::Stimes);
-        defsubr(&*math::Squo);
-        defsubr(&*math::Slogand);
-        defsubr(&*math::Slogior);
-        defsubr(&*math::Slogxor);
-        defsubr(&*math::Smax);
-        defsubr(&*math::Smin);
-        defsubr(&*math::Sabs);
-        defsubr(&*math::Seqlsign);
-        defsubr(&*math::Slss);
-        defsubr(&*math::Sgtr);
-        defsubr(&*math::Sleq);
-        defsubr(&*math::Sgeq);
-        defsubr(&*math::Sneq);
-        defsubr(&*math::Srem);
-        defsubr(&*math::Sadd1);
-        defsubr(&*math::Ssub1);
-        defsubr(&*math::Slognot);
-        defsubr(&*numbers::Sintegerp);
-        defsubr(&*numbers::Sinteger_or_marker_p);
-        defsubr(&*numbers::Sfloatp);
-        defsubr(&*numbers::Snatnump);
-        defsubr(&*numbers::Snumber_or_marker_p);
-        defsubr(&*numbers::Snumberp);
-        defsubr(&*numbers::Srandom);
-        defsubr(&*objects::Snull);
-        defsubr(&*objects::Seq);
-        defsubr(&*objects::Seql);
-        defsubr(&*objects::Sequal);
-        defsubr(&*objects::Sequal_including_properties);
-        defsubr(&*objects::Sidentity);
-        defsubr(&*symbols::Ssymbolp);
-        defsubr(&*symbols::Ssymbol_name);
-        defsubr(&*symbols::Sfboundp);
-        defsubr(&*symbols::Smakunbound);
-        defsubr(&*symbols::Ssymbol_function);
-        defsubr(&*symbols::Ssymbol_plist);
-        defsubr(&*symbols::Ssetplist);
-        defsubr(&*symbols::Sfmakunbound);
-        defsubr(&*symbols::Skeywordp);
-        defsubr(&*symbols::Sindirect_variable);
-        defsubr(&*lists::Sconsp);
-        defsubr(&*lists::Ssetcar);
-        defsubr(&*lists::Ssetcdr);
-        defsubr(&*lists::Scar);
-        defsubr(&*lists::Scdr);
-        defsubr(&*lists::Scar_safe);
-        defsubr(&*lists::Scdr_safe);
-        defsubr(&*lists::Snthcdr);
-        defsubr(&*lists::Snth);
-        defsubr(&*lists::Smemq);
-        defsubr(&*lists::Smemql);
-        defsubr(&*lists::Smember);
-        defsubr(&*lists::Sassq);
-        defsubr(&*lists::Sassoc);
-        defsubr(&*lists::Srassq);
-        defsubr(&*lists::Srassoc);
-        defsubr(&*lists::Sdelq);
-        defsubr(&*lists::Splist_get);
-        defsubr(&*lists::Slax_plist_get);
-        defsubr(&*lists::Splist_member);
-        defsubr(&*lists::Splist_put);
-        defsubr(&*lists::Slax_plist_put);
-        defsubr(&*lists::Sget);
-        defsubr(&*lists::Sput);
-        defsubr(&*lists::Slist);
-        defsubr(&*lists::Smake_list);
-        defsubr(&*lists::Ssafe_length);
-        defsubr(&*marker::Smarkerp);
-        defsubr(&*marker::Smarker_position);
-        defsubr(&*marker::Smarker_buffer);
-        defsubr(&*strings::Sstringp);
-        defsubr(&*strings::Smultibyte_string_p);
-        defsubr(&*base64::Sbase64_encode_string);
-        defsubr(&*base64::Sbase64_decode_string);
-        defsubr(&*strings::Sstring_bytes);
-        defsubr(&*strings::Sstring_equal);
-        defsubr(&*strings::Sstring_as_multibyte);
-        defsubr(&*strings::Sstring_to_multibyte);
-        defsubr(&*strings::Sstring_to_unibyte);
-        defsubr(&*strings::Sstring_lessp);
-        defsubr(&*character::Smax_char);
-        defsubr(&*character::Scharacterp);
-        defsubr(&*character::Schar_or_string_p);
-        defsubr(&*character::Sunibyte_char_to_multibyte);
-        defsubr(&*character::Smultibyte_char_to_unibyte);
-        defsubr(&*vectors::Sarrayp);
-        defsubr(&*vectors::Sbool_vector_p);
-        defsubr(&*vectors::Sbufferp);
-        defsubr(&*vectors::Sbyte_code_function_p);
-        defsubr(&*vectors::Schar_table_p);
-        defsubr(&*vectors::Scondition_variable_p);
-        defsubr(&*vectors::Smutexp);
-        defsubr(&*vectors::Ssequencep);
-        defsubr(&*vectors::Ssort);
-        defsubr(&*vectors::Ssubrp);
-        defsubr(&*vectors::Sthreadp);
-        defsubr(&*vectors::Svector_or_char_table_p);
-        defsubr(&*vectors::Svectorp);
-        defsubr(&*vectors::Slength);
-        defsubr(&*vectors::Selt);
-        defsubr(&*vectors::Srecordp);
-        defsubr(&*hashtable::Scopy_hash_table);
-        defsubr(&*hashtable::Sgethash);
-        defsubr(&*hashtable::Sremhash);
-        defsubr(&*hashtable::Shash_table_p);
-        defsubr(&*hashtable::Sputhash);
-        defsubr(&*hashtable::Smaphash);
-        defsubr(&*hashtable::Shash_table_count);
-        defsubr(&*hashtable::Shash_table_rehash_threshold);
-        defsubr(&*hashtable::Shash_table_size);
-        defsubr(&*hashtable::Shash_table_test);
-        defsubr(&*hashtable::Shash_table_weakness);
-        defsubr(&*hashtable::Sclrhash);
-        defsubr(&*hashtable::Sdefine_hash_table_test);
-        defsubr(&*fonts::Sfontp);
-        defsubr(&*crypto::Smd5);
-        defsubr(&*crypto::Ssecure_hash);
-        defsubr(&*crypto::Sbuffer_hash);
-        defsubr(&*interactive::Sprefix_numeric_value);
-        defsubr(&*chartable::Schar_table_subtype);
-        defsubr(&*chartable::Schar_table_parent);
-        defsubr(&*chartable::Sset_char_table_parent);
-        defsubr(&*category::Scategory_table_p);
-        defsubr(&*category::Scategory_table);
-        defsubr(&*obarray::Sintern_soft);
-        defsubr(&*obarray::Sintern);
-
-        defsubr(&*floatfns::Sisnan);
-        defsubr(&*floatfns::Sacos);
-        defsubr(&*floatfns::Sasin);
-        defsubr(&*floatfns::Satan);
-        defsubr(&*floatfns::Scos);
-        defsubr(&*floatfns::Ssin);
-        defsubr(&*floatfns::Stan);
-        defsubr(&*floatfns::Slog);
-        defsubr(&*floatfns::Ssqrt);
-        defsubr(&*floatfns::Sexp);
-        defsubr(&*floatfns::Sffloor);
-        defsubr(&*floatfns::Sfceiling);
-        defsubr(&*floatfns::Sftruncate);
-        defsubr(&*floatfns::Sfloat);
-        defsubr(&*floatfns::Scopysign);
-        defsubr(&*floatfns::Sfrexp);
-        defsubr(&*floatfns::Sldexp);
-        defsubr(&*floatfns::Sexpt);
-        defsubr(&*floatfns::Slogb);
-        defsubr(&*floatfns::Sfround);
-        defsubr(&*floatfns::Sceiling);
-        defsubr(&*floatfns::Sfloor);
-        defsubr(&*floatfns::Sround);
-        defsubr(&*floatfns::Struncate);
-        defsubr(&*editfns::Spoint);
-        defsubr(&*editfns::Sbuffer_size);
-        defsubr(&*editfns::Seobp);
-        defsubr(&*editfns::Sbobp);
-        defsubr(&*editfns::Sbolp);
-        defsubr(&*editfns::Seolp);
-        defsubr(&*editfns::Sregion_beginning);
-        defsubr(&*editfns::Sregion_end);
-        defsubr(&*editfns::Smark_marker);
-        defsubr(&*editfns::Spoint_min);
-        defsubr(&*editfns::Spoint_max);
-        defsubr(&*editfns::Sgoto_char);
-        defsubr(&*editfns::Sposition_bytes);
-        defsubr(&*editfns::Sinsert_byte);
-        defsubr(&*editfns::Schar_after);
-        defsubr(&*editfns::Spropertize);
-        defsubr(&*fns::Sfeaturep);
-        defsubr(&*minibuf::Sminibufferp);
-        defsubr(&*minibuf::Sactive_minibuffer_window);
-        defsubr(&*minibuf::Sset_minibuffer_window);
-        defsubr(&*threads::Sthread_name);
-        defsubr(&*cmds::Sforward_point);
-        defsubr(&*data::Sindirect_function);
-        defsubr(&*frames::Sselected_frame);
-        defsubr(&*cmds::Sbeginning_of_line);
-        defsubr(&*dispnew::Ssleep_for);
-        defsubr(&*indent::Scurrent_column);
-        defsubr(&*process::Sprocess_list);
-    }
-}
-=======
-pub use functions::make_float;
->>>>>>> eab217cc
+pub use functions::make_float;