--- conflicted
+++ resolved
@@ -46,11 +46,9 @@
 mod interactive;
 mod process;
 mod fonts;
-<<<<<<< HEAD
 mod editfns;
-=======
 mod threads;
->>>>>>> 76a9e88e
+
 
 #[cfg(all(not(test), target_os = "macos"))]
 use alloc_unexecmacosx::OsxUnexecAlloc;
