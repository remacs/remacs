--- conflicted
+++ resolved
@@ -443,10 +443,7 @@
         defsubr(&*data::Sindirect_function);
         defsubr(&*frames::Sselected_frame);
         defsubr(&*dispnew::Ssleep_for);
-<<<<<<< HEAD
         defsubr(&*indent::Scurrent_column);
-=======
         defsubr(&*process::Sprocess_list);
->>>>>>> e868075e
     }
 }