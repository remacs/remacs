#![allow(non_upper_case_globals)]
#![allow(non_snake_case)]
#![allow(private_no_mangle_fns)]
#![feature(proc_macro)]
#![cfg_attr(feature = "strict", deny(warnings))]
#![feature(global_allocator)]
#![feature(concat_idents)]

#[macro_use]
extern crate lazy_static;

extern crate base64 as base64_crate;
extern crate libc;
extern crate md5;
extern crate rand;
extern crate sha1;
extern crate sha2;

// Wilfred/remacs#38 : Need to override the allocator for legacy unexec support on Mac.
#[cfg(all(not(test), target_os = "macos"))]
extern crate alloc_unexecmacosx;

// Needed for linking.
extern crate remacs_lib;
extern crate remacs_macros;
extern crate remacs_sys;

#[cfg(test)]
extern crate mock_derive;

#[cfg(test)]
mod functions;

#[macro_use]
mod eval;
#[macro_use]
mod lisp;
#[macro_use]
mod vector_macros;
mod str2sig;

mod base64;
mod buffers;
mod category;
mod character;
mod chartable;
mod cmds;
mod crypto;
mod data;
mod dispnew;
mod editfns;
mod floatfns;
mod fns;
mod fonts;
mod frames;
mod hashtable;
mod indent;
mod interactive;
mod keyboard;
<<<<<<< HEAD
=======
mod keymap;
>>>>>>> 4b027760
mod lists;
mod marker;
mod math;
mod minibuf;
mod multibyte;
mod numbers;
mod obarray;
mod objects;
mod process;
mod strings;
mod symbols;
mod threads;
mod util;
mod vectors;
mod windows;

#[cfg(all(not(test), target_os = "macos"))]
use alloc_unexecmacosx::OsxUnexecAlloc;

#[cfg(all(not(test), target_os = "macos"))]
#[global_allocator]
static ALLOCATOR: OsxUnexecAlloc = OsxUnexecAlloc;

include!(concat!(env!("OUT_DIR"), "/c_exports.rs"));

#[cfg(test)]
pub use functions::make_float;<|MERGE_RESOLUTION|>--- conflicted
+++ resolved
@@ -57,10 +57,7 @@
 mod indent;
 mod interactive;
 mod keyboard;
-<<<<<<< HEAD
-=======
 mod keymap;
->>>>>>> 4b027760
 mod lists;
 mod marker;
 mod math;
