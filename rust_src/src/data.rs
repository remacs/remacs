--- conflicted
+++ resolved
@@ -54,12 +54,4 @@
     return result;
 }
 
-<<<<<<< HEAD
-pub fn rust_init_syms() {
-    unsafe {
-        defsubr!(Sindirect_function);
-    }
-}
-=======
-include!(concat!(env!("OUT_DIR"), "/data_exports.rs"));
->>>>>>> 675f0800
+include!(concat!(env!("OUT_DIR"), "/data_exports.rs"));