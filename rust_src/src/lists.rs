//! Operations on lists.

use remacs_macros::lisp_fn;
use remacs_sys::{EmacsInt, Qcircular_list, Qplistp};
use remacs_sys::globals;

use lisp::LispObject;
use lisp::defsubr;

/// Return t if OBJECT is not a cons cell.  This includes nil.
#[lisp_fn]
pub fn atom(object: LispObject) -> LispObject {
    LispObject::from_bool(!object.is_cons())
}

/// Return t if OBJECT is a cons cell.
#[lisp_fn]
pub fn consp(object: LispObject) -> LispObject {
    LispObject::from_bool(object.is_cons())
}

/// Return t if OBJECT is a list, that is, a cons cell or nil.
/// Otherwise, return nil.
#[lisp_fn]
pub fn listp(object: LispObject) -> LispObject {
    LispObject::from_bool(object.is_cons() || object.is_nil())
}

/// Return t if OBJECT is not a list.  Lists include nil.
#[lisp_fn]
pub fn nlistp(object: LispObject) -> LispObject {
    LispObject::from_bool(!(object.is_cons() || object.is_nil()))
}

/// Set the car of CELL to be NEWCAR. Returns NEWCAR.
#[lisp_fn]
pub fn setcar(cell: LispObject, newcar: LispObject) -> LispObject {
    let cell = cell.as_cons_or_error();
    cell.check_impure();
    cell.set_car(newcar);
    newcar
}

/// Set the cdr of CELL to be NEWCDR.  Returns NEWCDR.
#[lisp_fn]
pub fn setcdr(cell: LispObject, newcdr: LispObject) -> LispObject {
    let cell = cell.as_cons_or_error();
    cell.check_impure();
    cell.set_cdr(newcdr);
    newcdr
}

/// Return the car of LIST.  If arg is nil, return nil.
/// Error if arg is not nil and not a cons cell.  See also `car-safe`.
///
/// See Info node `(elisp)Cons Cells' for a discussion of related basic
/// Lisp concepts such as car, cdr, cons cell and list.
#[lisp_fn]
pub fn car(list: LispObject) -> LispObject {
    if list.is_nil() {
        list
    } else {
        list.as_cons_or_error().car()
    }
}

/// Return the cdr of LIST.  If arg is nil, return nil.
/// Error if arg is not nil and not a cons cell.  See also `cdr-safe'.
///
/// See Info node `(elisp)Cons Cells' for a discussion of related basic
/// Lisp concepts such as cdr, car, cons cell and list.
#[lisp_fn]
pub fn cdr(list: LispObject) -> LispObject {
    if list.is_nil() {
        list
    } else {
        list.as_cons_or_error().cdr()
    }
}

/// Return the car of OBJECT if it is a cons cell, or else nil.
#[lisp_fn]
pub fn car_safe(object: LispObject) -> LispObject {
    object
        .as_cons()
        .map_or(LispObject::constant_nil(), |cons| cons.car())
}

/// Return the cdr of OBJECT if it is a cons cell, or else nil.
#[lisp_fn]
pub fn cdr_safe(object: LispObject) -> LispObject {
    object
        .as_cons()
        .map_or(LispObject::constant_nil(), |cons| cons.cdr())
}

/// Take cdr N times on LIST, return the result.
#[lisp_fn]
pub fn nthcdr(n: LispObject, list: LispObject) -> LispObject {
    let mut it = list.iter_tails_safe();

    match it.nth(n.as_fixnum_or_error() as usize) {
        Some(value) => value.as_obj(),
        None => it.rest(),
    }
}

/// Return the Nth element of LIST.
/// N counts from zero.  If LIST is not that long, nil is returned.
#[lisp_fn]
<<<<<<< HEAD
pub fn nth(n: LispObject, list: LispObject) -> LispObject {
    car(nthcdr(n, list))
=======
fn nth(n: LispObject, list: LispObject) -> LispObject {
    list.iter_cars()
        .nth(n.as_fixnum_or_error() as usize)
        .map_or(LispObject::constant_nil(), |c| c)
>>>>>>> 039ebb4f
}

/// Return non-nil if ELT is an element of LIST.  Comparison done with `eq'.
/// The value is actually the tail of LIST whose car is ELT.
#[lisp_fn]
pub fn memq(elt: LispObject, list: LispObject) -> LispObject {
    for tail in list.iter_tails() {
        if elt.eq(tail.car()) {
            return tail.as_obj();
        }
    }
    LispObject::constant_nil()
}

/// Return non-nil if ELT is an element of LIST.  Comparison done with `eql'.
/// The value is actually the tail of LIST whose car is ELT.
#[lisp_fn]
pub fn memql(elt: LispObject, list: LispObject) -> LispObject {
    if !elt.is_float() {
        return memq(elt, list);
    }
    for tail in list.iter_tails() {
        if elt.eql(tail.car()) {
            return tail.as_obj();
        }
    }
    LispObject::constant_nil()
}

/// Return non-nil if ELT is an element of LIST.  Comparison done with `equal'.
/// The value is actually the tail of LIST whose car is ELT.
#[lisp_fn]
pub fn member(elt: LispObject, list: LispObject) -> LispObject {
    for tail in list.iter_tails() {
        if elt.equal(tail.car()) {
            return tail.as_obj();
        }
    }
    LispObject::constant_nil()
}

/// Return non-nil if KEY is `eq' to the car of an element of LIST.
/// The value is actually the first element of LIST whose car is KEY.
/// Elements of LIST that are not conses are ignored.
#[lisp_fn]
pub fn assq(key: LispObject, list: LispObject) -> LispObject {
    for tail in list.iter_tails() {
        let item = tail.car();
        if let Some(item_cons) = item.as_cons() {
            if key.eq(item_cons.car()) {
                return item;
            }
        }
    }
    LispObject::constant_nil()
}

/// Return non-nil if KEY is equal to the car of an element of LIST.
/// The value is actually the first element of LIST whose car equals KEY.
///
/// Equality is defined by TESTFN is non-nil or by `equal' if nil.
#[lisp_fn(min = "2")]
pub fn assoc(key: LispObject, list: LispObject, testfn: LispObject) -> LispObject {
    for tail in list.iter_tails() {
        let item = tail.car();
        if let Some(item_cons) = item.as_cons() {
            let is_equal = if testfn.is_nil() {
                key.eq(item_cons.car()) || key.equal(item_cons.car())
            } else {
                call!(testfn, key, item_cons.car()).is_not_nil()
            };
            if is_equal {
                return item;
            }
        }
    }
    LispObject::constant_nil()
}

/// Return non-nil if KEY is `eq' to the cdr of an element of LIST.
/// The value is actually the first element of LIST whose cdr is KEY.
#[lisp_fn]
pub fn rassq(key: LispObject, list: LispObject) -> LispObject {
    for tail in list.iter_tails() {
        let item = tail.car();
        if let Some(item_cons) = item.as_cons() {
            if key.eq(item_cons.cdr()) {
                return item;
            }
        }
    }
    LispObject::constant_nil()
}

/// Return non-nil if KEY is `equal' to the cdr of an element of LIST.
/// The value is actually the first element of LIST whose cdr equals KEY.
/// (fn KEY LIST)
#[lisp_fn]
pub fn rassoc(key: LispObject, list: LispObject) -> LispObject {
    for tail in list.iter_tails() {
        let item = tail.car();
        if let Some(item_cons) = item.as_cons() {
            if key.eq(item_cons.cdr()) || key.equal(item_cons.cdr()) {
                return item;
            }
        }
    }
    LispObject::constant_nil()
}

/// Delete members of LIST which are `eq' to ELT, and return the result.
/// More precisely, this function skips any members `eq' to ELT at the
/// front of LIST, then removes members `eq' to ELT from the remaining
/// sublist by modifying its list structure, then returns the resulting
/// list.
///
/// Write `(setq foo (delq element foo))' to be sure of correctly changing
/// the value of a list `foo'.  See also `remq', which does not modify the
/// argument.
#[lisp_fn]
pub fn delq(elt: LispObject, mut list: LispObject) -> LispObject {
    let mut prev = LispObject::constant_nil();
    for tail in list.iter_tails() {
        let item = tail.car();
        if elt.eq(item) {
            let rest = tail.cdr();
            if prev.is_nil() {
                list = rest;
            } else {
                setcdr(prev, rest);
            }
        } else {
            prev = tail.as_obj();
        }
    }
    list
}

/// Extract a value from a property list.
/// PLIST is a property list, which is a list of the form
/// (PROP1 VALUE1 PROP2 VALUE2...).  This function returns the value
/// corresponding to the given PROP, or nil if PROP is not one of the
/// properties on the list.  This function never signals an error.
#[lisp_fn]
pub fn plist_get(plist: LispObject, prop: LispObject) -> LispObject {
    let mut prop_item = true;
    for tail in plist.iter_tails_safe() {
        if prop_item {
            match tail.cdr().as_cons() {
                None => break,
                Some(tail_cdr_cons) => if tail.car().eq(prop) {
                    return tail_cdr_cons.car();
                },
            }
        }
        prop_item = !prop_item;
    }
    LispObject::constant_nil()
}

/// Extract a value from a property list, comparing with `equal'.
/// PLIST is a property list, which is a list of the form
/// (PROP1 VALUE1 PROP2 VALUE2...).  This function returns the value
/// corresponding to the given PROP, or nil if PROP is not
/// one of the properties on the list.
#[lisp_fn]
pub fn lax_plist_get(plist: LispObject, prop: LispObject) -> LispObject {
    let mut prop_item = true;
    for tail in plist.iter_tails_plist() {
        if prop_item {
            match tail.cdr().as_cons() {
                None => {
                    // need an extra check here to catch odd-length lists
                    if tail.as_obj().is_not_nil() {
                        wrong_type!(Qplistp, plist)
                    }
                    break;
                }
                Some(tail_cdr_cons) => if tail.car().equal(prop) {
                    return tail_cdr_cons.car();
                },
            }
        }
        prop_item = !prop_item;
    }
    LispObject::constant_nil()
}

/// Return non-nil if PLIST has the property PROP.
/// PLIST is a property list, which is a list of the form
/// (PROP1 VALUE1 PROP2 VALUE2 ...).  PROP is a symbol.
/// Unlike `plist-get', this allows you to distinguish between a missing
/// property and a property with the value nil.
/// The value is actually the tail of PLIST whose car is PROP.
#[lisp_fn]
pub fn plist_member(plist: LispObject, prop: LispObject) -> LispObject {
    let mut prop_item = true;
    for tail in plist.iter_tails_plist() {
        if prop_item && prop.eq(tail.car()) {
            return tail.as_obj();
        }
        prop_item = !prop_item;
    }
    LispObject::constant_nil()
}

fn internal_plist_put<F>(plist: LispObject, prop: LispObject, val: LispObject, cmp: F) -> LispObject
where
    F: Fn(LispObject, LispObject) -> bool,
{
    let mut prop_item = true;
    let mut last_cons = None;
    for tail in plist.iter_tails_plist() {
        if prop_item {
            match tail.cdr().as_cons() {
                None => {
                    // need an extra check here to catch odd-length lists
                    if tail.as_obj().is_not_nil() {
                        wrong_type!(Qplistp, plist)
                    }
                    break;
                }
                Some(tail_cdr_cons) => {
                    if cmp(tail.car(), prop) {
                        tail_cdr_cons.set_car(val);
                        return plist;
                    }
                    last_cons = Some(tail);
                }
            }
        }
        prop_item = !prop_item;
    }
    match last_cons {
        None => LispObject::cons(prop, LispObject::cons(val, LispObject::constant_nil())),
        Some(last_cons) => {
            let last_cons_cdr = last_cons.cdr().as_cons_or_error();
            let newcell = LispObject::cons(prop, LispObject::cons(val, last_cons_cdr.cdr()));
            last_cons_cdr.set_cdr(newcell);
            plist
        }
    }
}

/// Change value in PLIST of PROP to VAL.
/// PLIST is a property list, which is a list of the form
/// (PROP1 VALUE1 PROP2 VALUE2 ...).  PROP is a symbol and VAL is any object.
/// If PROP is already a property on the list, its value is set to VAL,
/// otherwise the new PROP VAL pair is added.  The new plist is returned;
/// use `(setq x (plist-put x prop val))' to be sure to use the new value.
/// The PLIST is modified by side effects.
#[lisp_fn]
pub fn plist_put(plist: LispObject, prop: LispObject, val: LispObject) -> LispObject {
    internal_plist_put(plist, prop, val, LispObject::eq)
}

/// Change value in PLIST of PROP to VAL, comparing with `equal'.
/// PLIST is a property list, which is a list of the form
/// (PROP1 VALUE1 PROP2 VALUE2 ...).  PROP and VAL are any objects.
/// If PROP is already a property on the list, its value is set to VAL,
/// otherwise the new PROP VAL pair is added.  The new plist is returned;
/// use `(setq x (lax-plist-put x prop val))' to be sure to use the new value.
/// The PLIST is modified by side effects.
#[lisp_fn]
pub fn lax_plist_put(plist: LispObject, prop: LispObject, val: LispObject) -> LispObject {
    internal_plist_put(plist, prop, val, LispObject::equal)
}

/// Return the value of SYMBOL's PROPNAME property.
/// This is the last value stored with `(put SYMBOL PROPNAME VALUE)'.
#[lisp_fn]
pub fn get(symbol: LispObject, propname: LispObject) -> LispObject {
    let sym = symbol.as_symbol_or_error();
    let plist_env = LispObject::from(unsafe { globals.f_Voverriding_plist_environment });
    let propval = plist_get(cdr(assq(symbol, plist_env)), propname);
    if propval.is_not_nil() {
        propval
    } else {
        plist_get(sym.get_plist(), propname)
    }
}

/// Store SYMBOL's PROPNAME property with value VALUE.
/// It can be retrieved with `(get SYMBOL PROPNAME)'.
#[lisp_fn]
pub fn put(symbol: LispObject, propname: LispObject, value: LispObject) -> LispObject {
    let mut sym = symbol.as_symbol_or_error();
    let new_plist = plist_put(sym.get_plist(), propname, value);
    sym.set_plist(new_plist);
    value
}

/// Return a newly created list with specified arguments as elements.
/// Any number of arguments, even zero arguments, are allowed.
/// usage: (fn &rest OBJECTS)
#[lisp_fn]
pub fn list(args: &mut [LispObject]) -> LispObject {
    args.iter()
        .rev()
        .fold(LispObject::constant_nil(), |list, &arg| {
            LispObject::cons(arg, list)
        })
}

/// Return a newly created list of length LENGTH, with each element being INIT.
#[lisp_fn]
pub fn make_list(length: LispObject, init: LispObject) -> LispObject {
    let length = length.as_natnum_or_error();
    (0..length).fold(LispObject::constant_nil(), |list, _| {
        LispObject::cons(init, list)
    })
}

/// Return the length of a list, but avoid error or infinite loop.
/// This function never gets an error.  If LIST is not really a list,
/// it returns 0.  If LIST is circular, it returns a finite value
/// which is at least the number of distinct elements.
#[lisp_fn]
pub fn safe_length(list: LispObject) -> LispObject {
    LispObject::int_or_float_from_fixnum(list.iter_tails_safe().count() as EmacsInt)
}

// Used by sort() in vectors.rs.

pub fn sort_list(list: LispObject, pred: LispObject) -> LispObject {
    let length = list.iter_tails().count();
    if length < 2 {
        return list;
    }

    let item = nthcdr(LispObject::from_fixnum((length / 2 - 1) as EmacsInt), list);
    let back = cdr(item);
    setcdr(item, LispObject::constant_nil());

    let front = sort_list(list, pred);
    let back = sort_list(back, pred);
    merge(front, back, pred)
}

// also needed by vectors.rs
pub fn inorder(pred: LispObject, a: LispObject, b: LispObject) -> bool {
    call!(pred, b, a).is_nil()
}

/// Merge step of linked-list sorting.
#[no_mangle]
pub fn merge(mut l1: LispObject, mut l2: LispObject, pred: LispObject) -> LispObject {
    let mut tail = LispObject::constant_nil();
    let mut value = LispObject::constant_nil();

    loop {
        if l1.is_nil() {
            if tail.is_nil() {
                return l2;
            }
            setcdr(tail, l2);
            return value;
        }
        if l2.is_nil() {
            if tail.is_nil() {
                return l1;
            }
            setcdr(tail, l1);
            return value;
        }

        let item;
        if inorder(pred, car(l1), car(l2)) {
            item = l1;
            l1 = cdr(l1);
        } else {
            item = l2;
            l2 = cdr(l2);
        }
        if tail.is_nil() {
            value = item;
        } else {
            setcdr(tail, item);
        }
        tail = item;
    }
}

#[no_mangle]
pub fn circular_list(obj: LispObject) -> ! {
    xsignal!(Qcircular_list, obj);
}

include!(concat!(env!("OUT_DIR"), "/lists_exports.rs"));<|MERGE_RESOLUTION|>--- conflicted
+++ resolved
@@ -108,15 +108,10 @@
 /// Return the Nth element of LIST.
 /// N counts from zero.  If LIST is not that long, nil is returned.
 #[lisp_fn]
-<<<<<<< HEAD
 pub fn nth(n: LispObject, list: LispObject) -> LispObject {
-    car(nthcdr(n, list))
-=======
-fn nth(n: LispObject, list: LispObject) -> LispObject {
     list.iter_cars()
         .nth(n.as_fixnum_or_error() as usize)
         .map_or(LispObject::constant_nil(), |c| c)
->>>>>>> 039ebb4f
 }
 
 /// Return non-nil if ELT is an element of LIST.  Comparison done with `eq'.
