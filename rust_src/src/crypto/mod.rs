--- conflicted
+++ resolved
@@ -17,11 +17,7 @@
 use remacs_sys::{Qbuffer_file_coding_system, Qcoding_system_error, Qmd5, Qnil, Qraw_text, Qsha1,
                  Qsha224, Qsha256, Qsha384, Qsha512, Qstringp, Qwrite_region};
 
-<<<<<<< HEAD
-use buffers::{buffer_file_name, LispBufferOrCurrent, LispBufferRef};
-=======
 use buffers::{buffer_file_name, current_buffer, LispBufferOrName, LispBufferRef};
->>>>>>> b171afff
 use lisp::defsubr;
 use lisp::{LispNumber, LispObject};
 use multibyte::LispStringRef;
@@ -452,14 +448,9 @@
 /// This hash is performed on the raw internal format of the buffer,
 /// disregarding any coding systems.  If nil, use the current buffer.
 #[lisp_fn(min = "0")]
-<<<<<<< HEAD
-pub fn buffer_hash(buffer_or_name: LispBufferOrCurrent) -> LispObject {
-    let b = buffer_or_name.unwrap_buffer();
-=======
 pub fn buffer_hash(buffer_or_name: LispObject) -> LispObject {
     let tmp = LispBufferOrName::from_name_or(buffer_or_name, current_buffer);
     let b = tmp.as_buffer_or_error();
->>>>>>> b171afff
     let mut ctx = sha1::Sha1::new();
 
     ctx.update(unsafe {
