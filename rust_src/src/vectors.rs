--- conflicted
+++ resolved
@@ -12,15 +12,9 @@
 use lists::{sort_list, inorder};
 use buffers::LispBufferRef;
 use windows::LispWindowRef;
-<<<<<<< HEAD
-use remacs_sys::{Qsequencep, EmacsInt, wrong_type_argument, error, PSEUDOVECTOR_FLAG,
+use remacs_sys::{Qsequencep, EmacsInt, PSEUDOVECTOR_FLAG,
                  More_Lisp_Bits, pvec_type, Lisp_Vectorlike, Lisp_Vector, Lisp_Bool_Vector,
                  MOST_POSITIVE_FIXNUM};
-=======
-use remacs_sys::{Qsequencep, EmacsInt, PSEUDOVECTOR_FLAG, PVEC_TYPE_MASK, PSEUDOVECTOR_AREA_BITS,
-                 PSEUDOVECTOR_SIZE_MASK, PseudovecType, Lisp_Vectorlike, Lisp_Vector,
-                 Lisp_Bool_Vector, MOST_POSITIVE_FIXNUM};
->>>>>>> 671db3d5
 use remacs_macros::lisp_fn;
 
 pub type LispVectorlikeRef = ExternalPtr<Lisp_Vectorlike>;
