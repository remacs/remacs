//! Functions operating on vector(like)s, and general sequences.

use std::cmp::Ordering;
use std::mem;
use std::ptr;
use std::slice;

use libc::ptrdiff_t;

use remacs_macros::lisp_fn;
use remacs_sys::{EmacsInt, Faref, Lisp_Bool_Vector, Lisp_Vector, Lisp_Vectorlike, PseudovecType,
                 Qsequencep, MOST_POSITIVE_FIXNUM, PSEUDOVECTOR_AREA_BITS, PSEUDOVECTOR_FLAG,
                 PSEUDOVECTOR_SIZE_MASK, PVEC_TYPE_MASK};

use buffers::LispBufferRef;
use chartable::LispCharTableRef;
use frames::LispFrameRef;
use lisp::{ExternalPtr, LispObject};
use lisp::defsubr;
use lists::{car, inorder, nthcdr, sort_list};
use multibyte::MAX_CHAR;
use process::LispProcessRef;
use threads::ThreadStateRef;
use windows::LispWindowRef;

pub type LispVectorlikeRef = ExternalPtr<Lisp_Vectorlike>;
pub type LispVectorRef = ExternalPtr<Lisp_Vector>;
pub type LispBoolVecRef = ExternalPtr<Lisp_Bool_Vector>;

impl LispVectorlikeRef {
    #[inline]
    pub fn is_vector(&self) -> bool {
        self.header.size & PSEUDOVECTOR_FLAG == 0
    }

    #[inline]
    pub fn as_vector(&self) -> Option<LispVectorRef> {
        if self.is_vector() {
            Some(unsafe { mem::transmute::<_, LispVectorRef>(*self) })
        } else {
            None
        }
    }

    #[inline]
    pub unsafe fn as_vector_unchecked(&self) -> LispVectorRef {
        mem::transmute::<_, LispVectorRef>(*self)
    }

    #[inline]
    pub fn is_pseudovector(&self, tp: PseudovecType) -> bool {
        self.header.size & (PSEUDOVECTOR_FLAG | PVEC_TYPE_MASK)
            == (PSEUDOVECTOR_FLAG | ((tp as isize) << PSEUDOVECTOR_AREA_BITS))
    }

    #[inline]
    pub fn pseudovector_size(&self) -> EmacsInt {
        (self.header.size & PSEUDOVECTOR_SIZE_MASK) as EmacsInt
    }

    #[inline]
    pub fn as_bool_vector(&self) -> Option<LispBoolVecRef> {
        if self.is_pseudovector(PseudovecType::PVEC_BOOL_VECTOR) {
            Some(unsafe { mem::transmute::<_, LispBoolVecRef>(*self) })
        } else {
            None
        }
    }

    #[inline]
    pub fn as_buffer(&self) -> Option<LispBufferRef> {
        if self.is_pseudovector(PseudovecType::PVEC_BUFFER) {
            Some(unsafe { mem::transmute(*self) })
        } else {
            None
        }
    }

    #[inline]
    pub fn as_window(&self) -> Option<LispWindowRef> {
        if self.is_pseudovector(PseudovecType::PVEC_WINDOW) {
            Some(unsafe { mem::transmute(*self) })
        } else {
            None
        }
    }

    #[inline]
    pub fn as_frame(&self) -> Option<LispFrameRef> {
        if self.is_pseudovector(PseudovecType::PVEC_FRAME) {
            Some(unsafe { mem::transmute(*self) })
        } else {
            None
        }
    }

    #[inline]
    pub fn as_process(&self) -> Option<LispProcessRef> {
        if self.is_pseudovector(PseudovecType::PVEC_PROCESS) {
            Some(unsafe { mem::transmute(*self) })
        } else {
            None
        }
    }

    #[inline]
    pub fn as_thread(&self) -> Option<ThreadStateRef> {
        if self.is_pseudovector(PseudovecType::PVEC_THREAD) {
            Some(unsafe { mem::transmute(*self) })
        } else {
            None
        }
    }

    #[inline]
    pub fn as_char_table(&self) -> Option<LispCharTableRef> {
        if self.is_pseudovector(PseudovecType::PVEC_CHAR_TABLE) {
            Some(unsafe { mem::transmute(*self) })
        } else {
            None
        }
    }
}

impl LispVectorRef {
    #[inline]
    pub fn len(&self) -> usize {
        self.header.size as usize
    }

    #[inline]
    pub fn as_slice(&self) -> &[LispObject] {
        unsafe {
            slice::from_raw_parts(
                mem::transmute::<_, *const LispObject>(&self.contents),
                self.len(),
            )
        }
    }

    #[inline]
    pub fn as_mut_slice(&self) -> &mut [LispObject] {
        unsafe {
            slice::from_raw_parts_mut(
                mem::transmute::<_, *mut LispObject>(&self.contents),
                self.len(),
            )
        }
    }

    #[inline]
    pub unsafe fn get_unchecked(&self, idx: ptrdiff_t) -> LispObject {
        ptr::read(mem::transmute::<_, *const LispObject>(&self.contents).offset(idx))
    }

    #[inline]
    pub fn get(&self, idx: ptrdiff_t) -> LispObject {
        assert!(0 <= idx && idx < self.len() as ptrdiff_t);
        unsafe { self.get_unchecked(idx) }
    }
}

impl LispBoolVecRef {
    pub fn len(&self) -> usize {
        self.size as usize
    }
}

/// Return the length of vector, list or string SEQUENCE.
/// A byte-code function object is also allowed.
/// If the string contains multibyte characters, this is not necessarily
/// the number of bytes in the string; it is the number of characters.
/// To get the number of bytes, use `string-bytes'.
#[lisp_fn]
pub fn length(sequence: LispObject) -> LispObject {
    if let Some(s) = sequence.as_string() {
        return LispObject::from_natnum(s.len_chars() as EmacsInt);
    } else if let Some(vl) = sequence.as_vectorlike() {
        if let Some(v) = vl.as_vector() {
            return LispObject::from_natnum(v.len() as EmacsInt);
        } else if let Some(bv) = vl.as_bool_vector() {
            return LispObject::from_natnum(bv.len() as EmacsInt);
        } else if vl.is_pseudovector(PseudovecType::PVEC_CHAR_TABLE) {
            return LispObject::from_natnum(MAX_CHAR as EmacsInt);
        } else if vl.is_pseudovector(PseudovecType::PVEC_COMPILED)
            || vl.is_pseudovector(PseudovecType::PVEC_RECORD)
        {
            return LispObject::from_natnum(vl.pseudovector_size());
        }
    } else if let Some(_) = sequence.as_cons() {
        let len = sequence.iter_tails().count();
        if len > MOST_POSITIVE_FIXNUM as usize {
            error!("List too long");
        }
        return LispObject::from_natnum(len as EmacsInt);
    } else if sequence.is_nil() {
        return LispObject::from_natnum(0);
    }
    wrong_type!(Qsequencep, sequence)
}

/// Return element of SEQUENCE at index N.
#[lisp_fn]
pub fn elt(sequence: LispObject, n: LispObject) -> LispObject {
    n.as_natnum_or_error();
    if sequence.is_cons() || sequence.is_nil() {
        car(nthcdr(n, sequence))
    } else if sequence.is_array() {
        LispObject::from(unsafe { Faref(sequence.to_raw(), n.to_raw()) })
    } else {
        wrong_type!(Qsequencep, sequence);
    }
}

/// Sort SEQ, stably, comparing elements using PREDICATE.
/// Returns the sorted sequence.  SEQ should be a list or vector.  SEQ is
/// modified by side effects.  PREDICATE is called with two elements of
/// SEQ, and should return non-nil if the first element should sort before
/// the second.
#[lisp_fn]
fn sort(seq: LispObject, predicate: LispObject) -> LispObject {
    if seq.is_cons() {
        sort_list(seq, predicate)
    } else if let Some(vec) = seq.as_vectorlike().and_then(|v| v.as_vector()) {
        vec.as_mut_slice().sort_by(|&a, &b| {
            // XXX: since the `sort' predicate is a two-outcome comparison
            // Less/!Less, and slice::sort_by() uses Greater/!Greater
            // (which is not guaranteed anyway), this requires two calls
            // instead of one in some cases.
            if !inorder(predicate, a, b) {
                Ordering::Greater
            } else if !inorder(predicate, b, a) {
                Ordering::Less
            } else {
                Ordering::Equal
            }
        });
        seq
    } else if seq.is_nil() {
        seq
    } else {
        wrong_type!(Qsequencep, seq)
    }
}

/// Return t if OBJECT is a vector.
#[lisp_fn]
pub fn vectorp(object: LispObject) -> LispObject {
    LispObject::from_bool(object.is_vector())
}

/// Return t if OBJECT is a char-table.
#[lisp_fn]
pub fn char_table_p(object: LispObject) -> LispObject {
    LispObject::from_bool(object.is_char_table())
}

/// Return t if OBJECT is a char-table or vector.
#[lisp_fn]
pub fn vector_or_char_table_p(object: LispObject) -> LispObject {
    LispObject::from_bool(object.is_vector() || object.is_char_table())
}

/// Return t if OBJECT is a bool-vector.
#[lisp_fn]
pub fn bool_vector_p(object: LispObject) -> LispObject {
    LispObject::from_bool(object.is_bool_vector())
}

/// Return t if OBJECT is an array (string or vector).
#[lisp_fn]
pub fn arrayp(object: LispObject) -> LispObject {
    LispObject::from_bool(object.is_array())
}

/// Return t if OBJECT is a sequence (list or array).
#[lisp_fn]
pub fn sequencep(object: LispObject) -> LispObject {
    LispObject::from_bool(object.is_sequence())
}

/// Return t if OBJECT is an editor buffer.
#[lisp_fn]
pub fn bufferp(object: LispObject) -> LispObject {
    LispObject::from_bool(object.is_buffer())
}

/// Return t if OBJECT is a built-in function.
#[lisp_fn]
pub fn subrp(object: LispObject) -> LispObject {
    LispObject::from_bool(object.is_subr())
}

/// Return t if OBJECT is a byte-compiled function object.
#[lisp_fn]
pub fn byte_code_function_p(object: LispObject) -> LispObject {
    LispObject::from_bool(object.is_byte_code_function())
}

/// Return t if OBJECT is a thread.
#[lisp_fn]
pub fn threadp(object: LispObject) -> LispObject {
    LispObject::from_bool(object.is_thread())
}

/// Return t if OBJECT is a mutex.
#[lisp_fn]
pub fn mutexp(object: LispObject) -> LispObject {
    LispObject::from_bool(object.is_mutex())
}

/// Return t if OBJECT is a condition variable.
#[lisp_fn]
pub fn condition_variable_p(object: LispObject) -> LispObject {
    LispObject::from_bool(object.is_condition_variable())
}

/// Return t if OBJECT is a record.
#[lisp_fn]
pub fn recordp(object: LispObject) -> LispObject {
    LispObject::from_bool(object.is_record())
}

lazy_static! {
    pub static ref HEADER_SIZE: usize = {
        unsafe { offset_of!(::remacs_sys::Lisp_Vector, contents) }
    };
    pub static ref WORD_SIZE: usize = {
        ::std::mem::size_of::<::remacs_sys::Lisp_Object>()
    };
}

<<<<<<< HEAD
/// Equivalent to PSEUDOVECSIZE in C
macro_rules! pseudovecsize {
    ($ty: ty, $field: ident) => {
        ((offset_of!($ty, $field) - *::vectors::HEADER_SIZE) / *::vectors::WORD_SIZE)
    }
}

/// Equivalent to VECSIZE in C
macro_rules! vecsize {
    ($ty: ty) => {
        ((::std::mem::size_of::<$ty>()
          - *::vectors::HEADER_SIZE + *::vectors::WORD_SIZE - 1) / *::vectors::WORD_SIZE)
    }
}

/// Equivalent to `ALLOCATE_PSEUDOVECTOR` in C
macro_rules! allocate_pseudovector {
    ($ty: ty, $field: ident, $vectype: expr) => {
        unsafe { ::remacs_sys::allocate_pseudovector(vecsize!($ty) as ::libc::c_int,
                                       pseudovecsize!($ty, $field) as ::libc::c_int,
                                       pseudovecsize!($ty, $field) as ::libc::c_int,
                                       $vectype) as *mut $ty}
    }
}

pub fn rust_init_syms() {
    unsafe {
        defsubr!(Sarrayp);
        defsubr!(Sbool_vector_p);
        defsubr!(Sbufferp);
        defsubr!(Sbyte_code_function_p);
        defsubr!(Schar_table_p);
        defsubr!(Scondition_variable_p);
        defsubr!(Selt);
        defsubr!(Slength);
        defsubr!(Smutexp);
        defsubr!(Srecordp);
        defsubr!(Ssequencep);
        defsubr!(Ssort);
        defsubr!(Ssubrp);
        defsubr!(Sthreadp);
        defsubr!(Svector_or_char_table_p);
        defsubr!(Svectorp);
    }
}
=======
include!(concat!(env!("OUT_DIR"), "/vectors_exports.rs"));
>>>>>>> 8e3b5053
<|MERGE_RESOLUTION|>--- conflicted
+++ resolved
@@ -330,52 +330,4 @@
     };
 }
 
-<<<<<<< HEAD
-/// Equivalent to PSEUDOVECSIZE in C
-macro_rules! pseudovecsize {
-    ($ty: ty, $field: ident) => {
-        ((offset_of!($ty, $field) - *::vectors::HEADER_SIZE) / *::vectors::WORD_SIZE)
-    }
-}
-
-/// Equivalent to VECSIZE in C
-macro_rules! vecsize {
-    ($ty: ty) => {
-        ((::std::mem::size_of::<$ty>()
-          - *::vectors::HEADER_SIZE + *::vectors::WORD_SIZE - 1) / *::vectors::WORD_SIZE)
-    }
-}
-
-/// Equivalent to `ALLOCATE_PSEUDOVECTOR` in C
-macro_rules! allocate_pseudovector {
-    ($ty: ty, $field: ident, $vectype: expr) => {
-        unsafe { ::remacs_sys::allocate_pseudovector(vecsize!($ty) as ::libc::c_int,
-                                       pseudovecsize!($ty, $field) as ::libc::c_int,
-                                       pseudovecsize!($ty, $field) as ::libc::c_int,
-                                       $vectype) as *mut $ty}
-    }
-}
-
-pub fn rust_init_syms() {
-    unsafe {
-        defsubr!(Sarrayp);
-        defsubr!(Sbool_vector_p);
-        defsubr!(Sbufferp);
-        defsubr!(Sbyte_code_function_p);
-        defsubr!(Schar_table_p);
-        defsubr!(Scondition_variable_p);
-        defsubr!(Selt);
-        defsubr!(Slength);
-        defsubr!(Smutexp);
-        defsubr!(Srecordp);
-        defsubr!(Ssequencep);
-        defsubr!(Ssort);
-        defsubr!(Ssubrp);
-        defsubr!(Sthreadp);
-        defsubr!(Svector_or_char_table_p);
-        defsubr!(Svectorp);
-    }
-}
-=======
-include!(concat!(env!("OUT_DIR"), "/vectors_exports.rs"));
->>>>>>> 8e3b5053
+include!(concat!(env!("OUT_DIR"), "/vectors_exports.rs"));