//! Functions operating on process.

use buffers::get_buffer;
use lisp::{ExternalPtr, LispObject};
use lisp::defsubr;
use lists::{assoc, cdr};
use remacs_macros::lisp_fn;
use remacs_sys::{BoolBF, EmacsInt, Fmapcar, Lisp_Process, Qcdr, Qlistp, Vprocess_alist};
use remacs_sys::{pget_kill_without_query, pget_pid, pset_kill_without_query};

pub type LispProcessRef = ExternalPtr<Lisp_Process>;

impl LispProcessRef {
    #[inline]
    fn name(&self) -> LispObject {
        LispObject::from(self.name)
    }

    #[inline]
    fn buffer(&self) -> LispObject {
        LispObject::from(self.buffer)
    }

    #[inline]
    fn set_plist(&mut self, plist: LispObject) {
        self.plist = plist.to_raw();
    }
}

/// Return t if OBJECT is a process.
#[lisp_fn]
pub fn processp(object: LispObject) -> LispObject {
    LispObject::from_bool(object.is_process())
}

/// Return the process named NAME, or nil if there is none.
#[lisp_fn]
fn get_process(name: LispObject) -> LispObject {
    if name.is_process() {
        name
    } else {
        name.as_string_or_error();
        cdr(assoc(
            name,
            LispObject::from(unsafe { Vprocess_alist }),
            LispObject::constant_nil(),
        ))
    }
}

/// Return the name of PROCESS, as a string.
/// This is the name of the program invoked in PROCESS,
/// possibly modified to make it unique among process names.
#[lisp_fn]
fn process_name(process: LispObject) -> LispObject {
    process.as_process_or_error().name()
}

/// Return the buffer PROCESS is associated with.
/// The default process filter inserts output from PROCESS into this buffer.
#[lisp_fn]
fn process_buffer(process: LispObject) -> LispObject {
    process.as_process_or_error().buffer()
}

/// Return the process id of PROCESS.
/// This is the pid of the external process which PROCESS uses or talks to.
/// For a network, serial, and pipe connections, this value is nil.
#[lisp_fn]
fn process_id(process: LispObject) -> LispObject {
    let pid = unsafe { pget_pid(process.as_process_or_error().as_ptr()) };
    if pid != 0 {
        LispObject::from_fixnum(pid as EmacsInt)
    } else {
        LispObject::constant_nil()
    }
}

/// Return the (or a) live process associated with BUFFER.
/// BUFFER may be a buffer or the name of one.
/// Return nil if all processes associated with BUFFER have been
/// deleted or killed.
#[lisp_fn]
pub fn get_buffer_process(buffer: LispObject) -> LispObject {
    if buffer.is_nil() {
        return LispObject::constant_nil();
    }
    let buf = get_buffer(buffer);
    if buf.is_nil() {
        return LispObject::constant_nil();
    }
    for tail in LispObject::from(unsafe { Vprocess_alist }).iter_tails() {
        let p = tail.car().as_cons().unwrap().cdr();
        if buf.eq(p.as_process().unwrap().buffer()) {
            return p;
        }
    }
    return LispObject::constant_nil();
}

/// Return a list of all processes that are Emacs sub-processes.
#[lisp_fn]
pub fn process_list() -> LispObject {
    LispObject::from(unsafe { Fmapcar(Qcdr, Vprocess_alist) })
}

/// Replace the plist of PROCESS with PLIST.  Return PLIST.
#[lisp_fn]
pub fn set_process_plist(process: LispObject, plist: LispObject) -> LispObject {
    if plist.is_list() {
        let mut p = process.as_process_or_error();
        p.set_plist(plist);
        plist
    } else {
        wrong_type!(Qlistp, plist)
    }
}

include!(concat!(env!("OUT_DIR"), "/process_exports.rs"));

/// Return the current value of query-on-exit flag for PROCESS.
#[lisp_fn]
pub fn process_query_on_exit_flag(process: LispObject) -> LispObject {
    let kwq = unsafe { pget_kill_without_query(process.as_process_or_error().as_ptr()) };
    LispObject::from_bool(!kwq as BoolBF)
}

/// Specify if query is needed for PROCESS when Emacs is exited.
/// If the second argument FLAG is non-nil, Emacs will query the user before
/// exiting or killing a buffer if PROCESS is running.  This function
/// returns FLAG.
#[lisp_fn]
pub fn set_process_query_on_exit_flag(process: LispObject, flag: LispObject) -> LispObject {
    let p = process.as_process_or_error().as_mut();
    unsafe {
<<<<<<< HEAD
        defsubr!(Sget_buffer_process);
        defsubr!(Sget_process);
        defsubr!(Sprocess_buffer);
        defsubr!(Sprocess_list);
        defsubr!(Sprocess_name);
        defsubr!(Sprocessp);
        defsubr!(Sset_process_plist);
=======
        pset_kill_without_query(p, flag.is_nil());
>>>>>>> 675f0800
    }
    flag
}<|MERGE_RESOLUTION|>--- conflicted
+++ resolved
@@ -133,17 +133,7 @@
 pub fn set_process_query_on_exit_flag(process: LispObject, flag: LispObject) -> LispObject {
     let p = process.as_process_or_error().as_mut();
     unsafe {
-<<<<<<< HEAD
-        defsubr!(Sget_buffer_process);
-        defsubr!(Sget_process);
-        defsubr!(Sprocess_buffer);
-        defsubr!(Sprocess_list);
-        defsubr!(Sprocess_name);
-        defsubr!(Sprocessp);
-        defsubr!(Sset_process_plist);
-=======
         pset_kill_without_query(p, flag.is_nil());
->>>>>>> 675f0800
     }
     flag
 }