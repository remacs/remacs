--- conflicted
+++ resolved
@@ -1,24 +1,17 @@
 //! Functions operating on process.
 
 use remacs_macros::lisp_fn;
-use remacs_sys::{EmacsInt, Lisp_Process, QCbuffer, Qcdr, Qclosed, Qexit, Qlistp, Qnetwork, Qopen,
-                 Qpipe, Qrun, Qserial, Qstop, Vprocess_alist};
-use remacs_sys::{get_process as cget_process, pget_pid, pget_raw_status_new, send_process,
+use remacs_sys::{BoolBF, EmacsInt, Lisp_Process, QCbuffer, Qcdr, Qclosed, Qexit, Qlistp, Qnetwork,
+                 Qopen, Qpipe, Qrun, Qserial, Qstop, Vprocess_alist};
+use remacs_sys::{get_process as cget_process, pget_kill_without_query, pget_pid,
+                 pget_raw_status_new, pset_kill_without_query, send_process,
                  setup_process_coding_systems, update_status, Fmapcar, STRING_BYTES};
 
 use lisp::{ExternalPtr, LispObject};
 use lisp::defsubr;
-<<<<<<< HEAD
-use lists::{assoc, cdr};
-use remacs_macros::lisp_fn;
-use remacs_sys::{BoolBF, EmacsInt, Fmapcar, Lisp_Process, Qcdr, Qlistp, Vprocess_alist};
-use remacs_sys::{pget_kill_without_query, pget_pid, pset_kill_without_query};
-=======
 
 use buffers::get_buffer;
 use lists::{assoc, cdr, plist_put};
-
->>>>>>> a08266ba
 
 pub type LispProcessRef = ExternalPtr<Lisp_Process>;
 
@@ -138,29 +131,6 @@
     }
 }
 
-<<<<<<< HEAD
-include!(concat!(env!("OUT_DIR"), "/process_exports.rs"));
-
-/// Return the current value of query-on-exit flag for PROCESS.
-#[lisp_fn]
-pub fn process_query_on_exit_flag(process: LispObject) -> LispObject {
-    let kwq = unsafe { pget_kill_without_query(process.as_process_or_error().as_ptr()) };
-    LispObject::from_bool(!kwq as BoolBF)
-}
-
-/// Specify if query is needed for PROCESS when Emacs is exited.
-/// If the second argument FLAG is non-nil, Emacs will query the user before
-/// exiting or killing a buffer if PROCESS is running.  This function
-/// returns FLAG.
-#[lisp_fn]
-pub fn set_process_query_on_exit_flag(process: LispObject, flag: LispObject) -> LispObject {
-    let p = process.as_process_or_error().as_mut();
-    unsafe {
-        pset_kill_without_query(p, flag.is_nil());
-    }
-    flag
-}
-=======
 /// Return the status of PROCESS.
 /// The returned value is one of the following symbols:
 /// run  -- for a process that is running.
@@ -256,5 +226,24 @@
     LispObject::constant_nil()
 }
 
-include!(concat!(env!("OUT_DIR"), "/process_exports.rs"));
->>>>>>> a08266ba
+/// Return the current value of query-on-exit flag for PROCESS.
+#[lisp_fn]
+pub fn process_query_on_exit_flag(process: LispObject) -> LispObject {
+    let kwq = unsafe { pget_kill_without_query(process.as_process_or_error().as_ptr()) };
+    LispObject::from_bool(!kwq as BoolBF)
+}
+
+/// Specify if query is needed for PROCESS when Emacs is exited.
+/// If the second argument FLAG is non-nil, Emacs will query the user before
+/// exiting or killing a buffer if PROCESS is running.  This function
+/// returns FLAG.
+#[lisp_fn]
+pub fn set_process_query_on_exit_flag(process: LispObject, flag: LispObject) -> LispObject {
+    let p = process.as_process_or_error().as_mut();
+    unsafe {
+        pset_kill_without_query(p, flag.is_nil());
+    }
+    flag
+}
+
+include!(concat!(env!("OUT_DIR"), "/process_exports.rs"));