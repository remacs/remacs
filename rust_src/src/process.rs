--- conflicted
+++ resolved
@@ -116,19 +116,4 @@
     }
 }
 
-<<<<<<< HEAD
-include!(concat!(env!("OUT_DIR"), "/process_exports.rs"));
-=======
-pub fn rust_init_syms() {
-    unsafe {
-        defsubr(&*Sget_buffer_process);
-        defsubr(&*Sget_process);
-        defsubr(&*Sprocess_buffer);
-        defsubr(&*Sprocess_list);
-        defsubr(&*Sprocess_name);
-        defsubr(&*Sprocess_id);
-        defsubr(&*Sprocessp);
-        defsubr(&*Sset_process_plist);
-    }
-}
->>>>>>> a8aa5899
+include!(concat!(env!("OUT_DIR"), "/process_exports.rs"));