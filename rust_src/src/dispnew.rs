--- conflicted
+++ resolved
@@ -6,15 +6,12 @@
 use remacs_macros::lisp_fn;
 
 use crate::{
-<<<<<<< HEAD
+    eval::unbind_to,
+    frames::selected_frame,
     frames::{LispFrameOrSelected, LispFrameRef},
-    lisp::{defsubr, ExternalPtr},
+    lisp::defsubr,
+    lisp::{ExternalPtr, LispObject},
     lists::{LispConsCircularChecks, LispConsEndChecks},
-=======
-    eval::unbind_to,
-    frames::{selected_frame, LispFrameOrSelected, LispFrameRef},
-    lisp::{defsubr, ExternalPtr, LispObject},
->>>>>>> 2b2ad595
     remacs_sys::{
         clear_current_matrices, detect_input_pending_run_timers, dtotimespec, fset_redisplay,
         mark_window_display_accurate, putchar_unlocked, redisplay_preserve_echo_area, ring_bell,
