--- conflicted
+++ resolved
@@ -4,19 +4,13 @@
 
 use remacs_macros::lisp_fn;
 use remacs_sys::{current_timespec, dtotimespec, timespec_add, timespec_sub,
-<<<<<<< HEAD
                  wait_reading_process_output};
 use remacs_sys::WAIT_READING_MAX;
-=======
-                 wait_reading_process_output, WAIT_READING_MAX};
+
+use floatfns::extract_float;
 use lisp::LispObject;
 use lisp::defsubr;
 use std::{cmp, ptr};
-use floatfns::extract_float;
->>>>>>> 80032789
-
-use floatfns::extract_float;
-use lisp::LispObject;
 
 /// Pause, without updating display, for SECONDS seconds.
 /// SECONDS may be a floating-point value, meaning that you can wait for a
