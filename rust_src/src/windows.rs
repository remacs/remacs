--- conflicted
+++ resolved
@@ -2034,7 +2034,6 @@
     window.pixel_height_before_size_change
 }
 
-<<<<<<< HEAD
 /// Set width and type of scroll bars of window WINDOW.
 /// WINDOW must be a live window and defaults to the selected one.
 ///
@@ -2085,8 +2084,6 @@
 }
 
 include!(concat!(env!("OUT_DIR"), "/windows_exports.rs"));
-=======
-include!(concat!(env!("OUT_DIR"), "/windows_exports.rs"));
 
 /// Run `window-configuration-change-hook' for FRAME.
 /// If FRAME is omitted or nil, it defaults to the selected frame.
@@ -2108,5 +2105,4 @@
     /// with the relevant frame selected.
     #[rustfmt::skip]
     defvar_lisp!(Vwindow_configuration_change_hook, "window-configuration-change-hook", Qnil);
-}
->>>>>>> 7aa6840e
+}