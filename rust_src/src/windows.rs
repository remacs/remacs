--- conflicted
+++ resolved
@@ -587,7 +587,6 @@
 
     unsafe {
         if !globals.f_mode_line_in_non_selected_windows {
-<<<<<<< HEAD
             return MODE_LINE_FACE_ID;
         } else if selw == current {
             return MODE_LINE_FACE_ID;
@@ -595,16 +594,6 @@
             if let Some(minibuf_window) = current_minibuf_window.as_window() {
                 if mbw == minibuf_window && scrw == minibuf_window {
                     return MODE_LINE_FACE_ID;
-=======
-            if selw == current {
-                return MODE_LINE_FACE_ID;
-            } else if minibuf_level > 0 {
-                let minibuf = current_minibuf_window;
-                if let Some(minibuf_window) = minibuf.as_window() {
-                    if mbw == minibuf_window && scrw == minibuf_window {
-                        return MODE_LINE_FACE_ID;
-                    }
->>>>>>> 0f752cb2
                 }
             }
         }
