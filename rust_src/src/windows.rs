--- conflicted
+++ resolved
@@ -2076,31 +2076,6 @@
     window.pixel_height_before_size_change
 }
 
-<<<<<<< HEAD
-include!(concat!(env!("OUT_DIR"), "/windows_exports.rs"));
-
-/// Run `window-configuration-change-hook' for FRAME.
-/// If FRAME is omitted or nil, it defaults to the selected frame.
-#[lisp_fn(min = "0")]
-pub fn run_window_configuration_change_hook(frame: LispFrameLiveOrSelected) {
-    let mut frame_ref: LispFrameRef = frame.into();
-    unsafe { run_window_conf_change_hook(frame_ref.as_mut()) };
-}
-
-#[rustfmt::skip]
-def_lisp_sym!(Qwindow_configuration_change_hook, "window-configuration-change-hook");
-
-#[no_mangle]
-#[allow(unused_doc_comments)]
-extern "C" fn rust_syms_of_window() {
-    /// Functions to call when window configuration changes.
-    /// The buffer-local value is run once per window, with the relevant window
-    /// selected; while the global value is run only once for the modified frame,
-    /// with the relevant frame selected.
-    #[rustfmt::skip]
-    defvar_lisp!(Vwindow_configuration_change_hook, "window-configuration-change-hook", Qnil);
-}
-=======
 /// Get width and type of scroll bars of window WINDOW.
 /// WINDOW must be a live window and defaults to the selected one.
 ///
@@ -2132,4 +2107,25 @@
 }
 
 include!(concat!(env!("OUT_DIR"), "/windows_exports.rs"));
->>>>>>> b71963e0
+
+/// Run `window-configuration-change-hook' for FRAME.
+/// If FRAME is omitted or nil, it defaults to the selected frame.
+#[lisp_fn(min = "0")]
+pub fn run_window_configuration_change_hook(frame: LispFrameLiveOrSelected) {
+    let mut frame_ref: LispFrameRef = frame.into();
+    unsafe { run_window_conf_change_hook(frame_ref.as_mut()) };
+}
+
+#[rustfmt::skip]
+def_lisp_sym!(Qwindow_configuration_change_hook, "window-configuration-change-hook");
+
+#[no_mangle]
+#[allow(unused_doc_comments)]
+extern "C" fn rust_syms_of_window() {
+    /// Functions to call when window configuration changes.
+    /// The buffer-local value is run once per window, with the relevant window
+    /// selected; while the global value is run only once for the modified frame,
+    /// with the relevant frame selected.
+    #[rustfmt::skip]
+    defvar_lisp!(Vwindow_configuration_change_hook, "window-configuration-change-hook", Qnil);
+}