//! Functions operating on windows.

use libc::c_int;

use remacs_macros::lisp_fn;
use remacs_sys::{EmacsInt, Lisp_Window};
use remacs_sys::{Qceiling, Qfloor};
<<<<<<< HEAD
use remacs_sys::{fget_column_width, fget_line_height, minibuf_level,
                 minibuf_selected_window as current_minibuf_window,
                 selected_window as current_window, wget_parent};
=======
use remacs_sys::{fget_column_width, fget_line_height, fget_minibuffer_window, fget_root_window,
                 minibuf_level, minibuf_selected_window as current_minibuf_window,
                 selected_window as current_window};
>>>>>>> 7c83c660

use editfns::point;
use frames::{frame_live_or_selected, window_frame_live_or_selected};
use lisp::{ExternalPtr, LispObject};
use lisp::defsubr;
use marker::marker_position;

pub type LispWindowRef = ExternalPtr<Lisp_Window>;

const FLAG_MINI: u16 = 1 << 0;

impl LispWindowRef {
    /// Check if window is a live window (displays a buffer).
    /// This is also sometimes called a "leaf window" in Emacs sources.
    #[inline]
    pub fn is_live(self) -> bool {
        LispObject::from(self.contents).is_buffer()
    }

    /// A window of any sort, leaf or interior, is "valid" if its
    /// contents slot is non-nil.
    #[inline]
    pub fn is_valid(self) -> bool {
        self.contents().is_not_nil()
    }

    #[inline]
    pub fn point_marker(self) -> LispObject {
        LispObject::from(self.pointm)
    }

    #[inline]
    pub fn contents(self) -> LispObject {
        LispObject::from(self.contents)
    }

    #[inline]
    pub fn frame(&self) -> LispObject {
        LispObject::from(self.frame)
    }

    #[inline]
    pub fn start_marker(self) -> LispObject {
        LispObject::from(self.start)
    }

    #[inline]
    pub fn is_internal(&self) -> bool {
        self.contents().is_window()
    }

    #[inline]
    pub fn is_minibuffer(&self) -> bool {
        self.flags & FLAG_MINI != 0
    }

    pub fn total_width(&self, round: LispObject) -> i32 {
        let qfloor = LispObject::from(Qfloor);
        let qceiling = LispObject::from(Qceiling);

        if !(round == qfloor || round == qceiling) {
            self.total_cols
        } else {
            let frame = self.frame().as_frame_or_error();
            let unit = unsafe { fget_column_width(frame.as_ptr()) };

            if round == qceiling {
                (self.pixel_width + unit - 1) / unit
            } else {
                self.pixel_width / unit
            }
        }
    }

    pub fn total_height(&self, round: LispObject) -> i32 {
        let qfloor = LispObject::from(Qfloor);
        let qceiling = LispObject::from(Qceiling);

        if !(round == qfloor || round == qceiling) {
            self.total_lines
        } else {
            let frame = self.frame().as_frame_or_error();
            let unit = unsafe { fget_line_height(frame.as_ptr()) };

            if round == qceiling {
                (self.pixel_height + unit - 1) / unit
            } else {
                self.pixel_height / unit
            }
        }
    }
}

#[allow(dead_code)] // FIXME: Remove as soon as it is used
fn window_or_selected(window: LispObject) -> LispWindowRef {
    if window.is_nil() {
        selected_window()
    } else {
        window
    }.as_window_or_error()
}

fn window_live_or_selected(window: LispObject) -> LispWindowRef {
    if window.is_nil() {
        selected_window().as_window_or_error()
    } else {
        window.as_live_window_or_error()
    }
}

fn window_valid_or_selected(window: LispObject) -> LispWindowRef {
    if window.is_nil() {
        selected_window().as_window_or_error()
    } else {
        window.as_valid_window_or_error()
    }
}

/// Return t if OBJECT is a window and nil otherwise.
#[lisp_fn]
fn windowp(object: LispObject) -> LispObject {
    LispObject::from_bool(object.is_window())
}

/// Return t if OBJECT is a live window and nil otherwise.
///
/// A live window is a window that displays a buffer.
/// Internal windows and deleted windows are not live.
#[lisp_fn]
pub fn window_live_p(object: LispObject) -> LispObject {
    LispObject::from_bool(object.as_window().map_or(false, |m| m.is_live()))
}

/// Return current value of point in WINDOW.
/// WINDOW must be a live window and defaults to the selected one.
///
/// For a nonselected window, this is the value point would have if that
/// window were selected.
///
/// Note that, when WINDOW is selected, the value returned is the same as
/// that returned by `point' for WINDOW's buffer.  It would be more strictly
/// correct to return the top-level value of `point', outside of any
/// `save-excursion' forms.  But that is hard to define.
#[lisp_fn(min = "0")]
pub fn window_point(window: LispObject) -> LispObject {
    let win = window_live_or_selected(window);
    if win == selected_window().as_window_or_error() {
        point()
    } else {
        marker_position(win.point_marker())
    }
}

/// Return the selected window.
/// The selected window is the window in which the standard cursor for
/// selected windows appears and to which many commands apply.
#[lisp_fn]
pub fn selected_window() -> LispObject {
    unsafe { LispObject::from(current_window) }
}

/// Return the buffer displayed in window WINDOW.
/// If WINDOW is omitted or nil, it defaults to the selected window.
/// Return nil for an internal window or a deleted window.
#[lisp_fn(min = "0")]
pub fn window_buffer(window: LispObject) -> LispObject {
    let win = window_valid_or_selected(window);
    if win.is_live() {
        win.contents()
    } else {
        LispObject::constant_nil()
    }
}

/// Return t if OBJECT is a valid window and nil otherwise.
/// A valid window is either a window that displays a buffer or an internal
/// window.  Windows that have been deleted are not valid.
#[lisp_fn]
pub fn window_valid_p(object: LispObject) -> LispObject {
    LispObject::from_bool(object.as_window().map_or(false, |w| w.is_valid()))
}

/// Return position at which display currently starts in WINDOW.
/// WINDOW must be a live window and defaults to the selected one.
/// This is updated by redisplay or by calling `set-window-start'.
#[lisp_fn(min = "0")]
pub fn window_start(window: LispObject) -> LispObject {
    let win = window_live_or_selected(window);
    marker_position(win.start_marker())
}

/// Return non-nil if WINDOW is a minibuffer window.
/// WINDOW must be a valid window and defaults to the selected one.
#[lisp_fn(min = "0")]
pub fn window_minibuffer_p(window: LispObject) -> LispObject {
    let win = window_valid_or_selected(window);
    LispObject::from_bool(win.is_minibuffer())
}

/// Get width of marginal areas of window WINDOW.
/// WINDOW must be a live window and defaults to the selected one.
///
/// Value is a cons of the form (LEFT-WIDTH . RIGHT-WIDTH).
/// If a marginal area does not exist, its width will be returned
/// as nil.
#[lisp_fn(min = "0")]
pub fn window_margins(window: LispObject) -> LispObject {
    fn margin_as_object(margin: c_int) -> LispObject {
        if margin != 0 {
            LispObject::from_fixnum(margin as EmacsInt)
        } else {
            LispObject::constant_nil()
        }
    }
    let win = window_live_or_selected(window);

    LispObject::cons(
        margin_as_object(win.left_margin_cols),
        margin_as_object(win.right_margin_cols),
    )
}

/// Return combination limit of window WINDOW.
/// WINDOW must be a valid window used in horizontal or vertical combination.
/// If the return value is nil, child windows of WINDOW can be recombined with
/// WINDOW's siblings.  A return value of t means that child windows of
/// WINDOW are never (re-)combined with WINDOW's siblings.
#[lisp_fn]
pub fn window_combination_limit(window: LispObject) -> LispObject {
    let w = window.as_window_or_error();

    if !w.is_internal() {
        error!("Combination limit is meaningful for internal windows only");
    }

    LispObject::from(w.combination_limit)
}

/// Set combination limit of window WINDOW to LIMIT; return LIMIT.
/// WINDOW must be a valid window used in horizontal or vertical combination.
/// If LIMIT is nil, child windows of WINDOW can be recombined with WINDOW's
/// siblings.  LIMIT t means that child windows of WINDOW are never
/// (re-)combined with WINDOW's siblings.  Other values are reserved for
/// future use.
#[lisp_fn]
pub fn set_window_combination_limit(window: LispObject, limit: LispObject) -> LispObject {
    let mut w = window.as_window_or_error();

    if !w.is_internal() {
        error!("Combination limit is meaningful for internal windows only");
    }

    w.combination_limit = limit.to_raw();

    limit
}

/// Return the window which was selected when entering the minibuffer.
/// Returns nil, if selected window is not a minibuffer window.
#[lisp_fn]
pub fn minibuffer_selected_window() -> LispObject {
    let level = unsafe { minibuf_level };
    let current_minibuf = unsafe { LispObject::from(current_minibuf_window) };
    if level > 0 && selected_window().as_window_or_error().is_minibuffer()
        && current_minibuf.as_window().unwrap().is_live()
    {
        current_minibuf
    } else {
        LispObject::constant_nil()
    }
}

/// Return the total width of window WINDOW in columns.
/// WINDOW is optional and defaults to the selected window. If provided it must
/// be a valid window.
///
/// The return value includes the widths of WINDOW's fringes, margins,
/// scroll bars and its right divider, if any.  If WINDOW is an internal
/// window, the total width is the width of the screen areas spanned by its
/// children.
///
/// If WINDOW's pixel width is not an integral multiple of its frame's
/// character width, the number of lines occupied by WINDOW is rounded
/// internally.  This is done in a way such that, if WINDOW is a parent
/// window, the sum of the total widths of all its children internally
/// equals the total width of WINDOW.
///
/// If the optional argument ROUND is `ceiling', return the smallest integer
/// larger than WINDOW's pixel width divided by the character width of
/// WINDOW's frame.  ROUND `floor' means to return the largest integer
/// smaller than WINDOW's pixel width divided by the character width of
/// WINDOW's frame.  Any other value of ROUND means to return the internal
/// total width of WINDOW.
#[lisp_fn(min = "0")]
pub fn window_total_width(window: LispObject, round: LispObject) -> LispObject {
    let win = window_valid_or_selected(window);

    LispObject::from_natnum(win.total_width(round) as EmacsInt)
}

/// Return the height of window WINDOW in lines.
/// WINDOW is optional and defaults to the selected window. If provided it must
/// be a valid window.
///
/// The return value includes the heights of WINDOW's mode and header line
/// and its bottom divider, if any.  If WINDOW is an internal window, the
/// total height is the height of the screen areas spanned by its children.
///
/// If WINDOW's pixel height is not an integral multiple of its frame's
/// character height, the number of lines occupied by WINDOW is rounded
/// internally.  This is done in a way such that, if WINDOW is a parent
/// window, the sum of the total heights of all its children internally
/// equals the total height of WINDOW.
///
/// If the optional argument ROUND is `ceiling', return the smallest integer
/// larger than WINDOW's pixel height divided by the character height of
/// WINDOW's frame.  ROUND `floor' means to return the largest integer
/// smaller than WINDOW's pixel height divided by the character height of
/// WINDOW's frame.  Any other value of ROUND means to return the internal
/// total height of WINDOW.
#[lisp_fn(min = "0")]
pub fn window_total_height(window: LispObject, round: LispObject) -> LispObject {
    let win = window_valid_or_selected(window);

    LispObject::from_natnum(win.total_height(round) as EmacsInt)
}

/// Return the frame that window WINDOW is on.
/// WINDOW is optional and defaults to the selected window. If provided it must
/// be a valid window.
#[lisp_fn(min = "0")]
pub fn window_frame(window: LispObject) -> LispObject {
    let win = window_valid_or_selected(window);

    win.frame()
}

<<<<<<< HEAD
/// Return the parent window of window WINDOW.
/// WINDOW must be a valid window and defaults to the selected one.
/// Return nil for a window with no parent (e.g. a root window).
#[lisp_fn(min = "0")]
pub fn window_parent(window: LispObject) -> LispObject {
    LispObject::from(unsafe {
        wget_parent(window_valid_or_selected(window).as_ptr())
    })
=======
/// Return the root window of FRAME-OR-WINDOW.
/// If omitted, FRAME-OR-WINDOW defaults to the currently selected frame.
/// With a frame argument, return that frame's root window.
/// With a window argument, return the root window of that window's frame.
#[lisp_fn(min = "0")]
pub fn frame_root_window(frame_or_window: LispObject) -> LispObject {
    let frame = window_frame_live_or_selected(frame_or_window);
    LispObject::from(unsafe { fget_root_window(frame.as_ptr()) })
}

/// Return the minibuffer window for frame FRAME.
/// If FRAME is omitted or nil, it defaults to the selected frame.
#[lisp_fn(min = "0")]
pub fn minibuffer_window(frame: LispObject) -> LispObject {
    let frame = frame_live_or_selected(frame);
    LispObject::from(unsafe { fget_minibuffer_window(frame.as_ptr()) })
>>>>>>> 7c83c660
}

include!(concat!(env!("OUT_DIR"), "/windows_exports.rs"));<|MERGE_RESOLUTION|>--- conflicted
+++ resolved
@@ -5,15 +5,9 @@
 use remacs_macros::lisp_fn;
 use remacs_sys::{EmacsInt, Lisp_Window};
 use remacs_sys::{Qceiling, Qfloor};
-<<<<<<< HEAD
-use remacs_sys::{fget_column_width, fget_line_height, minibuf_level,
-                 minibuf_selected_window as current_minibuf_window,
-                 selected_window as current_window, wget_parent};
-=======
 use remacs_sys::{fget_column_width, fget_line_height, fget_minibuffer_window, fget_root_window,
                  minibuf_level, minibuf_selected_window as current_minibuf_window,
-                 selected_window as current_window};
->>>>>>> 7c83c660
+                 selected_window as current_window, wget_parent};
 
 use editfns::point;
 use frames::{frame_live_or_selected, window_frame_live_or_selected};
@@ -341,17 +335,6 @@
     LispObject::from_natnum(win.total_height(round) as EmacsInt)
 }
 
-/// Return the frame that window WINDOW is on.
-/// WINDOW is optional and defaults to the selected window. If provided it must
-/// be a valid window.
-#[lisp_fn(min = "0")]
-pub fn window_frame(window: LispObject) -> LispObject {
-    let win = window_valid_or_selected(window);
-
-    win.frame()
-}
-
-<<<<<<< HEAD
 /// Return the parent window of window WINDOW.
 /// WINDOW must be a valid window and defaults to the selected one.
 /// Return nil for a window with no parent (e.g. a root window).
@@ -360,7 +343,18 @@
     LispObject::from(unsafe {
         wget_parent(window_valid_or_selected(window).as_ptr())
     })
-=======
+}
+
+/// Return the frame that window WINDOW is on.
+/// WINDOW is optional and defaults to the selected window. If provided it must
+/// be a valid window.
+#[lisp_fn(min = "0")]
+pub fn window_frame(window: LispObject) -> LispObject {
+    let win = window_valid_or_selected(window);
+
+    win.frame()
+}
+
 /// Return the root window of FRAME-OR-WINDOW.
 /// If omitted, FRAME-OR-WINDOW defaults to the currently selected frame.
 /// With a frame argument, return that frame's root window.
@@ -377,7 +371,6 @@
 pub fn minibuffer_window(frame: LispObject) -> LispObject {
     let frame = frame_live_or_selected(frame);
     LispObject::from(unsafe { fget_minibuffer_window(frame.as_ptr()) })
->>>>>>> 7c83c660
 }
 
 include!(concat!(env!("OUT_DIR"), "/windows_exports.rs"));