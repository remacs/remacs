--- conflicted
+++ resolved
@@ -3,13 +3,9 @@
 use libc::c_int;
 
 use remacs_macros::lisp_fn;
-<<<<<<< HEAD
-use remacs_sys::{fget_column_width, fget_line_height, is_minibuffer, minibuf_level,
-=======
 use remacs_sys::{EmacsInt, Lisp_Window};
 use remacs_sys::{Qceiling, Qfloor};
-use remacs_sys::{fget_column_width, fget_line_height, minibuf_level,
->>>>>>> aeb6ddf6
+use remacs_sys::{fget_column_width, fget_line_height, is_minibuffer, minibuf_level,
                  minibuf_selected_window as current_minibuf_window,
                  selected_window as current_window};
 
@@ -348,20 +344,20 @@
 
 pub fn rust_init_syms() {
     unsafe {
-        defsubr(&*Sminibuffer_selected_window);
-        defsubr(&*Sselected_window);
-        defsubr(&*Sset_window_combination_limit);
-        defsubr(&*Swindow_buffer);
-        defsubr(&*Swindow_combination_limit);
-        defsubr(&*Swindow_frame);
-        defsubr(&*Swindow_live_p);
-        defsubr(&*Swindow_margins);
-        defsubr(&*Swindow_minibuffer_p);
-        defsubr(&*Swindow_point);
-        defsubr(&*Swindow_start);
-        defsubr(&*Swindow_total_height);
-        defsubr(&*Swindow_total_width);
-        defsubr(&*Swindow_valid_p);
-        defsubr(&*Swindowp);
+        defsubr!(Sminibuffer_selected_window);
+        defsubr!(Sselected_window);
+        defsubr!(Sset_window_combination_limit);
+        defsubr!(Swindow_buffer);
+        defsubr!(Swindow_combination_limit);
+        defsubr!(Swindow_frame);
+        defsubr!(Swindow_live_p);
+        defsubr!(Swindow_margins);
+        defsubr!(Swindow_minibuffer_p);
+        defsubr!(Swindow_point);
+        defsubr!(Swindow_start);
+        defsubr!(Swindow_total_height);
+        defsubr!(Swindow_total_width);
+        defsubr!(Swindow_valid_p);
+        defsubr!(Swindowp);
     }
 }