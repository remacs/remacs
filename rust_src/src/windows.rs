//! Functions operating on windows.

use lisp::{ExternalPtr, LispObject};
use lisp::defsubr;

use remacs_macros::lisp_fn;
use remacs_sys::{fget_column_width, fget_line_height, minibuf_level,
                 minibuf_selected_window as current_minibuf_window,
                 selected_window as current_window, EmacsInt, Lisp_Window, Qceiling, Qfloor};
use marker::marker_position;
use editfns::point;
use libc::c_int;

pub type LispWindowRef = ExternalPtr<Lisp_Window>;

const FLAG_MINI: u16 = 1 << 0;

impl LispWindowRef {
    /// Check if window is a live window (displays a buffer).
    /// This is also sometimes called a "leaf window" in Emacs sources.
    #[inline]
    pub fn is_live(self) -> bool {
        LispObject::from(self.contents).is_buffer()
    }

    /// A window of any sort, leaf or interior, is "valid" if its
    /// contents slot is non-nil.
    #[inline]
    pub fn is_valid(self) -> bool {
        self.contents().is_not_nil()
    }

    #[inline]
    pub fn point_marker(self) -> LispObject {
        LispObject::from(self.pointm)
    }

    #[inline]
    pub fn contents(self) -> LispObject {
        LispObject::from(self.contents)
    }

    #[inline]
    pub fn frame(&self) -> LispObject {
        LispObject::from(self.frame)
    }

    #[inline]
    pub fn start_marker(self) -> LispObject {
        LispObject::from(self.start)
    }

    #[inline]
    pub fn is_internal(&self) -> bool {
        self.contents().is_window()
    }

    #[inline]
    pub fn is_minibuffer(&self) -> bool {
        self.flags & FLAG_MINI != 0
    }

    pub fn total_width(&self, round: LispObject) -> i32 {
        let qfloor = LispObject::from(unsafe { Qfloor });
        let qceiling = LispObject::from(unsafe { Qceiling });

        if !(round == qfloor || round == qceiling) {
            self.total_cols
        } else {
            let frame = self.frame().as_frame_or_error();
            let unit = unsafe { fget_column_width(frame.as_ptr()) };

            if round == qceiling {
                (self.pixel_width + unit - 1) / unit
            } else {
                self.pixel_width / unit
            }
        }
    }

    pub fn total_height(&self, round: LispObject) -> i32 {
        let qfloor = LispObject::from(unsafe { Qfloor });
        let qceiling = LispObject::from(unsafe { Qceiling });

        if !(round == qfloor || round == qceiling) {
            self.total_lines
        } else {
            let frame = self.frame().as_frame_or_error();
            let unit = unsafe { fget_line_height(frame.as_ptr()) };

            if round == qceiling {
                (self.pixel_height + unit - 1) / unit
            } else {
                self.pixel_height / unit
            }
        }
    }
}

#[allow(dead_code)] // FIXME: Remove as soon as it is used
fn window_or_selected(window: LispObject) -> LispWindowRef {
    if window.is_nil() {
        selected_window()
    } else {
        window
    }.as_window_or_error()
}

fn window_live_or_selected(window: LispObject) -> LispWindowRef {
    if window.is_nil() {
        selected_window().as_window_or_error()
    } else {
        window.as_live_window_or_error()
    }
}

fn window_valid_or_selected(window: LispObject) -> LispWindowRef {
    if window.is_nil() {
        selected_window().as_window_or_error()
    } else {
        window.as_valid_window_or_error()
    }
}

/// Return t if OBJECT is a window and nil otherwise.
#[lisp_fn]
fn windowp(object: LispObject) -> LispObject {
    LispObject::from_bool(object.is_window())
}

/// Return t if OBJECT is a live window and nil otherwise.
///
/// A live window is a window that displays a buffer.
/// Internal windows and deleted windows are not live.
#[lisp_fn]
pub fn window_live_p(object: LispObject) -> LispObject {
    LispObject::from_bool(object.as_window().map_or(false, |m| m.is_live()))
}

/// Return current value of point in WINDOW.
/// WINDOW must be a live window and defaults to the selected one.
///
/// For a nonselected window, this is the value point would have if that
/// window were selected.
///
/// Note that, when WINDOW is selected, the value returned is the same as
/// that returned by `point' for WINDOW's buffer.  It would be more strictly
/// correct to return the top-level value of `point', outside of any
/// `save-excursion' forms.  But that is hard to define.
#[lisp_fn(min = "0")]
pub fn window_point(window: LispObject) -> LispObject {
    let win = window_live_or_selected(window);
    if win == selected_window().as_window_or_error() {
        point()
    } else {
        marker_position(win.point_marker())
    }
}

/// Return the selected window.
/// The selected window is the window in which the standard cursor for
/// selected windows appears and to which many commands apply.
#[lisp_fn]
pub fn selected_window() -> LispObject {
    unsafe { LispObject::from(current_window) }
}

/// Return the buffer displayed in window WINDOW.
/// If WINDOW is omitted or nil, it defaults to the selected window.
/// Return nil for an internal window or a deleted window.
#[lisp_fn(min = "0")]
pub fn window_buffer(window: LispObject) -> LispObject {
    let win = window_valid_or_selected(window);
    if win.is_live() {
        win.contents()
    } else {
        LispObject::constant_nil()
    }
}

/// Return t if OBJECT is a valid window and nil otherwise.
/// A valid window is either a window that displays a buffer or an internal
/// window.  Windows that have been deleted are not valid.
#[lisp_fn]
pub fn window_valid_p(object: LispObject) -> LispObject {
    LispObject::from_bool(object.as_window().map_or(false, |w| w.is_valid()))
}

/// Return position at which display currently starts in WINDOW.
/// WINDOW must be a live window and defaults to the selected one.
/// This is updated by redisplay or by calling `set-window-start'.
#[lisp_fn(min = "0")]
pub fn window_start(window: LispObject) -> LispObject {
    let win = window_live_or_selected(window);
    marker_position(win.start_marker())
}

/// Return non-nil if WINDOW is a minibuffer window.
/// WINDOW must be a valid window and defaults to the selected one.
#[lisp_fn(min = "0")]
pub fn window_minibuffer_p(window: LispObject) -> LispObject {
    let win = window_valid_or_selected(window);
    LispObject::from_bool(win.is_minibuffer())
}

/// Get width of marginal areas of window WINDOW.
/// WINDOW must be a live window and defaults to the selected one.
///
/// Value is a cons of the form (LEFT-WIDTH . RIGHT-WIDTH).
/// If a marginal area does not exist, its width will be returned
/// as nil.
#[lisp_fn(min = "0")]
pub fn window_margins(window: LispObject) -> LispObject {
    fn margin_as_object(margin: c_int) -> LispObject {
        if margin != 0 {
            LispObject::from_fixnum(margin as EmacsInt)
        } else {
            LispObject::constant_nil()
        }
    }
    let win = window_live_or_selected(window);

    LispObject::cons(
        margin_as_object(win.left_margin_cols),
        margin_as_object(win.right_margin_cols),
    )
}

/// Return combination limit of window WINDOW.
/// WINDOW must be a valid window used in horizontal or vertical combination.
/// If the return value is nil, child windows of WINDOW can be recombined with
/// WINDOW's siblings.  A return value of t means that child windows of
/// WINDOW are never (re-)combined with WINDOW's siblings.
#[lisp_fn]
pub fn window_combination_limit(window: LispObject) -> LispObject {
    let w = window.as_window_or_error();

    if !w.is_internal() {
        error!("Combination limit is meaningful for internal windows only");
    }

    LispObject::from(w.combination_limit)
}

/// Set combination limit of window WINDOW to LIMIT; return LIMIT.
/// WINDOW must be a valid window used in horizontal or vertical combination.
/// If LIMIT is nil, child windows of WINDOW can be recombined with WINDOW's
/// siblings.  LIMIT t means that child windows of WINDOW are never
/// (re-)combined with WINDOW's siblings.  Other values are reserved for
/// future use.
#[lisp_fn]
pub fn set_window_combination_limit(window: LispObject, limit: LispObject) -> LispObject {
    let mut w = window.as_window_or_error();

    if !w.is_internal() {
        error!("Combination limit is meaningful for internal windows only");
    }

    w.combination_limit = limit.to_raw();

    limit
}

/// Return the window which was selected when entering the minibuffer.
/// Returns nil, if selected window is not a minibuffer window.
#[lisp_fn]
pub fn minibuffer_selected_window() -> LispObject {
    let level = unsafe { minibuf_level };
    let current_minibuf = unsafe { LispObject::from(current_minibuf_window) };
    if level > 0 && selected_window().as_window_or_error().is_minibuffer()
        && current_minibuf.as_window().unwrap().is_live()
    {
        current_minibuf
    } else {
        LispObject::constant_nil()
    }
}

/// Return the total width of window WINDOW in columns.
/// WINDOW is optional and defaults to the selected window. If provided it must
/// be a valid window.
///
/// The return value includes the widths of WINDOW's fringes, margins,
/// scroll bars and its right divider, if any.  If WINDOW is an internal
/// window, the total width is the width of the screen areas spanned by its
/// children.
///
/// If WINDOW's pixel width is not an integral multiple of its frame's
/// character width, the number of lines occupied by WINDOW is rounded
/// internally.  This is done in a way such that, if WINDOW is a parent
/// window, the sum of the total widths of all its children internally
/// equals the total width of WINDOW.
///
/// If the optional argument ROUND is `ceiling', return the smallest integer
/// larger than WINDOW's pixel width divided by the character width of
/// WINDOW's frame.  ROUND `floor' means to return the largest integer
/// smaller than WINDOW's pixel width divided by the character width of
/// WINDOW's frame.  Any other value of ROUND means to return the internal
/// total width of WINDOW.
#[lisp_fn(min = "0")]
pub fn window_total_width(window: LispObject, round: LispObject) -> LispObject {
    let win = window_valid_or_selected(window);

    LispObject::from_natnum(win.total_width(round) as EmacsInt)
}

/// Return the height of window WINDOW in lines.
/// WINDOW is optional and defaults to the selected window. If provided it must
/// be a valid window.
///
/// The return value includes the heights of WINDOW's mode and header line
/// and its bottom divider, if any.  If WINDOW is an internal window, the
/// total height is the height of the screen areas spanned by its children.
///
/// If WINDOW's pixel height is not an integral multiple of its frame's
/// character height, the number of lines occupied by WINDOW is rounded
/// internally.  This is done in a way such that, if WINDOW is a parent
/// window, the sum of the total heights of all its children internally
/// equals the total height of WINDOW.
///
/// If the optional argument ROUND is `ceiling', return the smallest integer
/// larger than WINDOW's pixel height divided by the character height of
/// WINDOW's frame.  ROUND `floor' means to return the largest integer
/// smaller than WINDOW's pixel height divided by the character height of
/// WINDOW's frame.  Any other value of ROUND means to return the internal
/// total height of WINDOW.
#[lisp_fn(min = "0")]
pub fn window_total_height(window: LispObject, round: LispObject) -> LispObject {
    let win = window_valid_or_selected(window);

    LispObject::from_natnum(win.total_height(round) as EmacsInt)
}

/// Return the frame that window WINDOW is on.
/// WINDOW is optional and defaults to the selected window. If provided it must
/// be a valid window.
#[lisp_fn(min = "0")]
pub fn window_frame(window: LispObject) -> LispObject {
    let win = window_valid_or_selected(window);

<<<<<<< HEAD
    win.as_window_or_error().frame()
}

pub fn rust_init_windows_syms() {
    unsafe {
        defsubr(&*Sminibuffer_selected_window);
        defsubr(&*Sselected_window);
        defsubr(&*Sset_window_combination_limit);
        defsubr(&*Swindow_combination_limit);
        defsubr(&*Swindow_buffer);
        defsubr(&*Swindow_frame);
        defsubr(&*Swindow_live_p);
        defsubr(&*Swindow_margins);
        defsubr(&*Swindow_minibuffer_p);
        defsubr(&*Swindow_point);
        defsubr(&*Swindow_start);
        defsubr(&*Swindow_valid_p);
        defsubr(&*Swindowp);
    }
=======
    win.frame()
>>>>>>> a04a7dab
}<|MERGE_RESOLUTION|>--- conflicted
+++ resolved
@@ -338,8 +338,7 @@
 pub fn window_frame(window: LispObject) -> LispObject {
     let win = window_valid_or_selected(window);
 
-<<<<<<< HEAD
-    win.as_window_or_error().frame()
+    win.frame()
 }
 
 pub fn rust_init_windows_syms() {
@@ -355,10 +354,9 @@
         defsubr(&*Swindow_minibuffer_p);
         defsubr(&*Swindow_point);
         defsubr(&*Swindow_start);
+        defsubr(&*Swindow_total_height);
+        defsubr(&*Swindow_total_width);
         defsubr(&*Swindow_valid_p);
         defsubr(&*Swindowp);
     }
-=======
-    win.frame()
->>>>>>> a04a7dab
 }