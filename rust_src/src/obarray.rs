//! obarray code
use libc;

use remacs_macros::lisp_fn;
use remacs_sys::{Fpurecopy, Lisp_Object};
use remacs_sys::{check_obarray, check_vobarray, globals, intern_driver, make_unibyte_string,
                 oblookup};

use lisp::LispObject;
use lisp::defsubr;

/// A lisp object containing an `obarray`.
pub struct LispObarrayRef(LispObject);

impl LispObarrayRef {
    /// Return a reference to the Lisp variable `obarray`.
    pub fn constant_obarray() -> LispObarrayRef {
        LispObarrayRef(LispObject::from(unsafe { check_vobarray() }))
    }

    /// Return a reference corresponding to OBJECT, or raise an error if it is
    /// not a `LispObarrayRef`.
    ///
    /// # C Porting Notes
    ///
    /// This is a wrapper around the C function `check_obarray` instead of a
    /// translation, so that fatal errors are handled in the same fashion.
    pub fn from_object_or_error(object: LispObject) -> LispObarrayRef {
        LispObarrayRef(LispObject::from(unsafe { check_obarray(object.to_raw()) }))
    }

    /// Return the symbol that matches C string S, of length LEN. If there is no
    /// such symbol, return the integer bucket number of where the symbol would
    /// be if it were present.
    ///
    /// # C Porting Notes
    ///
    /// This is a wrapper around the C function `oblookup`. It uses LEN as both
    /// the byte and char length, i.e. S is treated as a unibyte string.
    pub fn lookup_cstring(&self, s: *const libc::c_char, len: libc::ptrdiff_t) -> LispObject {
        LispObject::from(unsafe { oblookup(self.0.to_raw(), s, len, len) })
    }

    /// Intern the C string S, of length LEN. That is, return the new or
    /// existing symbol with that name in this `LispObarrayRef`.
    ///
    /// # C Porting Notes
    ///
    /// This is makes use of the C function `intern_driver`. It uses LEN as both
    /// the byte and char length, i.e. S is treated as a unibyte string.
    pub fn intern_cstring(&mut self, s: *const libc::c_char, len: libc::ptrdiff_t) -> LispObject {
        let tem = self.lookup_cstring(s, len);
        if tem.is_symbol() {
            tem
        } else {
            // The above `oblookup' was done on the basis of nchars==nbytes, so
            // the string has to be unibyte.
            LispObject::from(unsafe {
                intern_driver(make_unibyte_string(s, len), self.0.to_raw(), tem.to_raw())
            })
        }
    }

    /// Return the symbol that matches NAME (either a symbol or string). If
    /// there is no such symbol, return the integer bucket number of where the
    /// symbol would be if it were present.
    ///
    /// # C Porting Notes
    ///
    /// This is a wrapper around the C function `oblookup`. It is capable of
    /// handling multibyte strings, unlike intern_1 and friends.
    pub fn lookup(&self, name: LispObject) -> LispObject {
        let string = name.symbol_or_string_as_string();
        LispObject::from(unsafe {
            oblookup(
                self.0.to_raw(),
                string.const_sdata_ptr(),
                string.len_chars(),
                string.len_bytes(),
            )
        })
    }

    /// Intern the string or symbol STRING. That is, return the new or existing
    /// symbol with that name in this `LispObarrayRef`. If Emacs is loading Lisp
    /// code to dump to an executable (ie. `purify-flag` is `t`), the symbol
    /// name will be transferred to pure storage.
    ///
    /// # C Porting Notes
    ///
    /// This is makes use of the C function `intern_driver`. It is capable of
    /// handling multibyte strings, unlike `intern_cstring`.
    pub fn intern(&mut self, string: LispObject) -> LispObject {
        let tem = self.lookup(string);
        if tem.is_symbol() {
            tem
        } else if LispObject::from(unsafe { globals.f_Vpurify_flag }).is_not_nil() {
            // When Emacs is running lisp code to dump to an executable, make
            // use of pure storage.
            LispObject::from(unsafe {
                intern_driver(Fpurecopy(string.to_raw()), self.0.to_raw(), tem.to_raw())
            })
        } else {
            LispObject::from(unsafe {
                intern_driver(string.to_raw(), self.0.to_raw(), tem.to_raw())
            })
        }
    }
}

/// Intern the C string `s`: return a symbol with that name, interned in the
/// current obarray.
#[no_mangle]
pub extern "C" fn intern_1(s: *const libc::c_char, len: libc::ptrdiff_t) -> Lisp_Object {
    LispObarrayRef::constant_obarray()
        .intern_cstring(s, len)
        .to_raw()
}

/// Return the canonical symbol named NAME, or nil if none exists.
/// NAME may be a string or a symbol.  If it is a symbol, that exact
/// symbol is searched for.
/// A second optional argument specifies the obarray to use;
/// it defaults to the value of `obarray'.
#[lisp_fn(min = "1")]
fn intern_soft(name: LispObject, obarray: LispObject) -> LispObject {
    let tem = if obarray.is_nil() {
        LispObarrayRef::constant_obarray().lookup(name)
    } else {
        LispObarrayRef::from_object_or_error(obarray).lookup(name)
    };

    if tem.is_integer() || (name.is_symbol() && !name.eq(tem)) {
        LispObject::constant_nil()
    } else {
        tem
    }
}

/// Return the canonical symbol whose name is STRING.
/// If there is none, one is created by this function and returned.
/// A second optional argument specifies the obarray to use;
/// it defaults to the value of `obarray'.
#[lisp_fn(min = "1")]
fn intern(string: LispObject, obarray: LispObject) -> LispObject {
    if obarray.is_nil() {
        LispObarrayRef::constant_obarray().intern(string)
    } else {
        LispObarrayRef::from_object_or_error(obarray).intern(string)
    }
}

<<<<<<< HEAD
pub fn rust_init_syms() {
    unsafe {
        defsubr!(Sintern);
        defsubr!(Sintern_soft);
    }
}
=======
include!(concat!(env!("OUT_DIR"), "/obarray_exports.rs"));
>>>>>>> 8e3b5053
<|MERGE_RESOLUTION|>--- conflicted
+++ resolved
@@ -150,13 +150,4 @@
     }
 }
 
-<<<<<<< HEAD
-pub fn rust_init_syms() {
-    unsafe {
-        defsubr!(Sintern);
-        defsubr!(Sintern_soft);
-    }
-}
-=======
-include!(concat!(env!("OUT_DIR"), "/obarray_exports.rs"));
->>>>>>> 8e3b5053
+include!(concat!(env!("OUT_DIR"), "/obarray_exports.rs"));