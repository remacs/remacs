--- conflicted
+++ resolved
@@ -12,12 +12,10 @@
     lisp::LispObject,
     lists::{get, put},
     multibyte::LispStringRef,
-<<<<<<< HEAD
-    remacs_sys::{code_convert_string_norecord, encode_file_name as c_encode_file_name, globals},
-=======
-    remacs_sys::code_convert_string as c_code_convert_string,
-    remacs_sys::encode_file_name as c_encode_file_name,
->>>>>>> 1ea6389b
+    remacs_sys::{
+        code_convert_string as c_code_convert_string, code_convert_string_norecord,
+        encode_file_name as c_encode_file_name, globals,
+    },
     remacs_sys::{
         safe_eval, Qcoding_system_define_form, Qcoding_system_error, Qcoding_system_p, Qnil,
         Qno_conversion, Qutf_8, Vcoding_system_hash_table,
@@ -103,7 +101,6 @@
     unsafe { c_encode_file_name(fname.into()) }.into()
 }
 
-<<<<<<< HEAD
 /// Implements DECODE_SYSTEM macro
 /// Decode the string `input_string` using the specified coding system
 /// for system functions, if any.
@@ -114,7 +111,8 @@
     } else {
         unsafe { code_convert_string_norecord(input_string.into(), Qutf_8, true).into() }
     }
-=======
+}
+
 /// Decode STRING which is encoded in CODING-SYSTEM, and return the result.
 /// Optional third arg NOCOPY non-nil means it is OK to return STRING
 /// itself if the decoding operation is trivial.
@@ -171,7 +169,6 @@
     norecord: bool,
 ) -> LispObject {
     unsafe { c_code_convert_string(string, coding_system, dst_object, encodep, nocopy, norecord) }
->>>>>>> 1ea6389b
 }
 
 include!(concat!(env!("OUT_DIR"), "/coding_exports.rs"));