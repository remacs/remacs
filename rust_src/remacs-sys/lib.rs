#![feature(const_size_of)]
#![allow(non_camel_case_types, non_snake_case, non_upper_case_globals)]

//! This module contains all FFI declarations.
//!
//! These types and constants are generated at build time to mimic how they are
//! in C:
//!
//! - `EmacsInt`
//! - `EmacsUint`
//! - `EmacsDouble`
//! - `EMACS_INT_MAX`
//! - `EMACS_INT_SIZE`
//! - `EMACS_FLOAT_SIZE`
//! - `GCTYPEBITS`
//! - `USE_LSB_TAG`

extern crate libc;

pub mod libm;

use libc::{c_char, c_double, c_float, c_int, c_short, c_uchar, c_void, intmax_t, off_t, ptrdiff_t,
           size_t, time_t, timespec};

pub type Lisp_Object = EmacsInt;

include!(concat!(env!("OUT_DIR"), "/definitions.rs"));
include!(concat!(env!("OUT_DIR"), "/globals.rs"));

pub type char_bits = u32;
pub const CHAR_ALT: char_bits = 0x0400000;
pub const CHAR_SUPER: char_bits = 0x0800000;
pub const CHAR_HYPER: char_bits = 0x1000000;
pub const CHAR_SHIFT: char_bits = 0x2000000;
pub const CHAR_CTL: char_bits = 0x4000000;
pub const CHAR_META: char_bits = 0x8000000;
pub const CHAR_MODIFIER_MASK: char_bits =
    CHAR_ALT | CHAR_SUPER | CHAR_HYPER | CHAR_SHIFT | CHAR_CTL | CHAR_META;
pub const CHARACTERBITS: char_bits = 22;

pub const PSEUDOVECTOR_FLAG: ptrdiff_t = std::isize::MAX - std::isize::MAX / 2;
pub const PSEUDOVECTOR_SIZE_BITS: ptrdiff_t = 12;
pub const PSEUDOVECTOR_SIZE_MASK: ptrdiff_t = (1 << PSEUDOVECTOR_SIZE_BITS) - 1;
pub const PSEUDOVECTOR_REST_BITS: ptrdiff_t = 12;
pub const PSEUDOVECTOR_REST_MASK: ptrdiff_t =
    (((1 << PSEUDOVECTOR_REST_BITS) - 1) << PSEUDOVECTOR_SIZE_BITS);
pub const PSEUDOVECTOR_AREA_BITS: ptrdiff_t = PSEUDOVECTOR_SIZE_BITS + PSEUDOVECTOR_REST_BITS;
pub const PVEC_TYPE_MASK: ptrdiff_t = 0x3f << PSEUDOVECTOR_AREA_BITS;

// Number of bits in a Lisp_Object tag.
pub const VALBITS: EmacsInt = EMACS_INT_SIZE * 8 - GCTYPEBITS;
pub const INTTYPEBITS: EmacsInt = GCTYPEBITS - 1;
pub const FIXNUM_BITS: EmacsInt = VALBITS + 1;
pub const VAL_MAX: EmacsInt = EMACS_INT_MAX >> (GCTYPEBITS - 1);
pub const VALMASK: EmacsInt = [VAL_MAX, -(1 << GCTYPEBITS)][USE_LSB_TAG as usize];
pub const INTMASK: EmacsInt = (EMACS_INT_MAX >> (INTTYPEBITS - 1));

// Largest and smallest numbers that can be represented as fixnums in
// Emacs lisp.
pub const MOST_POSITIVE_FIXNUM: EmacsInt = EMACS_INT_MAX >> INTTYPEBITS;
pub const MOST_NEGATIVE_FIXNUM: EmacsInt = (-1 - MOST_POSITIVE_FIXNUM);

// Max value for the first argument of wait_reading_process_output.
pub const WAIT_READING_MAX: i64 = std::i64::MAX;

/// Bit pattern used in the least significant bits of a lisp object,
/// to denote its type.
#[repr(u8)]
#[derive(PartialEq, Eq, Copy, Clone, Debug)]
pub enum Lisp_Type {
    // Symbol.  XSYMBOL (object) points to a struct Lisp_Symbol.
    Lisp_Symbol = 0,

    // Miscellaneous.  XMISC (object) points to a union Lisp_Misc,
    // whose first member indicates the subtype.
    Lisp_Misc = 1,

    // Integer.  XINT (obj) is the integer value.
    Lisp_Int0 = 2,
    Lisp_Int1 = 3 + (USE_LSB_TAG as usize as u8) * 3, // 3 | 6

    // String.  XSTRING (object) points to a struct Lisp_String.
    // The length of the string, and its contents, are stored therein.
    Lisp_String = 4,

    // Vector of Lisp objects, or something resembling it.
    // XVECTOR (object) points to a struct Lisp_Vector, which contains
    // the size and contents.  The size field also contains the type
    // information, if it's not a real vector object.
    Lisp_Vectorlike = 5,

    // Cons.  XCONS (object) points to a struct Lisp_Cons.
    Lisp_Cons = 6 - (USE_LSB_TAG as usize as u8) * 3, // 6 | 3

    Lisp_Float = 7,
}

#[repr(C)]
#[derive(PartialEq, Eq, Copy, Clone, Debug)]
pub enum PseudovecType {
    PVEC_NORMAL_VECTOR = 0,
    PVEC_FREE,
    PVEC_PROCESS,
    PVEC_FRAME,
    PVEC_WINDOW,
    PVEC_BOOL_VECTOR,
    PVEC_BUFFER,
    PVEC_HASH_TABLE,
    PVEC_TERMINAL,
    PVEC_WINDOW_CONFIGURATION,
    PVEC_SUBR,
    PVEC_OTHER,
    PVEC_XWIDGET,
    PVEC_XWIDGET_VIEW,
    PVEC_THREAD,
    PVEC_MUTEX,
    PVEC_CONDVAR,
    PVEC_MODULE_FUNCTION,

    /* These should be last, check internal_equal to see why.  */
    PVEC_COMPILED,
    PVEC_CHAR_TABLE,
    PVEC_SUB_CHAR_TABLE,
    PVEC_RECORD,
    PVEC_FONT, /* Should be last because it's used for range checking.  */
}

#[repr(C)]
#[derive(PartialEq, Eq, Copy, Clone, Debug)]
pub enum TextCursorKinds {
    DEFAULT_CURSOR = -2,
    NO_CURSOR = -1,
    FILLED_BOX_CURSOR,
    HOLLOW_BOX_CURSOR,
    BAR_CURSOR,
    HBAR_CURSOR,
}

pub type bits_word = size_t;

/// Representation of an Emacs Lisp function symbol.
#[repr(C)]
pub struct Lisp_Subr {
    pub header: Lisp_Vectorlike_Header,

    /// This is the function pointer that will be called when the user invokes
    /// the Emacs Lisp function. Also, this field is actually an union in C.
    pub function: *const c_void,

    /// The minimum number of arguments that can be passed to the Emacs Lisp
    /// function.
    pub min_args: c_short,

    /// The maximum number of arguments that can be passed to te Emacs Lisp
    /// function.
    pub max_args: c_short,

    /// The name of the function in Emacs Lisp.
    pub symbol_name: *const c_char,

    /// The interactive specification. This may be a normal prompt
    /// string, such as `"bBuffer: "` or an elisp form as a string.
    /// If the function is not interactive, this should be a null
    /// pointer.
    pub intspec: *const c_char,

    // TODO: Change this to EMACS_INT
    //
    // If you wan't to give it a try and solve this you should see this commit:
    // https://github.com/Wilfred/remacs/commit/c5461d03a411ff5c6f43885a0a9030e8a94bbc2e
    /// The docstring of the Emacs Lisp function.
    pub doc: *const c_char,
}

// In order to use `lazy_static!` with LispSubr, it must be Sync. Raw
// pointers are not Sync, but it isn't a problem to define Sync if we
// never mutate LispSubr values. If we do, we will need to create
// these objects at runtime, perhaps using forget().
//
// Based on http://stackoverflow.com/a/28116557/509706
unsafe impl Sync for Lisp_Subr {}

/// Represents a string value in elisp
#[repr(C)]
pub struct Lisp_String {
    pub size: ptrdiff_t,
    pub size_byte: ptrdiff_t,
    // TODO: Use correct definition for this.
    //
    // Maybe use rust nightly unions?
    pub intervals: *mut c_void, // @TODO implement
    pub data: *mut c_char,
}

#[repr(C)]
pub union SymbolUnion {
    pub value: Lisp_Object,
    pub alias: *mut Lisp_Symbol,
    pub blv: *mut c_void, // @TODO implement Lisp_Buffer_Local_Value
    pub fwd: *mut c_void, // @TODO implement Lisp_Fwd
}

/// Interned state of a symbol.
#[repr(C)]
pub enum Symbol_Interned {
    Uninterned = 0,
    Interned = 1,
    InternedInInitialObarray = 2,
}

#[repr(C)]
pub enum Symbol_Redirect {
    PlainVal = 4,
    VarAlias = 1,
    Localized = 2,
    Forwarded = 3,
}

#[repr(C)]
pub enum Symbol_Trapped_Write {
    UntrappedWrite = 0,
    NoWrite = 1,
    TrappedWrite = 2,
}

/// This struct has 4 bytes of padding, representing the bitfield that
/// lives at the top of a Lisp_Symbol. The first 10 bits of this field are
/// used.
#[repr(C)]
pub struct Lisp_Symbol {
    pub symbol_bitfield: u32,
    pub name: Lisp_Object,
    pub val: SymbolUnion,
    pub function: Lisp_Object,
    pub plist: Lisp_Object,
    pub next: *mut Lisp_Symbol,
}

/* The only field contains various pieces of information:
- The MSB (ARRAY_MARK_FLAG) holds the gcmarkbit.
- The next bit (PSEUDOVECTOR_FLAG) indicates whether this is a plain
  vector (0) or a pseudovector (1).
- If PSEUDOVECTOR_FLAG is 0, the rest holds the size (number
  of slots) of the vector.
- If PSEUDOVECTOR_FLAG is 1, the rest is subdivided into three fields:
  - a) pseudovector subtype held in PVEC_TYPE_MASK field;
  - b) number of Lisp_Objects slots at the beginning of the object
    held in PSEUDOVECTOR_SIZE_MASK field.  These objects are always
    traced by the GC;
  - c) size of the rest fields held in PSEUDOVECTOR_REST_MASK and
    measured in word_size units.  Rest fields may also include
    Lisp_Objects, but these objects usually needs some special treatment
    during GC.
  There are some exceptions.  For PVEC_FREE, b) is always zero.  For
  PVEC_BOOL_VECTOR and PVEC_SUBR, both b) and c) are always zero.
  Current layout limits the pseudovectors to 63 PVEC_xxx subtypes,
  4095 Lisp_Objects in GC-ed area and 4095 word-sized other slots.  */

#[repr(C)]
pub struct Lisp_Vectorlike_Header {
    pub size: ptrdiff_t,
}

#[repr(C)]
pub struct Lisp_Vectorlike {
    pub header: Lisp_Vectorlike_Header,
    // shouldn't look at the contents without knowing the structure...
}

#[repr(C)]
pub struct Lisp_Vector {
    pub header: Lisp_Vectorlike_Header,
    // actually any number of items... not sure how to express this
    pub contents: [Lisp_Object; 1],
}

#[repr(C)]
pub struct Lisp_Bool_Vector {
    pub _header: Lisp_Vectorlike_Header,
    pub size: EmacsInt,
    // actually any number of items again
    pub _data: [bits_word; 1],
}

// This is the set of data types that share a common structure.
// The first member of the structure is a type code from this set.
// The enum values are arbitrary, but we'll use large numbers to make it
// more likely that we'll spot the error if a random word in memory is
// mistakenly interpreted as a Lisp_Misc.
#[repr(u16)]
#[derive(PartialEq, Eq, Copy, Clone, Debug)]
pub enum Lisp_Misc_Type {
    Free = 0x5eab,
    Marker,
    Overlay,
    SaveValue,
    Finalizer,
}

// Supertype of all Misc types.
#[repr(C)]
pub struct Lisp_Misc_Any {
    pub ty: Lisp_Misc_Type,
    // This is actually a GC marker bit plus 15 bits of padding, but
    // we don't care right now.
    padding: u16,
}

// TODO: write a docstring based on the docs in lisp.h.
#[repr(C)]
pub struct Lisp_Marker {
    pub ty: Lisp_Misc_Type,
    // GC mark bit, 13 bits spacer, needs_adjustment flag,
    // insertion_type flag.
    padding: u16,
    // TODO: define a proper buffer struct.
    pub buffer: *const Lisp_Buffer,
    pub next: *const Lisp_Marker,
    pub charpos: ptrdiff_t,
    pub bytepos: ptrdiff_t,
}

// TODO: write a docstring based on the docs in lisp.h.
#[repr(C)]
pub struct Lisp_Overlay {
    pub ty: Lisp_Misc_Type,
    // GC mark bit, 16 bits spacer
    padding: u16,
    pub next: *const Lisp_Overlay,
    pub start: Lisp_Object,
    pub end: Lisp_Object,
    pub plist: Lisp_Object,
}

/// Represents the cursor position within an Emacs window. For
/// documentation see stuct cursor_pos in window.h.
#[repr(C)]
pub struct CursorPos {
    // Pixel position.  These are always window relative.
    x: c_int,
    y: c_int,
    // Glyph matrix position.
    hpos: c_int,
    vpos: c_int,
}

/// Represents an Emacs window. For documentation see struct window in
/// window.h.
#[repr(C)]
pub struct Lisp_Window {
    pub header: Lisp_Vectorlike_Header,
    pub frame: Lisp_Object,
    pub next: Lisp_Object,
    pub prev: Lisp_Object,
    pub parent: Lisp_Object,
    pub normal_lines: Lisp_Object,
    pub normal_cols: Lisp_Object,
    pub new_total: Lisp_Object,
    pub new_normal: Lisp_Object,
    pub new_pixel: Lisp_Object,
    pub contents: Lisp_Object,
    pub start: Lisp_Object,
    pub pointm: Lisp_Object,
    pub old_pointm: Lisp_Object,
    pub temslot: Lisp_Object,
    pub vertical_scroll_bar: Lisp_Object,
    pub vertical_scroll_bar_type: Lisp_Object,
    pub horizontal_scroll_bar: Lisp_Object,
    pub horizontal_scroll_bar_type: Lisp_Object,
    pub display_table: Lisp_Object,
    pub dedicated: Lisp_Object,
    pub redisplay_end_trigger: Lisp_Object,
    pub combination_limit: Lisp_Object,
    pub window_parameters: Lisp_Object,
    pub current_matrix: *mut c_void,
    pub desired_matrix: *mut c_void,
    pub prev_buffers: Lisp_Object,
    pub next_buffers: Lisp_Object,
    pub use_time: EmacsInt,
    pub sequence_number: EmacsInt,
    pub pixel_left: c_int,
    pub pixel_top: c_int,
    pub left_col: c_int,
    pub top_line: c_int,
    pub pixel_width: c_int,
    pub pixel_height: c_int,
    pub pixel_width_before_size_change: c_int,
    pub pixel_height_before_size_change: c_int,
    pub total_cols: c_int,
    pub total_lines: c_int,
    pub hscroll: ptrdiff_t,
    pub min_hscroll: ptrdiff_t,
    pub hscroll_whole: ptrdiff_t,
    pub last_modified: EmacsInt,
    pub last_overlay_modified: EmacsInt,
    pub last_point: ptrdiff_t,
    pub base_line_number: ptrdiff_t,
    pub base_line_pos: ptrdiff_t,
    pub column_number_displayed: ptrdiff_t,
    pub nrows_scale_factor: c_int,
    pub ncols_scale_factor: c_int,
    pub cursor: CursorPos,
    pub phys_cursor: CursorPos,
    pub output_cursor: CursorPos,
    pub last_cursor_vpos: c_int,
    pub phys_cursor_type: TextCursorKinds,
    pub phys_cursor_width: c_int,
    pub phys_cursor_ascent: c_int,
    pub phys_cursor_height: c_int,
    pub left_fringe_width: c_int,
    pub right_fringe_width: c_int,
    pub left_margin_cols: c_int,
    pub right_margin_cols: c_int,
    pub scroll_bar_width: c_int,
    pub scroll_bar_height: c_int,
    pub mode_line_height: c_int,
    pub header_line_height: c_int,
    pub window_end_pos: ptrdiff_t,
    pub window_end_vpos: c_int,
    // XXX: in Emacs, a bitfield of 16 booleans
    pub flags: u16,
    pub vscroll: c_int,
    pub window_end_bytepos: ptrdiff_t,
}

extern "C" {
    pub fn wget_parent(w: *const Lisp_Window) -> Lisp_Object;
}


/// Represents an Emacs buffer. For documentation see struct buffer in
/// buffer.h.
#[repr(C)]
pub struct Lisp_Buffer {
    pub header: Lisp_Vectorlike_Header,
    pub name: Lisp_Object,
    pub filename: Lisp_Object,
    pub directory: Lisp_Object,
    pub backed_up: Lisp_Object,
    pub save_length: Lisp_Object,
    pub auto_save_file_name: Lisp_Object,
    pub read_only: Lisp_Object,
    pub mark: Lisp_Object,
    pub local_var_alist: Lisp_Object,
    pub major_mode: Lisp_Object,
    pub mode_name: Lisp_Object,
    pub mode_line_format: Lisp_Object,
    pub header_line_format: Lisp_Object,
    pub keymap: Lisp_Object,
    pub abbrev_table: Lisp_Object,
    pub syntax_table: Lisp_Object,
    pub category_table: Lisp_Object,
    pub case_fold_search: Lisp_Object,
    pub tab_width: Lisp_Object,
    pub fill_column: Lisp_Object,
    pub left_margin: Lisp_Object,
    pub auto_fill_function: Lisp_Object,
    pub downcase_table: Lisp_Object,
    pub upcase_table: Lisp_Object,
    pub case_canon_table: Lisp_Object,
    pub case_eqv_table: Lisp_Object,
    pub truncate_lines: Lisp_Object,
    pub word_wrap: Lisp_Object,
    pub ctl_arrow: Lisp_Object,
    pub bidi_display_reordering: Lisp_Object,
    pub bidi_paragraph_direction: Lisp_Object,
    pub bidi_paragraph_separate_re: Lisp_Object,
    pub bidi_paragraph_start_re: Lisp_Object,
    pub selective_display: Lisp_Object,
    pub selective_display_ellipses: Lisp_Object,
    pub minor_modes: Lisp_Object,
    pub overwrite_mode: Lisp_Object,
    pub abbrev_mode: Lisp_Object,
    pub display_table: Lisp_Object,
    pub mark_active: Lisp_Object,
    pub enable_multibyte_characters: Lisp_Object,
    pub buffer_file_coding_system: Lisp_Object,
    pub file_format: Lisp_Object,
    pub auto_save_file_format: Lisp_Object,
    pub cache_long_scans: Lisp_Object,
    pub width_table: Lisp_Object,
    pub pt_marker: Lisp_Object,
    pub begv_marker: Lisp_Object,
    pub zv_marker: Lisp_Object,
    pub point_before_scroll: Lisp_Object,
    pub file_truename: Lisp_Object,
    pub invisibility_spec: Lisp_Object,
    pub last_selected_window: Lisp_Object,
    pub display_count: Lisp_Object,
    pub left_margin_cols: Lisp_Object,
    pub right_margin_cols: Lisp_Object,
    pub left_fringe_width: Lisp_Object,
    pub right_fringe_width: Lisp_Object,
    pub fringes_outside_margins: Lisp_Object,
    pub scroll_bar_width: Lisp_Object,
    pub scroll_bar_height: Lisp_Object,
    pub vertical_scroll_bar_type: Lisp_Object,
    pub horizontal_scroll_bar_type: Lisp_Object,
    pub indicate_empty_lines: Lisp_Object,
    pub indicate_buffer_boundaries: Lisp_Object,
    pub fringe_indicator_alist: Lisp_Object,
    pub fringe_cursor_alist: Lisp_Object,
    pub display_time: Lisp_Object,
    pub scroll_up_aggressively: Lisp_Object,
    pub scroll_down_aggressively: Lisp_Object,
    pub cursor_type: Lisp_Object,
    pub extra_line_spacing: Lisp_Object,
    pub cursor_in_non_selected_windows: Lisp_Object,

    pub own_text: Lisp_Buffer_Text,
    pub text: *mut Lisp_Buffer_Text,
    pub next: *mut Lisp_Buffer,

    pub pt: ptrdiff_t,
    pub pt_byte: ptrdiff_t,
    pub begv: ptrdiff_t,
    pub begv_byte: ptrdiff_t,
    pub zv: ptrdiff_t,
    pub zv_byte: ptrdiff_t,

    pub base_buffer: *mut Lisp_Buffer,
    pub indirections: c_int,
    pub window_count: c_int,
    pub local_flags: [c_uchar; 50],

    pub modtime: timespec,
    pub modtime_size: off_t,
    pub auto_save_modified: EmacsInt,
    pub display_error_modiff: EmacsInt,
    pub auto_save_failure_time: time_t,

    pub last_window_start: ptrdiff_t,
    pub newline_cache: *mut c_void,
    pub width_run_cache: *mut c_void,
    pub bidi_paragraph_cache: *mut c_void,

    // XXX in C, bitfield with two bools
    pub flags: u8,

    pub overlays_before: *mut c_void,
    pub overlays_after: *mut c_void,
    pub overlay_center: ptrdiff_t,

    pub undo_list: Lisp_Object,
}

/// Represents text contents of an Emacs buffer. For documentation see
/// struct buffer_text in buffer.h.
#[repr(C)]
pub struct Lisp_Buffer_Text {
    pub beg: *mut c_uchar,

    pub gpt: ptrdiff_t,
    pub z: ptrdiff_t,
    pub gpt_byte: ptrdiff_t,
    pub z_byte: ptrdiff_t,
    pub gap_size: ptrdiff_t,

    pub modiff: EmacsInt,
    pub chars_modiff: EmacsInt,
    pub save_modiff: EmacsInt,
    pub overlay_modiff: EmacsInt,
    pub compact: EmacsInt,

    pub beg_unchanged: ptrdiff_t,
    pub end_unchanged: ptrdiff_t,

    pub unchanged_modified: EmacsInt,
    pub overlay_unchanged_modified: EmacsInt,
    // until we define struct interval
    pub intervals: *mut c_void,
    pub markers: *mut Lisp_Marker,

    // XXX: in Emacs, a bitfield of 2 booleans
    pub flags: u8,
}

/// Represents a floating point value in elisp, or GC bookkeeping for
/// floats.
///
/// # Porting from C
///
/// `Lisp_Float` in C uses a union between a `double` and a
/// pointer. We assume a double, as that's the common case, and
/// require callers to transmute to a `LispFloatChain` if they need
/// the pointer.
#[repr(C)]
pub struct Lisp_Float {
    pub data: [u8; EMACS_FLOAT_SIZE as usize],
}

/// Represents a cons cell, or GC bookkeeping for cons cells.
///
/// A cons cell is pair of two pointers, used to build linked lists in
/// lisp.
///
/// # C Porting Notes
///
/// The equivalent C struct is `Lisp_Cons`. Note that the second field
/// may be used as the cdr or GC bookkeeping.
// TODO: this should be aligned to 8 bytes.
#[repr(C)]
pub struct Lisp_Cons {
    /// Car of this cons cell.
    pub car: Lisp_Object,
    /// Cdr of this cons cell, or the chain used for the free list.
    pub cdr: Lisp_Object,
}

/// Type of comparison for `internal_equal()`.
#[repr(C)]
pub enum EqualKind {
    NoQuit,
    Plain,
    IncludingProperties,
}

#[repr(C)]
pub struct re_registers {
    pub num_regs: libc::c_uint,
    pub start: *mut c_void, // TODO
    pub end: *mut c_void,   // TODO
}

#[repr(C)]
pub struct thread_state {
    pub header: Lisp_Vectorlike_Header,
    /// The buffer in which the last search was performed, or
    /// Qt if the last search was done in a string;
    /// Qnil if no searching has been done yet.
    pub m_last_thing_searched: Lisp_Object,

    pub m_saved_last_thing_searched: Lisp_Object,
    /// The thread's name.
    pub name: Lisp_Object,

    /// The thread's function.
    pub function: Lisp_Object,

    /// If non-nil, this thread has been signaled.
    pub error_symbol: Lisp_Object,
    pub error_data: Lisp_Object,

    /// If we are waiting for some event, this holds the object we are
    /// waiting on.
    pub event_object: Lisp_Object,

    /// m_stack_bottom must be the first non-Lisp field.
    /// An address near the bottom of the stack.
    /// Tells GC how to save a copy of the stack.
    pub m_stack_bottom: *mut c_char,
    /// An address near the top of the stack.
    pub stack_top: *mut c_char,

    pub m_catchlist: *mut c_void, // TODO
    /// Chain of condition handlers currently in effect.
    /// The elements of this chain are contained in the stack frames
    /// of Fcondition_case and internal_condition_case.
    /// When an error is signaled (by calling Fsignal),
    /// this chain is searched for an element that applies.
    pub m_handlerlist: *mut c_void, // TODO
    pub m_handlerlist_list: *mut c_void, // TODO

    /// Current number of specbindings allocated in specpdl.
    pub m_specpdl_size: ptrdiff_t,

    /// Pointer to beginning of specpdl.
    pub m_specpdl: *mut c_void, // TODO
    /// Pointer to first unused element in specpdl.
    pub m_specpdl_ptr: *mut c_void, // TODO
    /// Depth in Lisp evaluations and function calls.
    pub m_lisp_eval_depth: EmacsInt,

    /// This points to the current buffer.
    pub m_current_buffer: *mut c_void,
    /// Every call to re_match, etc., must pass &search_regs as the regs
    /// argument unless you can show it is unnecessary (i.e., if re_match
    /// is certainly going to be called again before region-around-match
    /// can be called).

    /// Since the registers are now dynamically allocated, we need to make
    /// sure not to refer to the Nth register before checking that it has
    /// been allocated by checking search_regs.num_regs.

    /// The regex code keeps track of whether it has allocated the search
    /// buffer using bits in the re_pattern_buffer.  This means that whenever
    /// you compile a new pattern, it completely forgets whether it has
    /// allocated any registers, and will allocate new registers the next
    /// time you call a searching or matching function.  Therefore, we need
    /// to call re_set_registers after compiling a new pattern or after
    /// setting the match registers, so that the regex functions will be
    /// able to free or re-allocate it properly.
    pub m_search_regs: re_registers,
    /// If non-zero the match data have been saved in saved_search_regs
    /// during the execution of a sentinel or filter.
    pub m_search_regs_saved: bool,
    pub m_saved_search_regs: re_registers,
    /// This is the string or buffer in which we
    /// are matching.  It is used for looking up syntax properties.

    /// If the value is a Lisp string object, we are matching text in that
    /// string; if it's nil, we are matching text in the current buffer; if
    /// it's t, we are matching text in a C string.
    pub m_re_match_object: Lisp_Object,
    /// This member is different from waiting_for_input.
    /// It is used to communicate to a lisp process-filter/sentinel (via the
    /// function Fwaiting_for_user_input_p) whether Emacs was waiting
    /// for user-input when that process-filter was called.
    /// waiting_for_input cannot be used as that is by definition 0 when
    /// lisp code is being evalled.
    /// This is also used in record_asynch_buffer_change.
    /// For that purpose, this must be 0
    /// when not inside wait_reading_process_output.
    pub m_waiting_for_user_input_p: c_int,
    /// True while doing kbd input.
    pub m_waiting_for_input: bool,

    // TODO: this struct is incomplete. We're missing thread_id,
    // thread_condvar, wait_condvar, not_holding_lock, and
    // next_thread.
}

/// Lisp_Char_Table
#[repr(C)]
#[allow(dead_code)]
enum ChartabSize {
    Bits0 = 6,
    Bits1 = 4,
    Bits2 = 5,
    Bits3 = 7,
}

#[repr(C)]
pub struct Lisp_Char_Table {
    /// HEADER.SIZE is the vector's size field, which also holds the
    /// pseudovector type information.  It holds the size, too.
    /// The size counts the defalt, parent, purpose, ascii,
    /// contents, and extras slots.
    pub header: Lisp_Vectorlike_Header,

    /// This holds a default value,
    /// which is used whenever the value for a specific character is nil.
    pub default: Lisp_Object,

    /// This points to another char table, which we inherit from when the
    /// value for a specific character is nil.  The `defalt' slot takes
    /// precedence over this.
    pub parent: Lisp_Object,

    /// This is a symbol which says what kind of use this char-table is
    /// meant for.
    pub purpose: Lisp_Object,

    /// The bottom sub char-table for characters of the range 0..127.  It
    /// is nil if none of ASCII character has a specific value.
    pub ascii: Lisp_Object,

    pub contents: [Lisp_Object; 1 << ChartabSize::Bits0 as u8],

    /// These hold additional data.  It is a vector.
    // actually any number of items
    pub extras: [Lisp_Object; 1],
}

#[repr(C)]
pub struct Lisp_Process {
    pub header: Lisp_Vectorlike_Header,

    /// Name of subprocess terminal.
    pub tty_name: Lisp_Object,

    /// Name of this process.
    pub name: Lisp_Object,

    /// List of command arguments that this process was run with.
    /// Is set to t for a stopped network process; nil otherwise.
    pub command: Lisp_Object,

    /// (funcall FILTER PROC STRING)  (if FILTER is non-nil)
    /// to dispose of a bunch of chars from the process all at once.
    pub filter: Lisp_Object,

    /// (funcall SENTINEL PROCESS) when process state changes.
    pub sentinel: Lisp_Object,

    /// (funcall LOG SERVER CLIENT MESSAGE) when a server process
    /// accepts a connection from a client.
    pub log: Lisp_Object,

    /// Buffer that output is going to.
    pub buffer: Lisp_Object,

    /// t if this is a real child process.  For a network or serial
    /// connection, it is a plist based on the arguments to
    /// make-network-process or make-serial-process.
    pub childp: Lisp_Object,

    /// Plist for programs to keep per-process state information, parameters, etc.
    pub plist: Lisp_Object,

    /// Marker set to end of last buffer-inserted output from this process.
    pub mark: Lisp_Object,

    /// Symbol indicating status of process.
    /// This may be a symbol: run, open, closed, listen, or failed.
    /// Or it may be a pair (connect . ADDRINFOS) where ADDRINFOS is
    /// a list of remaining (PROTOCOL . ADDRINFO) pairs to try.
    /// Or it may be (failed ERR) where ERR is an integer, string or symbol.
    /// Or it may be a list, whose car is stop, exit or signal
    /// and whose cdr is a pair (EXIT_CODE . COREDUMP_FLAG)
    /// or (SIGNAL_NUMBER . COREDUMP_FLAG).
    pub status: Lisp_Object,

    /// Coding-system for decoding the input from this process.
    pub decode_coding_system: Lisp_Object,

    /// Working buffer for decoding.
    pub decoding_buf: Lisp_Object,

    /// Coding-system for encoding the output to this process.
    pub encode_coding_system: Lisp_Object,

    /// Working buffer for encoding.
    pub encoding_buf: Lisp_Object,

    /// Queue for storing waiting writes.
    pub write_queue: Lisp_Object,

    // This struct is incomplete.
    // To access remaining fields use access functions written in
    // src/process.c and export them here for use in Rust.
}

/// Functions to access members of `struct Lisp_Process`.
extern "C" {
    pub fn pget_pid(p: *const Lisp_Process) -> libc::pid_t;
}

#[repr(C)]
pub struct Lisp_Frame {
    pub header: Lisp_Vectorlike_Header,

    /// All Lisp_Object components must come first.
    /// That ensures they are all aligned normally.

    /// Name of this frame: a Lisp string.  It is used for looking up resources,
    /// as well as for the title in some cases.
    pub name: Lisp_Object,

    /// The name to use for the icon, the last time
    /// it was refreshed.  nil means not explicitly specified.
    pub icon_name: Lisp_Object,

    /// This is the frame title specified explicitly, if any.
    /// Usually it is nil.
    pub title: Lisp_Object,

    ///  The frame which should receive keystrokes that occur in this
    /// frame, or nil if they should go to the frame itself.  This is
    /// usually nil, but if the frame is minibufferless, we can use this
    /// to redirect keystrokes to a surrogate minibuffer frame when
    /// needed.
    ///
    /// Note that a value of nil is different than having the field point
    /// to the frame itself.  Whenever the Fselect_frame function is used
    /// to shift from one frame to the other, any redirections to the
    /// original frame are shifted to the newly selected frame; if
    /// focus_frame is nil, Fselect_frame will leave it alone.
    pub focus_frame: Lisp_Object,

    /// This frame's root window.  Every frame has one.
    /// If the frame has only a minibuffer window, this is it.
    /// Otherwise, if the frame has a minibuffer window, this is its sibling.
    pub root_window: Lisp_Object,

    /// This frame's selected window.
    /// Each frame has its own window hierarchy
    /// and one of the windows in it is selected within the frame.
    /// The selected window of the selected frame is Emacs's selected window.
    pub selected_window: Lisp_Object,

    /// This frame's minibuffer window.
    /// Most frames have their own minibuffer windows,
    /// but only the selected frame's minibuffer window
    /// can actually appear to exist.
    pub minibuffer_window: Lisp_Object,

    /// Parameter alist of this frame.
    /// These are the parameters specified when creating the frame
    /// or modified with modify-frame-parameters.
    pub param_alist: Lisp_Object,

    /// List of scroll bars on this frame.
    /// Actually, we don't specify exactly what is stored here at all; the
    /// scroll bar implementation code can use it to store anything it likes.
    /// This field is marked by the garbage collector.  It is here
    /// instead of in the `device' structure so that the garbage
    /// collector doesn't need to look inside the window-system-dependent
    /// structure.
    pub scroll_bars: Lisp_Object,
    pub condemned_scroll_bars: Lisp_Object,

    /// Vector describing the items to display in the menu bar.
    /// Each item has four elements in this vector.
    /// They are KEY, STRING, SUBMAP, and HPOS.
    /// (HPOS is not used in when the X toolkit is in use.)
    /// There are four additional elements of nil at the end, to terminate.
    pub menu_bar_items: Lisp_Object,

    /// Alist of elements (FACE-NAME . FACE-VECTOR-DATA).
    pub face_alist: Lisp_Object,

    /// A vector that records the entire structure of this frame's menu bar.
    /// For the format of the data, see extensive comments in xmenu.c.
    /// Only the X toolkit version uses this.
    pub menu_bar_vector: Lisp_Object,

    /// Predicate for selecting buffers for other-buffer.
    pub buffer_predicate: Lisp_Object,

    /// List of buffers viewed in this frame, for other-buffer.
    pub buffer_list: Lisp_Object,

    /// List of buffers that were viewed, then buried in this frame.  The
    /// most recently buried buffer is first.  For last-buffer.
    pub buried_buffer_list: Lisp_Object,

    // This struct is incomplete.
    // It is difficult, if not impossible, to import the rest of this struct.
    // 1. #IFDEF logic means the proper number of fields is hard to determine.
    // 2. Bitfields are compiler dependent. How much padding, where?
    //    The current count is roughly 50 bits.
    //
    // Because of this, access functions are written in src/frame.c and
    // exported here for use in Rust. This means that instead of
    // frame.foo the proper method is fget_foo(frame).
}

#[repr(C)]
pub struct terminal {
    pub header: Lisp_Vectorlike_Header,
}

/// Functions to access members of `struct frame`.
extern "C" {
    pub fn fget_column_width(f: *const Lisp_Frame) -> c_int;
    pub fn fget_line_height(f: *const Lisp_Frame) -> c_int;
    pub fn fget_minibuffer_window(f: *const Lisp_Frame) -> Lisp_Object;
    pub fn fget_root_window(f: *const Lisp_Frame) -> Lisp_Object;
    pub fn fget_terminal(f: *const Lisp_Frame) -> *const terminal;
}

#[repr(C)]
pub struct hash_table_test {
    pub name: Lisp_Object,
    pub user_hash_function: Lisp_Object,
    pub user_cmp_function: Lisp_Object,
    pub cmpfn: extern "C" fn(t: *mut hash_table_test, a: Lisp_Object, b: Lisp_Object) -> bool,
    pub hashfn: extern "C" fn(t: *mut hash_table_test, a: Lisp_Object) -> EmacsUint,
}

#[repr(C)]
pub struct Lisp_Hash_Table {
    pub header: Lisp_Vectorlike_Header,
    pub weak: Lisp_Object,
    pub hash: Lisp_Object,
    pub next: Lisp_Object,
    pub index: Lisp_Object,
    pub count: ptrdiff_t,
    pub next_free: ptrdiff_t,
    pub pure_: bool, // pure is a reserved keyword in Rust
    pub rehash_threshold: c_float,
    pub rehash_size: c_float,
    pub key_and_value: Lisp_Object,
    pub test: hash_table_test,
    pub next_weak: *mut Lisp_Hash_Table,
}

extern "C" {
    pub static mut globals: emacs_globals;
    pub static mut current_global_map: Lisp_Object;
    pub static current_thread: *mut thread_state;

    pub static lispsym: Lisp_Symbol;
    pub static Vbuffer_alist: Lisp_Object;
    pub static Vprocess_alist: Lisp_Object;
    pub static Vminibuffer_list: Lisp_Object;
    pub static Vfeatures: Lisp_Object;
    pub static minibuf_level: EmacsInt;
    pub static mut minibuf_window: Lisp_Object;
    pub static selected_window: Lisp_Object;
    pub static minibuf_selected_window: Lisp_Object;
    pub static selected_frame: Lisp_Object;

    pub fn Faref(array: Lisp_Object, idx: Lisp_Object) -> Lisp_Object;
    pub fn Fcons(car: Lisp_Object, cdr: Lisp_Object) -> Lisp_Object;
    pub fn Fsignal(error_symbol: Lisp_Object, data: Lisp_Object) -> !;
    pub fn Fcopy_sequence(seq: Lisp_Object) -> Lisp_Object;
    pub fn Ffind_operation_coding_system(nargs: ptrdiff_t, args: *mut Lisp_Object) -> Lisp_Object;
    pub fn Flocal_variable_p(variable: Lisp_Object, buffer: Lisp_Object) -> Lisp_Object;
    pub fn Flookup_key(
        keymap: Lisp_Object,
        key: Lisp_Object,
        accept_default: Lisp_Object,
    ) -> Lisp_Object;
    pub fn Ffuncall(nargs: ptrdiff_t, args: *mut Lisp_Object) -> Lisp_Object;
    pub fn Fpurecopy(string: Lisp_Object) -> Lisp_Object;
    pub fn Fmapcar(function: Lisp_Object, sequence: Lisp_Object) -> Lisp_Object;
    pub fn Fset(symbol: Lisp_Object, newval: Lisp_Object) -> Lisp_Object;
    pub fn make_float(float_value: c_double) -> Lisp_Object;
    pub fn make_string(s: *const c_char, length: ptrdiff_t) -> Lisp_Object;
    pub fn make_lisp_ptr(ptr: *const c_void, ty: Lisp_Type) -> Lisp_Object;
    pub fn make_lisp_symbol(ptr: *mut Lisp_Symbol) -> Lisp_Object;
    pub fn build_string(s: *const c_char) -> Lisp_Object;
    pub fn make_unibyte_string(s: *const c_char, length: ptrdiff_t) -> Lisp_Object;
    pub fn make_uninit_string(length: EmacsInt) -> Lisp_Object;
    pub fn make_uninit_multibyte_string(nchars: EmacsInt, nbytes: EmacsInt) -> Lisp_Object;
    pub fn make_specified_string(
        contents: *const c_char,
        nchars: ptrdiff_t,
        nbytes: ptrdiff_t,
        multibyte: bool,
    ) -> Lisp_Object;
    pub fn string_to_multibyte(string: Lisp_Object) -> Lisp_Object;

    pub fn preferred_coding_system() -> Lisp_Object;
    pub fn Fcoding_system_p(o: Lisp_Object) -> Lisp_Object;
    pub fn code_convert_string(
        string: Lisp_Object,
        coding_system: Lisp_Object,
        dst_object: Lisp_Object,
        encodep: bool,
        nocopy: bool,
        norecord: bool,
    ) -> Lisp_Object;
    pub fn validate_subarray(
        array: Lisp_Object,
        from: Lisp_Object,
        to: Lisp_Object,
        size: libc::ptrdiff_t,
        ifrom: &mut libc::ptrdiff_t,
        ito: &mut libc::ptrdiff_t,
    );
    pub fn string_char_to_byte(string: Lisp_Object, char_index: libc::ptrdiff_t)
        -> libc::ptrdiff_t;

    pub fn record_unwind_current_buffer();
    pub fn set_buffer_internal(buffer: *mut Lisp_Buffer);
    pub fn make_buffer_string(
        start: libc::ptrdiff_t,
        end: libc::ptrdiff_t,
        props: bool,
    ) -> Lisp_Object;

    pub fn check_obarray(obarray: Lisp_Object) -> Lisp_Object;
    pub fn check_vobarray() -> Lisp_Object;
    pub fn intern_driver(
        string: Lisp_Object,
        obarray: Lisp_Object,
        index: Lisp_Object,
    ) -> Lisp_Object;
    pub fn oblookup(
        obarray: Lisp_Object,
        s: *const c_char,
        size: ptrdiff_t,
        size_bytes: ptrdiff_t,
    ) -> Lisp_Object;

    pub fn SYMBOL_NAME(s: Lisp_Object) -> Lisp_Object;
    pub fn CHECK_IMPURE(obj: Lisp_Object, ptr: *const c_void);
    pub fn internal_equal(
        o1: Lisp_Object,
        o2: Lisp_Object,
        kind: EqualKind,
        depth: c_int,
        ht: Lisp_Object,
    ) -> bool;

    // These signal an error, therefore are marked as non-returning.
    pub fn circular_list(tail: Lisp_Object) -> !;
    pub fn nsberror(spec: Lisp_Object) -> !;

    pub fn emacs_abort() -> !;

    pub fn base64_encode_1(
        from: *const c_char,
        to: *mut c_char,
        length: ptrdiff_t,
        line_break: bool,
        multibyte: bool,
    ) -> ptrdiff_t;
    pub fn base64_decode_1(
        from: *const c_char,
        to: *mut c_char,
        length: ptrdiff_t,
        multibyte: bool,
        nchars_return: *mut ptrdiff_t,
    ) -> ptrdiff_t;

    pub fn allocate_pseudovector(
        vecsize: c_int,
        offset1: c_int,
        offset2: c_int,
        pvec_type: PseudovecType,
    ) -> *mut Lisp_Vector;

    pub fn extract_data_from_object(
        spec: Lisp_Object,
        start_byte: *mut ptrdiff_t,
        end_byte: *mut ptrdiff_t,
    ) -> *mut c_char;

    pub fn hash_lookup(
        h: *mut Lisp_Hash_Table,
        key: Lisp_Object,
        hash: *mut EmacsUint,
    ) -> ptrdiff_t;

    pub fn hash_put(
        h: *mut Lisp_Hash_Table,
        key: Lisp_Object,
        value: Lisp_Object,
        hash: EmacsUint,
    ) -> ptrdiff_t;
    pub fn hash_clear(h: *mut Lisp_Hash_Table);

    pub fn gc_aset(array: Lisp_Object, idx: ptrdiff_t, val: Lisp_Object);

    pub fn hash_remove_from_table(h: *mut Lisp_Hash_Table, key: Lisp_Object);
    pub fn set_point_both(charpos: ptrdiff_t, bytepos: ptrdiff_t);
    pub fn set_point(charpos: ptrdiff_t);
    pub fn Fline_beginning_position(n: Lisp_Object) -> Lisp_Object;
    pub fn buf_charpos_to_bytepos(buffer: *const Lisp_Buffer, charpos: ptrdiff_t) -> ptrdiff_t;

    pub fn Finsert_char(
        character: Lisp_Object,
        count: Lisp_Object,
        inherit: Lisp_Object,
    ) -> Lisp_Object;

    pub fn wait_reading_process_output(
        time_limit: intmax_t,
        nsecs: c_int,
        read_kbd: c_int,
        do_display: bool,
        wait_for_cell: Lisp_Object,
        wait_proc: *const Lisp_Process,
        just_wait_proc: c_int,
    ) -> c_int;

    pub fn dtotimespec(sec: c_double) -> timespec;
    pub fn current_timespec() -> timespec;
    pub fn timespec_sub(a: timespec, b: timespec) -> timespec;
    pub fn timespec_add(a: timespec, b: timespec) -> timespec;

    pub fn current_column() -> Lisp_Object;

    pub fn Fadd_text_properties(
        start: Lisp_Object,
        end: Lisp_Object,
        properties: Lisp_Object,
        object: Lisp_Object,
    ) -> Lisp_Object;

    pub fn find_symbol_value(symbol: Lisp_Object) -> Lisp_Object;
    pub fn Fpos_visible_in_window_p(
        pos: Lisp_Object,
        window: Lisp_Object,
        partially: Lisp_Object,
    ) -> Lisp_Object;
    pub fn Fposn_at_x_y(
        x: Lisp_Object,
        y: Lisp_Object,
        frame_or_window: Lisp_Object,
        whole: Lisp_Object,
    ) -> Lisp_Object;
<<<<<<< HEAD
=======
    pub fn find_before_next_newline(
        from: ptrdiff_t,
        to: ptrdiff_t,
        cnt: ptrdiff_t,
        bytepos: *mut ptrdiff_t,
    ) -> ptrdiff_t;
    pub fn Fconstrain_to_field(
        new_pos: Lisp_Object,
        old_pos: Lisp_Object,
        escape_from_edge: Lisp_Object,
        only_in_line: Lisp_Object,
        inhibit_capture_property: Lisp_Object,
    ) -> Lisp_Object;
    pub fn Fline_end_position(n: Lisp_Object) -> Lisp_Object;
>>>>>>> 4b027760
}

/// Contains C definitions from the font.h header.
pub mod font {
    use libc::c_int;

    /// Represents the indices of font properties in the contents of a font
    /// vector.
    ///
    /// # C Porting Notes
    ///
    /// The equivalent C enum is `font_property_index`. Since it is meant to
    /// represent indices for three different length vectors, the C definition
    /// contains duplicate variants, e.g `FONT_OBJLIST_INDEX = FONT_SPEC_MAX`,
    /// to represent sizes. These have been moved out of this enum and are
    /// available as constant `c_int` values on this module.
    #[allow(non_camel_case_types, dead_code)]
    #[repr(C)]
    pub enum FontPropertyIndex {
        FONT_TYPE_INDEX,
        FONT_FOUNDRY_INDEX,
        FONT_FAMILY_INDEX,
        FONT_ADSTYLE_INDEX,
        FONT_REGISTRY_INDEX,
        FONT_WEIGHT_INDEX,
        FONT_SLANT_INDEX,
        FONT_WIDTH_INDEX,
        FONT_SIZE_INDEX,
        FONT_DPI_INDEX,
        FONT_SPACING_INDEX,
        FONT_AVGWIDTH_INDEX,
        FONT_EXTRA_INDEX,
        // In C, we have FONT_SPEC_MAX, FONT_OBJLIST_INDEX = FONT_SPEC_MAX here.
        FONT_OBJLIST_INDEX,
        // In C, we have FONT_ENTITY_MAX, FONT_NAME_INDEX = FONT_ENTITY_MAX here.
        FONT_NAME_INDEX,
        FONT_FULLNAME_INDEX,
        FONT_FILE_INDEX,
        // In C, we have FONT_OBJECT_MAX here.
    }

    pub const FONT_SPEC_MAX: c_int = FontPropertyIndex::FONT_OBJLIST_INDEX as c_int;
    pub const FONT_ENTITY_MAX: c_int = FontPropertyIndex::FONT_NAME_INDEX as c_int;
    pub const FONT_OBJECT_MAX: c_int = (FontPropertyIndex::FONT_FILE_INDEX as c_int) + 1;
}<|MERGE_RESOLUTION|>--- conflicted
+++ resolved
@@ -1174,8 +1174,6 @@
         frame_or_window: Lisp_Object,
         whole: Lisp_Object,
     ) -> Lisp_Object;
-<<<<<<< HEAD
-=======
     pub fn find_before_next_newline(
         from: ptrdiff_t,
         to: ptrdiff_t,
@@ -1190,7 +1188,6 @@
         inhibit_capture_property: Lisp_Object,
     ) -> Lisp_Object;
     pub fn Fline_end_position(n: Lisp_Object) -> Lisp_Object;
->>>>>>> 4b027760
 }
 
 /// Contains C definitions from the font.h header.
