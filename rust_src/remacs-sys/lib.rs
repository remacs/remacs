#![allow(non_camel_case_types, non_snake_case, non_upper_case_globals)]

//! This module contains all FFI declarations.
//!
//! These types and constants are generated at build time to mimic how they are
//! in C:
//!
//! - `EmacsInt`
//! - `EmacsUint`
//! - `EmacsDouble`
//! - `EMACS_INT_MAX`
//! - `EMACS_INT_SIZE`
//! - `EMACS_FLOAT_SIZE`
//! - `GCTYPEBITS`
//! - `USE_LSB_TAG`

extern crate libc;

pub mod libm;

use std::isize;
use libc::{c_char, c_uchar, c_short, c_int, c_double, c_void, ptrdiff_t, size_t, off_t, time_t,
           timespec};

include!(concat!(env!("OUT_DIR"), "/definitions.rs"));

pub type Lisp_Object = EmacsInt;

pub const Qnil: Lisp_Object = 0;

pub type char_bits = u32;
pub const CHAR_ALT: char_bits = 0x0400000;
pub const CHAR_SUPER: char_bits = 0x0800000;
pub const CHAR_HYPER: char_bits = 0x1000000;
pub const CHAR_SHIFT: char_bits = 0x2000000;
pub const CHAR_CTL: char_bits = 0x4000000;
pub const CHAR_META: char_bits = 0x8000000;
pub const CHAR_MODIFIER_MASK: char_bits = CHAR_ALT | CHAR_SUPER | CHAR_HYPER | CHAR_SHIFT |
    CHAR_CTL | CHAR_META;
pub const CHARACTERBITS: char_bits = 22;

pub const PSEUDOVECTOR_FLAG: ptrdiff_t = std::isize::MAX - std::isize::MAX / 2;
pub const PSEUDOVECTOR_SIZE_BITS: ptrdiff_t = 12;
pub const PSEUDOVECTOR_SIZE_MASK: ptrdiff_t = (1 << PSEUDOVECTOR_SIZE_BITS) - 1;
pub const PSEUDOVECTOR_REST_BITS: ptrdiff_t = 12;
pub const PSEUDOVECTOR_REST_MASK: ptrdiff_t = (((1 << PSEUDOVECTOR_REST_BITS) - 1) <<
                                                   PSEUDOVECTOR_SIZE_BITS);
pub const PSEUDOVECTOR_AREA_BITS: ptrdiff_t = PSEUDOVECTOR_SIZE_BITS + PSEUDOVECTOR_REST_BITS;
pub const PVEC_TYPE_MASK: ptrdiff_t = 0x3f << PSEUDOVECTOR_AREA_BITS;

// Number of bits in a Lisp_Object tag.
pub const VALBITS: EmacsInt = EMACS_INT_SIZE * 8 - GCTYPEBITS;
pub const INTTYPEBITS: EmacsInt = GCTYPEBITS - 1;
pub const FIXNUM_BITS: EmacsInt = VALBITS + 1;
pub const VAL_MAX: EmacsInt = EMACS_INT_MAX >> (GCTYPEBITS - 1);
pub const VALMASK: EmacsInt = [VAL_MAX, -(1 << GCTYPEBITS)][USE_LSB_TAG as usize];
pub const INTMASK: EmacsInt = (EMACS_INT_MAX >> (INTTYPEBITS - 1));

// Largest and smallest numbers that can be represented as fixnums in
// Emacs lisp.
pub const MOST_POSITIVE_FIXNUM: EmacsInt = EMACS_INT_MAX >> INTTYPEBITS;
pub const MOST_NEGATIVE_FIXNUM: EmacsInt = (-1 - MOST_POSITIVE_FIXNUM);

/// Bit pattern used in the least significant bits of a lisp object,
/// to denote its type.
#[repr(u8)]
#[derive(PartialEq, Eq)]
#[derive(Copy, Clone, Debug)]
pub enum Lisp_Type {
    // Symbol.  XSYMBOL (object) points to a struct Lisp_Symbol.
    Lisp_Symbol = 0,

    // Miscellaneous.  XMISC (object) points to a union Lisp_Misc,
    // whose first member indicates the subtype.
    Lisp_Misc = 1,

    // Integer.  XINT (obj) is the integer value.
    Lisp_Int0 = 2,
    Lisp_Int1 = 3 + (USE_LSB_TAG as usize as u8) * 3, // 3 | 6

    // String.  XSTRING (object) points to a struct Lisp_String.
    // The length of the string, and its contents, are stored therein.
    Lisp_String = 4,

    // Vector of Lisp objects, or something resembling it.
    // XVECTOR (object) points to a struct Lisp_Vector, which contains
    // the size and contents.  The size field also contains the type
    // information, if it's not a real vector object.
    Lisp_Vectorlike = 5,

    // Cons.  XCONS (object) points to a struct Lisp_Cons.
    Lisp_Cons = 6 - (USE_LSB_TAG as usize as u8) * 3, // 6 | 3

    Lisp_Float = 7,
}

#[repr(isize)]
#[derive(PartialEq, Eq, Copy, Clone, Debug)]
pub enum PseudovecType {
    PVEC_NORMAL_VECTOR = 0,
    PVEC_FREE,
    PVEC_PROCESS,
    PVEC_FRAME,
    PVEC_WINDOW,
    PVEC_BOOL_VECTOR,
    PVEC_BUFFER,
    PVEC_HASH_TABLE,
    PVEC_TERMINAL,
    PVEC_WINDOW_CONFIGURATION,
    PVEC_SUBR,
    PVEC_OTHER,
    PVEC_XWIDGET,
    PVEC_XWIDGET_VIEW,
    PVEC_THREAD,
    PVEC_MUTEX,
    PVEC_CONDVAR,
    PVEC_MODULE_FUNCTION,

    /* These should be last, check internal_equal to see why.  */
    PVEC_COMPILED,
    PVEC_CHAR_TABLE,
    PVEC_SUB_CHAR_TABLE,
    PVEC_RECORD,
    PVEC_FONT, /* Should be last because it's used for range checking.  */
}

#[repr(C)]
#[derive(PartialEq, Eq, Copy, Clone, Debug)]
pub enum TextCursorKinds {
    DEFAULT_CURSOR = -2,
    NO_CURSOR = -1,
    FILLED_BOX_CURSOR,
    HOLLOW_BOX_CURSOR,
    BAR_CURSOR,
    HBAR_CURSOR,
}

// XXX: this can also be char on some archs
pub type bits_word = size_t;

/// Representation of an Emacs Lisp function symbol.
#[repr(C)]
pub struct Lisp_Subr {
    pub header: Lisp_Vectorlike_Header,

    /// This is the function pointer that will be called when the user invokes
    /// the Emacs Lisp function. Also, this field is actually an union in C.
    pub function: *const c_void,

    /// The minimum number of arguments that can be passed to the Emacs Lisp
    /// function.
    pub min_args: c_short,

    /// The maximum number of arguments that can be passed to te Emacs Lisp
    /// function.
    pub max_args: c_short,

    /// The name of the function in Emacs Lisp.
    pub symbol_name: *const c_char,

    /// The interactive specification. This may be a normal prompt
    /// string, such as `"bBuffer: "` or an elisp form as a string.
    /// If the function is not interactive, this should be a null
    /// pointer.
    pub intspec: *const c_char,

    // TODO: Change this to EMACS_INT
    //
    // If you wan't to give it a try and solve this you should see this commit:
    // https://github.com/Wilfred/remacs/commit/c5461d03a411ff5c6f43885a0a9030e8a94bbc2e
    /// The docstring of the Emacs Lisp function.
    pub doc: *const c_char,
}

// In order to use `lazy_static!` with LispSubr, it must be Sync. Raw
// pointers are not Sync, but it isn't a problem to define Sync if we
// never mutate LispSubr values. If we do, we will need to create
// these objects at runtime, perhaps using forget().
//
// Based on http://stackoverflow.com/a/28116557/509706
unsafe impl Sync for Lisp_Subr {}

/// Represents a string value in elisp
#[repr(C)]
pub struct Lisp_String {
    pub size: ptrdiff_t,
    pub size_byte: ptrdiff_t,
    // TODO: Use correct definition for this.
    //
    // Maybe use rust nightly unions?
    pub intervals: *mut c_void, // @TODO implement
    pub data: *mut c_char,
}

#[repr(C)]
pub union SymbolUnion {
    pub value: Lisp_Object,
    pub alias: *mut Lisp_Symbol,
pub blv: *mut c_void, // @TODO implement Lisp_Buffer_Local_Value
pub fwd: *mut c_void, // @TODO implement Lisp_Fwd
}

/// This struct has 4 bytes of padding, representing the bitfield that
/// lives at the top of a Lisp_Symbol. The first 10 bits of this field are
/// used.
#[repr(C)]
pub struct Lisp_Symbol {
    pub symbol_bitfield: u32,
    pub name: Lisp_Object,
    pub val: SymbolUnion,
    pub function: Lisp_Object,
    pub plist: Lisp_Object,
    pub next: *mut Lisp_Symbol,
}

/* The only field contains various pieces of information:
- The MSB (ARRAY_MARK_FLAG) holds the gcmarkbit.
- The next bit (PSEUDOVECTOR_FLAG) indicates whether this is a plain
  vector (0) or a pseudovector (1).
- If PSEUDOVECTOR_FLAG is 0, the rest holds the size (number
  of slots) of the vector.
- If PSEUDOVECTOR_FLAG is 1, the rest is subdivided into three fields:
  - a) pseudovector subtype held in PVEC_TYPE_MASK field;
  - b) number of Lisp_Objects slots at the beginning of the object
    held in PSEUDOVECTOR_SIZE_MASK field.  These objects are always
    traced by the GC;
  - c) size of the rest fields held in PSEUDOVECTOR_REST_MASK and
    measured in word_size units.  Rest fields may also include
    Lisp_Objects, but these objects usually needs some special treatment
    during GC.
  There are some exceptions.  For PVEC_FREE, b) is always zero.  For
  PVEC_BOOL_VECTOR and PVEC_SUBR, both b) and c) are always zero.
  Current layout limits the pseudovectors to 63 PVEC_xxx subtypes,
  4095 Lisp_Objects in GC-ed area and 4095 word-sized other slots.  */

#[repr(C)]
pub struct Lisp_Vectorlike_Header {
    pub size: ptrdiff_t,
}

#[repr(C)]
pub struct Lisp_Vectorlike {
    pub header: Lisp_Vectorlike_Header,
    // shouldn't look at the contents without knowing the structure...
}

#[repr(C)]
pub struct Lisp_Vector {
    pub header: Lisp_Vectorlike_Header,
    // actually any number of items... not sure how to express this
    pub contents: [Lisp_Object; 1],
}

#[repr(C)]
pub struct Lisp_Bool_Vector {
    pub _header: Lisp_Vectorlike_Header,
    pub size: EmacsInt,
    // actually any number of items again
    pub _data: [bits_word; 1],
}

// This is the set of data types that share a common structure.
// The first member of the structure is a type code from this set.
// The enum values are arbitrary, but we'll use large numbers to make it
// more likely that we'll spot the error if a random word in memory is
// mistakenly interpreted as a Lisp_Misc.
#[repr(u16)]
#[derive(PartialEq, Eq, Copy, Clone, Debug)]
pub enum Lisp_Misc_Type {
    Free = 0x5eab,
    Marker,
    Overlay,
    SaveValue,
    Finalizer,
}

// Supertype of all Misc types.
#[repr(C)]
pub struct Lisp_Misc_Any {
    pub ty: Lisp_Misc_Type,
    // This is actually a GC marker bit plus 15 bits of padding, but
    // we don't care right now.
    padding: u16,
}

// TODO: write a docstring based on the docs in lisp.h.
#[repr(C)]
pub struct Lisp_Marker {
    pub ty: Lisp_Misc_Type,
    // GC mark bit, 13 bits spacer, needs_adjustment flag,
    // insertion_type flag.
    padding: u16,
    // TODO: define a proper buffer struct.
    pub buffer: *const Lisp_Buffer,
    pub next: *const Lisp_Marker,
    pub charpos: ptrdiff_t,
    pub bytepos: ptrdiff_t,
}

/// Represents the cursor position within an Emacs window. For
/// documentation see stuct cursor_pos in window.h.
#[repr(C)]
pub struct CursorPos {
    // Pixel position.  These are always window relative.
    x: c_int,
    y: c_int,
    // Glyph matrix position.
    hpos: c_int,
    vpos: c_int,
}

/// Represents an Emacs window. For documentation see struct window in
/// window.h.
#[repr(C)]
pub struct Lisp_Window {
    pub header: Lisp_Vectorlike_Header,
    pub frame: Lisp_Object,
    pub next: Lisp_Object,
    pub prev: Lisp_Object,
    pub parent: Lisp_Object,
    pub normal_lines: Lisp_Object,
    pub normal_cols: Lisp_Object,
    pub new_total: Lisp_Object,
    pub new_normal: Lisp_Object,
    pub new_pixel: Lisp_Object,
    pub contents: Lisp_Object,
    pub start: Lisp_Object,
    pub pointm: Lisp_Object,
    pub old_pointm: Lisp_Object,
    pub temslot: Lisp_Object,
    pub vertical_scroll_bar: Lisp_Object,
    pub vertical_scroll_bar_type: Lisp_Object,
    pub horizontal_scroll_bar: Lisp_Object,
    pub horizontal_scroll_bar_type: Lisp_Object,
    pub display_table: Lisp_Object,
    pub dedicated: Lisp_Object,
    pub redisplay_end_trigger: Lisp_Object,
    pub combination_limit: Lisp_Object,
    pub window_parameters: Lisp_Object,
    pub current_matrix: *mut c_void,
    pub desired_matrix: *mut c_void,
    pub prev_buffers: Lisp_Object,
    pub next_buffers: Lisp_Object,
    pub use_time: EmacsInt,
    pub sequence_number: EmacsInt,
    pub pixel_left: c_int,
    pub pixel_top: c_int,
    pub left_col: c_int,
    pub top_line: c_int,
    pub pixel_width: c_int,
    pub pixel_height: c_int,
    pub pixel_width_before_size_change: c_int,
    pub pixel_height_before_size_change: c_int,
    pub total_cols: c_int,
    pub total_lines: c_int,
    pub hscroll: ptrdiff_t,
    pub min_hscroll: ptrdiff_t,
    pub hscroll_whole: ptrdiff_t,
    pub last_modified: EmacsInt,
    pub last_overlay_modified: EmacsInt,
    pub last_point: ptrdiff_t,
    pub base_line_number: ptrdiff_t,
    pub base_line_pos: ptrdiff_t,
    pub column_number_displayed: ptrdiff_t,
    pub nrows_scale_factor: c_int,
    pub ncols_scale_factor: c_int,
    pub cursor: CursorPos,
    pub phys_cursor: CursorPos,
    pub output_cursor: CursorPos,
    pub last_cursor_vpos: c_int,
    pub phys_cursor_type: TextCursorKinds,
    pub phys_cursor_width: c_int,
    pub phys_cursor_ascent: c_int,
    pub phys_cursor_height: c_int,
    pub left_fringe_width: c_int,
    pub right_fringe_width: c_int,
    pub left_margin_cols: c_int,
    pub right_margin_cols: c_int,
    pub scroll_bar_width: c_int,
    pub scroll_bar_height: c_int,
    pub mode_line_height: c_int,
    pub header_line_height: c_int,
    pub window_end_pos: ptrdiff_t,
    pub window_end_vpos: c_int,
    // XXX: in Emacs, a bitfield of 16 booleans
    pub flags: u16,
    pub vscroll: c_int,
    pub window_end_bytepos: ptrdiff_t,
}

/// Represents an Emacs buffer. For documentation see struct buffer in
/// buffer.h.
#[repr(C)]
pub struct Lisp_Buffer {
    pub header: Lisp_Vectorlike_Header,
    pub name: Lisp_Object,
    pub filename: Lisp_Object,
    pub directory: Lisp_Object,
    pub backed_up: Lisp_Object,
    pub save_length: Lisp_Object,
    pub auto_save_file_name: Lisp_Object,
    pub read_only: Lisp_Object,
    pub mark: Lisp_Object,
    pub local_var_alist: Lisp_Object,
    pub major_mode: Lisp_Object,
    pub mode_name: Lisp_Object,
    pub mode_line_format: Lisp_Object,
    pub header_line_format: Lisp_Object,
    pub keymap: Lisp_Object,
    pub abbrev_table: Lisp_Object,
    pub syntax_table: Lisp_Object,
    pub category_table: Lisp_Object,
    pub case_fold_search: Lisp_Object,
    pub tab_width: Lisp_Object,
    pub fill_column: Lisp_Object,
    pub left_margin: Lisp_Object,
    pub auto_fill_function: Lisp_Object,
    pub downcase_table: Lisp_Object,
    pub upcase_table: Lisp_Object,
    pub case_canon_table: Lisp_Object,
    pub case_eqv_table: Lisp_Object,
    pub truncate_lines: Lisp_Object,
    pub word_wrap: Lisp_Object,
    pub ctl_arrow: Lisp_Object,
    pub bidi_display_reordering: Lisp_Object,
    pub bidi_paragraph_direction: Lisp_Object,
    pub selective_display: Lisp_Object,
    pub selective_display_ellipses: Lisp_Object,
    pub minor_modes: Lisp_Object,
    pub overwrite_mode: Lisp_Object,
    pub abbrev_mode: Lisp_Object,
    pub display_table: Lisp_Object,
    pub mark_active: Lisp_Object,
    pub enable_multibyte_characters: Lisp_Object,
    pub buffer_file_coding_system: Lisp_Object,
    pub file_format: Lisp_Object,
    pub auto_save_file_format: Lisp_Object,
    pub cache_long_scans: Lisp_Object,
    pub width_table: Lisp_Object,
    pub pt_marker: Lisp_Object,
    pub begv_marker: Lisp_Object,
    pub zv_marker: Lisp_Object,
    pub point_before_scroll: Lisp_Object,
    pub file_truename: Lisp_Object,
    pub invisibility_spec: Lisp_Object,
    pub last_selected_window: Lisp_Object,
    pub display_count: Lisp_Object,
    pub left_margin_cols: Lisp_Object,
    pub right_margin_cols: Lisp_Object,
    pub left_fringe_width: Lisp_Object,
    pub right_fringe_width: Lisp_Object,
    pub fringes_outside_margins: Lisp_Object,
    pub scroll_bar_width: Lisp_Object,
    pub scroll_bar_height: Lisp_Object,
    pub vertical_scroll_bar_type: Lisp_Object,
    pub horizontal_scroll_bar_type: Lisp_Object,
    pub indicate_empty_lines: Lisp_Object,
    pub indicate_buffer_boundaries: Lisp_Object,
    pub fringe_indicator_alist: Lisp_Object,
    pub fringe_cursor_alist: Lisp_Object,
    pub display_time: Lisp_Object,
    pub scroll_up_aggressively: Lisp_Object,
    pub scroll_down_aggressively: Lisp_Object,
    pub cursor_type: Lisp_Object,
    pub extra_line_spacing: Lisp_Object,
    pub cursor_in_non_selected_windows: Lisp_Object,

    pub own_text: Lisp_Buffer_Text,
    pub text: *mut Lisp_Buffer_Text,
    pub next: *mut Lisp_Buffer,

    pub pt: ptrdiff_t,
    pub pt_byte: ptrdiff_t,
    pub begv: ptrdiff_t,
    pub begv_byte: ptrdiff_t,
    pub zv: ptrdiff_t,
    pub zv_byte: ptrdiff_t,

    pub base_buffer: *mut Lisp_Buffer,
    pub indirections: c_int,
    pub window_count: c_int,
    pub local_flags: [c_uchar; 50],

    pub modtime: timespec,
    pub modtime_size: off_t,
    pub auto_save_modified: EmacsInt,
    pub display_error_modiff: EmacsInt,
    pub auto_save_failure_time: time_t,

    pub last_window_start: ptrdiff_t,
    pub newline_cache: *mut c_void,
    pub width_run_cache: *mut c_void,
    pub bidi_paragraph_cache: *mut c_void,

    // XXX in C, bitfield with two bools
    pub flags: u8,

    pub overlays_before: *mut c_void,
    pub overlays_after: *mut c_void,
    pub overlay_center: ptrdiff_t,

    pub undo_list: Lisp_Object,
}

/// Represents text contents of an Emacs buffer. For documentation see
/// struct buffer_text in buffer.h.
#[repr(C)]
pub struct Lisp_Buffer_Text {
    pub beg: *mut c_uchar,

    pub gpt: ptrdiff_t,
    pub z: ptrdiff_t,
    pub gpt_byte: ptrdiff_t,
    pub z_byte: ptrdiff_t,
    pub gap_size: ptrdiff_t,

    pub modiff: EmacsInt,
    pub chars_modiff: EmacsInt,
    pub save_modiff: EmacsInt,
    pub overlay_modiff: EmacsInt,
    pub compact: EmacsInt,

    pub beg_unchanged: ptrdiff_t,
    pub end_unchanged: ptrdiff_t,

    pub unchanged_modified: EmacsInt,
    pub overlay_unchanged_modified: EmacsInt,
    // until we define struct interval
    pub intervals: *mut c_void,
    pub markers: *mut Lisp_Marker,

    // XXX: in Emacs, a bitfield of 2 booleans
    pub flags: u8,
}

/// Represents a floating point value in elisp, or GC bookkeeping for
/// floats.
///
/// # Porting from C
///
/// `Lisp_Float` in C uses a union between a `double` and a
/// pointer. We assume a double, as that's the common case, and
/// require callers to transmute to a `LispFloatChain` if they need
/// the pointer.
#[repr(C)]
pub struct Lisp_Float {
    pub data: [u8; EMACS_FLOAT_SIZE as usize],
}

/// Represents a cons cell, or GC bookkeeping for cons cells.
///
/// A cons cell is pair of two pointers, used to build linked lists in
/// lisp.
///
/// # C Porting Notes
///
/// The equivalent C struct is `Lisp_Cons`. Note that the second field
/// may be used as the cdr or GC bookkeeping.
// TODO: this should be aligned to 8 bytes.
#[repr(C)]
pub struct Lisp_Cons {
    /// Car of this cons cell.
    pub car: Lisp_Object,
    /// Cdr of this cons cell, or the chain used for the free list.
    pub cdr: Lisp_Object,
}

/// Type of comparison for `internal_equal()`.
#[repr(C)]
pub enum EqualKind {
    NoQuit,
    Plain,
    IncludingProperties,
}

#[repr(C)]
pub struct re_registers {
    pub num_regs: libc::c_uint,
    pub start: *mut c_void, // TODO
    pub end: *mut c_void, // TODO
}

#[repr(C)]
pub struct thread_state {
    pub header: Lisp_Vectorlike_Header,
    /// The buffer in which the last search was performed, or
    /// Qt if the last search was done in a string;
    /// Qnil if no searching has been done yet.
    pub m_last_thing_searched: Lisp_Object,

    pub m_saved_last_thing_searched: Lisp_Object,
    /// The thread's name.
    pub name: Lisp_Object,

    /// The thread's function.
    pub function: Lisp_Object,

    /// If non-nil, this thread has been signaled.
    pub error_symbol: Lisp_Object,
    pub error_data: Lisp_Object,

    /// If we are waiting for some event, this holds the object we are
    /// waiting on.
    pub event_object: Lisp_Object,

    /// m_stack_bottom must be the first non-Lisp field.
    /// An address near the bottom of the stack.
    /// Tells GC how to save a copy of the stack.
    pub m_stack_bottom: *mut c_char,
    /// An address near the top of the stack.
    pub stack_top: *mut c_char,

    pub m_catchlist: *mut c_void, // TODO
    /// Chain of condition handlers currently in effect.
    /// The elements of this chain are contained in the stack frames
    /// of Fcondition_case and internal_condition_case.
    /// When an error is signaled (by calling Fsignal),
    /// this chain is searched for an element that applies.
    pub m_handlerlist: *mut c_void, // TODO
    pub m_handlerlist_list: *mut c_void, // TODO

    /// Current number of specbindings allocated in specpdl.
    pub m_specpdl_size: ptrdiff_t,

    /// Pointer to beginning of specpdl.
    pub m_specpdl: *mut c_void, // TODO
    /// Pointer to first unused element in specpdl.
    pub m_specpdl_ptr: *mut c_void, // TODO
    /// Depth in Lisp evaluations and function calls.
    pub m_lisp_eval_depth: EmacsInt,

    /// This points to the current buffer.
    pub m_current_buffer: *mut c_void,
    /// Every call to re_match, etc., must pass &search_regs as the regs
    /// argument unless you can show it is unnecessary (i.e., if re_match
    /// is certainly going to be called again before region-around-match
    /// can be called).

    /// Since the registers are now dynamically allocated, we need to make
    /// sure not to refer to the Nth register before checking that it has
    /// been allocated by checking search_regs.num_regs.

    /// The regex code keeps track of whether it has allocated the search
    /// buffer using bits in the re_pattern_buffer.  This means that whenever
    /// you compile a new pattern, it completely forgets whether it has
    /// allocated any registers, and will allocate new registers the next
    /// time you call a searching or matching function.  Therefore, we need
    /// to call re_set_registers after compiling a new pattern or after
    /// setting the match registers, so that the regex functions will be
    /// able to free or re-allocate it properly.
    pub m_search_regs: re_registers,
    /// If non-zero the match data have been saved in saved_search_regs
    /// during the execution of a sentinel or filter. */
    pub m_search_regs_saved: bool,
    pub m_saved_search_regs: re_registers,
    /// This is the string or buffer in which we
    /// are matching.  It is used for looking up syntax properties.

    /// If the value is a Lisp string object, we are matching text in that
    /// string; if it's nil, we are matching text in the current buffer; if
    /// it's t, we are matching text in a C string.
    pub m_re_match_object: Lisp_Object,
    /// This member is different from waiting_for_input.
    /// It is used to communicate to a lisp process-filter/sentinel (via the
    /// function Fwaiting_for_user_input_p) whether Emacs was waiting
    /// for user-input when that process-filter was called.
    /// waiting_for_input cannot be used as that is by definition 0 when
    /// lisp code is being evalled.
    /// This is also used in record_asynch_buffer_change.
    /// For that purpose, this must be 0
    /// when not inside wait_reading_process_output.
    pub m_waiting_for_user_input_p: c_int,
    /// True while doing kbd input.
    pub m_waiting_for_input: bool,

    // TODO: this struct is incomplete. We're missing thread_id,
    // thread_condvar, wait_condvar, not_holding_lock, and
    // next_thread.
}

/// Represents the global state of the editor.
///
/// This has been factored out to a single struct in C Emacs to help
/// with future threading support.
#[repr(C)]
pub struct emacs_globals {
    pub f_Vafter_change_functions: Lisp_Object,
    pub f_Vafter_init_time: Lisp_Object,
    pub f_Vafter_insert_file_functions: Lisp_Object,
    pub f_Vafter_load_alist: Lisp_Object,
    pub f_Valternate_fontname_alist: Lisp_Object,
    pub f_Vauto_composition_function: Lisp_Object,
    pub f_Vauto_composition_mode: Lisp_Object,
    pub f_Vauto_fill_chars: Lisp_Object,
    pub f_Vauto_resize_tool_bars: Lisp_Object,
    pub f_Vauto_save_include_big_deletions: Lisp_Object,
    pub f_Vauto_save_list_file_name: Lisp_Object,
    pub f_Vauto_save_timeout: Lisp_Object,
    pub f_Vauto_save_visited_file_name: Lisp_Object,
    pub f_Vbefore_change_functions: Lisp_Object,
    pub f_Vbefore_init_time: Lisp_Object,
    pub f_Vblink_cursor_alist: Lisp_Object,
    pub f_Vbuffer_access_fontified_property: Lisp_Object,
    pub f_Vbuffer_access_fontify_functions: Lisp_Object,
    pub f_Vbuffer_list_update_hook: Lisp_Object,
    pub f_Vbuild_files: Lisp_Object,
    pub f_Vbyte_boolean_vars: Lisp_Object,
    pub f_Vbyte_code_meter: Lisp_Object,
    pub f_Vbytecomp_version_regexp: Lisp_Object,
    pub f_Vcairo_version_string: Lisp_Object,
    pub f_Vchange_major_mode_hook: Lisp_Object,
    pub f_Vchar_code_property_alist: Lisp_Object,
    pub f_Vchar_property_alias_alist: Lisp_Object,
    pub f_Vchar_script_table: Lisp_Object,
    pub f_Vchar_width_table: Lisp_Object,
    pub f_Vcharset_list: Lisp_Object,
    pub f_Vcharset_map_path: Lisp_Object,
    pub f_Vcharset_revision_table: Lisp_Object,
    pub f_Vcode_conversion_map_vector: Lisp_Object,
    pub f_Vcoding_category_list: Lisp_Object,
    pub f_Vcoding_system_alist: Lisp_Object,
    pub f_Vcoding_system_for_read: Lisp_Object,
    pub f_Vcoding_system_for_write: Lisp_Object,
    pub f_Vcoding_system_list: Lisp_Object,
    pub f_Vcombine_after_change_calls: Lisp_Object,
    pub f_Vcommand_debug_status: Lisp_Object,
    pub f_Vcommand_error_function: Lisp_Object,
    pub f_Vcommand_history: Lisp_Object,
    pub f_Vcommand_line_args: Lisp_Object,
    pub f_Vcompletion_ignored_extensions: Lisp_Object,
    pub f_Vcompletion_regexp_list: Lisp_Object,
    pub f_Vcompose_chars_after_function: Lisp_Object,
    pub f_Vcomposition_function_table: Lisp_Object,
    pub f_Vconfigure_info_directory: Lisp_Object,
    pub f_Vcurrent_iso639_language: Lisp_Object,
    pub f_Vcurrent_load_list: Lisp_Object,
    pub f_Vcurrent_prefix_arg: Lisp_Object,
    pub f_Vdata_directory: Lisp_Object,
    pub f_Vdbus_compiled_version: Lisp_Object,
    pub f_Vdbus_debug: Lisp_Object,
    pub f_Vdbus_message_type_error: Lisp_Object,
    pub f_Vdbus_message_type_invalid: Lisp_Object,
    pub f_Vdbus_message_type_method_call: Lisp_Object,
    pub f_Vdbus_message_type_method_return: Lisp_Object,
    pub f_Vdbus_message_type_signal: Lisp_Object,
    pub f_Vdbus_registered_objects_table: Lisp_Object,
    pub f_Vdbus_runtime_version: Lisp_Object,
    pub f_Vdeactivate_mark: Lisp_Object,
    pub f_Vdebug_ignored_errors: Lisp_Object,
    pub f_Vdebug_on_error: Lisp_Object,
    pub f_Vdebug_on_event: Lisp_Object,
    pub f_Vdebug_on_message: Lisp_Object,
    pub f_Vdebug_on_signal: Lisp_Object,
    pub f_Vdebugger: Lisp_Object,
    pub f_Vdefault_file_name_coding_system: Lisp_Object,
    pub f_Vdefault_frame_alist: Lisp_Object,
    pub f_Vdefault_frame_scroll_bars: Lisp_Object,
    pub f_Vdefault_process_coding_system: Lisp_Object,
    pub f_Vdefault_text_properties: Lisp_Object,
    pub f_Vdeferred_action_function: Lisp_Object,
    pub f_Vdeferred_action_list: Lisp_Object,
    pub f_Vdefine_key_rebound_commands: Lisp_Object,
    pub f_Vdelayed_warnings_list: Lisp_Object,
    pub f_Vdelete_frame_functions: Lisp_Object,
    pub f_Vdelete_terminal_functions: Lisp_Object,
    pub f_Vdisable_point_adjustment: Lisp_Object,
    pub f_Vdisplay_pixels_per_inch: Lisp_Object,
    pub f_Vdoc_directory: Lisp_Object,
    pub f_Vdoc_file_name: Lisp_Object,
    pub f_Vdouble_click_time: Lisp_Object,
    pub f_Vdynamic_library_alist: Lisp_Object,
    pub f_Vecho_keystrokes: Lisp_Object,
    pub f_Vemacs_copyright: Lisp_Object,
    pub f_Vemacs_version: Lisp_Object,
    pub f_Vemulation_mode_map_alists: Lisp_Object,
    pub f_Venable_character_translation: Lisp_Object,
    pub f_Venable_disabled_menus_and_buttons: Lisp_Object,
    pub f_Veval_buffer_list: Lisp_Object,
    pub f_Vexec_directory: Lisp_Object,
    pub f_Vexec_path: Lisp_Object,
    pub f_Vexec_suffixes: Lisp_Object,
    pub f_Vexecuting_kbd_macro: Lisp_Object,
    pub f_Vface_default_stipple: Lisp_Object,
    pub f_Vface_font_rescale_alist: Lisp_Object,
    pub f_Vface_ignored_fonts: Lisp_Object,
    pub f_Vface_new_frame_defaults: Lisp_Object,
    pub f_Vface_remapping_alist: Lisp_Object,
    pub f_Vfeatures: Lisp_Object,
    pub f_Vfile_coding_system_alist: Lisp_Object,
    pub f_Vfile_name_coding_system: Lisp_Object,
    pub f_Vfile_name_handler_alist: Lisp_Object,
    pub f_Vfind_word_boundary_function_table: Lisp_Object,
    pub f_Vfirst_change_hook: Lisp_Object,
    pub f_Vfloat_output_format: Lisp_Object,
    pub f_Vfocus_in_hook: Lisp_Object,
    pub f_Vfocus_out_hook: Lisp_Object,
    pub f_Vfont_ccl_encoder_alist: Lisp_Object,
    pub f_Vfont_encoding_alist: Lisp_Object,
    pub f_Vfont_encoding_charset_alist: Lisp_Object,
    pub f_Vfont_log: Lisp_Object,
    pub f_Vfont_slant_table: Lisp_Object,
    pub f_Vfont_weight_table: Lisp_Object,
    pub f_Vfont_width_table: Lisp_Object,
    pub f_Vfontification_functions: Lisp_Object,
    pub f_Vfontset_alias_alist: Lisp_Object,
    pub f_Vframe_alpha_lower_limit: Lisp_Object,
    pub f_Vframe_title_format: Lisp_Object,
    pub f_Vfringe_bitmaps: Lisp_Object,
    pub f_Vfunction_key_map: Lisp_Object,
    pub f_Vgc_cons_percentage: Lisp_Object,
    pub f_Vgc_elapsed: Lisp_Object,
    pub f_Vglobal_disable_point_adjustment: Lisp_Object,
    pub f_Vglobal_mode_string: Lisp_Object,
    pub f_Vglyph_table: Lisp_Object,
    pub f_Vglyphless_char_display: Lisp_Object,
    pub f_Vgtk_version_string: Lisp_Object,
    pub f_Vhelp_char: Lisp_Object,
    pub f_Vhelp_event_list: Lisp_Object,
    pub f_Vhelp_form: Lisp_Object,
    pub f_Vhistory_add_new_input: Lisp_Object,
    pub f_Vhistory_length: Lisp_Object,
    pub f_Vhourglass_delay: Lisp_Object,
    pub f_Vhscroll_step: Lisp_Object,
    pub f_Vicon_title_format: Lisp_Object,
    pub f_Vignore_relative_composition: Lisp_Object,
    pub f_Vimage_cache_eviction_delay: Lisp_Object,
    pub f_Vimage_types: Lisp_Object,
    pub f_Vinhibit_changing_match_data: Lisp_Object,
    pub f_Vinhibit_debugger: Lisp_Object,
    pub f_Vinhibit_field_text_motion: Lisp_Object,
    pub f_Vinhibit_file_name_handlers: Lisp_Object,
    pub f_Vinhibit_file_name_operation: Lisp_Object,
    pub f_Vinhibit_point_motion_hooks: Lisp_Object,
    pub f_Vinhibit_quit: Lisp_Object,
    pub f_Vinhibit_read_only: Lisp_Object,
    pub f_Vinhibit_redisplay: Lisp_Object,
    pub f_Vinitial_environment: Lisp_Object,
    pub f_Vinitial_window_system: Lisp_Object,
    pub f_Vinput_method_function: Lisp_Object,
    pub f_Vinput_method_previous_message: Lisp_Object,
    pub f_Vinstallation_directory: Lisp_Object,
    pub f_Vinternal__top_level_message: Lisp_Object,
    pub f_Vinternal_interpreter_environment: Lisp_Object,
    pub f_Vinvocation_directory: Lisp_Object,
    pub f_Vinvocation_name: Lisp_Object,
    pub f_Vkbd_macro_termination_hook: Lisp_Object,
    pub f_Vkey_translation_map: Lisp_Object,
    pub f_Vkill_buffer_query_functions: Lisp_Object,
    pub f_Vkill_emacs_hook: Lisp_Object,
    pub f_Vlast_code_conversion_error: Lisp_Object,
    pub f_Vlast_coding_system_used: Lisp_Object,
    pub f_Vlast_event_frame: Lisp_Object,
    pub f_Vlatin_extra_code_table: Lisp_Object,
    pub f_Vlexical_binding: Lisp_Object,
    pub f_Vline_number_display_limit: Lisp_Object,
    pub f_Vline_prefix: Lisp_Object,
    pub f_Vload_file_name: Lisp_Object,
    pub f_Vload_file_rep_suffixes: Lisp_Object,
    pub f_Vload_history: Lisp_Object,
    pub f_Vload_path: Lisp_Object,
    pub f_Vload_read_function: Lisp_Object,
    pub f_Vload_source_file_function: Lisp_Object,
    pub f_Vload_suffixes: Lisp_Object,
    pub f_Vlocale_coding_system: Lisp_Object,
    pub f_Vlucid_menu_bar_dirty_flag: Lisp_Object,
    pub f_Vmake_pointer_invisible: Lisp_Object,
    pub f_Vmark_even_if_inactive: Lisp_Object,
    pub f_Vmax_image_size: Lisp_Object,
    pub f_Vmax_mini_window_height: Lisp_Object,
    pub f_Vmemory_full: Lisp_Object,
    pub f_Vmemory_signal_data: Lisp_Object,
    pub f_Vmenu_bar_final_items: Lisp_Object,
    pub f_Vmenu_bar_mode: Lisp_Object,
    pub f_Vmenu_bar_update_hook: Lisp_Object,
    pub f_Vmenu_updating_frame: Lisp_Object,
    pub f_Vmessage_log_max: Lisp_Object,
    pub f_Vminibuf_scroll_window: Lisp_Object,
    pub f_Vminibuffer_completing_file_name: Lisp_Object,
    pub f_Vminibuffer_completion_confirm: Lisp_Object,
    pub f_Vminibuffer_completion_predicate: Lisp_Object,
    pub f_Vminibuffer_completion_table: Lisp_Object,
    pub f_Vminibuffer_exit_hook: Lisp_Object,
    pub f_Vminibuffer_help_form: Lisp_Object,
    pub f_Vminibuffer_history_position: Lisp_Object,
    pub f_Vminibuffer_history_variable: Lisp_Object,
    pub f_Vminibuffer_local_map: Lisp_Object,
    pub f_Vminibuffer_local_ns_map: Lisp_Object,
    pub f_Vminibuffer_message_timeout: Lisp_Object,
    pub f_Vminibuffer_prompt_properties: Lisp_Object,
    pub f_Vminibuffer_setup_hook: Lisp_Object,
    pub f_Vminor_mode_map_alist: Lisp_Object,
    pub f_Vminor_mode_overriding_map_alist: Lisp_Object,
    pub f_Vmodule_file_suffix: Lisp_Object,
    pub f_Vmost_negative_fixnum: Lisp_Object,
    pub f_Vmost_positive_fixnum: Lisp_Object,
    pub f_Vmotif_version_string: Lisp_Object,
    pub f_Vmouse_autoselect_window: Lisp_Object,
    pub f_Vmouse_highlight: Lisp_Object,
    pub f_Vmouse_leave_buffer_hook: Lisp_Object,
    pub f_Vmouse_position_function: Lisp_Object,
    pub f_Vnetwork_coding_system_alist: Lisp_Object,
    pub f_Vnobreak_char_display: Lisp_Object,
    pub f_Vobarray: Lisp_Object,
    pub f_Vold_style_backquotes: Lisp_Object,
    pub f_Voperating_system_release: Lisp_Object,
    pub f_Votf_script_alist: Lisp_Object,
    pub f_Vother_window_scroll_buffer: Lisp_Object,
    pub f_Voverflow_newline_into_fringe: Lisp_Object,
    pub f_Voverlay_arrow_position: Lisp_Object,
    pub f_Voverlay_arrow_string: Lisp_Object,
    pub f_Voverlay_arrow_variable_list: Lisp_Object,
    pub f_Voverriding_local_map: Lisp_Object,
    pub f_Voverriding_local_map_menu_flag: Lisp_Object,
    pub f_Vpath_separator: Lisp_Object,
    pub f_Vpost_command_hook: Lisp_Object,
    pub f_Vpost_gc_hook: Lisp_Object,
    pub f_Vpost_self_insert_hook: Lisp_Object,
    pub f_Vpre_command_hook: Lisp_Object,
    pub f_Vpre_redisplay_function: Lisp_Object,
    pub f_Vprefix_help_command: Lisp_Object,
    pub f_Vpreloaded_file_list: Lisp_Object,
    pub f_Vprevious_system_messages_locale: Lisp_Object,
    pub f_Vprevious_system_time_locale: Lisp_Object,
    pub f_Vprint_charset_text_property: Lisp_Object,
    pub f_Vprint_circle: Lisp_Object,
    pub f_Vprint_continuous_numbering: Lisp_Object,
    pub f_Vprint_gensym: Lisp_Object,
    pub f_Vprint_length: Lisp_Object,
    pub f_Vprint_level: Lisp_Object,
    pub f_Vprint_number_table: Lisp_Object,
    pub f_Vprintable_chars: Lisp_Object,
    pub f_Vprocess_adaptive_read_buffering: Lisp_Object,
    pub f_Vprocess_coding_system_alist: Lisp_Object,
    pub f_Vprocess_connection_type: Lisp_Object,
    pub f_Vprocess_environment: Lisp_Object,
    pub f_Vpurify_flag: Lisp_Object,
    pub f_Vquit_flag: Lisp_Object,
    pub f_Vread_buffer_function: Lisp_Object,
    pub f_Vread_circle: Lisp_Object,
    pub f_Vread_expression_history: Lisp_Object,
    pub f_Vread_hide_char: Lisp_Object,
    pub f_Vread_symbol_positions_list: Lisp_Object,
    pub f_Vread_with_symbol_positions: Lisp_Object,
    pub f_Vreal_this_command: Lisp_Object,
    pub f_Vrecenter_redisplay: Lisp_Object,
    pub f_Vredisplay__all_windows_cause: Lisp_Object,
    pub f_Vredisplay__mode_lines_cause: Lisp_Object,
    pub f_Vredisplay__variables: Lisp_Object,
    pub f_Vredisplay_end_trigger_functions: Lisp_Object,
    pub f_Vreport_emacs_bug_address: Lisp_Object,
    pub f_Vresize_mini_windows: Lisp_Object,
    pub f_Vresume_tty_functions: Lisp_Object,
    pub f_Vring_bell_function: Lisp_Object,
    pub f_Vsaved_region_selection: Lisp_Object,
    pub f_Vscalable_fonts_allowed: Lisp_Object,
    pub f_Vscript_representative_chars: Lisp_Object,
    pub f_Vscroll_preserve_screen_position: Lisp_Object,
    pub f_Vsearch_spaces_regexp: Lisp_Object,
    pub f_Vselect_active_regions: Lisp_Object,
    pub f_Vselect_safe_coding_system_function: Lisp_Object,
    pub f_Vselection_converter_alist: Lisp_Object,
    pub f_Vselection_inhibit_update_commands: Lisp_Object,
    pub f_Vset_auto_coding_function: Lisp_Object,
    pub f_Vshared_game_score_directory: Lisp_Object,
    pub f_Vshell_file_name: Lisp_Object,
    pub f_Vshow_help_function: Lisp_Object,
    pub f_Vshow_trailing_whitespace: Lisp_Object,
    pub f_Vsignal_hook_function: Lisp_Object,
    pub f_Vsource_directory: Lisp_Object,
    pub f_Vspecial_event_map: Lisp_Object,
    pub f_Vstandard_display_table: Lisp_Object,
    pub f_Vstandard_input: Lisp_Object,
    pub f_Vstandard_output: Lisp_Object,
    pub f_Vstandard_translation_table_for_decode: Lisp_Object,
    pub f_Vstandard_translation_table_for_encode: Lisp_Object,
    pub f_Vsuspend_tty_functions: Lisp_Object,
    pub f_Vsystem_configuration: Lisp_Object,
    pub f_Vsystem_configuration_features: Lisp_Object,
    pub f_Vsystem_configuration_options: Lisp_Object,
    pub f_Vsystem_messages_locale: Lisp_Object,
    pub f_Vsystem_name: Lisp_Object,
    pub f_Vsystem_time_locale: Lisp_Object,
    pub f_Vsystem_type: Lisp_Object,
    pub f_Vtemp_buffer_show_function: Lisp_Object,
    pub f_Vtemporary_file_directory: Lisp_Object,
    pub f_Vterminal_frame: Lisp_Object,
    pub f_Vtext_property_default_nonsticky: Lisp_Object,
    pub f_Vtext_quoting_style: Lisp_Object,
    pub f_Vthis_command: Lisp_Object,
    pub f_Vthis_command_keys_shift_translated: Lisp_Object,
    pub f_Vthis_original_command: Lisp_Object,
    pub f_Vthrow_on_input: Lisp_Object,
    pub f_Vtimer_idle_list: Lisp_Object,
    pub f_Vtimer_list: Lisp_Object,
    pub f_Vtool_bar_border: Lisp_Object,
    pub f_Vtool_bar_button_margin: Lisp_Object,
    pub f_Vtool_bar_mode: Lisp_Object,
    pub f_Vtool_bar_separator_image_expression: Lisp_Object,
    pub f_Vtool_bar_style: Lisp_Object,
    pub f_Vtop_level: Lisp_Object,
    pub f_Vtransient_mark_mode: Lisp_Object,
    pub f_Vtranslation_hash_table_vector: Lisp_Object,
    pub f_Vtranslation_table_for_input: Lisp_Object,
    pub f_Vtranslation_table_vector: Lisp_Object,
    pub f_Vtruncate_partial_width_windows: Lisp_Object,
    pub f_Vtty_defined_color_alist: Lisp_Object,
    pub f_Vtty_erase_char: Lisp_Object,
    pub f_Vundo_outer_limit: Lisp_Object,
    pub f_Vundo_outer_limit_function: Lisp_Object,
    pub f_Vunicode_category_table: Lisp_Object,
    pub f_Vunread_command_events: Lisp_Object,
    pub f_Vunread_input_method_events: Lisp_Object,
    pub f_Vunread_post_input_method_events: Lisp_Object,
    pub f_Vuse_default_ascent: Lisp_Object,
    pub f_Vuser_full_name: Lisp_Object,
    pub f_Vuser_init_file: Lisp_Object,
    pub f_Vuser_login_name: Lisp_Object,
    pub f_Vuser_real_login_name: Lisp_Object,
    pub f_Vvalues: Lisp_Object,
    pub f_Vvertical_centering_font_regexp: Lisp_Object,
    pub f_Vvoid_text_area_pointer: Lisp_Object,
    pub f_Vwhere_is_preferred_modifier: Lisp_Object,
    pub f_Vwindow_combination_limit: Lisp_Object,
    pub f_Vwindow_combination_resize: Lisp_Object,
    pub f_Vwindow_configuration_change_hook: Lisp_Object,
    pub f_Vwindow_persistent_parameters: Lisp_Object,
    pub f_Vwindow_point_insertion_type: Lisp_Object,
    pub f_Vwindow_scroll_functions: Lisp_Object,
    pub f_Vwindow_size_change_functions: Lisp_Object,
    pub f_Vwindow_system_version: Lisp_Object,
    pub f_Vwindow_text_change_functions: Lisp_Object,
    pub f_Vword_combining_categories: Lisp_Object,
    pub f_Vword_separating_categories: Lisp_Object,
    pub f_Vwrap_prefix: Lisp_Object,
    pub f_Vwrite_region_annotate_functions: Lisp_Object,
    pub f_Vwrite_region_annotations_so_far: Lisp_Object,
    pub f_Vwrite_region_post_annotation_function: Lisp_Object,
    pub f_Vx_alt_keysym: Lisp_Object,
    pub f_Vx_bitmap_file_path: Lisp_Object,
    pub f_Vx_cursor_fore_pixel: Lisp_Object,
    pub f_Vx_hourglass_pointer_shape: Lisp_Object,
    pub f_Vx_hyper_keysym: Lisp_Object,
    pub f_Vx_keysym_table: Lisp_Object,
    pub f_Vx_lost_selection_functions: Lisp_Object,
    pub f_Vx_max_tooltip_size: Lisp_Object,
    pub f_Vx_meta_keysym: Lisp_Object,
    pub f_Vx_mode_pointer_shape: Lisp_Object,
    pub f_Vx_no_window_manager: Lisp_Object,
    pub f_Vx_nontext_pointer_shape: Lisp_Object,
    pub f_Vx_pixel_size_width_font_regexp: Lisp_Object,
    pub f_Vx_pointer_shape: Lisp_Object,
    pub f_Vx_resource_class: Lisp_Object,
    pub f_Vx_resource_name: Lisp_Object,
    pub f_Vx_select_enable_clipboard_manager: Lisp_Object,
    pub f_Vx_sensitive_text_pointer_shape: Lisp_Object,
    pub f_Vx_sent_selection_functions: Lisp_Object,
    pub f_Vx_session_id: Lisp_Object,
    pub f_Vx_session_previous_id: Lisp_Object,
    pub f_Vx_super_keysym: Lisp_Object,
    pub f_Vx_toolkit_scroll_bars: Lisp_Object,
    pub f_Vx_window_horizontal_drag_shape: Lisp_Object,
    pub f_Vx_window_vertical_drag_shape: Lisp_Object,
    pub f_Vxft_settings: Lisp_Object,
    pub f_do_mouse_tracking: Lisp_Object,
    pub f_eol_mnemonic_dos: Lisp_Object,
    pub f_eol_mnemonic_mac: Lisp_Object,
    pub f_eol_mnemonic_undecided: Lisp_Object,
    pub f_eol_mnemonic_unix: Lisp_Object,
    pub f_frame_inhibit_implied_resize: Lisp_Object,
    pub f_frame_size_history: Lisp_Object,
    pub f_last_command_event: Lisp_Object,
    pub f_last_input_event: Lisp_Object,
    pub f_last_nonmenu_event: Lisp_Object,
    pub f_menu_prompt_more_char: Lisp_Object,
    pub f_meta_prefix_char: Lisp_Object,
    pub f_auto_save_interval: EmacsInt,
    pub f_baud_rate: EmacsInt,
    pub f_cons_cells_consed: EmacsInt,
    pub f_debug_end_pos: EmacsInt,
    pub f_double_click_fuzz: EmacsInt,
    pub f_emacs_scroll_step: EmacsInt,
    pub f_executing_kbd_macro_index: EmacsInt,
    pub f_extra_keyboard_modifiers: EmacsInt,
    pub f_floats_consed: EmacsInt,
    pub f_gc_cons_threshold: EmacsInt,
    pub f_gcs_done: EmacsInt,
    pub f_global_gnutls_log_level: EmacsInt,
    pub f_hscroll_margin: EmacsInt,
    pub f_imagemagick_render_type: EmacsInt,
    pub f_intervals_consed: EmacsInt,
    pub f_line_number_display_limit_width: EmacsInt,
    pub f_max_lisp_eval_depth: EmacsInt,
    pub f_max_specpdl_size: EmacsInt,
    pub f_misc_objects_consed: EmacsInt,
    pub f_next_screen_context_lines: EmacsInt,
    pub f_num_input_keys: EmacsInt,
    pub f_num_nonmacro_input_events: EmacsInt,
    pub f_overline_margin: EmacsInt,
    pub f_polling_period: EmacsInt,
    pub f_profiler_log_size: EmacsInt,
    pub f_profiler_max_stack_depth: EmacsInt,
    pub f_pure_bytes_used: EmacsInt,
    pub f_scroll_conservatively: EmacsInt,
    pub f_scroll_margin: EmacsInt,
    pub f_string_chars_consed: EmacsInt,
    pub f_strings_consed: EmacsInt,
    pub f_symbols_consed: EmacsInt,
    pub f_syntax_propertize__done: EmacsInt,
    pub f_tool_bar_button_relief: EmacsInt,
    pub f_tool_bar_max_label_size: EmacsInt,
    pub f_underline_minimum_offset: EmacsInt,
    pub f_undo_limit: EmacsInt,
    pub f_undo_strong_limit: EmacsInt,
    pub f_vector_cells_consed: EmacsInt,
    pub f_x_selection_timeout: EmacsInt,
    // TODO: Change these bools to something more FFI friendly.
    pub f_Vcomment_end_can_be_escaped: bool,
    pub f_Vfast_but_imprecise_scrolling: bool,
    pub f_auto_raise_tool_bar_buttons_p: bool,
    pub f_auto_window_vscroll_p: bool,
    pub f_automatic_hscrolling_p: bool,
    pub f_byte_metering_on: bool,
    pub f_cannot_suspend: bool,
    pub f_coding_system_require_warning: bool,
    pub f_completion_ignore_case: bool,
    pub f_create_lockfiles: bool,
    pub f_cross_disabled_images: bool,
    pub f_cursor_in_echo_area: bool,
    pub f_debug_on_next_call: bool,
    pub f_debug_on_quit: bool,
    pub f_debugger_may_continue: bool,
    pub f_delete_by_moving_to_trash: bool,
    pub f_delete_exited_processes: bool,
    pub f_disable_ascii_optimization: bool,
    pub f_display_hourglass_p: bool,
    pub f_enable_recursive_minibuffers: bool,
    pub f_focus_follows_mouse: bool,
    pub f_force_load_messages: bool,
    pub f_frame_resize_pixelwise: bool,
    pub f_garbage_collection_messages: bool,
    pub f_highlight_nonselected_windows: bool,
    pub f_history_delete_duplicates: bool,
    pub f_indent_tabs_mode: bool,
    pub f_inherit_process_coding_system: bool,
    pub f_inhibit_bidi_mirroring: bool,
    pub f_inhibit_eol_conversion: bool,
    pub f_inhibit_eval_during_redisplay: bool,
    pub f_inhibit_free_realized_faces: bool,
    pub f_inhibit_iso_escape_detection: bool,
    pub f_inhibit_load_charset_map: bool,
    pub f_inhibit_menubar_update: bool,
    pub f_inhibit_message: bool,
    pub f_inhibit_modification_hooks: bool,
    pub f_inhibit_null_byte_detection: bool,
    pub f_inhibit_try_cursor_movement: bool,
    pub f_inhibit_try_window_id: bool,
    pub f_inhibit_try_window_reusing: bool,
    pub f_inhibit_x_resources: bool,
    pub f_inverse_video: bool,
    pub f_load_convert_to_unibyte: bool,
    pub f_load_dangerous_libraries: bool,
    pub f_load_force_doc_strings: bool,
    pub f_load_in_progress: bool,
    pub f_load_prefer_newer: bool,
    pub f_make_cursor_line_fully_visible_p: bool,
    pub f_menu_prompting: bool,
    pub f_message_truncate_lines: bool,
    pub f_minibuffer_allow_text_properties: bool,
    pub f_minibuffer_auto_raise: bool,
    pub f_mode_line_in_non_selected_windows: bool,
    pub f_multibyte_syntax_as_symbol: bool,
    pub f_multiple_frames: bool,
    pub f_no_redraw_on_reenter: bool,
    pub f_noninteractive1: bool,
    pub f_open_paren_in_column_0_is_defun_start: bool,
    pub f_parse_sexp_ignore_comments: bool,
    pub f_parse_sexp_lookup_properties: bool,
    pub f_print_escape_multibyte: bool,
    pub f_print_escape_newlines: bool,
    pub f_print_escape_nonascii: bool,
    pub f_print_quoted: bool,
    pub f_read_buffer_completion_ignore_case: bool,
    pub f_redisplay_dont_pause: bool,
    pub f_scroll_bar_adjust_thumb_portion_p: bool,
    pub f_system_uses_terminfo: bool,
    pub f_text_quoting_flag: bool,
    pub f_undo_inhibit_record_point: bool,
    pub f_unibyte_display_via_language_environment: bool,
    pub f_use_dialog_box: bool,
    pub f_use_file_dialog: bool,
    pub f_use_system_font: bool,
    pub f_visible_bell: bool,
    pub f_visible_cursor: bool,
    pub f_window_resize_pixelwise: bool,
    pub f_words_include_escapes: bool,
    pub f_write_region_inhibit_fsync: bool,
    pub f_x_frame_normalize_before_maximize: bool,
    pub f_x_gtk_file_dialog_help_text: bool,
    pub f_x_gtk_show_hidden_files: bool,
    pub f_x_gtk_use_old_file_dialog: bool,
    pub f_x_gtk_use_system_tooltips: bool,
    pub f_x_mouse_click_focus_ignore_position: bool,
    pub f_x_stretch_cursor_p: bool,
    pub f_x_underline_at_descent_line: bool,
    pub f_x_use_underline_position_properties: bool,
}

extern "C" {
    pub static mut globals: emacs_globals;
    pub static current_thread: *mut thread_state;
    pub static Qt: Lisp_Object;
    pub static Qarith_error: Lisp_Object;
    pub static Qrange_error: Lisp_Object;
    pub static Qnumber_or_marker_p: Lisp_Object;
    pub static Qinteger_or_marker_p: Lisp_Object;
    pub static Qconsp: Lisp_Object;
    pub static Qnumberp: Lisp_Object;
    pub static Qintegerp: Lisp_Object;
    pub static Qfloatp: Lisp_Object;
    pub static Qstringp: Lisp_Object;
    pub static Qsymbolp: Lisp_Object;
    pub static Qlistp: Lisp_Object;
    pub static Qmarkerp: Lisp_Object;
    pub static Qwholenump: Lisp_Object;
    pub static Qvectorp: Lisp_Object;
    pub static Qsequencep: Lisp_Object;
    pub static Qcharacterp: Lisp_Object;
    pub static Qminus: Lisp_Object;

    pub static Qinteger: Lisp_Object;
    pub static Qsymbol: Lisp_Object;
    pub static Qstring: Lisp_Object;
    pub static Qcons: Lisp_Object;
    pub static Qmarker: Lisp_Object;
    pub static Qoverlay: Lisp_Object;
    pub static Qfinalizer: Lisp_Object;
    pub static Quser_ptr: Lisp_Object;
    pub static Qfloat: Lisp_Object;
    pub static Qwindow_configuration: Lisp_Object;
    pub static Qprocess: Lisp_Object;
    pub static Qwindow: Lisp_Object;
    pub static Qcompiled_function: Lisp_Object;
    pub static Qbuffer: Lisp_Object;
    pub static Qframe: Lisp_Object;
    pub static Qvector: Lisp_Object;
    pub static Qchar_table: Lisp_Object;
    pub static Qbool_vector: Lisp_Object;
    pub static Qhash_table: Lisp_Object;
    pub static Qthread: Lisp_Object;
    pub static Qmutex: Lisp_Object;
    pub static Qcondition_variable: Lisp_Object;
    pub static Qsubr: Lisp_Object;
    pub static Qfont_spec: Lisp_Object;
    pub static Qfont_entity: Lisp_Object;
    pub static Qfont_object: Lisp_Object;
    pub static Qwrite_region: Lisp_Object;
    pub static Qbuffer_file_coding_system: Lisp_Object;

    pub static Qmd5: Lisp_Object;
    pub static Qsha1: Lisp_Object;
    pub static Qsha224: Lisp_Object;
    pub static Qsha256: Lisp_Object;
    pub static Qsha384: Lisp_Object;
    pub static Qsha512: Lisp_Object;

    pub static Qraw_text: Lisp_Object;
    pub static Qcoding_system_error: Lisp_Object;

    pub static lispsym: Lisp_Symbol;
    pub static Vbuffer_alist: Lisp_Object;
    pub static Vprocess_alist: Lisp_Object;

    pub fn Fcons(car: Lisp_Object, cdr: Lisp_Object) -> Lisp_Object;
    pub fn Fcurrent_buffer() -> Lisp_Object;
    pub fn Fsignal(error_symbol: Lisp_Object, data: Lisp_Object) -> !;
    pub fn Fbuffer_file_name(buffer: Lisp_Object) -> Lisp_Object;
    pub fn Ffind_operation_coding_system(nargs: ptrdiff_t, args: *mut Lisp_Object) -> Lisp_Object;
    pub fn Flocal_variable_p(variable: Lisp_Object, buffer: Lisp_Object) -> Lisp_Object;

    pub fn make_float(float_value: c_double) -> Lisp_Object;
    pub fn make_string(s: *const c_char, length: ptrdiff_t) -> Lisp_Object;
    pub fn make_lisp_ptr(ptr: *const c_void, ty: Lisp_Type) -> Lisp_Object;
    pub fn build_string(s: *const c_char) -> Lisp_Object;
    pub fn make_unibyte_string(s: *const c_char, length: ptrdiff_t) -> Lisp_Object;
    pub fn make_uninit_string(length: EmacsInt) -> Lisp_Object;
    pub fn make_uninit_multibyte_string(nchars: EmacsInt, nbytes: EmacsInt) -> Lisp_Object;
    pub fn make_specified_string(
        contents: *const c_char,
        nchars: ptrdiff_t,
        nbytes: ptrdiff_t,
        multibyte: bool,
    ) -> Lisp_Object;
    pub fn string_to_multibyte(string: Lisp_Object) -> Lisp_Object;

<<<<<<< HEAD
    pub fn preferred_coding_system() -> Lisp_Object;
    pub fn Fcoding_system_p(o: Lisp_Object) -> Lisp_Object;
    pub fn code_convert_string(
        string: Lisp_Object,
        coding_system: Lisp_Object,
        dst_object: Lisp_Object,
        encodep: bool,
        nocopy: bool,
        norecord: bool,
    ) -> Lisp_Object;
    pub fn validate_subarray(
        array: Lisp_Object,
        from: Lisp_Object,
        to: Lisp_Object,
        size: libc::ptrdiff_t,
        ifrom: &mut libc::ptrdiff_t,
        ito: &mut libc::ptrdiff_t,
    );
    pub fn string_char_to_byte(string: Lisp_Object, char_index: libc::ptrdiff_t)
        -> libc::ptrdiff_t;

    pub fn record_unwind_current_buffer();
    pub fn set_buffer_internal(buffer: *const libc::c_void); // TODO: buffer*
    pub fn make_buffer_string(
        start: libc::ptrdiff_t,
        end: libc::ptrdiff_t,
        props: bool,
    ) -> Lisp_Object;
=======
    pub fn intern_1(s: *const c_char, length: ptrdiff_t) -> Lisp_Object;
>>>>>>> 14e37e4e

    pub fn SYMBOL_NAME(s: Lisp_Object) -> Lisp_Object;
    pub fn CHECK_IMPURE(obj: Lisp_Object, ptr: *const c_void);
    pub fn internal_equal(
        o1: Lisp_Object,
        o2: Lisp_Object,
        kind: EqualKind,
        depth: c_int,
        ht: Lisp_Object,
    ) -> bool;
    pub fn call2(fn_: Lisp_Object, arg1: Lisp_Object, arg2: Lisp_Object) -> Lisp_Object;
    pub fn call4(
        fn_: Lisp_Object,
        arg1: Lisp_Object,
        arg2: Lisp_Object,
        arg3: Lisp_Object,
        arg4: Lisp_Object,
    ) -> Lisp_Object;

    // These signal an error, therefore are marked as non-returning.
    pub fn circular_list(tail: Lisp_Object) -> !;
    pub fn wrong_type_argument(predicate: Lisp_Object, value: Lisp_Object) -> !;
    // defined in eval.c, where it can actually take an arbitrary
    // number of arguments.
    // TODO: define a Rust version of this that uses Rust strings.
    pub fn error(m: *const u8, ...) -> !;
    pub fn nsberror(spec: Lisp_Object) -> !;

    pub fn emacs_abort() -> !;

    pub fn base64_encode_1(
        from: *const c_char,
        to: *mut c_char,
        length: ptrdiff_t,
        line_break: bool,
        multibyte: bool,
    ) -> ptrdiff_t;
    pub fn base64_decode_1(
        from: *const c_char,
        to: *mut c_char,
        length: ptrdiff_t,
        multibyte: bool,
        nchars_return: *mut ptrdiff_t,
    ) -> ptrdiff_t;
}<|MERGE_RESOLUTION|>--- conflicted
+++ resolved
@@ -1292,7 +1292,6 @@
     ) -> Lisp_Object;
     pub fn string_to_multibyte(string: Lisp_Object) -> Lisp_Object;
 
-<<<<<<< HEAD
     pub fn preferred_coding_system() -> Lisp_Object;
     pub fn Fcoding_system_p(o: Lisp_Object) -> Lisp_Object;
     pub fn code_convert_string(
@@ -1321,9 +1320,8 @@
         end: libc::ptrdiff_t,
         props: bool,
     ) -> Lisp_Object;
-=======
+
     pub fn intern_1(s: *const c_char, length: ptrdiff_t) -> Lisp_Object;
->>>>>>> 14e37e4e
 
     pub fn SYMBOL_NAME(s: Lisp_Object) -> Lisp_Object;
     pub fn CHECK_IMPURE(obj: Lisp_Object, ptr: *const c_void);
