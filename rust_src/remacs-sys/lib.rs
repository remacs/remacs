--- conflicted
+++ resolved
@@ -22,6 +22,10 @@
 
 use libc::{c_char, c_double, c_float, c_int, c_short, c_uchar, c_void, intmax_t, off_t, ptrdiff_t,
            size_t, time_t, timespec};
+
+// libc refuses to merge pid_t as an alias for c_int in Windows, so we will not use libc::pid_t
+// and alias it ourselves.
+pub type pid_t = libc::c_int;
 
 pub type Lisp_Object = EmacsInt;
 
@@ -819,7 +823,7 @@
 
 /// Functions to access members of `struct Lisp_Process`.
 extern "C" {
-    pub fn pget_pid(p: *const Lisp_Process) -> libc::pid_t;
+    pub fn pget_pid(p: *const Lisp_Process) -> pid_t;
     pub fn pget_kill_without_query(p: *const Lisp_Process) -> BoolBF;
 }
 
@@ -1156,14 +1160,12 @@
     ) -> Lisp_Object;
 
     pub fn find_symbol_value(symbol: Lisp_Object) -> Lisp_Object;
-<<<<<<< HEAD
     pub fn symbol_is_interned(symbol: *const Lisp_Symbol) -> bool;
     pub fn symbol_is_alias(symbol: *const Lisp_Symbol) -> bool;
     pub fn symbol_is_constant(symbol: *const Lisp_Symbol) -> bool;
     pub fn misc_get_ty(any: *const Lisp_Misc_Any) -> u16;
     pub fn is_minibuffer(w: *const Lisp_Window) -> bool;
     pub fn xmalloc(size: size_t) -> *mut c_void;
-=======
 
     pub fn Fmapc(function: Lisp_Object, sequence: Lisp_Object) -> Lisp_Object;
 
@@ -1192,7 +1194,6 @@
         inhibit_capture_property: Lisp_Object,
     ) -> Lisp_Object;
     pub fn Fline_end_position(n: Lisp_Object) -> Lisp_Object;
->>>>>>> 675f0800
 }
 
 /// Contains C definitions from the font.h header.
