#![feature(const_size_of)]
#![allow(non_camel_case_types, non_snake_case, non_upper_case_globals)]

//! This module contains all FFI declarations.
//!
//! These types and constants are generated at build time to mimic how they are
//! in C:
//!
//! - `EmacsInt`
//! - `EmacsUint`
//! - `EmacsDouble`
//! - `EMACS_INT_MAX`
//! - `EMACS_INT_SIZE`
//! - `EMACS_FLOAT_SIZE`
//! - `GCTYPEBITS`
//! - `USE_LSB_TAG`
//! - `BoolBF`

extern crate libc;

pub mod libm;

use libc::{c_char, c_double, c_float, c_int, c_short, c_uchar, c_void, intmax_t, off_t, ptrdiff_t,
           size_t, time_t, timespec};

// libc prefers not to merge pid_t as an alias for c_int in Windows, so we will not use libc::pid_t
// and alias it ourselves.
pub type pid_t = libc::c_int;

#[repr(C)]
#[derive(Clone, Copy, PartialEq, Eq)]
pub struct Lisp_Object(EmacsInt);

impl Lisp_Object {
    pub fn from_C(n: EmacsInt) -> Lisp_Object {
        Lisp_Object(n)
    }

    pub fn from_C_unsigned(n: EmacsUint) -> Lisp_Object {
        Self::from_C(n as EmacsInt)
    }

    pub fn to_C(self) -> EmacsInt {
        self.0
    }

    pub fn to_C_unsigned(self) -> EmacsUint {
        self.0 as EmacsUint
    }
}

include!(concat!(env!("OUT_DIR"), "/definitions.rs"));
include!(concat!(env!("OUT_DIR"), "/globals.rs"));

pub type char_bits = u32;
pub const CHAR_ALT: char_bits = 0x0400000;
pub const CHAR_SUPER: char_bits = 0x0800000;
pub const CHAR_HYPER: char_bits = 0x1000000;
pub const CHAR_SHIFT: char_bits = 0x2000000;
pub const CHAR_CTL: char_bits = 0x4000000;
pub const CHAR_META: char_bits = 0x8000000;
pub const CHAR_MODIFIER_MASK: char_bits =
    CHAR_ALT | CHAR_SUPER | CHAR_HYPER | CHAR_SHIFT | CHAR_CTL | CHAR_META;
pub const CHARACTERBITS: char_bits = 22;

pub const PSEUDOVECTOR_FLAG: ptrdiff_t = std::isize::MAX - std::isize::MAX / 2;
pub const PSEUDOVECTOR_SIZE_BITS: ptrdiff_t = 12;
pub const PSEUDOVECTOR_SIZE_MASK: ptrdiff_t = (1 << PSEUDOVECTOR_SIZE_BITS) - 1;
pub const PSEUDOVECTOR_REST_BITS: ptrdiff_t = 12;
pub const PSEUDOVECTOR_REST_MASK: ptrdiff_t =
    (((1 << PSEUDOVECTOR_REST_BITS) - 1) << PSEUDOVECTOR_SIZE_BITS);
pub const PSEUDOVECTOR_AREA_BITS: ptrdiff_t = PSEUDOVECTOR_SIZE_BITS + PSEUDOVECTOR_REST_BITS;
pub const PVEC_TYPE_MASK: ptrdiff_t = 0x3f << PSEUDOVECTOR_AREA_BITS;

// Number of bits in a Lisp_Object tag.
pub const VALBITS: EmacsInt = EMACS_INT_SIZE * 8 - GCTYPEBITS;
pub const INTTYPEBITS: EmacsInt = GCTYPEBITS - 1;
pub const FIXNUM_BITS: EmacsInt = VALBITS + 1;
pub const VAL_MAX: EmacsInt = EMACS_INT_MAX >> (GCTYPEBITS - 1);
pub const VALMASK: EmacsInt = [VAL_MAX, -(1 << GCTYPEBITS)][USE_LSB_TAG as usize];
pub const INTMASK: EmacsInt = (EMACS_INT_MAX >> (INTTYPEBITS - 1));

// Largest and smallest numbers that can be represented as fixnums in
// Emacs lisp.
pub const MOST_POSITIVE_FIXNUM: EmacsInt = EMACS_INT_MAX >> INTTYPEBITS;
pub const MOST_NEGATIVE_FIXNUM: EmacsInt = (-1 - MOST_POSITIVE_FIXNUM);

// Max value for the first argument of wait_reading_process_output.
pub const WAIT_READING_MAX: i64 = std::i64::MAX;

#[cfg(windows)]
#[repr(C)]
struct BitfieldPadding {
    _p1: u16,
    _p2: u16,
    _p3: u32,
    _p4: u32,
}

#[cfg(not(windows))]
#[repr(C)]
struct BitfieldPadding {
    _p1: u16,
    _p2: u16,
}

/// Bit pattern used in the least significant bits of a lisp object,
/// to denote its type.
#[repr(u8)]
#[derive(PartialEq, Eq, Copy, Clone, Debug)]
pub enum Lisp_Type {
    // Symbol.  XSYMBOL (object) points to a struct Lisp_Symbol.
    Lisp_Symbol = 0,

    // Miscellaneous.  XMISC (object) points to a union Lisp_Misc,
    // whose first member indicates the subtype.
    Lisp_Misc = 1,

    // Integer.  XINT (obj) is the integer value.
    Lisp_Int0 = 2,
    Lisp_Int1 = 3 + (USE_LSB_TAG as usize as u8) * 3, // 3 | 6

    // String.  XSTRING (object) points to a struct Lisp_String.
    // The length of the string, and its contents, are stored therein.
    Lisp_String = 4,

    // Vector of Lisp objects, or something resembling it.
    // XVECTOR (object) points to a struct Lisp_Vector, which contains
    // the size and contents.  The size field also contains the type
    // information, if it's not a real vector object.
    Lisp_Vectorlike = 5,

    // Cons.  XCONS (object) points to a struct Lisp_Cons.
    Lisp_Cons = 6 - (USE_LSB_TAG as usize as u8) * 3, // 6 | 3

    Lisp_Float = 7,
}

#[repr(C)]
#[derive(PartialEq, Eq, Copy, Clone, Debug)]
pub enum PseudovecType {
    PVEC_NORMAL_VECTOR = 0,
    PVEC_FREE,
    PVEC_PROCESS,
    PVEC_FRAME,
    PVEC_WINDOW,
    PVEC_BOOL_VECTOR,
    PVEC_BUFFER,
    PVEC_HASH_TABLE,
    PVEC_TERMINAL,
    PVEC_WINDOW_CONFIGURATION,
    PVEC_SUBR,
    PVEC_OTHER,
    PVEC_XWIDGET,
    PVEC_XWIDGET_VIEW,
    PVEC_THREAD,
    PVEC_MUTEX,
    PVEC_CONDVAR,
    PVEC_MODULE_FUNCTION,

    /* These should be last, check internal_equal to see why.  */
    PVEC_COMPILED,
    PVEC_CHAR_TABLE,
    PVEC_SUB_CHAR_TABLE,
    PVEC_RECORD,
    PVEC_FONT, /* Should be last because it's used for range checking.  */
}

pub type Lisp_Compiled = u32;
pub const COMPILED_ARGLIST: Lisp_Compiled = 0;
pub const COMPILED_BYTECODE: Lisp_Compiled = 1;
pub const COMPILED_CONSTANTS: Lisp_Compiled = 2;
pub const COMPILED_STACK_DEPTH: Lisp_Compiled = 3;
pub const COMPILED_DOC_STRING: Lisp_Compiled = 4;
pub const COMPILED_INTERACTIVE: Lisp_Compiled = 5;

#[repr(C)]
#[derive(PartialEq, Eq, Copy, Clone, Debug)]
pub enum TextCursorKinds {
    DEFAULT_CURSOR = -2,
    NO_CURSOR = -1,
    FILLED_BOX_CURSOR,
    HOLLOW_BOX_CURSOR,
    BAR_CURSOR,
    HBAR_CURSOR,
}

pub type bits_word = size_t;

pub type Lisp_Subr_Lang = c_int;
pub const Lisp_Subr_Lang_C: Lisp_Subr_Lang = 0;
pub const Lisp_Subr_Lang_Rust: Lisp_Subr_Lang = 1;

/// Representation of an Emacs Lisp function symbol.
#[repr(C)]
pub struct Lisp_Subr {
    pub header: Lisp_Vectorlike_Header,

    /// This is the function pointer that will be called when the user invokes
    /// the Emacs Lisp function. Also, this field is actually an union in C.
    pub function: *const c_void,

    /// The minimum number of arguments that can be passed to the Emacs Lisp
    /// function.
    pub min_args: c_short,

    /// The maximum number of arguments that can be passed to te Emacs Lisp
    /// function.
    pub max_args: c_short,

    /// The name of the function in Emacs Lisp.
    pub symbol_name: *const c_char,

    /// The interactive specification. This may be a normal prompt
    /// string, such as `"bBuffer: "` or an elisp form as a string.
    /// If the function is not interactive, this should be a null
    /// pointer.
    pub intspec: *const c_char,

    // TODO: Change this to EMACS_INT
    //
    // If you wan't to give it a try and solve this you should see this commit:
    // https://github.com/Wilfred/remacs/commit/c5461d03a411ff5c6f43885a0a9030e8a94bbc2e
    /// The docstring of the Emacs Lisp function.
    pub doc: *const c_char,

    pub lang: c_int,
}

// In order to use `lazy_static!` with LispSubr, it must be Sync. Raw
// pointers are not Sync, but it isn't a problem to define Sync if we
// never mutate LispSubr values. If we do, we will need to create
// these objects at runtime, perhaps using forget().
//
// Based on http://stackoverflow.com/a/28116557/509706
unsafe impl Sync for Lisp_Subr {}

/// Represents a string value in elisp
#[repr(C)]
pub struct Lisp_String {
    pub size: ptrdiff_t,
    pub size_byte: ptrdiff_t,
    // TODO: Use correct definition for this.
    //
    // Maybe use rust nightly unions?
    pub intervals: *mut c_void, // @TODO implement
    pub data: *mut c_char,
}

#[repr(C)]
pub union SymbolUnion {
    value: Lisp_Object,
    pub alias: *mut Lisp_Symbol,
    blv: *mut c_void, // @TODO implement Lisp_Buffer_Local_Value
    fwd: *mut c_void, // @TODO implement Lisp_Fwd
}

/// This struct has 4 bytes of padding, representing the bitfield that
/// lives at the top of a Lisp_Symbol. The first 10 bits of this field are
/// used.
#[repr(C)]
pub struct Lisp_Symbol {
    _padding: BitfieldPadding,
    pub name: Lisp_Object,
    pub val: SymbolUnion,
    pub function: Lisp_Object,
    pub plist: Lisp_Object,
    pub next: *mut Lisp_Symbol,
}

extern "C" {
    pub fn get_symbol_declared_special(sym: *const Lisp_Symbol) -> bool;

    pub fn set_symbol_declared_special(sym: *mut Lisp_Symbol, value: bool);
}

/* The only field contains various pieces of information:
- The MSB (ARRAY_MARK_FLAG) holds the gcmarkbit.
- The next bit (PSEUDOVECTOR_FLAG) indicates whether this is a plain
  vector (0) or a pseudovector (1).
- If PSEUDOVECTOR_FLAG is 0, the rest holds the size (number
  of slots) of the vector.
- If PSEUDOVECTOR_FLAG is 1, the rest is subdivided into three fields:
  - a) pseudovector subtype held in PVEC_TYPE_MASK field;
  - b) number of Lisp_Objects slots at the beginning of the object
    held in PSEUDOVECTOR_SIZE_MASK field.  These objects are always
    traced by the GC;
  - c) size of the rest fields held in PSEUDOVECTOR_REST_MASK and
    measured in word_size units.  Rest fields may also include
    Lisp_Objects, but these objects usually needs some special treatment
    during GC.
  There are some exceptions.  For PVEC_FREE, b) is always zero.  For
  PVEC_BOOL_VECTOR and PVEC_SUBR, both b) and c) are always zero.
  Current layout limits the pseudovectors to 63 PVEC_xxx subtypes,
  4095 Lisp_Objects in GC-ed area and 4095 word-sized other slots.  */

#[repr(C)]
pub struct Lisp_Vectorlike_Header {
    pub size: ptrdiff_t,
}

#[repr(C)]
pub struct Lisp_Vectorlike {
    pub header: Lisp_Vectorlike_Header,
    // shouldn't look at the contents without knowing the structure...
}

#[repr(C)]
pub struct Lisp_Vector {
    pub header: Lisp_Vectorlike_Header,
    // actually any number of items... not sure how to express this
    pub contents: [Lisp_Object; 1],
}

#[repr(C)]
pub struct Lisp_Bool_Vector {
    pub _header: Lisp_Vectorlike_Header,
    pub size: EmacsInt,
    // actually any number of items again
    pub _data: [bits_word; 1],
}

// This is the set of data types that share a common structure.
// The first member of the structure is a type code from this set.
// The enum values are arbitrary, but we'll use large numbers to make it
// more likely that we'll spot the error if a random word in memory is
// mistakenly interpreted as a Lisp_Misc.
#[repr(C)]
#[derive(PartialEq, Eq, Copy, Clone, Debug)]
pub enum Lisp_Misc_Type {
    Free = 0x5eab,
    Marker,
    Overlay,
    SaveValue,
    Finalizer,
    UserPtr,
}

// Supertype of all Misc types.
#[repr(C)]
pub struct Lisp_Misc_Any {
    _padding: BitfieldPadding,
}

// TODO: write a docstring based on the docs in lisp.h.
#[repr(C)]
pub struct Lisp_Marker {
    _padding: BitfieldPadding,
    // TODO: define a proper buffer struct.
    pub buffer: *const Lisp_Buffer,
    pub next: *const Lisp_Marker,
    pub charpos: ptrdiff_t,
    pub bytepos: ptrdiff_t,
}

extern "C" {
    pub fn mget_insertion_type(marker: *const Lisp_Marker) -> BoolBF;
    pub fn mset_insertion_type(marker: *const Lisp_Marker, val: BoolBF);
}

// TODO: write a docstring based on the docs in lisp.h.
#[repr(C)]
pub struct Lisp_Overlay {
    _padding: BitfieldPadding,
    pub next: *const Lisp_Overlay,
    pub start: Lisp_Object,
    pub end: Lisp_Object,
    pub plist: Lisp_Object,
}

/// Represents the cursor position within an Emacs window. For
/// documentation see stuct cursor_pos in window.h.
#[repr(C)]
pub struct CursorPos {
    // Pixel position.  These are always window relative.
    x: c_int,
    y: c_int,
    // Glyph matrix position.
    hpos: c_int,
    vpos: c_int,
}

/// Represents an Emacs window. For documentation see struct window in
/// window.h.
#[repr(C)]
pub struct Lisp_Window {
    pub header: Lisp_Vectorlike_Header,
    pub frame: Lisp_Object,
    pub next: Lisp_Object,
    pub prev: Lisp_Object,
    pub parent: Lisp_Object,
    pub normal_lines: Lisp_Object,
    pub normal_cols: Lisp_Object,
    pub new_total: Lisp_Object,
    pub new_normal: Lisp_Object,
    pub new_pixel: Lisp_Object,
    pub contents: Lisp_Object,
    pub start: Lisp_Object,
    pub pointm: Lisp_Object,
    pub old_pointm: Lisp_Object,
    pub temslot: Lisp_Object,
    pub vertical_scroll_bar: Lisp_Object,
    pub vertical_scroll_bar_type: Lisp_Object,
    pub horizontal_scroll_bar: Lisp_Object,
    pub horizontal_scroll_bar_type: Lisp_Object,
    pub display_table: Lisp_Object,
    pub dedicated: Lisp_Object,
    pub redisplay_end_trigger: Lisp_Object,
    pub combination_limit: Lisp_Object,
    pub window_parameters: Lisp_Object,
    pub current_matrix: *mut c_void,
    pub desired_matrix: *mut c_void,
    pub prev_buffers: Lisp_Object,
    pub next_buffers: Lisp_Object,
    pub use_time: EmacsInt,
    pub sequence_number: EmacsInt,
    pub pixel_left: c_int,
    pub pixel_top: c_int,
    pub left_col: c_int,
    pub top_line: c_int,
    pub pixel_width: c_int,
    pub pixel_height: c_int,
    pub pixel_width_before_size_change: c_int,
    pub pixel_height_before_size_change: c_int,
    pub total_cols: c_int,
    pub total_lines: c_int,
    pub hscroll: ptrdiff_t,
    pub min_hscroll: ptrdiff_t,
    pub hscroll_whole: ptrdiff_t,
    pub last_modified: EmacsInt,
    pub last_overlay_modified: EmacsInt,
    pub last_point: ptrdiff_t,
    pub base_line_number: ptrdiff_t,
    pub base_line_pos: ptrdiff_t,
    pub column_number_displayed: ptrdiff_t,
    pub nrows_scale_factor: c_int,
    pub ncols_scale_factor: c_int,
    pub cursor: CursorPos,
    pub phys_cursor: CursorPos,
    pub output_cursor: CursorPos,
    pub last_cursor_vpos: c_int,
    pub phys_cursor_type: TextCursorKinds,
    pub phys_cursor_width: c_int,
    pub phys_cursor_ascent: c_int,
    pub phys_cursor_height: c_int,
    pub left_fringe_width: c_int,
    pub right_fringe_width: c_int,
    pub left_margin_cols: c_int,
    pub right_margin_cols: c_int,
    pub scroll_bar_width: c_int,
    pub scroll_bar_height: c_int,
    pub mode_line_height: c_int,
    pub header_line_height: c_int,
    pub window_end_pos: ptrdiff_t,
    pub window_end_vpos: c_int,
    // XXX: in Emacs, a bitfield of 16 booleans
    flags: u16,
    vscroll: c_int,
    window_end_bytepos: ptrdiff_t,
}

extern "C" {
    pub fn wget_parent(w: *const Lisp_Window) -> Lisp_Object;
    pub fn wget_pixel_height(w: *const Lisp_Window) -> c_int;
    pub fn wget_pseudo_window_p(w: *const Lisp_Window) -> bool;

    pub fn window_parameter(w: *const Lisp_Window, parameter: Lisp_Object) -> Lisp_Object;
}

/// Area in window glyph matrix.  If values are added or removed,
/// the function mark_glyph_matrix in alloc.c may need to be changed.
pub type glyph_row_area = i32;
pub const ANY_AREA: glyph_row_area = -1;
pub const LEFT_MARGIN_AREA: glyph_row_area = 0;
pub const TEXT_AREA: glyph_row_area = 1;
pub const RIGHT_MARGIN_AREA: glyph_row_area = 2;
pub const LAST_AREA: glyph_row_area = 3;

/// Represents an Emacs buffer. For documentation see struct buffer in
/// buffer.h.
#[repr(C)]
pub struct Lisp_Buffer {
    pub header: Lisp_Vectorlike_Header,
    pub name: Lisp_Object,
    pub filename: Lisp_Object,
    pub directory: Lisp_Object,
    pub backed_up: Lisp_Object,
    pub save_length: Lisp_Object,
    pub auto_save_file_name: Lisp_Object,
    pub read_only: Lisp_Object,
    pub mark: Lisp_Object,
    pub local_var_alist: Lisp_Object,
    pub major_mode: Lisp_Object,
    pub mode_name: Lisp_Object,
    pub mode_line_format: Lisp_Object,
    pub header_line_format: Lisp_Object,
    pub keymap: Lisp_Object,
    pub abbrev_table: Lisp_Object,
    pub syntax_table: Lisp_Object,
    pub category_table: Lisp_Object,
    pub case_fold_search: Lisp_Object,
    pub tab_width: Lisp_Object,
    pub fill_column: Lisp_Object,
    pub left_margin: Lisp_Object,
    pub auto_fill_function: Lisp_Object,
    pub downcase_table: Lisp_Object,
    pub upcase_table: Lisp_Object,
    pub case_canon_table: Lisp_Object,
    pub case_eqv_table: Lisp_Object,
    pub truncate_lines: Lisp_Object,
    pub word_wrap: Lisp_Object,
    pub ctl_arrow: Lisp_Object,
    pub bidi_display_reordering: Lisp_Object,
    pub bidi_paragraph_direction: Lisp_Object,
    pub bidi_paragraph_separate_re: Lisp_Object,
    pub bidi_paragraph_start_re: Lisp_Object,
    pub selective_display: Lisp_Object,
    pub selective_display_ellipses: Lisp_Object,
    pub minor_modes: Lisp_Object,
    pub overwrite_mode: Lisp_Object,
    pub abbrev_mode: Lisp_Object,
    pub display_table: Lisp_Object,
    pub mark_active: Lisp_Object,
    pub enable_multibyte_characters: Lisp_Object,
    pub buffer_file_coding_system: Lisp_Object,
    pub file_format: Lisp_Object,
    pub auto_save_file_format: Lisp_Object,
    pub cache_long_scans: Lisp_Object,
    pub width_table: Lisp_Object,
    pub pt_marker: Lisp_Object,
    pub begv_marker: Lisp_Object,
    pub zv_marker: Lisp_Object,
    pub point_before_scroll: Lisp_Object,
    pub file_truename: Lisp_Object,
    pub invisibility_spec: Lisp_Object,
    pub last_selected_window: Lisp_Object,
    pub display_count: Lisp_Object,
    pub left_margin_cols: Lisp_Object,
    pub right_margin_cols: Lisp_Object,
    pub left_fringe_width: Lisp_Object,
    pub right_fringe_width: Lisp_Object,
    pub fringes_outside_margins: Lisp_Object,
    pub scroll_bar_width: Lisp_Object,
    pub scroll_bar_height: Lisp_Object,
    pub vertical_scroll_bar_type: Lisp_Object,
    pub horizontal_scroll_bar_type: Lisp_Object,
    pub indicate_empty_lines: Lisp_Object,
    pub indicate_buffer_boundaries: Lisp_Object,
    pub fringe_indicator_alist: Lisp_Object,
    pub fringe_cursor_alist: Lisp_Object,
    pub display_time: Lisp_Object,
    pub scroll_up_aggressively: Lisp_Object,
    pub scroll_down_aggressively: Lisp_Object,
    pub cursor_type: Lisp_Object,
    pub extra_line_spacing: Lisp_Object,
    pub cursor_in_non_selected_windows: Lisp_Object,

    pub own_text: Lisp_Buffer_Text,
    pub text: *mut Lisp_Buffer_Text,
    pub next: *mut Lisp_Buffer,

    pub pt: ptrdiff_t,
    pub pt_byte: ptrdiff_t,
    pub begv: ptrdiff_t,
    pub begv_byte: ptrdiff_t,
    pub zv: ptrdiff_t,
    pub zv_byte: ptrdiff_t,

    pub base_buffer: *mut Lisp_Buffer,
    pub indirections: c_int,
    pub window_count: c_int,
    pub local_flags: [c_uchar; 50],

    pub modtime: timespec,
    pub modtime_size: off_t,
    pub auto_save_modified: EmacsInt,
    pub display_error_modiff: EmacsInt,
    pub auto_save_failure_time: time_t,

    pub last_window_start: ptrdiff_t,
    pub newline_cache: *mut c_void,
    pub width_run_cache: *mut c_void,
    pub bidi_paragraph_cache: *mut c_void,

    // XXX in C, bitfield with two bools
    flags: u8,

    overlays_before: *mut c_void,
    overlays_after: *mut c_void,
    overlay_center: ptrdiff_t,

    undo_list: Lisp_Object,
}

extern "C" {
    pub fn bget_overlays_before(b: *const Lisp_Buffer) -> *mut c_void;
    pub fn bget_overlays_after(b: *const Lisp_Buffer) -> *mut c_void;
}

/// Represents text contents of an Emacs buffer. For documentation see
/// struct buffer_text in buffer.h.
#[repr(C)]
pub struct Lisp_Buffer_Text {
    pub beg: *mut c_uchar,

    pub gpt: ptrdiff_t,
    pub z: ptrdiff_t,
    pub gpt_byte: ptrdiff_t,
    pub z_byte: ptrdiff_t,
    pub gap_size: ptrdiff_t,

    pub modiff: EmacsInt,
    pub chars_modiff: EmacsInt,
    pub save_modiff: EmacsInt,
    pub overlay_modiff: EmacsInt,
    pub compact: EmacsInt,

    pub beg_unchanged: ptrdiff_t,
    pub end_unchanged: ptrdiff_t,

    pub unchanged_modified: EmacsInt,
    pub overlay_unchanged_modified: EmacsInt,
    // until we define struct interval
    pub intervals: *mut c_void,
    pub markers: *mut Lisp_Marker,

    // XXX: in Emacs, a bitfield of 2 booleans
    flags: u8,
}

/// Represents a floating point value in elisp, or GC bookkeeping for
/// floats.
///
/// # Porting from C
///
/// `Lisp_Float` in C uses a union between a `double` and a
/// pointer. We assume a double, as that's the common case, and
/// require callers to transmute to a `LispFloatChain` if they need
/// the pointer.
#[repr(C)]
pub struct Lisp_Float {
    pub data: [u8; EMACS_FLOAT_SIZE as usize],
}

/// Represents a cons cell, or GC bookkeeping for cons cells.
///
/// A cons cell is pair of two pointers, used to build linked lists in
/// lisp.
///
/// # C Porting Notes
///
/// The equivalent C struct is `Lisp_Cons`. Note that the second field
/// may be used as the cdr or GC bookkeeping.
// TODO: this should be aligned to 8 bytes.
#[repr(C)]
pub struct Lisp_Cons {
    /// Car of this cons cell.
    pub car: Lisp_Object,
    /// Cdr of this cons cell, or the chain used for the free list.
    pub cdr: Lisp_Object,
}

/// Type of comparison for `internal_equal()`.
#[repr(C)]
pub enum EqualKind {
    NoQuit,
    Plain,
    IncludingProperties,
}

#[repr(C)]
pub struct re_registers {
    pub num_regs: libc::c_uint,
    pub start: *mut c_void, // TODO
    pub end: *mut c_void,   // TODO
}

#[repr(C)]
pub struct thread_state {
    pub header: Lisp_Vectorlike_Header,
    /// The buffer in which the last search was performed, or
    /// Qt if the last search was done in a string;
    /// Qnil if no searching has been done yet.
    pub m_last_thing_searched: Lisp_Object,

    pub m_saved_last_thing_searched: Lisp_Object,
    /// The thread's name.
    pub name: Lisp_Object,

    /// The thread's function.
    pub function: Lisp_Object,

    /// If non-nil, this thread has been signaled.
    pub error_symbol: Lisp_Object,
    pub error_data: Lisp_Object,

    /// If we are waiting for some event, this holds the object we are
    /// waiting on.
    pub event_object: Lisp_Object,

    /// m_stack_bottom must be the first non-Lisp field.
    /// An address near the bottom of the stack.
    /// Tells GC how to save a copy of the stack.
    pub m_stack_bottom: *mut c_char,
    /// An address near the top of the stack.
    pub stack_top: *mut c_char,

    pub m_catchlist: *mut c_void, // TODO
    /// Chain of condition handlers currently in effect.
    /// The elements of this chain are contained in the stack frames
    /// of Fcondition_case and internal_condition_case.
    /// When an error is signaled (by calling Fsignal),
    /// this chain is searched for an element that applies.
    pub m_handlerlist: *mut c_void, // TODO
    pub m_handlerlist_list: *mut c_void, // TODO

    /// Current number of specbindings allocated in specpdl.
    pub m_specpdl_size: ptrdiff_t,

    /// Pointer to beginning of specpdl.
    pub m_specpdl: *mut c_void, // TODO
    /// Pointer to first unused element in specpdl.
    pub m_specpdl_ptr: *mut c_void, // TODO
    /// Depth in Lisp evaluations and function calls.
    pub m_lisp_eval_depth: EmacsInt,

    /// This points to the current buffer.
    pub m_current_buffer: *mut c_void,
    /// Every call to re_match, etc., must pass &search_regs as the regs
    /// argument unless you can show it is unnecessary (i.e., if re_match
    /// is certainly going to be called again before region-around-match
    /// can be called).

    /// Since the registers are now dynamically allocated, we need to make
    /// sure not to refer to the Nth register before checking that it has
    /// been allocated by checking search_regs.num_regs.

    /// The regex code keeps track of whether it has allocated the search
    /// buffer using bits in the re_pattern_buffer.  This means that whenever
    /// you compile a new pattern, it completely forgets whether it has
    /// allocated any registers, and will allocate new registers the next
    /// time you call a searching or matching function.  Therefore, we need
    /// to call re_set_registers after compiling a new pattern or after
    /// setting the match registers, so that the regex functions will be
    /// able to free or re-allocate it properly.
    pub m_search_regs: re_registers,
    /// If non-zero the match data have been saved in saved_search_regs
    /// during the execution of a sentinel or filter.
    pub m_search_regs_saved: bool,
    pub m_saved_search_regs: re_registers,
    /// This is the string or buffer in which we
    /// are matching.  It is used for looking up syntax properties.

    /// If the value is a Lisp string object, we are matching text in that
    /// string; if it's nil, we are matching text in the current buffer; if
    /// it's t, we are matching text in a C string.
    pub m_re_match_object: Lisp_Object,
    /// This member is different from waiting_for_input.
    /// It is used to communicate to a lisp process-filter/sentinel (via the
    /// function Fwaiting_for_user_input_p) whether Emacs was waiting
    /// for user-input when that process-filter was called.
    /// waiting_for_input cannot be used as that is by definition 0 when
    /// lisp code is being evalled.
    /// This is also used in record_asynch_buffer_change.
    /// For that purpose, this must be 0
    /// when not inside wait_reading_process_output.
    pub m_waiting_for_user_input_p: c_int,
    /// True while doing kbd input.
    pub m_waiting_for_input: bool,
    // TODO: this struct is incomplete. We're missing thread_id,
    // thread_condvar, wait_condvar, not_holding_lock, and
    // next_thread.
}

extern "C" {
    pub fn SPECPDL_INDEX() -> ptrdiff_t;
}

/// Lisp_Char_Table
#[repr(C)]
pub enum ChartabSize {
    Bits0 = 6,
    Bits1 = 4,
    Bits2 = 5,
    Bits3 = 7,
}

/// Lisp_Char_Table
#[repr(C)]
pub struct Lisp_Char_Table {
    /// HEADER.SIZE is the vector's size field, which also holds the
    /// pseudovector type information.  It holds the size, too.
    /// The size counts the defalt, parent, purpose, ascii,
    /// contents, and extras slots.
    pub header: Lisp_Vectorlike_Header,

    /// This holds a default value,
    /// which is used whenever the value for a specific character is nil.
    pub default: Lisp_Object,

    /// This points to another char table, which we inherit from when the
    /// value for a specific character is nil.  The `defalt' slot takes
    /// precedence over this.
    pub parent: Lisp_Object,

    /// This is a symbol which says what kind of use this char-table is
    /// meant for.
    pub purpose: Lisp_Object,

    /// The bottom sub char-table for characters of the range 0..127.  It
    /// is nil if none of ASCII character has a specific value.
    pub ascii: Lisp_Object,

    pub contents: [Lisp_Object; 1 << ChartabSize::Bits0 as u8],

    /// These hold additional data.  It is a vector.
    // actually any number of items
    pub extras: [Lisp_Object; 1],
}

#[repr(C)]
pub struct Lisp_Sub_Char_Table {
    /// HEADER.SIZE is the vector's size field, which also holds the
    /// pseudovector type information.  It holds the size, too.
    pub header: Lisp_Vectorlike_Header,

    /// Depth of this sub char-table.  It should be 1, 2, or 3.  A sub
    /// char-table of depth 1 contains 16 elements, and each element
    /// covers 4096 (128*32) characters.  A sub char-table of depth 2
    /// contains 32 elements, and each element covers 128 characters.  A
    /// sub char-table of depth 3 contains 128 elements, and each element
    /// is for one character.
    pub depth: libc::c_int,

    /// Minimum character covered by the sub char-table.
    pub min_char: libc::c_int,

    /// Use set_sub_char_table_contents to set this.
    pub contents: [Lisp_Object; 1],
}

extern "C" {
    pub fn uniprop_table_uncompress(table: Lisp_Object, idx: libc::c_int) -> Lisp_Object;
}

#[repr(C)]
pub struct Lisp_Process {
    pub header: Lisp_Vectorlike_Header,

    /// Name of subprocess terminal.
    pub tty_name: Lisp_Object,

    /// Name of this process.
    pub name: Lisp_Object,

    /// List of command arguments that this process was run with.
    /// Is set to t for a stopped network process; nil otherwise.
    pub command: Lisp_Object,

    /// (funcall FILTER PROC STRING)  (if FILTER is non-nil)
    /// to dispose of a bunch of chars from the process all at once.
    pub filter: Lisp_Object,

    /// (funcall SENTINEL PROCESS) when process state changes.
    pub sentinel: Lisp_Object,

    /// (funcall LOG SERVER CLIENT MESSAGE) when a server process
    /// accepts a connection from a client.
    pub log: Lisp_Object,

    /// Buffer that output is going to.
    pub buffer: Lisp_Object,

    /// t if this is a real child process.  For a network or serial
    /// connection, it is a plist based on the arguments to
    /// make-network-process or make-serial-process.
    pub childp: Lisp_Object,

    /// Plist for programs to keep per-process state information, parameters, etc.
    pub plist: Lisp_Object,

    /// Symbol indicating the type of process: real, network, serial.
    pub process_type: Lisp_Object,

    /// Marker set to end of last buffer-inserted output from this process.
    pub mark: Lisp_Object,

    /// Symbol indicating status of process.
    /// This may be a symbol: run, open, closed, listen, or failed.
    /// Or it may be a pair (connect . ADDRINFOS) where ADDRINFOS is
    /// a list of remaining (PROTOCOL . ADDRINFO) pairs to try.
    /// Or it may be (failed ERR) where ERR is an integer, string or symbol.
    /// Or it may be a list, whose car is stop, exit or signal
    /// and whose cdr is a pair (EXIT_CODE . COREDUMP_FLAG)
    /// or (SIGNAL_NUMBER . COREDUMP_FLAG).
    pub status: Lisp_Object,

    /// Coding-system for decoding the input from this process.
    pub decode_coding_system: Lisp_Object,

    /// Working buffer for decoding.
    pub decoding_buf: Lisp_Object,

    /// Coding-system for encoding the output to this process.
    pub encode_coding_system: Lisp_Object,

    /// Working buffer for encoding.
    pub encoding_buf: Lisp_Object,

    /// Queue for storing waiting writes.
    pub write_queue: Lisp_Object,
    // This struct is incomplete.
    // To access remaining fields use access functions written in
    // src/process.c and export them here for use in Rust.
}

/// Functions to access members of `struct Lisp_Process`.
extern "C" {
    pub fn pget_pid(p: *const Lisp_Process) -> pid_t;
    pub fn pget_kill_without_query(p: *const Lisp_Process) -> BoolBF;
}

/// Functions to set members of `struct Lisp_Process`.
extern "C" {
    pub fn pset_kill_without_query(p: *mut Lisp_Process, b: BoolBF);
}

#[repr(C)]
pub struct Lisp_Frame {
    pub header: Lisp_Vectorlike_Header,

    /// All Lisp_Object components must come first.
    /// That ensures they are all aligned normally.

    /// Name of this frame: a Lisp string.  It is used for looking up resources,
    /// as well as for the title in some cases.
    pub name: Lisp_Object,

    /// The name to use for the icon, the last time
    /// it was refreshed.  nil means not explicitly specified.
    pub icon_name: Lisp_Object,

    /// This is the frame title specified explicitly, if any.
    /// Usually it is nil.
    pub title: Lisp_Object,

    ///  The frame which should receive keystrokes that occur in this
    /// frame, or nil if they should go to the frame itself.  This is
    /// usually nil, but if the frame is minibufferless, we can use this
    /// to redirect keystrokes to a surrogate minibuffer frame when
    /// needed.
    ///
    /// Note that a value of nil is different than having the field point
    /// to the frame itself.  Whenever the Fselect_frame function is used
    /// to shift from one frame to the other, any redirections to the
    /// original frame are shifted to the newly selected frame; if
    /// focus_frame is nil, Fselect_frame will leave it alone.
    pub focus_frame: Lisp_Object,

    /// This frame's root window.  Every frame has one.
    /// If the frame has only a minibuffer window, this is it.
    /// Otherwise, if the frame has a minibuffer window, this is its sibling.
    pub root_window: Lisp_Object,

    /// This frame's selected window.
    /// Each frame has its own window hierarchy
    /// and one of the windows in it is selected within the frame.
    /// The selected window of the selected frame is Emacs's selected window.
    pub selected_window: Lisp_Object,

    /// This frame's minibuffer window.
    /// Most frames have their own minibuffer windows,
    /// but only the selected frame's minibuffer window
    /// can actually appear to exist.
    pub minibuffer_window: Lisp_Object,

    /// Parameter alist of this frame.
    /// These are the parameters specified when creating the frame
    /// or modified with modify-frame-parameters.
    pub param_alist: Lisp_Object,

    /// List of scroll bars on this frame.
    /// Actually, we don't specify exactly what is stored here at all; the
    /// scroll bar implementation code can use it to store anything it likes.
    /// This field is marked by the garbage collector.  It is here
    /// instead of in the `device' structure so that the garbage
    /// collector doesn't need to look inside the window-system-dependent
    /// structure.
    pub scroll_bars: Lisp_Object,
    pub condemned_scroll_bars: Lisp_Object,

    /// Vector describing the items to display in the menu bar.
    /// Each item has four elements in this vector.
    /// They are KEY, STRING, SUBMAP, and HPOS.
    /// (HPOS is not used in when the X toolkit is in use.)
    /// There are four additional elements of nil at the end, to terminate.
    pub menu_bar_items: Lisp_Object,

    /// Alist of elements (FACE-NAME . FACE-VECTOR-DATA).
    pub face_alist: Lisp_Object,

    /// A vector that records the entire structure of this frame's menu bar.
    /// For the format of the data, see extensive comments in xmenu.c.
    /// Only the X toolkit version uses this.
    pub menu_bar_vector: Lisp_Object,

    /// Predicate for selecting buffers for other-buffer.
    pub buffer_predicate: Lisp_Object,

    /// List of buffers viewed in this frame, for other-buffer.
    pub buffer_list: Lisp_Object,

    /// List of buffers that were viewed, then buried in this frame.  The
    /// most recently buried buffer is first.  For last-buffer.
    pub buried_buffer_list: Lisp_Object,
    // This struct is incomplete.
    // It is difficult, if not impossible, to import the rest of this struct.
    // 1. #IFDEF logic means the proper number of fields is hard to determine.
    // 2. Bitfields are compiler dependent. How much padding, where?
    //    The current count is roughly 50 bits.
    //
    // Because of this, access functions are written in src/frame.c and
    // exported here for use in Rust. This means that instead of
    // frame.foo the proper method is fget_foo(frame).
}

extern "C" {
    pub fn fget_internal_border_width(frame: *const Lisp_Frame) -> c_int;
}

#[repr(C)]
pub struct terminal {
    pub header: Lisp_Vectorlike_Header,
}

/// Functions to access members of `struct frame`.
extern "C" {
    pub fn fget_column_width(f: *const Lisp_Frame) -> c_int;
    pub fn fget_line_height(f: *const Lisp_Frame) -> c_int;
    pub fn fget_minibuffer_window(f: *const Lisp_Frame) -> Lisp_Object;
    pub fn fget_root_window(f: *const Lisp_Frame) -> Lisp_Object;
    pub fn fget_terminal(f: *const Lisp_Frame) -> *const terminal;
    pub fn fget_output_method(f: *const Lisp_Frame) -> c_int;
    pub fn fget_visible(f: *const Lisp_Frame) -> bool;
    pub fn fget_iconified(f: *const Lisp_Frame) -> BoolBF;
    pub fn fget_pointer_invisible(f: *const Lisp_Frame) -> BoolBF;
    pub fn fget_top_pos(f: *const Lisp_Frame) -> c_int;
    pub fn fget_left_pos(f: *const Lisp_Frame) -> c_int;
}

extern "C" {
    pub fn pget_raw_status_new(p: *const Lisp_Process) -> c_int;
}

#[repr(C)]
pub struct hash_table_test {
    pub name: Lisp_Object,
    pub user_hash_function: Lisp_Object,
    pub user_cmp_function: Lisp_Object,
    pub cmpfn: extern "C" fn(t: *mut hash_table_test, a: Lisp_Object, b: Lisp_Object) -> bool,
    pub hashfn: extern "C" fn(t: *mut hash_table_test, a: Lisp_Object) -> EmacsUint,
}

#[repr(C)]
pub struct Lisp_Hash_Table {
    pub header: Lisp_Vectorlike_Header,
    pub weak: Lisp_Object,
    pub hash: Lisp_Object,
    pub next: Lisp_Object,
    pub index: Lisp_Object,
    pub count: ptrdiff_t,
    pub next_free: ptrdiff_t,
    pub pure_: bool, // pure is a reserved keyword in Rust
    pub rehash_threshold: c_float,
    pub rehash_size: c_float,
    pub key_and_value: Lisp_Object,
    pub test: hash_table_test,
    pub next_weak: *mut Lisp_Hash_Table,
}

pub type Time = u32;

/// A Lisp time (HI LO US PS), sans the cons cells.
#[repr(C)]
#[derive(Default)]
pub struct lisp_time {
    pub hi: EmacsInt,
    pub lo: c_int,
    pub us: c_int,
    pub ps: c_int,
}

extern "C" {
    pub static initialized: bool;
    pub static mut current_global_map: Lisp_Object;
    pub static current_thread: *mut thread_state;
    pub static empty_unibyte_string: Lisp_Object;
    pub static fatal_error_in_progress: bool;
    pub static mut globals: emacs_globals;
    pub static initial_obarray: Lisp_Object;
    pub static lispsym: Lisp_Symbol;
    pub static minibuf_level: EmacsInt;
    pub static minibuf_selected_window: Lisp_Object;
    pub static mut minibuf_window: Lisp_Object;
    pub static selected_frame: Lisp_Object;
    pub static selected_window: Lisp_Object;

    pub static mut Vautoload_queue: Lisp_Object;
    pub static Vbuffer_alist: Lisp_Object;
    pub static Vfeatures: Lisp_Object;
    pub static Vminibuffer_list: Lisp_Object;
    pub static Vprocess_alist: Lisp_Object;

    // Use LispObject::tag_ptr instead of make_lisp_ptr
    pub fn make_lisp_ptr(ptr: *const c_void, ty: Lisp_Type) -> Lisp_Object;

    pub fn Fcons(car: Lisp_Object, cdr: Lisp_Object) -> Lisp_Object;
    pub fn Fsignal(error_symbol: Lisp_Object, data: Lisp_Object) -> !;
    pub fn Fcopy_sequence(seq: Lisp_Object) -> Lisp_Object;
    pub fn Ffind_operation_coding_system(nargs: ptrdiff_t, args: *mut Lisp_Object) -> Lisp_Object;
    pub fn Flocal_variable_p(variable: Lisp_Object, buffer: Lisp_Object) -> Lisp_Object;
    pub fn Ffuncall(nargs: ptrdiff_t, args: *mut Lisp_Object) -> Lisp_Object;
    pub fn Fpurecopy(string: Lisp_Object) -> Lisp_Object;
    pub fn Fmapcar(function: Lisp_Object, sequence: Lisp_Object) -> Lisp_Object;
    pub fn Fset(symbol: Lisp_Object, newval: Lisp_Object) -> Lisp_Object;
    pub fn Fset_default(symbol: Lisp_Object, value: Lisp_Object) -> Lisp_Object;
    pub fn make_float(float_value: c_double) -> Lisp_Object;
    pub fn make_string(s: *const c_char, length: ptrdiff_t) -> Lisp_Object;
    pub fn make_string_from_bytes(
        contents: *const c_char,
        nchars: ptrdiff_t,
        nbytes: ptrdiff_t,
    ) -> Lisp_Object;
    pub fn make_pure_c_string(data: *const c_char, nchars: ptrdiff_t) -> Lisp_Object;

    pub fn make_lisp_symbol(ptr: *mut Lisp_Symbol) -> Lisp_Object;
    pub fn build_string(s: *const c_char) -> Lisp_Object;
    pub fn make_unibyte_string(s: *const c_char, length: ptrdiff_t) -> Lisp_Object;
    pub fn make_uninit_string(length: EmacsInt) -> Lisp_Object;
    pub fn make_uninit_multibyte_string(nchars: EmacsInt, nbytes: EmacsInt) -> Lisp_Object;
    pub fn make_specified_string(
        contents: *const c_char,
        nchars: ptrdiff_t,
        nbytes: ptrdiff_t,
        multibyte: bool,
    ) -> Lisp_Object;
    pub fn string_to_multibyte(string: Lisp_Object) -> Lisp_Object;
    pub fn initial_define_key(keymap: Lisp_Object, key: c_int, defname: *const c_char);

    pub fn eval_sub(form: Lisp_Object) -> Lisp_Object;

    pub fn preferred_coding_system() -> Lisp_Object;
    pub fn Fcoding_system_p(o: Lisp_Object) -> Lisp_Object;
    pub fn code_convert_string(
        string: Lisp_Object,
        coding_system: Lisp_Object,
        dst_object: Lisp_Object,
        encodep: bool,
        nocopy: bool,
        norecord: bool,
    ) -> Lisp_Object;
    pub fn validate_subarray(
        array: Lisp_Object,
        from: Lisp_Object,
        to: Lisp_Object,
        size: libc::ptrdiff_t,
        ifrom: &mut libc::ptrdiff_t,
        ito: &mut libc::ptrdiff_t,
    );
    pub fn string_char_to_byte(string: Lisp_Object, char_index: libc::ptrdiff_t)
        -> libc::ptrdiff_t;

    pub fn record_unwind_current_buffer();
    pub fn set_buffer_internal(buffer: *mut Lisp_Buffer);
    pub fn make_buffer_string(
        start: libc::ptrdiff_t,
        end: libc::ptrdiff_t,
        props: bool,
    ) -> Lisp_Object;

    pub fn intern_sym(sym: Lisp_Object, obarray: Lisp_Object, index: Lisp_Object) -> Lisp_Object;
    pub fn oblookup(
        obarray: Lisp_Object,
        s: *const c_char,
        size: ptrdiff_t,
        size_bytes: ptrdiff_t,
    ) -> Lisp_Object;

    pub fn CHECK_IMPURE(obj: Lisp_Object, ptr: *const c_void);
    pub fn internal_equal(
        o1: Lisp_Object,
        o2: Lisp_Object,
        kind: EqualKind,
        depth: c_int,
        ht: Lisp_Object,
    ) -> bool;

    pub fn emacs_abort() -> !;

    pub fn base64_encode_1(
        from: *const c_char,
        to: *mut c_char,
        length: ptrdiff_t,
        line_break: bool,
        multibyte: bool,
    ) -> ptrdiff_t;
    pub fn base64_decode_1(
        from: *const c_char,
        to: *mut c_char,
        length: ptrdiff_t,
        multibyte: bool,
        nchars_return: *mut ptrdiff_t,
    ) -> ptrdiff_t;

    pub fn allocate_pseudovector(
        vecsize: c_int,
        offset1: c_int,
        offset2: c_int,
        pvec_type: PseudovecType,
    ) -> *mut Lisp_Vector;

    pub fn extract_data_from_object(
        spec: Lisp_Object,
        start_byte: *mut ptrdiff_t,
        end_byte: *mut ptrdiff_t,
    ) -> *mut c_char;

    pub fn hash_lookup(
        h: *mut Lisp_Hash_Table,
        key: Lisp_Object,
        hash: *mut EmacsUint,
    ) -> ptrdiff_t;

    pub fn hash_put(
        h: *mut Lisp_Hash_Table,
        key: Lisp_Object,
        value: Lisp_Object,
        hash: EmacsUint,
    ) -> ptrdiff_t;
    pub fn hash_clear(h: *mut Lisp_Hash_Table);

    pub fn gc_aset(array: Lisp_Object, idx: ptrdiff_t, val: Lisp_Object);

    pub fn hash_remove_from_table(h: *mut Lisp_Hash_Table, key: Lisp_Object);
    pub fn set_point_both(charpos: ptrdiff_t, bytepos: ptrdiff_t);
    pub fn set_point(charpos: ptrdiff_t);
    pub fn buf_charpos_to_bytepos(buffer: *const Lisp_Buffer, charpos: ptrdiff_t) -> ptrdiff_t;

    pub fn insert(string: *const c_char, nbytes: ptrdiff_t) -> Lisp_Object;
    pub fn insert_and_inherit(string: *const c_char, nbytes: ptrdiff_t) -> Lisp_Object;
    pub fn buffer_overflow();

    pub fn wait_reading_process_output(
        time_limit: intmax_t,
        nsecs: c_int,
        read_kbd: c_int,
        do_display: bool,
        wait_for_cell: Lisp_Object,
        wait_proc: *const Lisp_Process,
        just_wait_proc: c_int,
    ) -> c_int;

    pub fn dtotimespec(sec: c_double) -> timespec;
    pub fn timespec_sub(a: timespec, b: timespec) -> timespec;
    pub fn timespec_add(a: timespec, b: timespec) -> timespec;

    pub fn current_column() -> ptrdiff_t;

    pub fn Fadd_text_properties(
        start: Lisp_Object,
        end: Lisp_Object,
        properties: Lisp_Object,
        object: Lisp_Object,
    ) -> Lisp_Object;

    pub fn Fmake_symbol(name: Lisp_Object) -> Lisp_Object;
    pub fn find_symbol_value(symbol: Lisp_Object) -> Lisp_Object;
    pub fn symbol_is_interned(symbol: *const Lisp_Symbol) -> bool;
    pub fn symbol_is_alias(symbol: *const Lisp_Symbol) -> bool;
    pub fn symbol_is_constant(symbol: *const Lisp_Symbol) -> bool;
    pub fn misc_get_ty(any: *const Lisp_Misc_Any) -> u16;
    pub fn is_minibuffer(w: *const Lisp_Window) -> bool;
    pub fn xmalloc(size: size_t) -> *mut c_void;

    pub fn Fmapc(function: Lisp_Object, sequence: Lisp_Object) -> Lisp_Object;

    pub fn Fpos_visible_in_window_p(
        pos: Lisp_Object,
        window: Lisp_Object,
        partially: Lisp_Object,
    ) -> Lisp_Object;
    pub fn find_before_next_newline(
        from: ptrdiff_t,
        to: ptrdiff_t,
        cnt: ptrdiff_t,
        bytepos: *mut ptrdiff_t,
    ) -> ptrdiff_t;
    pub fn get_process(name: Lisp_Object) -> Lisp_Object;
    pub fn update_status(p: *const Lisp_Process);
    pub fn setup_process_coding_systems(process: Lisp_Object);
    pub fn send_process(
        process: Lisp_Object,
        buf: *const c_char,
        len: ptrdiff_t,
        object: Lisp_Object,
    );
    pub fn STRING_BYTES(s: *const Lisp_String) -> ptrdiff_t;
    pub fn Fevent_convert_list(event_desc: Lisp_Object) -> Lisp_Object;
    pub fn access_keymap(
        map: Lisp_Object,
        idx: Lisp_Object,
        ok: bool,
        noinherit: bool,
        autoload: bool,
    ) -> Lisp_Object;
    pub fn get_keymap(
        object: Lisp_Object,
        error_if_not_keymap: bool,
        autoload: bool,
    ) -> Lisp_Object;
    pub fn message_with_string(m: *const c_char, string: Lisp_Object, log: bool);
    pub fn maybe_quit();
    pub fn make_lispy_position(
        f: *const Lisp_Frame,
        x: Lisp_Object,
        y: Lisp_Object,
        t: Time,
    ) -> Lisp_Object;

    pub fn Fselect_window(window: Lisp_Object, norecord: Lisp_Object) -> Lisp_Object;

    pub fn Ffset(symbol: Lisp_Object, definition: Lisp_Object) -> Lisp_Object;

    pub fn frame_dimension(x: c_int) -> c_int;
    pub fn window_box_left_offset(w: *const Lisp_Window, area: glyph_row_area) -> c_int;
    pub fn window_menu_bar_p(w: *const Lisp_Window) -> bool;
    pub fn window_tool_bar_p(w: *const Lisp_Window) -> bool;
    pub fn scan_newline_from_point(
        count: ptrdiff_t,
        charpos: *mut ptrdiff_t,
        bytepos: *mut ptrdiff_t,
    ) -> ptrdiff_t;

    pub fn set_marker_internal(
        marker: Lisp_Object,
        position: Lisp_Object,
        buffer: Lisp_Object,
        restricted: bool,
    ) -> Lisp_Object;
    pub fn Fmake_marker() -> Lisp_Object;

    pub fn find_field(
        pos: Lisp_Object,
        merge_at_boundary: Lisp_Object,
        beg_limit: Lisp_Object,
        beg: *mut ptrdiff_t,
        end_limit: Lisp_Object,
        end: *mut ptrdiff_t,
    );
    pub fn find_newline(
        start: ptrdiff_t,
        start_byte: ptrdiff_t,
        end: ptrdiff_t,
        end_byte: ptrdiff_t,
        count: ptrdiff_t,
        shortage: *mut ptrdiff_t,
        bytepos: *mut ptrdiff_t,
        allow_quit: bool,
    ) -> ptrdiff_t;

    pub fn Fget_pos_property(
        position: Lisp_Object,
        prop: Lisp_Object,
        object: Lisp_Object,
    ) -> Lisp_Object;
    pub fn Fget_text_property(
        position: Lisp_Object,
        prop: Lisp_Object,
        object: Lisp_Object,
    ) -> Lisp_Object;

    pub fn get_char_property_and_overlay(
        position: Lisp_Object,
        prop: Lisp_Object,
        object: Lisp_Object,
        overlay: *mut Lisp_Object,
    ) -> Lisp_Object;
    pub fn specbind(symbol: Lisp_Object, value: Lisp_Object);
    pub fn unbind_to(count: ptrdiff_t, value: Lisp_Object) -> Lisp_Object;
    pub fn Fapply(nargs: ptrdiff_t, args: *const Lisp_Object) -> Lisp_Object;

    pub fn wset_window_parameters(w: *const Lisp_Window, val: Lisp_Object);
    pub fn wget_window_parameters(w: *const Lisp_Window) -> Lisp_Object;

<<<<<<< HEAD
    pub fn Fnreverse(seq: Lisp_Object) -> Lisp_Object;
=======
    pub fn Fload(
        file: Lisp_Object,
        noerror: Lisp_Object,
        nomessage: Lisp_Object,
        nosuffix: Lisp_Object,
        must_suffix: Lisp_Object,
    ) -> Lisp_Object;
    pub fn record_unwind_protect(function: unsafe extern "C" fn(Lisp_Object), arg: Lisp_Object);
    pub fn record_unwind_save_match_data();
    pub fn un_autoload(oldqueue: Lisp_Object);
>>>>>>> b293b588

}

/// Contains C definitions from the font.h header.
pub mod font {
    use libc::c_int;

    /// Represents the indices of font properties in the contents of a font
    /// vector.
    ///
    /// # C Porting Notes
    ///
    /// The equivalent C enum is `font_property_index`. Since it is meant to
    /// represent indices for three different length vectors, the C definition
    /// contains duplicate variants, e.g `FONT_OBJLIST_INDEX = FONT_SPEC_MAX`,
    /// to represent sizes. These have been moved out of this enum and are
    /// available as constant `c_int` values on this module.
    #[allow(non_camel_case_types, dead_code)]
    #[repr(C)]
    pub enum FontPropertyIndex {
        FONT_TYPE_INDEX,
        FONT_FOUNDRY_INDEX,
        FONT_FAMILY_INDEX,
        FONT_ADSTYLE_INDEX,
        FONT_REGISTRY_INDEX,
        FONT_WEIGHT_INDEX,
        FONT_SLANT_INDEX,
        FONT_WIDTH_INDEX,
        FONT_SIZE_INDEX,
        FONT_DPI_INDEX,
        FONT_SPACING_INDEX,
        FONT_AVGWIDTH_INDEX,
        FONT_EXTRA_INDEX,
        // In C, we have FONT_SPEC_MAX, FONT_OBJLIST_INDEX = FONT_SPEC_MAX here.
        FONT_OBJLIST_INDEX,
        // In C, we have FONT_ENTITY_MAX, FONT_NAME_INDEX = FONT_ENTITY_MAX here.
        FONT_NAME_INDEX,
        FONT_FULLNAME_INDEX,
        FONT_FILE_INDEX,
        // In C, we have FONT_OBJECT_MAX here.
    }

    pub const FONT_SPEC_MAX: c_int = FontPropertyIndex::FONT_OBJLIST_INDEX as c_int;
    pub const FONT_ENTITY_MAX: c_int = FontPropertyIndex::FONT_NAME_INDEX as c_int;
    pub const FONT_OBJECT_MAX: c_int = (FontPropertyIndex::FONT_FILE_INDEX as c_int) + 1;
}

#[cfg(test)]
macro_rules! offset_of {
    ($ty:ty, $field:ident) => {
        unsafe { &(*(0 as *const $ty)).$field as *const _ as usize }
    }
}

#[cfg(windows)]
#[test]
fn basic_size_and_align() {
    assert!(::std::mem::size_of::<Lisp_Symbol>() == 56);
    assert!(::std::mem::size_of::<Lisp_Marker>() == 48);
    assert!(::std::mem::size_of::<Lisp_Overlay>() == 48);
    assert!(::std::mem::size_of::<SymbolUnion>() == ::std::mem::size_of::<Lisp_Object>());
    assert!(offset_of!(Lisp_Symbol, name) == 16);
    assert!(offset_of!(Lisp_Symbol, next) == 48);
    assert!(offset_of!(Lisp_Symbol, function) == 32);
    assert!(offset_of!(Lisp_Marker, buffer) == 16);
    assert!(offset_of!(Lisp_Overlay, next) == 16);
    assert!(offset_of!(Lisp_Buffer, bidi_paragraph_cache) == 944);

    assert!(::std::mem::size_of::<ptrdiff_t>() == 8);
    assert!(::std::isize::MAX == 9223372036854775807);
}<|MERGE_RESOLUTION|>--- conflicted
+++ resolved
@@ -1392,9 +1392,8 @@
     pub fn wset_window_parameters(w: *const Lisp_Window, val: Lisp_Object);
     pub fn wget_window_parameters(w: *const Lisp_Window) -> Lisp_Object;
 
-<<<<<<< HEAD
     pub fn Fnreverse(seq: Lisp_Object) -> Lisp_Object;
-=======
+
     pub fn Fload(
         file: Lisp_Object,
         noerror: Lisp_Object,
@@ -1405,8 +1404,6 @@
     pub fn record_unwind_protect(function: unsafe extern "C" fn(Lisp_Object), arg: Lisp_Object);
     pub fn record_unwind_save_match_data();
     pub fn un_autoload(oldqueue: Lisp_Object);
->>>>>>> b293b588
-
 }
 
 /// Contains C definitions from the font.h header.
