--- conflicted
+++ resolved
@@ -1243,15 +1243,15 @@
     ) -> Lisp_Object;
 
     pub fn Fselect_window(window: Lisp_Object, norecord: Lisp_Object) -> Lisp_Object;
-<<<<<<< HEAD
+
     pub fn Fmake_sparse_keymap(string: Lisp_Object) -> Lisp_Object;
     pub fn Ffset(symbol: Lisp_Object, definition: Lisp_Object) -> Lisp_Object;
-=======
+
     pub fn frame_dimension(x: c_int) -> c_int;
     pub fn window_box_left_offset(w: *const Lisp_Window, area: glyph_row_area) -> c_int;
     pub fn window_menu_bar_p(w: *const Lisp_Window) -> bool;
     pub fn window_tool_bar_p(w: *const Lisp_Window) -> bool;
->>>>>>> e0a604c8
+
 }
 
 /// Contains C definitions from the font.h header.
