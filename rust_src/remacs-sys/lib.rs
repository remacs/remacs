--- conflicted
+++ resolved
@@ -56,76 +56,11 @@
     IncludingProperties,
 }
 
-// bindgen apparently misses these
+// bindgen apparently misses these, for various reasons
 pub const INTMASK: EmacsInt = (EMACS_INT_MAX >> (Lisp_Bits::INTTYPEBITS as u32 - 1));
 extern "C" {
-<<<<<<< HEAD
-=======
-    pub static mut globals: emacs_globals;
-    pub static Qt: Lisp_Object;
-    pub static Qarith_error: Lisp_Object;
-    pub static Qrange_error: Lisp_Object;
-    pub static Qnumber_or_marker_p: Lisp_Object;
-    pub static Qinteger_or_marker_p: Lisp_Object;
-    pub static Qconsp: Lisp_Object;
-    pub static Qnumberp: Lisp_Object;
-    pub static Qintegerp: Lisp_Object;
-    pub static Qfloatp: Lisp_Object;
-    pub static Qstringp: Lisp_Object;
-    pub static Qsymbolp: Lisp_Object;
-    pub static Qlistp: Lisp_Object;
-    pub static Qmarkerp: Lisp_Object;
-    pub static Qwholenump: Lisp_Object;
-    pub static Qvectorp: Lisp_Object;
-    pub static Qsequencep: Lisp_Object;
-    pub static Qcharacterp: Lisp_Object;
-    pub static Qminus: Lisp_Object;
-
-    pub static Qinteger: Lisp_Object;
-    pub static Qsymbol: Lisp_Object;
-    pub static Qstring: Lisp_Object;
-    pub static Qcons: Lisp_Object;
-    pub static Qmarker: Lisp_Object;
-    pub static Qoverlay: Lisp_Object;
-    pub static Qfinalizer: Lisp_Object;
-    pub static Quser_ptr: Lisp_Object;
-    pub static Qfloat: Lisp_Object;
-    pub static Qwindow_configuration: Lisp_Object;
-    pub static Qprocess: Lisp_Object;
-    pub static Qwindow: Lisp_Object;
-    pub static Qcompiled_function: Lisp_Object;
-    pub static Qbuffer: Lisp_Object;
-    pub static Qframe: Lisp_Object;
-    pub static Qvector: Lisp_Object;
-    pub static Qchar_table: Lisp_Object;
-    pub static Qbool_vector: Lisp_Object;
-    pub static Qhash_table: Lisp_Object;
-    pub static Qthread: Lisp_Object;
-    pub static Qmutex: Lisp_Object;
-    pub static Qcondition_variable: Lisp_Object;
-    pub static Qsubr: Lisp_Object;
-    pub static Qfont_spec: Lisp_Object;
-    pub static Qfont_entity: Lisp_Object;
-    pub static Qfont_object: Lisp_Object;
-    pub static lispsym: Lisp_Symbol;
-    pub static Vbuffer_alist: Lisp_Object;
+    // this one wasn't declared in a header, for example
     pub static Vprocess_alist: Lisp_Object;
-
-    pub fn Fcons(car: Lisp_Object, cdr: Lisp_Object) -> Lisp_Object;
-    pub fn Fcurrent_buffer() -> Lisp_Object;
-    pub fn Fsignal(error_symbol: Lisp_Object, data: Lisp_Object) -> !;
-
-    pub fn make_float(float_value: c_double) -> Lisp_Object;
-    pub fn make_string(s: *const c_char, length: ptrdiff_t) -> Lisp_Object;
-    pub fn build_string(s: *const c_char) -> Lisp_Object;
-    pub fn make_unibyte_string(s: *const c_char, length: ptrdiff_t) -> Lisp_Object;
-    pub fn make_uninit_string(length: EmacsInt) -> Lisp_Object;
-    pub fn make_uninit_multibyte_string(nchars: EmacsInt, nbytes: EmacsInt) -> Lisp_Object;
-    pub fn string_to_multibyte(string: Lisp_Object) -> Lisp_Object;
-
-    pub fn SYMBOL_NAME(s: Lisp_Object) -> Lisp_Object;
-    pub fn CHECK_IMPURE(obj: Lisp_Object, ptr: *const c_void);
->>>>>>> e7a5df43
     pub fn internal_equal(
         o1: Lisp_Object,
         o2: Lisp_Object,
