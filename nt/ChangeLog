<<<<<<< HEAD
2015-03-03  Eli Zaretskii  <eliz@gnu.org>
=======
2015-03-07  Eli Zaretskii  <eliz@gnu.org>

	* INSTALL: Add some more installation instructions for mingw-get
	users.  (Bug#19989)

2015-02-10  Noam Postavsky  <npostavs@users.sourceforget.net>

	* nt/cmdproxy.c (batch_file_p): New function.
	(spawn): If calling a quoted batch file pass NULL for progname.
	(Bug#18745)

2015-02-10  Eli Zaretskii  <eliz@gnu.org>
>>>>>>> 344c6ada

	* cmdproxy.c (get_next_token): Don't make backslashes disappear
	without a trace when they are not followed by a quote.
	(search_dir): Support searching programs whose file name already
	has an arbitrary extension.  (Bug#19817)
	(main): When passing a command line to the shell, use cmd.exe
	rules for quoting command-line tail.

2015-03-03  Oscar Fuentes  <ofv@wanadoo.es>
2015-02-27  Mark Laws  <mdl@60hz.org>

	Support daemon mode on MS-Windows (bug#19688)
	* inc/ms-w32.h (W32_DAEMON_EVENT): New macro.

2015-01-16  Eli Zaretskii  <eliz@gnu.org>

	* Makefile.in (AM_V_CC, am__v_CC_, am__v_CC_0, am__v_CC_1)
	(AM_V_CCLD, am__v_CCLD_, am__v_CCLD_0, am__v_CCLD_1, AM_V_RC)
	(am__v_RC_, am__v_RC_0, am__v_RC_1): New macros.
	(addpm${EXEEXT}, ddeclient${EXEEXT}, cmdproxy${EXEEXT})
	(runemacs${EXEEXT}): Use $(AM_V_CCLD).
	(emacs.res, ../src/emacs.res): Use $(AM_V_RC).

2014-12-26  Eli Zaretskii  <eliz@gnu.org>

	* gnulib.mk (stpcpy, string): Sync with the latest change in
	lib/gnulib.mk.

2014-12-13  Eli Zaretskii  <eliz@gnu.org>

	* gnulib.mk (stddef.h): Sync with the latest change in lib/gnulib.mk.

2014-11-27  Oscar Fuentes  <ofv@wanadoo.es>

	* inc/ms-w32.h: Define MINGW_W64.
	* nt/addpm.c, nt/addsection.c, nt/preprep.c: Use it.

2014-11-24  Glenn Morris  <rgm@gnu.org>

	* Makefile.in (../src/emacs.res): New target.

2014-11-22  Glenn Morris  <rgm@gnu.org>

	* emacs.rc.in, emacsclient.rc.in: Rename from emacs.rc, emacsclient.rc.
	Let configure generate the real files, and set the version numbers.
	* Makefile.in (distclean): Delete *.rc.
	(emacs.res): Update deps for nt/emacsclient.rc now being in the
	build directory, not the source directory.

	* Makefile.in (emacs.res): Add dependency on icons/hand.cur.

2014-11-18  Glenn Morris  <rgm@gnu.org>

	* Makefile.in (addpm${EXEEXT}, ddeclient${EXEEXT})
	(cmdproxy${EXEEXT}, runemacs${EXEEXT}, emacs.res):
	Use automatic variables.

2014-10-26  Dani Moncayo <dmoncayo@gmail.com>

	* README.W32 (Preliminaries): Don't assume that this file is at
	the top level.
	(Setting up Emacs): Minor rewording to be more accurate.

2014-10-25  Eric S. Raymond  <esr@thyrsus.com>

	* Neutralize language specific to a repository type.

2014-10-22  Noam Postavsky  <npostavs@users.sourceforget.net>

	* nt/cmdproxy.c (batch_file_p): New function.
	(spawn): If calling a quoted batch file pass NULL for progname.
	(Bug#18745)

2014-10-20  Glenn Morris  <rgm@gnu.org>

	* Merge in all changes up to 24.4 release.

2014-09-29  Eli Zaretskii  <eliz@gnu.org>

	* makefile.w32-in (VERSION): Bump version to 25.0.50.

	* emacsclient.rc: Bump version to 25.0.50.

	* emacs.rc: Bump version to 25.0.50.

	* config.nt (VERSION): Bump version to 25.0.50.

2014-09-01  Eli Zaretskii  <eliz@gnu.org>

	* gnulib.mk: Synchronize with lib/gnulib.mk.

2014-06-15  Glenn Morris  <rgm@gnu.org>

	* Makefile.in (LDFLAGS): Explicitly set via configure.

2014-06-15  Eli Zaretskii  <eliz@gnu.org>

	* Makefile.in (CPPFLAGS): Define.

2014-06-15  Glenn Morris  <rgm@gnu.org>

	* Makefile.in (bootstrap-clean): New.

2014-06-05  Dmitry Antipov  <dmantipov@yandex.ru>

	* inc/ms-w32.h (POLL_FOR_INPUT): Define with HAVE_WINDOW_SYSTEM.

2014-05-29  Eli Zaretskii  <eliz@gnu.org>

	* Makefile.in (DONT_INSTALL): Now empty.
	(addsection${EXEEXT}): Remove target.
	* addsection.c: Remove file.

2014-05-27  Fabrice Popineau  <fabrice.popineau@gmail.com>

	* inc/ms-w32.h: Switch to the system heap allocation scheme
	instead of GNU malloc and ralloc.

	* inc/sys/mman.h: New file.

	* INSTALL: Update for the new build requirements.

2014-05-17  Paul Eggert  <eggert@cs.ucla.edu>

	Assume C99 or later (Bug#17487).
	* gnulib.mk: Remove stdarg and stdbool modules.

2014-05-16  Paul Eggert  <eggert@cs.ucla.edu>

	Don't require pkg-config when building from repository.
	* INSTALL: Remove no-longer-needed notes about pkg-config.

2014-05-05  Eli Zaretskii  <eliz@gnu.org>

	* INSTALL: Update to the effect that pkg-config is now required
	for building from the repository.

2014-04-30  Eli Zaretskii  <eliz@gnu.org>

	* cmdproxy.c (make_absolute): Don't copy more characters from PATH
	than a single directory name can hold.  (Bug#17334)

2014-04-22  Eli Zaretskii  <eliz@gnu.org>

	* inc/ms-w32.h (lseek): Define only if not already a macro.
	Suggested by Fabrice Popineau <fabrice.popineau@gmail.com>.

2014-04-11  Ken Brown  <kbrown@cornell.edu>

	* emacs.rc: Revert last change.

2014-04-07  Ken Brown  <kbrown@cornell.edu>

	* emacs.rc: Don't use manifest on Cygwin.  (Bug#17176)

2014-02-17  Juanma Barranquero  <lekktu@gmail.com>

	* Makefile.in (install): Create destination directory before copying
	README.W32, and use ${datadir} to refer to the file (bug#16772).

2014-02-13  Juanma Barranquero  <lekktu@gmail.com>

	* Makefile.in (datarootdir, datadir, INSTALL_DATA): Declare.
	(install): Copy README.W32 to $(datadir)/emacs/$(version).
	(uninstall): Remove README.W32.  (Bug#14757)

2014-02-08  Eli Zaretskii  <eliz@gnu.org>

	* INSTALL: Update for Emacs 24.4.

	* README: Update for Emacs 24.4.

	* README.W32: Update and improve instructions.  (Bug#14762)

2014-02-08  Lars Ingebrigtsen  <larsi@gnus.org>

	* README.W32: Say what GnuTLS and libxml2 does (bug#14762).

2014-01-18  Eli Zaretskii  <eliz@gnu.org>

	* runemacs.c (ensure_unicows_dll): Don't tell in the message box
	that "emacs -nw" can do without UNICOWS.DLL on Windows 9X.  See
	w32.c:maybe_load_unicows_dll and its callers for the reason.

2014-01-11  Claudio Bley  <claudio.bley@googlemail.com>

	* inc/sys/stat.h (_WSTAT_DEFINED): Define, to avoid compilation
	failures when wchar.h is included.

2014-01-11  Fabrice Popineau  <fabrice.popineau@supelec.fr>

	* inc/ms-w32.h (pthread_sigmask): Undefine if defined, for MinGW64.

2013-12-31  Fabrice Popineau  <fabrice.popineau@supelec.fr>

	* inc/ms-w32.h (sys_kill): Fix prototype.

2013-12-30  Eli Zaretskii  <eliz@gnu.org>

	* inc/ms-w32.h (umask) [emacs]: Redirect to sys_umask.  (Bug#16299)

2013-12-23  Eli Zaretskii  <eliz@gnu.org>

	* README.W32:
	* INSTALL: Update instructions for downloading and using image
	libraries in general, and librsvg in particular.

2013-12-16  Eli Zaretskii  <eliz@gnu.org>

	* emacs-x64.manifest:
	* emacs-x86.manifest: Declare that we target Windows 8.1 as well
	as earlier versions.  This is so GetVersion and GetVersionEx APIs
	used for bug reporting and other purposes return accurate version
	number on Windows 8.1.  See the discussion on MSDN
	http://msdn.microsoft.com/en-us/library/windows/desktop/dn302074.aspx
	for more details.

2013-12-12  Eli Zaretskii  <eliz@gnu.org>

	* inc/ms-w32.h (MAX_UTF8_PATH): New macro.
	(opendir, closedir, readdir, seekdir): Redirect to replacement
	functions.
	* inc/dirent.h: Make d_name[] be MAXNAMELEN*4 characters long.

2013-11-27  Glenn Morris  <rgm@gnu.org>

	* README.W32:
	* addpm.c (env_vars):
	* epaths.nt (PATH_LOADSEARCH, PATH_DUMPLOADSEARCH):
	* paths.h (PATH_LOADSEARCH): No more leim directory.

2013-11-26  Glenn Morris  <rgm@gnu.org>

	* epaths.nt (PATH_DUMPLOADSEARCH): Add leim/.

2013-11-12  Dani Moncayo  <dmoncayo@gmail.com>

	* msysconfig.sh: Remove.
	* INSTALL: Update for this.

2013-11-09  Glenn Morris  <rgm@gnu.org>

	* mingw-cfg.site: No need for this to be executable.

2013-10-24  Glenn Morris  <rgm@gnu.org>

	* Makefile.in ($(DESTDIR)${archlibdir}):
	Avoid non-portable "`\" nesting.

	* Makefile.in (abs_top_srcdir): New, set by configure.

2013-10-23  Glenn Morris  <rgm@gnu.org>

	* Makefile.in ($(DESTDIR)${archlibdir}, install, uninstall):
	Quote entities that might contain whitespace.

2013-10-14  Eli Zaretskii  <eliz@gnu.org>

	* inc/mingw_time.h: New file.

	* inc/ms-w32.h: Include mingw_time.h instead of doing its job.

2013-10-12  Eli Zaretskii  <eliz@gnu.org>

	* inc/dirent.h (struct dirent) [__MINGW_MAJOR_VERSION >= 4]: Make
	the layout of 'struct dirent' be compatible with MinGW32 runtime
	versions 4.0 and later.

	* inc/ms-w32.h (__MINGW_MAJOR_VERSION, __MINGW_MINOR_VERSION)
	(__MINGW_PATCHLEVEL) [!__MINGW64_VERSION_MAJOR]: Define, if not
	defined, but not for MinGW64.
	(_USE_32BIT_TIME_T) [__MINGW64_VERSION_MAJOR]: Define, to force
	use of 32-bit time_t type.

2013-10-07  Paul Eggert  <eggert@cs.ucla.edu>

	Improve support for popcount and counting trailing zeros (Bug#15550).
	* gnulib.mk: Merge changes from ../lib/gnulib.mk.

2013-10-04  Paul Eggert  <eggert@cs.ucla.edu>

	* gnulib.mk: Create <byteswap.h> from <byteswap.in.h>.

2013-09-20  Eli Zaretskii  <eliz@gnu.org>

	* mingw-cfg.site (gl_cv_sys_struct_timeval_tv_sec): Set to "yes"
	to avoid gnulib replacement of 'struct timeval' and the resulting
	compilation of lib/gettimeofday.c with incompatible version of
	gettimeofday.  Related discussions on emacs-devel:
	http://lists.gnu.org/archive/html/emacs-devel/2013-09/msg00286.html
	http://lists.gnu.org/archive/html/emacs-devel/2013-09/msg00361.html

2013-08-31  Glenn Morris  <rgm@gnu.org>

	* INSTALL: Rename from INSTALL.MSYS.
	* INSTALL.OLD: Rename from INSTALL.
	* configure.bat: Update for INSTALL name changes.

2013-08-25  Vincent Belaïche  <vincentb1@users.sourceforge.net>

	* configure.bat: Rather than disabling, make configure.bat produce
	some warning that building with configure.bat is deprecated and
	ask for confirmation to continue.

2013-08-25  Glenn Morris  <rgm@gnu.org>

	* INSTALL: Refer to INSTALL.MSYS.
	* configure.bat: Disable it.

2013-08-04  Eli Zaretskii  <eliz@gnu.org>

	* mingw-cfg.site (ac_cv_func_mkostemp): New var with value of "yes".

	* inc/ms-w32.h (mkostemp): Declare prototype.
	(mktemp): Don't redirect to sys_mktemp.

	* config.nt (HAVE_MKOSTEMP): Define to 1.  (Bug#15015)

2013-07-07  Eli Zaretskii  <eliz@gnu.org>

	* inc/sys/socket.h (F_SETFD, O_CLOEXEC, F_DUPFD_CLOEXEC)
	(FD_CLOEXEC): New macros.

2013-07-07  Paul Eggert  <eggert@cs.ucla.edu>

	Make file descriptors close-on-exec when possible (Bug#14803).
	* gnulib.mk: Remove empty gl_GNULIB_ENABLED_verify section;
	otherwise, gnulib-tool complains given close-on-exec changes.
	* inc/ms-w32.h (pipe): Remove.
	* mingw-cfg.site (ac_cv_func_fcntl, gl_cv_func_fcntl_f_dupfd_cloexec)
	(gl_cv_func_fcntl_f_dupfd_works, ac_cv_func_pipe2): New vars.

2013-06-25  Juanma Barranquero  <lekktu@gmail.com>

	* configure.bat: Add warning to the help text about using the
	MSYS/MinGW building procedure.

2013-06-07  Eli Zaretskii  <eliz@gnu.org>

	* INSTALL.MSYS: mingw-get is not a GUI program (yet).
	msys-automake is not suitable for MinGW builds.  Mention the
	--enable-locallisppath switch to msysconfig.sh.  Suggested by
	Óscar Fuentes <ofv@wanadoo.es>.

2013-06-07  Richard Copley  <rcopley@gmail.com>  (tiny change)

	* epaths.nt (PATH_SITELOADSEARCH): Fix commentary.

2013-06-03  Eli Zaretskii  <eliz@gnu.org>

	* config.nt: Add HAVE_GFILENOTIFY, HAVE_W32NOTIFY and USE_FILE_NOTIFY.

2013-06-03  Eli Zaretskii  <eliz@gnu.org>

	* inc/sys/time.h (struct timeval): Remove the _W64 guards.

2013-06-01  Eli Zaretskii  <eliz@gnu.org>

	* inc/sys/time.h [!_TIMEZONE_DEFINED]: Define _TIMEZONE_DEFINED to
	avoid multiple definition errors on MinGW64.

2013-05-31  Eli Zaretskii  <eliz@gnu.org>

	* inc/sys/time.h (gettimeofday): Use '__restrict' instead of
	'restrict', which is a C99 extension.  See
	http://lists.gnu.org/archive/html/emacs-devel/2013-05/msg00588.html
	and the following discussion for the problem this caused in the
	old nt/configure.bat build.

2013-05-29  Eli Zaretskii  <eliz@gnu.org>

	* Makefile.in (emacs.res): Include srcdir when preprocessing
	resources, for out-of-tree builds.
	(mostlyclean): Remove *.res files.

2013-05-17  Eli Zaretskii  <eliz@gnu.org>

	* runemacs.c (WinMain): Support invocation of un-installed
	nt/runemacs.exe, by looking for src/emacs.exe.

2013-05-16  Eli Zaretskii  <eliz@gnu.org>

	* inc/stdint.h (SIZE_MAX) [!__GNUC__]: Define.  (Bug#14409)

	* msysconfig.sh: New file.

	* mingw-cfg.site: New file.

	* makefile.w32-in (LOCAL_FLAGS): Add -DOLD_PATHS=1.

	* inc/unistd.h: Include pwd.h and sys/types.h.

	* inc/sys/time.h (_TIMEVAL_DEFINED, timerisset, timercmp)
	(timerclear): Define.
	(gettimeofday): Adjust signature to be Posix compatible, by using
	the 'restrict' keyword.

	* inc/sys/stat.h (UTIME_NOW, UTIME_OMIT): Define.
	(struct _stat, struct _stati64): Define.

	* inc/sys/socket.h (timeval): Define only for MSVC.
	(FD_SET, FD_CLR, FD_ISSET, fd_set): Redefine only if
	EMACS_CONFIG_H is defined.
	(timeval): Undefine only for MSVC.

	* inc/ms-w32.h (HAVE___BUILTIN_UNWIND_INIT, restrict)
	(HAVE_WINDOW_SYSTEM, HAVE_MENUS, EMACS_CONFIGURATION)
	(EMACS_CONFIG_OPTIONS, HAVE_LONG_LONG_INT)
	(HAVE_UNSIGNED_LONG_LONG_INT): Define only if not already defined.
	(fileno): Move definition after including stdio.h.
	(sigset_t): Guard typedef by _W64.

	* gnulib.mk: New file.

	* epaths.nt: New file.

	* addpm.c [!OLD_PATHS]: Include src/epaths.h, instead of having a
	copy of the file names there.
	<env_vars> [!OLD_PATHS]: Use macros from epaths.h instead of
	literal strings.

	* Makefile.in: New file.

	* INSTALL.MSYS: New file.

	* INSTALL: Mention INSTALL.MSYS.

2013-05-15  Stefan Monnier  <monnier@iro.umontreal.ca>

	* makefile.w32-in (clean, top-distclean): DOC-X doesn't exist any more.

2013-05-08  Juanma Barranquero  <lekktu@gmail.com>

	* config.nt: Sync with autogen/config.in.
	(HAVE_ACLSORT, HAVE_ACLV_H, HAVE_ACLX_GET, HAVE_ACL_COPY_EXT_NATIVE)
	(HAVE_ACL_CREATE_ENTRY_NP, HAVE_ACL_DELETE_DEF_FILE)
	(HAVE_ACL_DELETE_FD_NP, HAVE_ACL_DELETE_FILE_NP, HAVE_ACL_ENTRIES)
	(HAVE_ACL_EXTENDED_FILE, HAVE_ACL_FIRST_ENTRY, HAVE_ACL_FREE)
	(HAVE_ACL_FREE_TEXT, HAVE_ACL_FROM_MODE, HAVE_ACL_FROM_TEXT)
	(HAVE_ACL_GET_FD, HAVE_ACL_GET_FILE, HAVE_ACL_LIBACL_H, HAVE_ACL_SET_FD)
	(HAVE_ACL_TO_SHORT_TEXT, HAVE_ACL_TRIVIAL, HAVE_ACL_TYPE_EXTENDED)
	(HAVE_FACL, HAVE_GETACL, HAVE_STATACL, HAVE_SYS_ACL_H, HAVE_XINERAMA)
	(HAVE_XRANDR, HAVE_XRRGETOUTPUTPRIMARY)
	(HAVE_XRRGETSCREENRESOURCESCURRENT, USE_ACL): New macros.

2013-05-07  Paul Eggert  <eggert@cs.ucla.edu>

	Use Gnulib ACL implementation, for benefit of Solaris etc.  (Bug#14295)
	* config.nt (HAVE_ACL_SET_FILE): Rename from HAVE_POSIX_ACL.
	* inc/ms-w32.h (EOPNOTSUPP): New macro.

2013-04-09  Ken Brown  <kbrown@cornell.edu>

	* emacs.rc: Use 64-bit manifest for 64-bit Cygwin build.
	(Bug#12993)

2013-04-01  Eli Zaretskii  <eliz@gnu.org>

	* README: A better documentation of ddeclient.exe.

	* README.W32: A better documentation of ddeclient.exe.

	* paths.h (PATH_EXEC): Add nt/oo-spd/i386 and nt/oo/i386
	subdirectories.

2013-03-30  Eli Zaretskii  <eliz@gnu.org>

	* inc/ms-w32.h (TERM_HEADER): Remove definition.

	* config.nt (TERM_HEADER): Move the definition to "w32term.h" from
	ms-w32.h.

2013-03-29  Eli Zaretskii  <eliz@gnu.org>

	* inc/ms-w32.h (copysign) [_MSC_VER]: Redirect to _copysign.

	* config.nt (HAVE_COPYSIGN): Define.

2013-03-29  Juanma Barranquero  <lekktu@gmail.com>

	* config.nt: Sync with autogen/config.in.
	(HAVE_XKBGETKEYBOARD): Remove.
	(HAVE_XKB): New macro.

2013-03-27  Eli Zaretskii  <eliz@gnu.org>

	* makefile.w32-in (all-other-dirs-nmake, all-other-dirs-gmake)
	(bootstrap, bootstrap-nmake, bootstrap-gmake, install-addpm):
	Depend on .exe files.

	* inc/ms-w32.h (sys_localtime) [_W64]: Provide a prototype, to
	avoid MinGW64 compiler warnings in editfns.c.

	Fix rules for parallel builds.
	* makefile.w32-in (ALL): Depend on *.exe files, not on phony names
	without the .exe suffix.
	(addpm, ddeclient, cmdproxy, addsection, preprep): Remove phony
	targets.
	(.PHONY): Remove.

	* addpm.c (_WIN32_IE) [_W64]: Move after inclusion of standard
	headers, since that's where _W64 is declared by MinGW64.

2013-03-26  Eli Zaretskii  <eliz@gnu.org>

	* inc/ms-w32.h (USE_NO_MINGW_SETJMP_TWO_ARGS): Don't define.
	(HAVE__SETJMP) [_W64]: Undefine for MinGW64.

	* addsection.c (_ANONYMOUS_UNION, _ANONYMOUS_STRUCT): Do not
	define for MinGW64.

	* preprep.c (_ANONYMOUS_UNION, _ANONYMOUS_STRUCT): Do not define
	for MinGW64.

	Fix more incompatibilities between MinGW.org and MinGW64 headers
	reported by Óscar Fuentes in
	http://lists.gnu.org/archive/html/emacs-devel/2013-03/msg00733.html
	http://lists.gnu.org/archive/html/emacs-devel/2013-03/msg00699.html
	and in
	http://lists.gnu.org/archive/html/emacs-devel/2013-03/msg00707.html.
	* inc/ms-w32.h (USE_NO_MINGW_SETJMP_TWO_ARGS) [_W64]: Define to 1.
	For MinGW64, include sys/types.h and time.h.
	(_WIN32_WINNT) [!_W64]: Don't define for MinGW64.

	* inc/sys/stat.h (chmod): Remove _CRTIMP from prototype.

	* inc/sys/time.h (struct timeval) [!_W64]: Guard definition with
	_W64.
	(struct timezone) [!_TIMEZONE_DEFINED]: Guard definition with
	_TIMEZONE_DEFINED.

	* addpm.c (_WIN32_IE) [_W64]: For MinGW64, don't define to 0x400.

	* inc/sys/stat.h: Remove _CRTIMP from prototypes of fstat, stat,
	lstat, and fstatat.

2013-03-25  Eli Zaretskii  <eliz@gnu.org>

	Fix incompatibilities between MinGW.org and MinGW64 headers
	reported by Óscar Fuentes in
	http://lists.gnu.org/archive/html/emacs-devel/2013-03/msg00611.html.
	* inc/ms-w32.h (struct timespec): Don't define if
	_TIMESPEC_DEFINED is already defined.
	(sigset_t) [!_POSIX]: Typedef for MinGW64.
	(_WIN32_WINNT, WIN32_LEAN_AND_MEAN): Move definitions before
	including the first system header, to avoid redefinition if some
	system header defines a default value.

	* inc/sys/time.h (struct itimerval): Don't define if
	_TIMESPEC_DEFINED is already defined.

2013-03-16  Eli Zaretskii  <eliz@gnu.org>

	Fix the MSVC build.  (Bug#13939)
	* inc/stdint.h (UINTPTR_MAX): Define.

	* nmake.defs (libc): Fix syntax of !if conditional.

2013-03-15  Juanma Barranquero  <lekktu@gmail.com>

	* config.nt: Sync with autogen/config.in.
	(BSD_SYSTEM, BSD_SYSTEM_AHB, HAVE_ALARM, HAVE__PUTENV): Remove.
	(HAVE_DECL_ALARM, HAVE_DECL_FDATASYNC, HAVE_DECL__PUTENV)
	(HAVE_FDATASYNC): New macros.

2013-03-13  Paul Eggert  <eggert@cs.ucla.edu>

	File synchronization fixes (Bug#13944).
	* inc/ms-w32.h (fdatasync): New macro, suggested by Eli Zaretskii.

2013-03-05  Paul Eggert  <eggert@cs.ucla.edu>

	FILE's lock is now always .#FILE and may be a regular file (Bug#13807).
	* inc/unistd.h (O_NOFOLLOW): New macro.

2013-03-04  Juanma Barranquero  <lekktu@gmail.com>

	* config.nt: Sync with autogen/config.in.
	(DATA_START, ORDINARY_LINK): Remove.
	(HAVE_DATA_START, HAVE__PUTENV): New macros.

2013-02-25  Eli Zaretskii  <eliz@gnu.org>

	* inc/ms-w32.h (BOOT_TIME_FILE): Define.

	* config.nt (CLASH_DETECTION): Define to 1.

2013-02-16  Eli Zaretskii  <eliz@gnu.org>

	* inc/ms-w32.h (__STDC__): Fiddle with value only for MSVC.
	(Bug#9066)
	(chown, logb): Remove, unused.

2013-02-13  Juanma Barranquero  <lekktu@gmail.com>

	* config.nt: Sync with autogen/config.in.
	(GC_MARK_STACK): Remove.
	(GNULIB_FDOPENDIR, HAVE_DECL_FDOPENDIR, HAVE_DECL_MEMRCHR)
	(HAVE_DIRENT_H, HAVE_FDOPENDIR, HAVE_FSTATAT, HAVE_MEMRCHR)
	(HAVE_WORKING_FSTATAT_ZERO_FLAG, _NETBSD_SOURCE): New macros.

2013-02-12  Eli Zaretskii  <eliz@gnu.org>

	* inc/ms-w32.h: Add prototype for memrchr.

2013-02-01  Paul Eggert  <eggert@cs.ucla.edu>

	Use fdopendir, fstatat and readlinkat, for efficiency (Bug#13539).
	* inc/sys/stat.h (fstatat):
	* inc/unistd.h (readlinkat): New decls.

2013-01-28  Eli Zaretskii  <eliz@gnu.org>

	* inc/dirent.h (opendir): Update prototype.

2013-01-11  Eli Zaretskii  <eliz@gnu.org>

	* inc/unistd.h (O_IGNORE_CTTY): Define, as it is unconditionally
	used in term.c.  (Bug#13387)

2013-01-09  Juanma Barranquero  <lekktu@gmail.com>

	* config.nt: Sync with autogen/config.in.
	(HAVE_GTK_HANDLE_BOX_NEW, HAVE_GTK_TEAROFF_MENU_ITEM_NEW): New macros.

2012-12-24  Eli Zaretskii  <eliz@gnu.org>

	* inc/sys/stat.h (S_ISMPX): Define to zero, to accommodate changes
	in lib/filemode.c that broke the MS-Windows build.
	Suggested by Andy Moreton <andrewjmoreton@gmail.com>.

2012-12-17  Juanma Barranquero  <lekktu@gmail.com>

	* config.nt: Sync with autogen/config.in.
	(BSD4_2): Remove.

2012-12-17  Eli Zaretskii  <eliz@gnu.org>

	* inc/sys/acl.h: New file.

	* inc/ms-w32.h (ENOTSUP): Define if undefined.

	* config.nt (HAVE_POSIX_ACL): Define.

2012-12-15  Eli Zaretskii  <eliz@gnu.org>

	* inc/ms-w32.h (sys_unlink): Provide prototype.

2012-12-14  Eli Zaretskii  <eliz@gnu.org>

	* inc/sys/stat.h: Declare w32_stat_get_owner_group.

2012-12-13  Juanma Barranquero  <lekktu@gmail.com>

	* config.nt: Sync with autogen/config.in.
	(HAVE_INOTIFY, HAVE_SYS_INOTIFY_H): New macros.

2012-12-11  Juanma Barranquero  <lekktu@gmail.com>

	* config.nt: Sync with autogen/config.in.
	(HAVE_DECL_UNSETENV, HAVE_SIG2STR, VOID_UNSETENV): New macros.
	(ULIMIT_BREAK_VALUE): Remove.

2012-12-10  Daniel Colascione  <dancol@dancol.org>

	* emacs.rc: Use forward slashes in relative paths in order to
	avoid complaints from Cygwin.  (Forward slashes work perfectly
	well in the NT build.)

2012-12-09  Eli Zaretskii  <eliz@gnu.org>

	* inc/unistd.h (unsetenv): Provide a prototype.

2012-12-08  Eli Zaretskii  <eliz@gnu.org>

	* inc/ms-w32.h (putenv): Redirect to sys_putenv.
	(sys_putenv): Add prototype.

	* config.nt (HAVE_UNSETENV): Define to 1.

2012-12-01  Juanma Barranquero  <lekktu@gmail.com>

	* config.nt: Sync with autogen/config.in.

2012-11-24  Ken Brown  <kbrown@cornell.edu>

	* config.nt (HAVE_MOUSE): Remove.

2012-11-23  Juanma Barranquero  <lekktu@gmail.com>

	* config.nt: Sync with autogen/config.in.
	(BROKEN_GETWD, HAVE_CLOSEDIR, HAVE_DIRENT_H, HAVE_FCNTL_H, HAVE_GETWD):
	Remove.

2012-11-23  Eli Zaretskii  <eliz@gnu.org>

	* gmake.defs (SWITCHCHAR): Define to // under MSYS, / otherwise.
	(Bug#12955)

	* nmake.defs (SWITCHCHAR): Define to /.

2012-11-23  Paul Eggert  <eggert@cs.ucla.edu>

	Assume POSIX 1003.1-1988 or later for dirent.h (Bug#12958).
	* inc/dirent.h: Rename from ../src/ndir.h, with these changes:
	(struct dirent): Rename from struct direct.  All uses changed.
	* inc/sys/dir.h: Remove.

2012-11-21  Paul Eggert  <eggert@cs.ucla.edu>

	Assume POSIX 1003.1-1988 or later for unistd.h (Bug#12945).
	* config.nt (HAVE_GETCWD): Remove.

2012-11-21  Eli Zaretskii  <eliz@gnu.org>

	* nmake.defs: Use !if, not !ifdef.  For the details, see
	http://lists.gnu.org/archive/html/help-emacs-windows/2012-11/msg00027.html

	* inc/stdint.h (INTPTR_MIN)
	(PTRDIFF_MIN) [!__GNUC__]: Define for MSVC.

2012-11-18  Eli Zaretskii  <eliz@gnu.org>

	* inc/unistd.h: Don't include fcntl.h and don't define O_RDWR.

2012-11-17  Juanma Barranquero  <lekktu@gmail.com>

	* config.nt: Sync with autogen/config.in.
	(HAVE_FPATHCONF): Remove.

2012-11-17  Paul Eggert  <eggert@cs.ucla.edu>

	Assume POSIX 1003.1-1988 or later for fcntl.h (Bug#12881).
	* inc/sys/socket.h (O_NONBLOCK): Rename from O_NDELAY, since the
	POSIX name for this flag is O_NONBLOCK.  All uses changed.
	* inc/unistd.h (O_RDWR, O_NOCTTY): New macros.  Like AT_FDCWD etc.
	these really should be moved to a replacement <fcntl.h> if and
	when that gets implemented.  In the meantime, include <fcntl.h>
	to make sure we don't override its definitions.

2012-11-17  Eli Zaretskii  <eliz@gnu.org>

	* inc/sys/wait.h: New file, with prototype of waitpid and
	definitions of macros it needs.

	* inc/ms-w32.h (wait): Don't define, 'wait' is not used anymore.
	(sys_wait): Remove prototype.

	* config.nt (HAVE_SYS_WAIT_H): Define to 1.

2012-11-17  Dani Moncayo  <dmoncayo@gmail.com>

	* zipdist.bat (ZIP_CHECK): Remove unused label.  When invoking 7z
	to check if it's installed, redirect standard output and standard
	error to the null device.
	(ZIP_DIST): Don't build the "barebin" distribution.

2012-11-15  Juanma Barranquero  <lekktu@gmail.com>

	* config.nt: Sync with autogen/config.in.
	(GETGROUPS_T, GETGROUPS_ZERO_BUG, GNULIB_FACCESSAT, HAVE_ACCESS)
	(HAVE_EACCESS, HAVE_FACCESSAT, HAVE_GETGROUPS, HAVE_LIBGEN_H):
	New macros.

2012-11-14  Eli Zaretskii  <eliz@gnu.org>

	* inc/unistd.h (faccessat): Add prototype.
	(AT_FDCWD, AT_EACCESS, AT_SYMLINK_NOFOLLOW): New macros; the first
	2 moved from ms-w32.h.

	* inc/ms-w32.h (AT_FDCWD, AT_EACCESS, faccessat): Remove macros.

2012-11-14  Paul Eggert  <eggert@cs.ucla.edu>

	Use faccessat, not access, when checking file permissions (Bug#12632).
	* inc/ms-w32.h (AT_FDCWD, AT_EACCESS): New symbols.
	(access): Remove.
	(faccessat): New macro.

2012-11-05  Eli Zaretskii  <eliz@gnu.org>

	* inc/unistd.h (tcgetpgrp, setsid): Provide prototypes.

2012-11-05  Juanma Barranquero  <lekktu@gmail.com>

	* config.nt: Sync with autogen/config.in.
	(DISPNEW_NEEDS_STDIO_EXT, GETPGRP_VOID, HAVE_SETPGID, HAVE_SETSID)
	(PENDING_OUTPUT_COUNT, SETPGRP_RELEASES_CTTY): Remove.

2012-11-04  Juanma Barranquero  <lekktu@gmail.com>

	* config.nt: Sync with autogen/config.in.
	(GNULIB_CLOSE_STREAM, HAVE_DECL___FPENDING): New macros.

2012-11-03  Eli Zaretskii  <eliz@gnu.org>

	* config.nt (PENDING_OUTPUT_N_BYTES): Define.

2012-11-01  Eli Zaretskii  <eliz@gnu.org>

	* inc/unistd.h (setpgid, getpgrp): Provide prototypes.  (Bug#12776)

	* config.nt (GETPGRP_VOID): Define to 1.

2012-10-24  Juanma Barranquero  <lekktu@gmail.com>

	* config.nt: Sync with autogen/config.in.

2012-10-17  Eli Zaretskii  <eliz@gnu.org>

	* inc/pwd.h (getuid, geteuid): Add prototypes.

	* inc/ms-w32.h (sys_wait, _getpid, gmtgime_r, localtime_r)
	(signal_handler, sys_signal, sigemptyset, sigfillset, sigprocmask)
	(pthread_sigmask, sigismember, setpgrp, sigaction, alarm)
	(sys_kill, getpagesize): Add prototypes for emulated functions.

	* inc/grp.h (getgid, getegid): Add prototypes.

	* gmake.defs (DEBUG_CFLAGS) [NOOPT]: Add -std=gnu99.

	* configure.bat (chkapiN): Avoid compiler warning in junk.c when
	compiling with -std=gnu99.

	* config.nt (CHECK_LISP_OBJECT_TYPE): Don't undef, so that it
	could be used via --cflags switch to configure.bat.

2012-10-08  Juanma Barranquero  <lekktu@gmail.com>

	* config.nt: Sync with autogen/config.in.
	(HAVE_NTGUI): New macro.

2012-10-02  Eli Zaretskii  <eliz@gnu.org>

	* preprep.c (RVA_TO_PTR): Cast the result to 'void *', to avoid
	compiler warnings when using the value.

2012-10-01  Eli Zaretskii  <eliz@gnu.org>

	* preprep.c (RVA_TO_PTR): Use 'unsigned char *' instead of
	'void *', for pointer arithmetic.
	(OFFSET_TO_RVA, RVA_TO_OFFSET, RVA_TO_SECTION_OFFSET): Enclose all
	macro arguments in parentheses.

2012-09-30  Eli Zaretskii  <eliz@gnu.org>

	* makefile.w32-in ($(TRES)): Use $(EMACS_MANIFEST).

2012-09-30  Fabrice Popineau  <fabrice.popineau@supelec.fr>

	* inc/sys/socket.h: Don't map Winsock error codes to standard ones
	that are already defined.

	* inc/ms-w32.h (EMACS_INT, EMACS_UINT, EMACS_INT_MAX, PRIuMAX)
	(pI, _INTPTR) [_MSC_VER]: Fix definitions for MSVC.
	[_MSC_VER]: Add pragmas to suppress some MSVC warnings.

	* preprep.c (pfnCheckSumMappedFile, rva_to_section)
	(offset_to_section, relocate_offset, OFFSET_TO_RVA)
	(RVA_TO_OFFSET, RVA_TO_SECTION_OFFSET, PTR_TO_RVA)
	(OFFSET_TO_PTR, ROUND_UP, ROUND_DOWN)
	(copy_executable_and_move_sections, ADJUST_IMPORT_RVA, main):
	Use DWORD_PTR instead of DWORD for compatibility with x64.

	* nmake.defs: Support AMD64.
	(EMACS_HEAPSIZE, EMACS_PURESIZE, EMACS_MANIFEST): New macros.

	* gmake.defs (EMACS_HEAPSIZE, EMACS_PURESIZE, EMACS_MANIFEST):
	New macros.

	* addsection.c (pfnCheckSumMappedFile, rva_to_section)
	(offset_to_section, relocate_offset, OFFSET_TO_RVA)
	(RVA_TO_OFFSET, RVA_TO_SECTION_OFFSET, PTR_TO_RVA)
	(OFFSET_TO_PTR, ROUND_UP, ROUND_DOWN)
	(copy_executable_and_add_section, main): Use DWORD_PTR instead of
	DWORD, for compatibility with x64.

	* emacs-x64.manifest: New file.

	* emacs-x86.manifest: Renamed from emacs.manifest.

2012-09-30  Eli Zaretskii  <eliz@gnu.org>

	* inc/sys/time.h (ITIMER_REAL, ITIMER_PROF): Define.
	(struct itimerval): Define.
	(getitimer, setitimer): Add prototypes.

	* inc/ms-w32.h <sigset_t> [_MSVC_VER]: Make the typedef consistent
	with MinGW.
	(SA_RESTART, SIGPROF): Define.

	* config.nt (HAVE_SETITIMER): Define to 1.

2012-09-30  Juanma Barranquero  <lekktu@gmail.com>

	* config.nt: Sync with autogen/config.in.

2012-09-29  Juanma Barranquero  <lekktu@gmail.com>

	* config.nt: Sync with autogen/config.in.
	(HAVE_TIMER_SETTIME): New macro.

2012-09-23  Eli Zaretskii  <eliz@gnu.org>

	* inc/ms-w32.h (emacs_raise): Redefine to invoke emacs_abort.

2012-09-23  Paul Eggert  <eggert@cs.ucla.edu>

	Simplify and avoid signal-handling races (Bug#12471).
	* inc/ms-w32.h (emacs_raise): New macro.

2012-09-18  Eli Zaretskii  <eliz@gnu.org>

	* configure.bat: Include stddef.h before gif_lib.h, to have size_t
	defined, as needed by giflib-5.0.0.  (Bug#12464)

2012-09-17  Juanma Barranquero  <lekktu@gmail.com>

	* config.nt: Sync with autogen/config.in.
	(BROKEN_SA_RESTART, SYNC_INPUT): Remove.

2012-09-17  Glenn Morris  <rgm@gnu.org>

	* config.nt (COPYRIGHT): New.

2012-09-15  Paul Eggert  <eggert@cs.ucla.edu>

	Port _setjmp fix to POSIXish hosts as well as Microsoft.
	* config.nt: Attempt to sync with autogen/config.in.
	(HAVE_SIGSETJMP, HAVE__SETJMP): New macros.
	(_longjmp, _setjmp): Remove.

2012-09-14  Juanma Barranquero  <lekktu@gmail.com>

	* config.nt: Sync with autogen/config.in.
	(BROKEN_FIONREAD, BROKEN_SIGAIO, BROKEN_SIGIO, BROKEN_SIGPOLL)
	(BROKEN_SIGPTY, HAVE_CBRT, HAVE_LOGB, NO_TERMIO): Remove.
	(USABLE_FIONREAD, USABLE_SIGIO): New macros.

2012-09-10  Juanma Barranquero  <lekktu@gmail.com>

	* config.nt: Sync with autogen/config.in.
	(FLOAT_CHECK_DOMAIN, HAVE_FMOD, HAVE_FREXP)
	(HAVE_INVERSE_HYPERBOLIC, NO_MATHERR): Remove.

2012-09-08  Eli Zaretskii  <eliz@gnu.org>

	* configure.bat <use_extensions>: Don't leave it set in the
	environment when the script exits.

2012-09-07  Juanma Barranquero  <lekktu@gmail.com>

	* config.nt: Sync with autogen/config.in.
	(NO_ABORT, SIGNAL_H_AHB): Remove.

2012-09-07  Eli Zaretskii  <eliz@gnu.org>

	* inc/ms-w32.h (struct sigaction): Declare sa_handler __cdecl.

2012-09-05  Juanma Barranquero  <lekktu@gmail.com>

	* config.nt: Sync with autogen/config.in.

2012-09-04  Paul Eggert  <eggert@cs.ucla.edu>

	Simplify redefinition of 'abort' (Bug#12316).
	* inc/ms-w32.h (w32_abort) [HAVE_NTGUI]: Remove.

2012-09-02  Juanma Barranquero  <lekktu@gmail.com>

	* config.nt: Sync with autogen/config.in.
	(HAVE_EXECINFO_H, TERM_HEADER): New macros.

2012-09-01  Daniel Colascione  <dancol@dancol.org>

	* inc/ms-w32.h (TERM_HEADER): Add for refactoring.

2012-08-22  Juanma Barranquero  <lekktu@gmail.com>

	* config.nt: Sync with autogen/config.in.

2012-08-17  Juanma Barranquero  <lekktu@gmail.com>

	* config.nt: Sync with autogen/config.in.
	(HAVE_POSIX_OPENPT): New macro.

2012-08-14  Juanma Barranquero  <lekktu@gmail.com>

	* config.nt: Sync with autogen/config.in.
	(_GL_INLINE_HEADER_BEGIN): Update.

2012-08-10  Glenn Morris  <rgm@gnu.org>

	* config.nt (DIRECTORY_SEP): Move here from src/lisp.h.

2012-08-07  Juanma Barranquero  <lekktu@gmail.com>

	* config.nt: Sync with autogen/config.in.
	(BROKEN_GETWD, DISPNEW_NEEDS_STDIO_EXT): New macros.
	(PENDING_OUTPUT_COUNT): Move definition to inc/ms-w32.h.

	* inc/ms-w32.h (PENDING_OUTPUT_COUNT): Define.

2012-08-06  Glenn Morris  <rgm@gnu.org>

	* config.nt (GNU_LIBRARY_PENDING_OUTPUT_COUNT): Remove.
	(PENDING_OUTPUT_COUNT): Define it as dispnew.c used to.

2012-08-04  Eli Zaretskii  <eliz@gnu.org>

	* paths.h (PATH_LOADSEARCH, PATH_SITELOADSEARCH, PATH_EXEC)
	(PATH_DATA, PATH_DOC): Replace dummy directory names with
	directories relative to %emacs_dir%.
	(PATH_EXEC): Add lib-src/oo-spd/i386 and lib-src/oo/i386, to cater
	to the use case of running un-installed Emacs.

2012-08-03  Juanma Barranquero  <lekktu@gmail.com>

	* config.nt: Sync with autogen/config.in.
	(DOS_NT, MSDOS): New macros.
	(WRETCODE, wait3): Remove.

	* inc/ms-w32.h (DOS_NT): Remove; defined in config.nt.

2012-08-03  Eli Zaretskii  <eliz@gnu.org>

	* inc/sys/stat.h (S_IFLNK): Define.
	(S_ISLNK): A non-trivial definition.
	(lstat): Prototype instead of a macro that redirects to 'stat'.

2012-08-02  Paul Eggert  <eggert@cs.ucla.edu>

	Use C99-style 'extern inline' if available.
	* config.nt: Sync with autogen/config.in.
	(_GL_INLINE, _GL_EXTERN_INLINE, _GL_INLINE_HEADER_BEGIN)
	(_GL_INLINE_HEADER_END): New macros.

2012-08-02  Glenn Morris  <rgm@gnu.org>

	* inc/ms-w32.h: Move here from ../src/s.
	* config.nt (config_opsysfile): Change to <ms-w32.h>.

2012-08-01  Juanma Barranquero  <lekktu@gmail.com>

	* config.nt: Sync with autogen/config.in.
	(DEVICE_SEP, FLOAT_CHECK_DOMAIN, HAVE_INVERSE_HYPERBOLIC)
	(INTERNAL_TERMINAL, IS_ANY_SEP, IS_DEVICE_SEP, IS_DIRECTORY_SEP):
	New macros.

2012-08-01  Juanma Barranquero  <lekktu@gmail.com>

	* config.nt: Sync with autogen/config.in.
	Remove code moved to conf_post.h and include <conf_post.h>
	(NULL_DEVICE, SEPCHAR, SIGNAL_H_AHB, TIOCSIGSEND, USER_FULL_NAME)
	(USG5_4, WRETCODE, _longjmp, _setjmp, wait3): New macros.

2012-07-29  Juanma Barranquero  <lekktu@gmail.com>

	* config.nt: Sync with autogen/config.in.
	(HAVE_ENVIRON_DECL): New macro.

2012-07-29  Eli Zaretskii  <eliz@gnu.org>

	* inc/stdalign.h (_Alignas, alignas): Define.

2012-07-28  Paul Eggert  <eggert@cs.ucla.edu>

	Use Gnulib stdalign module (Bug#9772, Bug#9960).
	* config.nt (HAVE_ATTRIBUTE_ALIGNED): Remove.

2012-07-14  Juanma Barranquero  <lekktu@gmail.com>

	* config.nt: Sync with autogen/config.in.
	(GC_MARK_SECONDARY_STACK, GC_MARK_STACK, GC_SETJMP_WORKS)
	(SETUP_SLAVE_PTY): New macros.

2012-07-13  Juanma Barranquero  <lekktu@gmail.com>

	* config.nt: Sync with autogen/config.in.
	(BROKEN_FIONREAD, BROKEN_GET_CURRENT_DIR_NAME)
	(BROKEN_PTY_READ_AFTER_EAGAIN, BROKEN_SIGAIO, BROKEN_SIGPOLL)
	(BROKEN_SIGPTY, BSD4_2, BSD_SYSTEM, BSD_SYSTEM_AHB, CYGWIN, DARWIN_OS)
	(FIRST_PTY_LETTER, GNU_LINUX, G_SLICE_ALWAYS_MALLOC, HAVE_PTYS)
	(HAVE_SOCKETS, HPUX, INTERRUPT_INPUT, IRIX6_5, NARROWPROTO, NO_ABORT)
	(NO_EDITRES, NSIG_MINIMUM, PREFER_VSUSP, PTY_ITERATION)
	(PTY_NAME_SPRINTF, PTY_OPEN, PTY_TTY_NAME_SPRINTF, RUN_TIME_REMAP)
	(SETPGRP_RELEASES_CTTY, SOLARIS2, TAB3, TABDLY, ULIMIT_BREAK_VALUE)
	(UNIX98_PTYS, USG, USG5, XOS_NEEDS_TIME_H, _AIX): New macros.
	(HAVE_ATTRIBUTE_ALIGNED, HAVE_C99_STRTOLD, HAVE___BUILTIN_UNWIND_INIT):
	Set in src/s/ms-w32.h, not here.

2012-07-11  Juanma Barranquero  <lekktu@gmail.com>

	* config.nt: Sync with autogen/config.in.
	(CLASH_DETECTION, DEFAULT_SOUND_DEVICE, DONT_REOPEN_PTY)
	(GNU_LIBRARY_PENDING_OUTPUT_COUNT, SIGNALS_VIA_CHARACTERS): New macros.
	(HAVE_MKDIR, HAVE_RENAME, HAVE_RMDIR, HAVE_STRERROR): Remove.

2012-07-10  Juanma Barranquero  <lekktu@gmail.com>

	* config.nt: Sync with autogen/config.in.

2012-07-09  Paul Eggert  <eggert@cs.ucla.edu>

	* config.nt (ATTRIBUTE_CONST): Add, to sync with configure.ac.

2012-07-09  Juanma Barranquero  <lekktu@gmail.com>

	* config.nt: Sync with autogen/config.in.

2012-07-07  Juanma Barranquero  <lekktu@gmail.com>

	* config.nt (HAVE_STRCASECMP, HAVE_STRNCASECMP): Remove.

2012-07-06  Juanma Barranquero  <lekktu@gmail.com>
	    Eli Zaretskii  <eliz@gnu.org>

	* config.nt: Complete rework to bring it in sync with autogen/config.in.
	All Windows-specific code moved to src/s/ms-w32.h.

2012-07-04  Juanma Barranquero  <lekktu@gmail.com>
	    Eli Zaretskii  <eliz@gnu.org>

	* configure.bat (enablechecking): Enable checks through src/config.h,
	not the compiler's command line.

	* nmake.defs (CHECKING_CFLAGS): Remove.
	(CFLAGS, ESC_CFLAGS): Do not include $(CHECKING_CFLAGS).

	* gmake.defs (DEBUG_CFLAGS): Add -fno-crossjumping.
	(CHECKING_CFLAGS): Remove.
	(CFLAGS, ESC_CFLAGS): Do not include $(CHECKING_CFLAGS).

2012-07-04  Juanma Barranquero  <lekktu@gmail.com>

	* config.nt (LISP_FLOAT_TYPE, HAVE_XFREE386, USE_TEXT_PROPERTIES)
	(GSSAPI, HAVE_LIBINTL, HAVE_LIBGSSAPI_KRB5, HAVE_LIBGSSAPI)
	(HAVE_GSSAPI_H, HAVE_LIBXBD, HAVE_MEMCPY, HAVE_MEMMOVE, HAVE_MEMSET)
	(HAVE_MEMCMP): Remove, obsolete.

2012-06-30  Glenn Morris  <rgm@gnu.org>

	* paths.h (PATH_SITELOADSEARCH): New.

2012-06-28  Juanma Barranquero  <lekktu@gmail.com>

	* nmake.defs (CHECKING_CFLAGS):
	* gmake.defs (CHECKING_CFLAGS): Remove XASSERTS.

2012-06-24  Eli Zaretskii  <eliz@gnu.org>

	* config.nt (_Noreturn): Don't reference __SUNPRO_C.

2012-06-24  Paul Eggert  <eggert@cs.ucla.edu>

	Switch from NO_RETURN to C11's _Noreturn (Bug#11750).
	* config.nt (_Noreturn): New macro.
	(NO_RETURN): Remove.  All uses replaced with _Noreturn.
	(w32_abort) [HAVE_NTGUI]: Use _Noreturn rather than NO_RETURN.

2012-06-24  Eli Zaretskii  <eliz@gnu.org>

	* inc/sys/time.h (struct timespec): Don't define it here, it is
	now defined in src/s/ms-w32.h.

2012-06-23  Eli Zaretskii  <eliz@gnu.org>

	Fix the MS-Windows build broken by 2012-06-22T21:17:42Z!eggert@cs.ucla.edu.
	* inc/sys/time.h (struct timespec): Define.

2012-06-16  Eli Zaretskii  <eliz@gnu.org>

	* makefile.w32-in (install-addpm): New target.
	(dist): Depend on it.
	(install-shortcuts): Depend on install-addpm instead of copying
	addpm.exe as part of the recipe.  See
	http://lists.gnu.org/archive/html/emacs-devel/2012-06/msg00171.html
	for the related problem and discussions.

2012-06-11  Glenn Morris  <rgm@gnu.org>

	* config.nt (SYSTEM_TYPE): Define it.

2012-05-31  Eli Zaretskii  <eliz@gnu.org>

	* configure.bat (genmakefiles): Move the redirection away from the
	end of the command, to avoid excess whitespace at the end of Make
	variables created at configure time, and also avoid things like
	"FOO1>>config.settings", where "1" gets interpreted as the file
	descriptor and eaten up.  This fixes breakage introduced by the
	last change, without reintroducing the bug fixed by that change.

2012-05-31  Eli Zaretskii  <eliz@gnu.org>

	* nmake.defs (MWINDOWS): Define as
	"-subsystem:windows -entry:mainCRTStartup".  Suggested by Fabrice
	Popineau <fabrice.popineau@supelec.fr>.  (Bug#11405)

	* gmake.defs (MWINDOWS): Define as "-mwindows".

2012-05-28  Eli Zaretskii  <eliz@gnu.org>

	* config.nt (HAVE_SYSINFO): Remove; unused.

2012-05-27  Eli Zaretskii  <eliz@gnu.org>

	* inc/stdalign.h: New file.

	* configure.bat: Ensure a space between %var% expansion and
	redirection symbol '>', which breaks when %var% ends in a digit,
	such as 1.

2012-05-22  Paul Eggert  <eggert@cs.ucla.edu>

	Remove src/m/*.
	* config.nt: Do not include "m/intel386.h"; file was removed.
	(BITS_PER_CHAR, BITS_PER_SHORT, BITS_PER_INT, BITS_PER_LONG):
	Move to src/lisp.h.
	(EMACS_INT_MAX): New macro.

2012-05-19  Paul Eggert  <eggert@cs.ucla.edu>

	* config.nt (HAVE_GETDOMAINNAME, HAVE_XSETWMPROTOCOLS)
	(HAVE_GETSOCKOPT, HAVE_SETSOCKOPT): Remove; not needed.

	* config.nt (HAVE_FTIME): Remove undef; not needed.

2012-05-01  Glenn Morris  <rgm@gnu.org>

	* config.nt (HAVE_LIBNCURSES): Remove undef; not needed.

2012-04-14  Dani Moncayo  <dmoncayo@gmail.com>  (tiny change)

	* makefile.w32-in: Fix typo (Bug#10261).

2012-04-10  Eli Zaretskii  <eliz@gnu.org>

	* makefile.w32-in (emacs, misc, lispref, lispintro): New targets,
	each runs makeinfo in its own subdirectory of 'doc'.
	(info-gmake): Depend on these new targets.

2012-04-07  Glenn Morris  <rgm@gnu.org>

	* config.nt, makefile.w32-in, emacs.rc, emacsclient.rc:
	Bump version to 24.1.50.

2012-04-07  Eli Zaretskii  <eliz@gnu.org>

	* configure.bat: Support building with libxml2.

	* INSTALL:
	* README.W32: Add information about libxml2.

2012-04-07  Eli Zaretskii  <eliz@gnu.org>

	* makefile.w32-in: Convert to Unix EOL format.
	(all): Don't depend on stamp_BLD and on maybe-bootstrap.
	(all-other-dirs-$(MAKETYPE)): Depend on maybe-bootstrap.
	(bootstrap-gmake): Invoke the "clean" and build targets in 2
	separate commands, so they run in that order even under "make -j".

2012-03-29  Eli Zaretskii  <eliz@gnu.org>

	* config.nt: Discourage from defining HAVE_GETCWD.

2012-03-25  Eli Zaretskii  <eliz@gnu.org>

	* makefile.w32-in (install-bin): Don't copy addpm.exe here.  Use
	$(DIRNAME)_same-dir.tst instead of same-dir.tst, to avoid stepping
	on other (parallel) Make job's toes.
	(install-other-dirs-nmake, install-other-dirs-gmake): Depend on `all'.
	(install-shortcuts): Depend on $(INSTALL_DIR)/bin.  Copy addpm.exe
	here.
	(maybe-copy-distfiles-CMD, maybe-copy-distfiles-SH, dist):
	Depend on create-tmp-dist-dir.

	* nmake.defs (DIRNAME): New variable.
	(IFNOTSAMEDIR): Use $(DIRNAME)_same-dir.tst instead of
	same-dir.tst.

	* gmake.defs (DIRNAME): New variable.
	(IFNOTSAMEDIR): Use $(DIRNAME)_same-dir.tst instead of
	same-dir.tst, to avoid conflicts between several (parallel) Make
	jobs.

2012-02-24  Eli Zaretskii  <eliz@gnu.org>

	Prevent endless re-spawning of cmdproxy.exe when some of its
	parent directories have access limitations.

	* cmdproxy.c (main): Bypass conversion of the file name in argv[0]
	and our own module name to short 8+3 aliases, if the original file
	names compare equal.  If GetShortPathName fails, compare the base
	names of the two file names, and only re-spawn the command line if
	the base-name comparison also fails.  (Bug#10674)

2012-02-23  Dani Moncayo  <dmoncayo@gmail.com>  (tiny change)

	* makefile.w32-in (maybe-copy-distfiles-SH): Fix typo.

2012-02-06  Christoph Scholtes  <cschol2112@googlemail.com>

	* README.W32: Removed specific version information for libXpm
	included in the binary distribution for maintenance purposes.

2012-02-05  Christoph Scholtes  <cschol2112@googlemail.com>

	* README.W32: Clarification for inclusion in source tarball (bug#9750).

	* gmake.defs (PRAGMA_SYSTEM_HEADER): Add for GCC.

	* nmake.defs (PRAGMA_SYSTEM_HEADER): Add, but ignore with MSVC.

	* makefile.w32-in (maybe-copy-distfiles)
	(maybe-copy-distfiles-CMD, maybe-copy-distfiles-SH)
	(create-tmp-dist-dir): Add to make --distfiles optional.
	(dist): Use create-tmp-dist-dir and maybe-copy-distfiles (bug#10261).

2012-02-04  Eli Zaretskii  <eliz@gnu.org>

	* inc/sys/stat.h (_STAT_DEFINED): Define, to prevent redefinitions
	by other headers.

2011-11-27  Fabrice Popineau  <fabrice.popineau@supelec.fr>  (tiny change)

	* inc/stdint.h (uint32_t, uint64_t) [_WIN64]: New typedefs.
	(UINT64_MAX) [_WIN64]: Fix definition.
	(uintmax_t, intmax_t): Fix definitions.

	* inc/inttypes.h (strtoumax, strtoimax) [!__MINGW32__]:
	Provide correct definitions.

	* config.nt (HAVE_DECL_STRTOLL): Define.
	(va_copy) [_WIN64]: Provide a better definition.

2011-11-25  Juanma Barranquero  <lekktu@gmail.com>

	* configure.bat: Fix typos.

2011-11-25  Eli Zaretskii  <eliz@gnu.org>

	* INSTALL: Elaborate on debugging fatal errors.

2011-11-15  Eli Zaretskii  <eliz@gnu.org>

	* README.W32: Update the GTK Windows download URL for libpng.

2011-11-13  Christoph Scholtes  <cschol2112@googlemail.com>

	* inc/stdint.h (UINT64_MAX, UINT32_MAX): Fix values.

2011-11-05  Christoph Scholtes  <cschol2112@googlemail.com>

	* inc/stdint.h (UINT64_MAX, UINT64_MIN, INT64_MIN, UINTMAX_MAX)
	(UINTMAX_MIN, INTMAX_MAX, INTMAX_MIN, UINT32_MIN, UINT32_MAX)
	(INT32_MIN, UINTMAX_MAX, UINTMAX_MIN, INTMAX_MAX, INTMAX_MIN)
	(intmax_t, INT64_MAX): Add for MSVC.

	* config.nt (mode_t) [!__GNUC__]: Define mode_t for MSVC.

2011-11-05  Eli Zaretskii  <eliz@gnu.org>

	* config.nt (inline) [!__GNUC__]: Define to __inline for MSVC.

	Support MSVC build with newer versions of Visual Studio.
	* makefile.w32-in (clean-other-dirs-nmake)
	(distclean-other-dirs-nmake, maintainer-clean-other-dirs-nmake):
	Update for current structure of doc/ subdirectories.

	* gmake.defs (OBJ0_c, OBJ1_c, OBJ2_c): New variables.

	* INSTALL: Update for newer versions of MSVC.

2011-11-05  Fabrice Popineau  <fabrice.popineau@supelec.fr>  (tiny change)

	Support MSVC build with newer versions of Visual Studio.
	* nmake.defs (USE_CRT_DLL): Define to 1.
	(libc, EMACS_EXTRA_C_FLAGS, SYS_LDFLAGS, ARCH_CFLAGS): Update values.
	(D): New variable.

2011-11-04  Eli Zaretskii  <eliz@gnu.org>

	* runemacs.c (ensure_unicows_dll): New function, tries to load
	UNICOWS.DLL on Windows 9X.
	(WinMain): If ensure_unicows_dll fails to find UNICOWS.DLL,
	display a dialog to the effect that Emacs cannot be started.
	(Bug#8562)

2011-10-28  Eli Zaretskii  <eliz@gnu.org>

	* README.W32: Mention UNICOWS.DLL as prerequisite for running
	Emacs on Windows 9X.

2011-10-25  Eli Zaretskii  <eliz@gnu.org>

	* makefile.w32-in (dist): Don't put the top-level INSTALL into the
	distribution.  (Bug#9861)

2011-10-25  Christoph Scholtes  <cschol2112@googlemail.com>

	* INSTALL: Update URL for GTK download page.

2011-10-19  Eli Zaretskii  <eliz@gnu.org>

	* config.nt (HAVE_TZNAME, HAVE_DECL_TZNAME): Define.
	(Bug#9794) (Bug#641)

2011-09-04  Paul Eggert  <eggert@cs.ucla.edu>

	* config.nt (HAVE_SNPRINTF): New macro.

2011-07-28  Paul Eggert  <eggert@cs.ucla.edu>

	Assume freestanding C89 headers, string.h, stdlib.h.
	* config.nt (HAVE_LIMITS_H, HAVE_STRING_H, HAVE_STDLIB_H)
	(STDC_HEADERS): Remove.
	Iinclude string.h, stdlib.h unconditionally.

2011-06-07  Eli Zaretskii  <eliz@gnu.org>

	* inc/stdint.h (INT32_MAX, INT64_MAX, INTPTR_MAX, PTRDIFF_MAX)
	[!__GNUC__]: New macros.

2011-05-28  Paul Eggert  <eggert@cs.ucla.edu>

	Use 'inline', not 'INLINE'.
	* config.nt (INLINE): Remove.

2011-05-17  Eli Zaretskii  <eliz@gnu.org>

	* README.W32: Add information about GnuTLS libraries.

2011-05-09  Eli Zaretskii  <eliz@gnu.org>

	* config.nt [_MSC_VER] (va_copy): Replacement for the MS compiler.

2011-05-07  Ben Key  <bkey76@gmail.com>

	* configure.bat: Renamed the fusercflags variable to escusercflags
	so that the variable name better matches its purpose, to be
	identical to usercflags with the exception that all quotes are
	escaped by the \ character.

	Renamed the fuserldflags variable to escuserldflags so that the
	variable name better matches its purpose, to be identical to
	userldflags with the exception that all quotes are escaped by
	the \ character.

	A new ESC_USER_CFLAGS variable is written to config.settings.
	This variable has the same value as the escusercflags variable.

	* gmake.defs, nmake.defs: Added the variable ESC_CFLAGS.
	This variable is identical to the CFLAGS variable except that it
	includes the new ESC_USER_CFLAGS variable instead of USER_CFLAGS.

	These changes, along with some changes to src/makefile.w32-in,
	are required to extend my earlier fix to add support for
	--cflags and --ldflags options that include quotes so that it
	works whether make uses cmd or sh as the shell.

2011-05-06  Eli Zaretskii  <eliz@gnu.org>

	* inc/inttypes.h [!__MINGW32__]: Include stdint.h.  Move the
	definition of uintmax_t from here...
	* inc/stdint.h (uintmax_t): ...to here.
	(intptr_t) [!__GNUC__]: New typedef.

2011-05-06  Paul Eggert  <eggert@cs.ucla.edu>

	* config.nt: Prepare to configure 64-bit integers for older compilers.
	However, temporarily disable this change unless the temporary
	symbol WIDE_EMACS_INT is defined.
	(EMACS_INT, BITS_PER_EMACS_INT, pI): Define these if __int64 and
	"%I64d" work but long long and "%lld" do not.

2011-05-05  Ben Key  <bkey76@gmail.com>

	* configure.bat: Added support for --cflags and --ldflags
	options that include quotes as long as command extensions are
	enabled.  Specifically when -I, -L, and similar flags are used
	to specify supplementary include and library directories a
	directory name that includes spaces may now be used if it is
	enclosed in quotes.

	* INSTALL: Documented the change to configure.bat.

2011-05-04  Juanma Barranquero  <lekktu@gmail.com>

	* INSTALL: Clarify GnuTLS support.

2011-04-30  Eli Zaretskii  <eliz@gnu.org>

	* config.nt (HAVE_LONG_LONG_INT, HAVE_UNSIGNED_LONG_LONG_INT):
	Define to 1 for MinGW of MSVC versions >= 1400.

2011-04-28  Eli Zaretskii  <eliz@gnu.org>

	* gmake.defs (ARCH): Fix error message in case of unknown architecture.

2011-04-27  Eli Zaretskii  <eliz@gnu.org>

	* inc/inttypes.h: New file.

	* config.nt (HAVE_DECL_STRTOULL, HAVE_DECL_STRTOUMAX)
	(HAVE_STRTOULL, HAVE_STRTOUMAX): New macros.

2011-04-27  Daniel Colascione  <dan.colascione@gmail.com>

	* cmdproxy.c (try_dequote_cmdline): Notice variable substitutions
	inside quotation marks and bail out.

2011-04-26  Daniel Colascione  <dan.colascione@gmail.com>

	* cmdproxy.c (try_dequote_cmdline): New function.
	(main): Use it.

2011-04-24  Teodor Zlatanov  <tzz@lifelogs.com>

	* configure.bat: New options --without-gnutls and --lib, new build
	variable USER_LIBS, automatically detect GnuTLS.  Copies the PNG
	library setup with trivial modifications.
	* INSTALL: Add instructions for GnuTLS support.
	* gmake.defs: Prefix USER_LIBS with -l.

2011-04-15  Ben Key  <bkey76@gmail.com>

	* configure.bat: Modified the code that parses the --cflags and
	--ldflags options to support parameters that include the =
	character as long as they are enclosed in quotes.
	This functionality depends on command extensions.  Configure.bat now
	attempts to enable command extensions and displays a warning
	message if they could not be enabled.  If configure.bat could
	not enable command extensions the old parsing code is used that
	does not support parameters that include the = character.

	* INSTALL: Updated the file to describe the new functionality
	using text provided by Eli Zaretskii.

2011-04-06  Eli Zaretskii  <eliz@gnu.org>

	* config.nt (NO_INLINE, ATTRIBUTE_FORMAT)
	(ATTRIBUTE_FORMAT_PRINTF): Define, as followup to 2011-04-06T05:19:39Z!eggert@cs.ucla.edu
	on the trunk on 2011-04-06.

2011-03-27  Glenn Morris  <rgm@gnu.org>

	* config.nt: Remove RETSIGTYPE, SIGTYPE (identical to void).

2011-03-25  Juanma Barranquero  <lekktu@gmail.com>

	* addpm.c (main): Remove unused variable `retval'.

	* preprep.c (main): Remove unused variable `ptr'.

2011-03-23  Juanma Barranquero  <lekktu@gmail.com>

	* cmdproxy.c: Include <ctype.h>.
	(make_absolute): Remove unused variable `i'.

2011-03-07  Chong Yidong  <cyd@stupidchicken.com>

	* Version 23.3 released.

2011-02-27  Eli Zaretskii  <eliz@gnu.org>

	* inc/unistd.h (readlink, symlink): Declare prototypes.

2011-02-26  Eli Zaretskii  <eliz@gnu.org>

	* config.nt (nlink_t): Define.

2011-02-21  Christoph Scholtes  <cschol2112@gmail.com>

	* inc/stdint.h: New file, to support compilation with tool chains
	that do not have stdint.h (e.g. MSVC).

2011-02-21  Eli Zaretskii  <eliz@gnu.org>

	* inc/sys/stat.h (S_ISUID, S_ISGID, S_ISVTX, S_IRGRP, S_IROTH)
	(S_IWGRP, S_IWOTH, S_IXGRP, S_IXOTH, S_ISSOCK, S_ISLNK, S_ISCTG)
	(S_ISDOOR, S_ISMPB, S_ISMPC, S_ISNWK, S_ISPORT, S_ISWHT)
	(S_TYPEISMQ, S_TYPEISSEM, S_TYPEISSHM, S_TYPEISTMO): Define.
	(lstat): Define to stat.

2011-02-09  Eli Zaretskii  <eliz@gnu.org>

	* makefile.w32-in (bootstrap-nmake, bootstrap-gmake): Make the
	"make-docfile" target in lib-src, before bootstrapping the src
	directory.  Needed since building in src needs to run make-docfile
	to produce globals.h.

2011-02-04  Eli Zaretskii  <eliz@gnu.org>

	* config.nt (inline) [__GNUC__]: Define (for gnulib).

2011-01-31  Eli Zaretskii  <eliz@gnu.org>

	* config.nt (VERSION): Uncomment definition.
	(restrict): Define.

	* inc/stdbool.h: New file.

2011-01-29  Eli Zaretskii  <eliz@gnu.org>

	* makefile.w32-in (all-other-dirs-nmake, all-other-dirs-gmake)
	(bootstrap-nmake, bootstrap-gmake, bootstrap-clean-nmake)
	(bootstrap-clean-gmake, clean-other-dirs-nmake)
	(clean-other-dirs-gmake, cleanall-other-dirs-nmake)
	(cleanall-other-dirs-gmake, distclean-other-dirs-nmake)
	(distclean-other-dirs-gmake, maintainer-clean-other-dirs-nmake)
	(maintainer-clean-other-dirs-gmake): Recurse into ../lib as well.
	(bootstrap-nmake, bootstrap-gmake): Fix the bootstrap.

	* configure.bat: Create lib/makefile.

	* config.nt (HAVE_MKTIME, BROKEN_MKTIME): Remove.
	(HAVE_ATTRIBUTE_ALIGNED, HAVE_C99_STRTOLD, HAVE_DECL_GETENV)
	(HAVE_DECL_LOCALTIME_R, HAVE_WCHAR_T, PACKAGE, VERSION, inline)
	(_GL_UNUSED, _UNUSED_PARAMETER_): Add definitions, for gnulib.

2011-01-07  Eli Zaretskii  <eliz@gnu.org>

	* config.nt (HAVE___BUILTIN_UNWIND_INIT) [GCC >= 2.8]: Define.

2011-01-02  Eli Zaretskii  <eliz@gnu.org>

	* configure.bat (end): Unset environment variables used by this
	batch file.

	* INSTALL: Update the information about PNG support libraries.
	(Bug#7716)

	* README.W32: Update the information about PNG support libraries.

2010-11-23  Eli Zaretskii  <eliz@gnu.org>

	* config.nt (EXTERNALLY_VISIBLE): Define.

2010-10-13  Juanma Barranquero  <lekktu@gmail.com>

	* INSTALL: Refer to `dynamic-library-alist'.

2010-10-06  Juanma Barranquero  <lekktu@gmail.com>

	* INSTALL: Add note about problematic characters passed to configure.

2010-10-01  Eli Zaretskii  <eliz@gnu.org>

	* makefile.w32-in (frc, TAGS, TAGS-gmake, TAGS-nmake): New targets.
	emacs-src.tags: New file.

	* gmake.defs: Add a comment with a single quote to fix
	fontification.  (Bug#7102)

2010-09-29  Eli Zaretskii  <eliz@gnu.org>

	* configure.bat: Fix the condition for copying paths.h into
	../src/epaths.h.

2010-09-28  Juanma Barranquero  <lekktu@gmail.com>

	* addpm.c (entry, add_registry, main):
	* addsection.c (file_data, open_input_file, open_output_file)
	(find_section, PTR_TO_OFFSET, copy_executable_and_add_section)
	(COPY_CHUNK):
	* cmdproxy.c (vfprintf, fprintf, printf, fail, warn, skip_space)
	(skip_nonspace, get_next_token, search_dir, make_absolute)
	(spawn, main):
	* preprep.c (file_data, open_input_file, open_output_file)
	(open_inout_file, find_section, PTR_TO_OFFSET, COPY_CHUNK, main):
	Use const char*.

	* cmdproxy.c (stdin): Don't define, not used.
	(main): Don't assign remlen after last use.

2010-09-22  Juanma Barranquero  <lekktu@gmail.com>

	* configure.bat: Err out when the argument of --cflags contains
	invalid characters (check implemented only for GCC).  (Bug#6820)

2010-08-19  Juanma Barranquero  <lekktu@gmail.com>

	* addpm.c (add_registry): Create App Paths of type REG_EXPAND_SZ.

2010-08-12  Jason Rumney  <jasonr@gnu.org>

	* addpm.c (add_registry): Set path for runemacs.exe to use.

2010-08-08  Óscar Fuentes  <ofv@wanadoo.es>

	* cmdproxy.c (main): Use _snprintf instead of wsprintf,
	which has a 1024 char limit on Windows (bug#6647).

2010-08-02  Juanma Barranquero  <lekktu@gmail.com>

	* config.nt (TIME_WITH_SYS_TIME): Remove #undef, unused (bug#6754).
	Suggested by Dan Nicolaescu <dann@ics.uci.edu>.

2010-07-29  Dan Nicolaescu  <dann@ics.uci.edu>

	* config.nt: Remove code referring to NO_REMAP, unused.

2010-07-25  Christoph Scholtes  <cschol2112@gmail.com>

	Build binary distros on Windows using emacs-VERSION as root dir name.

	* makefile.w32-in: Copy README.W32 to installation directory
	during `make install'.  Remove README.W32 with `distclean' (in
	case Emacs was installed in place).  Use temporary directory to
	create distribution zip files in `dist' target.
	* zipdist.bat: Simplify code using temporary directory.

2010-07-25  Juanma Barranquero  <lekktu@gmail.com>

	* runemacs.c (set_user_model_id): Fix prototype.

2010-07-24  Christoph Scholtes  <cschol2112@gmail.com>

	New make target for Windows platform: make dist (bug#6602)

	* INSTALL: Document new dist target and add section about
	creating binary distributions.
	* README.W32: Relocate from admin/nt/ directory.
	* configure.bat: New parameter `--distfiles'.
	* makefile.w32-in: Add version number, new target `dist'.
	Add new target `install-shortcuts'.
	* zipdist.bat: New file; create zipped binary distribution,
	replaces admin/nt/makedist.bat.

2010-07-21  Juanma Barranquero  <lekktu@gmail.com>

	* INSTALL: Add note about backslashes in Windows paths.
	Fix typos.  Simplify references to Windows versions.

2010-07-20  Juanma Barranquero  <lekktu@gmail.com>

	* addpm.c (add_registry, main):
	* cmdproxy.c (get_env_size):
	* ddeclient.c (main):
	* runemacs.c (set_user_model_id):
	Convert definitions to standard C.

2010-07-20  Juanma Barranquero  <lekktu@gmail.com>

	* gmake.defs (CHECKING_CFLAGS) [ENABLECHECKS]: Add -fno-crossjumping.

2010-07-18  Juanma Barranquero  <lekktu@gmail.com>

	* configure.bat: New option --enable-checking.
	* gmake.defs, nmake.defs (CHECKING_CFLAGS): New define.
	(CFLAGS): Include it.

2010-07-12  Dan Nicolaescu  <dann@ics.uci.edu>

	* config.nt (volatile): Remove definition.

2010-07-07  Andreas Schwab  <schwab@linux-m68k.org>

	* config.nt (HAVE_BCOPY, HAVE_BCMP): Remove undefs.
	(HAVE_MEMCPY, HAVE_MEMMOVE, HAVE_MEMSET, HAVE_MEMCMP): Add undefs.

2010-07-02  Juanma Barranquero  <lekktu@gmail.com>

	* config.nt (__P): Remove.

2010-06-06  Dan Nicolaescu  <dann@ics.uci.edu>

	* config.nt: Remove code depending on BSTRING.

2010-06-03  Glenn Morris  <rgm@gnu.org>

	* config.nt: Remove NOT_C_CODE tests, it is always true now.

2010-05-13  Glenn Morris  <rgm@gnu.org>

	* config.nt (LD_SWITCH_X_SITE, C_SWITCH_X_SITE): Remove undefs.

2010-05-07  Chong Yidong  <cyd@stupidchicken.com>

	* Version 23.2 released.

2010-05-04  Glenn Morris  <rgm@gnu.org>

	* config.nt (LD_SWITCH_X_SITE_AUX): Remove.

2010-04-20  Lewis Perin  <perin@panix.com>  (tiny change)

	* emacs.manifest: Add trustInfo section to Windows manifest.

2010-03-10  Chong Yidong  <cyd@stupidchicken.com>

	* Branch for 23.2.

2010-01-13  Martin Rudalics  <rudalics@gmx.at>

	* emacsclient.rc: Fix format of "LegalCopyright" value.

2009-12-28  Juanma Barranquero  <lekktu@gmail.com>

	* INSTALL: Remove obsolete notes about line endings, and fix some typos.

2009-12-27  Karl Fogel  <kfogel@red-bean.com>

	* INSTALL: Update for CVS->Bazaar switchover.

2009-09-14  Juanma Barranquero  <lekktu@gmail.com>

	* configure.bat: Add #define PROFILING to config.h.

2009-07-03  Jason Rumney  <jasonr@gnu.org>

	* runemacs.c (set_user_model_id): Use standard types.

2009-06-30  Jason Rumney  <jasonr@gnu.org>

	* runemacs.c (set_user_model_id): New function.
	(WinMain): Use it.

2009-06-21  Chong Yidong  <cyd@stupidchicken.com>

	* Branch for 23.1.

2009-03-21  Eli Zaretskii  <eliz@gnu.org>

	* inc/sys/stat.h (struct stat): Change the types of st_uid and
	st_gid to unsigned.

	* inc/pwd.h (struct passwd): Change the types of pw_uid and pw_gid
	to unsigned.
	(getpwuid): Argument is now unsigned.
	uid_t is now unsigned.

2009-02-24  Juanma Barranquero  <lekktu@gmail.com>

	* INSTALL: Add comment about TCC; fix typos.

2009-01-26  Jason Rumney  <jasonr@gnu.org>

	* emacsclient.rc, emacs.rc: Swap name and description.
	Remove Windows versions.

2009-01-15  Jason Rumney  <jasonr@gnu.org>

	* nmake.defs, gmake.defs (UUID): New library for COM/OLE lookups.

	* makefile.w32-in ($(BLD)/addpm.exe): Link with SHELL and OLE libs.

	* addpm.c (main): Try using COM to create start menu shortcuts
	before resorting to DDE (Bug#202)
	Remove second command-line argument.

2009-01-03  Juanma Barranquero  <lekktu@gmail.com>

	* configure.bat: Untabify help message.

2009-01-03  Jason Rumney  <jasonr@gnu.org>

	* configure.bat: New option --with-svg.

	* INSTALL: Document experimental SVG support.

2008-12-25  Jason Rumney  <jasonr@gnu.org>

	* config.nt (PTR): Remove.

2008-12-19  Dan Nicolaescu  <dann@ics.uci.edu>

	* config.nt (LISTPROC, PROCATTR): Remove.

2008-08-09  Eli Zaretskii  <eliz@gnu.org>

	* config.nt (LISTPROC, PROCATTR): New macros.

2008-07-31  Dan Nicolaescu  <dann@ics.uci.edu>

	* config.nt (MULTI_KBOARD): Remove.

2008-07-23  Jason Rumney  <jasonr@gnu.org>

	* configure.bat: New option --profile.
	* gmake.defs: Set cflags and ldflags for profiling when specified.

2008-07-23  Dan Nicolaescu  <dann@ics.uci.edu>

	* config.nt (C_SWITCH_SITE, LD_SWITCH_SITE): Do not undefine.

2008-07-13  Dan Nicolaescu  <dann@ics.uci.edu>

	* config.nt (HAVE_FACES): Remove, unused.

2008-06-26  Juanma Barranquero  <lekktu@gmail.com>
	    Eli Zaretskii  <eliz@gnu.org>

	* nmake.defs (FONT_CFLAGS):
	* gmake.defs (FONT_CFLAGS): Remove.
	(EMACS_EXTRA_C_FLAGS): Don't include FONT_CFLAGS.
	(CFLAGS): Don't include WIN32_LEAN_AND_MEAN, _WIN32_WINNT, -D$(ARCH)
	and _CRTAPI1.
	(ARCH_FLAGS): Don't include _X86_.

	* config.nt (_WIN32_WINNT, WIN32_LEAN_AND_MEAN): Define.

2008-06-26  Dan Nicolaescu  <dann@ics.uci.edu>

	* config.nt: Remove reference to UNEXEC_SRC.

2008-06-23  Juanma Barranquero  <lekktu@gmail.com>
	    Eli Zaretskii  <eliz@gnu.org>

	* gmake.defs (DEBUG_FLAG, DEBUG_LINK) [!NODEBUG]:
	Don't hardcode -gstabs+, use DEBUG_INFO.

	* configure.bat (gccdebug): Check for DWARF-2 support in GCC.
	Default to stabs if the compiler does not support DWARF-2.
	(genmakefiles): Write new variable DEBUG_INFO to config.settings.

2008-05-14  Jason Rumney  <jasonr@gnu.org>

	* configure.bat: Remove code dealing with --disable-font-backend.

2008-05-09  Eli Zaretskii  <eliz@gnu.org>

	* inc/sys/stat.h (struct stat): Move st_dev after st_ino, for
	better alignment.  Make st_size 64-bit wide.  Add new members
	st_uname and st_gname.

	* inc/grp.h (struct group): Add gr_gid member.

2008-04-23  Eli Zaretskii  <eliz@gnu.org>

	* makefile.w32-in (ALL): Move $(CLIENTRES) from here...
	(all): ...to here.  $(ALL) is a prerequisite of .PHONY, so having
	a real file there is not a good idea.

2008-04-23  Jason Rumney  <jasonr@gnu.org>

	* makefile.w32-in (CLIENTRES): New variable and build target.
	(all): Depend on it.
	($(TRES)): Use $(TRES) in rule.

2008-04-21  Jason Rumney  <jasonr@gnu.org>

	* configure.bat (success): Print "make" rather than "gmake", as that
	is what MinGW uses.

2008-04-11  Eli Zaretskii  <eliz@gnu.org>

	* inc/sys/stat.h (__MINGW_NOTHROW): If not defined, define to nothing.
	Add copyright notice.

2008-04-10  Jason Rumney  <jasonr@gnu.org>

	* emacsclient.rc: New file.

	* INSTALL: Document make targets.

2008-04-09  Jason Rumney  <jasonr@gnu.org>

	* makefile.w32-in (clean-other-dirs-nmake): Don't clean lisp dir.
	(clean-other-dirs-gmake): Likewise.  Clean doc dirs.
	(top-distclean, distclean, distclean-other-dirs-nmake)
	(distclean-other-dirs-gmake, maintainer-clean-other-dirs-nmake)
	(maintainer-clean-other-dirs-gmake, maintainer-clean): New targets.

2008-04-05  Eli Zaretskii  <eliz@gnu.org>

	* inc/sys/stat.h: New file.

	* configure.bat: Add check for usp10.h.

2008-04-04  Jason Rumney  <jasonr@gnu.org>

	* INSTALL: Update Windows API requirements.

2008-04-03  Jason Rumney  <jasonr@gnu.org>

	* gmake.defs, nmake.defs (UNISCRIBE): New variable.

2008-03-13  Glenn Morris  <rgm@gnu.org>

	* emacs.rc: Set version to 23.0.60.

2008-03-04  Jason Rumney  <jasonr@gnu.org>

	* gmake.defs, nmake.defs (FONT_CFLAGS): New optional compiler flag.
	(EMACS_EXTRA_C_FLAGS): Include it.
	* configure.bat (usefontbackend): Default to Y.
	(--enable-font-backend): Replace with --disable-font-backend.
	(:withfont): Replace with :withoutfont.

2008-03-03  Kentaro Ohkouchi  <nanasess@fsm.ne.jp>

	* icons/emacs.ico: Full alpha for 32x32 full color.
	Add 32x32 and 16x16 256 color versions.

2008-03-03  Andrew Zhilin  <andrew_zhilin@yahoo.com>

	* icons/emacs22.ico: New file (the old emacs.ico under a new name).

2008-03-02  Jason Rumney  <jasonr@gnu.org>

	* makefile.w32-in ($(TRES)): Depend on icon and manifest.

2008-03-02  Kentaro Ohkouchi  <nanasess@fsm.ne.jp>

	* icons/README: Update.

	* icons/emacs.ico: New icon.

2008-02-25  Juanma Barranquero  <lekktu@gmail.com>

	* addpm.c: Include malloc.h.
	(add_registry): Cast return value of alloca.

2008-02-24  Dan Nicolaescu  <dann@ics.uci.edu>

	* config.nt (SHORTNAMES): Remove reference to obsolete variable.

2008-02-11  Eli Zaretskii  <eliz@gnu.org>

	* configure.bat (checkgcc): Move "del junk.o" to here, and make it
	conditional on existence of junk.o.  If %nocygwin% is already set
	to Y, skip to chkapiN instead of chkapi.
	(chkapi): Move "rm -f junk.c junk.o" to here.
	(chkapiN): New label.

2008-02-11  Jason Rumney  <jasonr@gnu.org>

	* makefile.w32-in: Remove unidata-gen related rules.

2008-02-09  Eli Zaretskii  <eliz@gnu.org>

	* configure.bat (dontCopy): Do not rename admin/unidata/Makefile.

2008-02-11  Jason Rumney  <jasonr@gnu.org>

	* addpm.c (add_registry): Add an App Paths registry key.
	Look for GTK and add it to the DLL search path for Emacs if found.

2008-02-05  Juanma Barranquero  <lekktu@gmail.com>

	* configure.bat: In help, use generic names for the image libraries.

2008-02-04  Juanma Barranquero  <lekktu@gmail.com>

	* .cvsignore: Don't ignore .arch-inventory.

2008-02-03  Jason Rumney  <jasonr@gnu.org>

	* configure.bat: Make gcc the default compiler.

2008-02-02  Eli Zaretskii  <eliz@gnu.org>

	* makefile.w32-in (unidatagen-SH, unidatagen-clean-SH):
	Ignore return status.

	* configure.bat (dontCopy): Rename admin/unidata/Makefile to keep
	it out of the way of Windows generated file.
	Generate admin/unidata/makefile.

	* makefile.w32-in (unidatagen-nmake, unidatagen-clean-nmake)
	(unidatagen-CMD, unidatagen-clean-CMD, unidatagen-SH)
	(unidatagen-clean-SH): New targets.
	(bootstrap-nmake): Invoke unidatagen-nmake.
	(bootstrap-gmake): Invoke unidatagen-$(SHELLTYPE).

2008-02-01  Jason Rumney  <jasonr@gnu.org>

	* configure.bat (withfont): Set sep1 after modifying usercflags.

2008-02-01  Jason Rumney  <jasonr@gnu.org>

	* configure.bat: Rename --with-font-backend to --enable-font-backend
	for consistency with other platforms.

2008-02-01  Jason Rumney  <jasonr@gnu.org>

	* configure.bat: Add --with-font-backend option.

2008-01-20  Jason Rumney  <jasonr@gnu.org>

	* gmake.defs (CYGWIN) [USING_SH]: Disable mapping of file
	permissions to NTFS ACLs.

2007-11-01  Jan Djärv  <jan.h.d@swipnet.se>

	* config.nt: Remove HAVE_X11R5.

2007-10-22  Jason Rumney  <jasonr@gnu.org>

	* config.nt (HAVE_STRINGS_H, HAVE_STDLIB_H): Undefine.
	(strings.h, stdlib.h): Conditionally include.
	(w32_abort): Declare here.
	(abort): Redefine to w32_abort (moved from src/s/ms-w32.h).

2007-10-20  Jason Rumney  <jasonr@gnu.org>

	* makefile.w32-in (info-nmake): Change into correct directories.

2007-10-20  Eli Zaretskii  <eliz@gnu.org>

	* configure.bat (docflags, doldflags): New variables.
	(genmakefiles): Use them to work around problems with whitespace
	in arguments of the `if' command.

2007-10-18  Jason Rumney  <jasonr@gnu.org>

	* makefile.w32-in (install): Install COPYING in top-level and bin dirs.

2007-09-27  Jason Rumney  <jasonr@gnu.org>

	* gmake.defs (COMCTL32): New system library.

	* nmake.defs (COMCTL32): New system library.

2007-09-06  Glenn Morris  <rgm@gnu.org>

	* configure.bat:
	* makefile.w32-in (info-nmake, info-gmake, clean-other-dirs-nmake):
	Change from ../man to ../doc/emacs and ../doc/misc; and from
	../lispref, ../lispintro to ../doc/lispref, ../doc/lispintro.

2007-08-29  Glenn Morris  <rgm@gnu.org>

	* emacs.rc: Increase version to 23.0.50.

2007-08-14  Dhruva Krishnamurthy  <dhruvakm@gmail.com>  (tiny change)

	* makefile.w32-in (bootstrap-nmake): Change directories once more.

2007-07-25  Glenn Morris  <rgm@gnu.org>

	* Relicense all FSF files to GPLv3 or later.

	* COPYING: Switch to GPLv3.

2007-07-16  Eli Zaretskii  <eliz@gnu.org>

	* makefile.w32-in (bootstrap, bootstrap-nmake, bootstrap-gmake):
	Depend on cmdproxy.
	(cleanall): Don't delete *~.

2007-07-15  Jason Rumney  <jasonr@gnu.org>

	* inc/sys/socket.h (uint16_t): Define if C99 does not appear to
	be fully supported.

2007-07-14  Jason Rumney  <jasonr@gnu.org>

	* inc/sys/socket.h: Include winsock2.h and ws2tcpip.h instead
	of winsock.h.

2007-07-11  Jason Rumney  <jasonr@gnu.org>

	* gmake.defs (OLE32): New library to link.

	* nmake.defs (OLE32): Likewise.

2007-06-25  Jason Rumney  <jasonr@gnu.org>

	* cmdproxy.c (main): Set console codepages to "ANSI".

2007-06-20  Jason Rumney  <jasonr@gnu.org>

	* configure.bat: Complain if image libraries are missing.

2007-06-15  Jason Rumney  <jasonr@gnu.org>

	* emacs.manifest: New file.

	* emacs.rc: Use it.

2007-06-02  Chong Yidong  <cyd@stupidchicken.com>

	* Version 22.1 released.

2007-05-22  Eli Zaretskii  <eliz@gnu.org>

	* INSTALL: Add information about where to find GDB, and warn
	against --no-debug option to configure.bat.

2007-05-19  Eli Zaretskii  <eliz@gnu.org>

	* INSTALL: Fix URL of EmacsW32 site where building with image
	support is described.

2007-04-26  Glenn Morris  <rgm@gnu.org>

	* emacs.rc: Increase version to 22.1.50.

2007-03-31  Eli Zaretskii  <eliz@gnu.org>

	* INSTALL: Mention the VCVARS32.BAT batch file for VS.NET users.

2007-03-09  Richard Stallman  <rms@gnu.org>

	* INSTALL: Say explicitly this is not for Cygwin.

2007-03-03  Eli Zaretskii  <eliz@gnu.org>

	* INSTALL: Add URL of another site with detailed build instructions.

2007-02-16  Glenn Morris  <rgm@gnu.org>

	* icons/gnu2a32.ico, icons/gnu2a32t.ico, icons/gnu2b48.ico:
	* icons/gnu2b48t.ico, icons/gnu3b32.ico, icons/gnu3b32t.ico:
	* icons/gnu4g48.ico, icons/gnu4g48t.ico, icons/gnu5w32.ico:
	* icons/gnu5w32t.ico, icons/gnu6w48.ico, icons/gnu6w48t.ico:
	* icons/gnu7.ico, icons/gnu8.ico, icons/gnu9.ico:
	Restore all but two of icons deleted in previous change.

2007-02-13  Chong Yidong  <cyd@stupidchicken.com>

	* icons/README: New file.

	* icons/gnu2a32t.ico, icons/gnu3b32t.ico, icons/gnu5w32t.ico:
	* icons/gnu8.ico, icons/emacs21.ico, icons/gnu2b48.ico:
	* icons/gnu4g48.ico, icons/gnu6w48.ico, icons/gnu9.ico:
	* icons/gnu2b48t.ico, icons/gnu4g48t.ico:
	* icons/gnu6w48t.ico, icons/gnu2a32.ico, icons/gnu3b32.ico:
	* icons/gnu5w32.ico, icons/gnu7.ico, icons/sink.ico:
	Unused icons deleted.

2007-01-31  Juanma Barranquero  <lekktu@gmail.com>

	* configure.bat: Update ../site-lisp/subdirs.el when needed.

2007-01-30  Juanma Barranquero  <lekktu@gmail.com>

	* subdirs.el: Add "no-byte-compile: t" local variable.

2007-01-10  Jason Rumney  <jasonr@gnu.org>

	* README: Update URLs and advice about reporting bugs.

2006-12-29  Jason Rumney  <jasonr@gnu.org>

	* nmake.defs (TEMACS_EXTRA_LINK): Remove duplicated flags from
	DEBUG_LINK.
	(DEBUG_LINK): Remove -debugtype:both.

2006-12-27  Eli Zaretskii  <eliz@gnu.org>

	* INSTALL: Update table of supported Make ports.  Show "make -j"
	command that is known to work.

	* configure.bat: Update table of supported Make ports.

2006-12-24  Eli Zaretskii  <eliz@gnu.org>

	* makefile.w32-in ($(TRES)): Don't use $<, as nmake supports it
	only in implicit rules.  Use literal "emacs.rc" instead.

2006-12-23  Eli Zaretskii  <eliz@gnu.org>

	* gmake.defs: Export XMFLAGS.

	* makefile.w32-in (all-other-dirs-nmake, recompile-nmake):
	Don't use $(XMFLAGS) for nmake, as it doesn't support parallelism.

2006-12-22  Eli Zaretskii  <eliz@gnu.org>

	* INSTALL: Explain how to invoke GNU Make for parallel builds.

	* makefile.w32-in (bootstrap-gmake): Pass XMFLAGS="$(XMFLAGS)"
	command-line argument to sub-Make in src, since src/makefile.w32-in
	invokes Make recursively during bootstrap.
	(clean): Delete stamp_BLD.
	(bootstrap): Make `all' explicitly in a recursive Make.

	* gmake.defs (stamp_BLD): Rename from $(BLD).  Create a file
	stamp_BLD after creating the $(BLD) directory.

	* nmake.defs (stamp_BLD): Rename from $(BLD).  Create a file
	stamp_BLD after creating the $(BLD) directory.

	* makefile.w32-in (addpm, ddeclient, cmdproxy, addsection)
	(preprep, $(TRES), runemacs)
	($(BLD)/addpm.$(O), $(BLD)/ddeclient.$(O), $(BLD)/runemacs.$(O))
	($(BLD)/cmdproxy.$(O), (BLD)/addsection.$(O), $(BLD)/preprep.$(O)):
	Depend on stamp_BLD instead of on $(BLD).
	(XMFLAGS): New macro.
	(all-other-dirs-nmake, all-other-dirs-gmake, recompile-nmake)
	(recompile-gmake, bootstrap-gmake, bootstrap-clean-gmake)
	(install-other-dirs-gmake, info-gmake, clean-other-dirs-gmake)
	(cleanall-other-dirs-gmake): Pass $(XMFLAGS) to sub-Make.

2006-12-20  Eli Zaretskii  <eliz@gnu.org>

	* makefile.w32-in ($(TRES)): Depend on $(BLD).  Use $< instead of
	$(ALL_DEPS).
	($(BLD)/addpm.$(O), $(BLD)/ddeclient.$(O), $(BLD)/runemacs.$(O)
	($(BLD)/cmdproxy.$(O), $(BLD)/addsection.$(O), $(BLD)/preprep.$(O)):
	New dependency on $(BLD).
	(all-other-dirs-nmake, all-other-dirs-gmake, bootstrap-nmake)
	(bootstrap-gmake): Depend on addsection.

2006-10-29  Juanma Barranquero  <lekktu@gmail.com>

	* runemacs.c (WinMain): Process all recognized arguments, not just
	the first one.  Remove unused variable sec_desc.

2006-09-24  Eli Zaretskii  <eliz@gnu.org>

	* config.nt (HAVE_LANGINFO_CODESET): Define.

	* inc/langinfo.h: New file.

	* inc/nl_types.h: New file.

2006-09-15  Jay Belanger  <belanger@truman.edu>

	* COPYING: Replace "Library Public License" by "Lesser Public
	License" throughout.

2006-07-27  Jason Rumney  <jasonr@gnu.org>

	* INSTALL: Add notes about Cygwin make to impatient section.

2006-06-02  Eli Zaretskii  <eliz@gnu.org>

	* INSTALL: Add Make 3.81 to the list of Make & shell combinations
	known to work.

2006-03-12  Jason Rumney  <jasonr@gnu.org>

	* addpm.c (add_registry): Don't change the registry unless keys
	already exist from a previous version.

	* makefile.w32-in (install): Use -q when invoking addpm.

	* addpm.c (main): Accept -q as alternative for /q.

2006-03-11  Jason Rumney  <jasonr@gnu.org>

	* runemacs.c (WinMain): Set screen buffer to 80x25.

2005-12-24  Eli Zaretskii  <eliz@gnu.org>

	* gmake.defs (TEMACS_EXTRA_LINK): Remove redundant -g.
	(DEBUG_FLAG, DEBUG_LINK): Upgrade to "-gstabs+ -g3".

2005-12-09  Eli Zaretskii  <eliz@gnu.org>

	* INSTALL: Add explanation of how to debug with GDB starting from
	the Emacs Abort dialog.

2005-11-26  Chong Yidong  <cyd@stupidchicken.com>

	* emacs.rc: Use new icons.

2005-11-26  Eli Zaretskii  <eliz@gnu.org>

	* emacs21.ico: Renamed from emacs.ico.
	* emacs.ico: New icons from Andrew Zhilin
	<andrew_zhilin@yahoo.com>.

2005-09-10  Eli Zaretskii  <eliz@gnu.org>

	* config.nt (HAVE_GET_CURRENT_DIR_NAME): Undefine.

2005-08-10  Juanma Barranquero  <lekktu@gmail.com>

	* .cvsignore: Add `obj' and `oo' for in-place installations.

2005-07-30  Eli Zaretskii  <eliz@gnu.org>

	* config.nt (HAVE_GETOPT_H, HAVE_GETOPT_LONG_ONLY): Undefine.

2005-07-29  Juanma Barranquero  <lekktu@gmail.com>

	* configure.bat: Don't create lisp/Makefile.unix.

2005-07-28  Juanma Barranquero  <lekktu@gmail.com>

	* .cvsignore: Add `makefile' and `config.log'.

2005-07-26  Paul Eggert  <eggert@cs.ucla.edu>

	Merge gnulib getopt implementation into Emacs.

	* inc/gettext.h: Remove; no longer needed now that
	lib-src/gettext.h exists.

2005-07-16  Eli Zaretskii  <eliz@gnu.org>

	* configure.bat: Finish config.log with a line that indicates that
	the configure step was successful.

2005-07-04  Lute Kamstra  <lute@gnu.org>

	Update FSF's address in GPL notices.

2005-06-11  Eli Zaretskii  <eliz@gnu.org>

	* configure.bat: If their fc.exe returns a meaningful exit status,
	don't overwrite src/config.h and src/epaths.h with identical
	copies.

	* INSTALL: Warn about using "cvs up -kb" if one intends to commit
	changes.  Add a pointer to another site with detailed configure
	and build instructions.  Suggest to look at config.log when
	configure fails.  Add MinGW Make 3.80 to the list of successful
	combinations.

	* gmake.defs (ARCH_CFLAGS): Use $(MCPU_FLAG) instead of a literal
	"-mcpu=i686".

	* configure.bat: Update copyright years.
	Delete config.log before doing anything else.
	Write additional diagnostics to config.log in case of failures to
	compile test programs, including the failed test program itself.
	Add a test for support of -mtune=pentium4 switch to GCC; if it is
	supported, set up MCPU_FLAG variable on the various Makefiles to
	use that switch during compilations.  (This avoids GCC warning
	about -mcpu being deprecated.)

2005-06-10  Eli Zaretskii  <eliz@gnu.org>

	* addsection.c (copy_executable_and_add_section): Pass non-zero
	`verbose' arg to COPY_CHUNK only if DEBUG_DUMP is defined in the
	environment.  Print section names with %.8s.
	(COPY_CHUNK): New 4th arg `verbose'; print diagnostic messages
	only if non-zero.  All callers changed.

2005-06-05  Eli Zaretskii  <eliz@gnu.org>

	* inc/sys/socket.h: Change arg 4 of sys_setsockopt to
	`const void *', for consistency with POSIX.

2005-06-04  Eli Zaretskii  <eliz@gnu.org>

	* inc/pwd.h (getpwnam, getpwuid): Add prototypes.

2005-05-24  Juanma Barranquero  <lekktu@gmail.com>

	* INSTALL: Add more pointers to ports of Unix tools to Windows,
	and to the Emacs Wiki (which contains building instructions for
	Windows).  Reword image library instructions and remove obsolete
	incompatibility information.

2005-04-23  David Hunter  <hunterd42@comcast.net>  (tiny change)

	* config.nt (HAVE_PWD_H): Undef.

2004-06-07  Juanma Barranquero  <lektu@terra.es>

	* INSTALL: Clarify paragraph about compatibility between image
	libraries and builds of Emacs with several compilers.

2004-06-06  Juanma Barranquero  <lektu@terra.es>

	* makefile.w32-in (bootstrap-nmake): When nmake'ing bootstrap on
	the lisp/ directory, set SHELL to $(SHELLTYPE); this avoids
	calling non-existent cmdproxy.exe on bootstrapping after a
	previous install followed by realclean.

	* nmake.defs: Add quote in comment to resync font-locking.

2004-06-04  Juanma Barranquero  <lektu@terra.es>

	* INSTALL: Reword the section on image support.  Add reference to
	GnuWin32.  Mention problems when mixing binaries from different
	compilers.

2004-05-06  Jason Rumney  <jasonr@gnu.org>

	* configure.bat: Use -mno-cygwin to check for image libraries
	when needed.

2004-05-03  Jason Rumney  <jasonr@gnu.org>

	* makefile.nt, ebuild.bat, install.bat, fast-install.bat:
	* makefile.def: Remove.

	* nmake.defs (SYS_LDFLAGS): Add -nologo.

	* makefile.w32-in (info-gmake, info-nmake): New targets.
	(info): Use them.

2004-04-23  Juanma Barranquero  <lektu@terra.es>

	* nmake.defs:
	* gmake.defs:
	* makefile.w32-in:
	* makefile.def:
	* makefile.nt: Add "-*- makefile -*-" mode tag.

2004-04-10  Benjamin Riefenstahl  <Benjamin.Riefenstahl@epost.de>

	* runemacs.c (WinMain): Let Emacs environment default to parent.

2004-03-11  Jason Rumney  <jasonr@gnu.org>

	* paths.h: Remove PATH_LOCK, add PATH_BITMAPS.

2004-03-10  Juanma Barranquero  <lektu@terra.es>

	* makefile.w32-in (install): Don't try to copy
	../lib-src/fns-*.el, as it isn't used anymore.

2004-01-28  Peter Runestig  <peter@runestig.com>

	* gmake.defs, nmake.defs: Add linking to ``winspool.lib''.

2003-12-24  Miles Bader  <miles@gnu.ai.mit.edu>

	* .cvsignore: Add `.arch-inventory'.

2003-11-22  Lars Hansen  <larsh@math.ku.dk>

	* inc/grp.h: New file.

2003-09-03  Peter Runestig  <peter@runestig.com>

	* configure.bat: Create ``makefile'' in directories man, lispref
	and lispintro.

	* makefile.w32-in (force-info, info): New targets.

	* envadd.bat: New file.

	* multi-install-info.bat: New file.

2003-06-27  Jan Djärv  <jan.h.d@swipnet.se>

	* config.nt (my_strftime): New define.

2003-02-01  Jason Rumney  <jasonr@gnu.org>

	* configure.bat: Automatically detect libXpm.
	Suppress compiler output when testing for image libraries.
	Give names of un-found libraries in messages.

2003-01-31  Juanma Barranquero  <lektu@terra.es>

	* configure.bat: Automatically detect giflib and tifflib.

2003-01-29  Jason Rumney  <jasonr@gnu.org>

	* gmake.defs (CURDIR): Disable cygpath kludge.

2003-01-29  KOBAYASHI Yasuhiro  <kobayays@otsukakj.co.jp>

	* configure.bat: Avoid endless loop when configuring without image
	support.

2003-01-26  Jason Rumney  <jasonr@gnu.org>

	* configure.bat: Automatically detect jpeglib.

2003-01-25  Jason Rumney  <jasonr@gnu.org>

	* configure.bat: Automatically detect libpng.

2003-01-21  Jason Rumney  <jasonr@gnu.org>

	* icons/hand.cur: New file.

2003-01-21  David Ponce  <david@dponce.com>

	* emacs.rc (2000-10-19T07:24:01Z!eliz@gnu.org): Declare hand cursor resource.

2003-01-15  Andrew Innes  <andrewi@gnu.org>

	* gmake.defs (CURDIR): Convert to native Windows format (with
	forward slashes), to support building with Cygwin builds of make.

2002-11-17  Ben Key  <BKey1@tampabay.rr.com>

	* nmake.defs:
	* gmake.defs: Made changes so that Emacs would link with
	WinMM.lib.  This change was required for my addition of a Windows
	compatible implementation of play-sound-internal.

2002-09-03  Peter Runestig  <peter@runestig.com>  (tiny change)

	* emacs.rc: Version updated to 21.3.50.

2002-06-13  Jason Rumney  <jasonr@gnu.org>

	* addpm.c (env_vars): Remove EMACSLOCKDIR.

	* makefile.w32-in (maybe-bootstrap, doit, maybe-bootstrap-CMD)
	(maybe-bootstrap-SH): New targets.
	(all): Depend on maybe-bootstrap.

2002-05-03  Jason Rumney  <jasonr@gnu.org>

	* inc/sys/socket.h (F_SETFL, O_NDELAY): Define.
	(sys_getpeername, fcntl): Declare as wrappers.

2002-04-10  Juanma Barranquero  <lektu@terra.es>

	* makefile.w32-in (bootstrap-nmake, bootstrap-gmake): Make DOC
	after compiling .el files.

2002-03-20  Jason Rumney  <jasonr@gnu.org>

	* inc/sys/socket.h (sys_setsockopt, sys_listen, sys_getsockname)
	(sys_accept, sys_recvfrom, sys_sendto): Declare as wrappers.

2002-03-19  Kim F. Storm  <storm@cua.dk>

	* config.nt (HAVE_SENDTO, HAVE_RECVFROM, HAVE_GETSOCKOPT)
	(HAVE_SETSOCKOPT, HAVE_GETSOCKNAME, HAVE_GETPEERNAME): Define.
	(HAVE_SYS_UN_H): Undef.
	From David Ponce <dponce@voila.fr>.

2002-03-13  Jason Rumney  <jasonr@gnu.org>

	* config.nt (STRFTIME_NO_POSIX2): Define.

2002-02-18  Jason Rumney  <jasonr@gnu.org>

	* emacs.rc: Define VS_VERSION_INFO if not already.
	Update version info.

2002-01-04  Andrew Innes  <andrewi@gnu.org>

	* gmake.defs (CFLAGS): Define _WIN32_WINNT as 0x0400, in order to
	pick up relevant bits of the Windows API definitions.

	* nmake.defs (CFLAGS): Define _WIN32_WINNT as 0x0400, in order to
	pick up relevant bits of the Windows API definitions.

2001-12-14  Andrew Innes  <andrewi@gnu.org>

	* makefile.w32-in (bootstrap): Build addsection program before
	bootstrap (required for post-processing temacs.exe).

2001-12-08  Pavel Janík  <Pavel@Janik.cz>

	* COPYING: New file.

2001-12-03  Andrew Innes  <andrewi@gnu.org>

	* makefile.w32-in (bootstrap-nmake)
	(bootstrap-gmake): Extend bootstrap process to first do
	bootstrap-clean in lisp dir and rebuild the DOC file.
	(bootstrap): Do a "normal" make after the bootstrap work.

2001-11-20  Jason Rumney  <jasonr@gnu.org>

	* INSTALL: Update table of versions of make that are suitable
	for building Emacs, based on recent feedback.

	* TODO, _emacs, emacs.bat.in, debug.bat.in: Remove.

2001-11-19  Andrew Innes  <andrewi@gnu.org>

	* ftime-nostartup.bat: New file.

	* ftime.bat: Don't include libc.lib for profiling - the profiler
	corrupts part of memcpy.

2001-11-17  Jason Rumney  <jasonr@gnu.org>

	* nmake.defs (SYS_LDFLAGS): Add setargv.obj for wildcard
	expansion.  From Juanma Barranquero <lektu@terra.es>.

2001-10-20  Gerd Moellmann  <gerd@gnu.org>

	* (Version 21.1 released.)

2001-10-12  Andrew Innes  <andrewi@gnu.org>

	* inc/pwd.h (uid_t, gid_t): New typedefs.

2001-10-05  Gerd Moellmann  <gerd@gnu.org>

	* Branch for 21.1.

2001-09-08  Eli Zaretskii  <eliz@is.elta.co.il>

	* README: Update the address of the mailing list and subscription
	instructions.  From Geoff Voelker <voelker@cs.ucsd.edu>.

2001-09-06  Eli Zaretskii  <eliz@is.elta.co.il>

	* INSTALL: Suggest to avoid using WinZip.

	* configure.bat: Make sure ../site-lisp exists; create if necessary.

2001-09-05  Eli Zaretskii  <eliz@is.elta.co.il>

	* INSTALL: Mention that "make install" can be "nmake install".

2001-09-04  Eli Zaretskii  <eliz@is.elta.co.il>

	* makefile.w32-in ($(INSTALL_DIR)/bin): Depend on $(INSTALL_DIR),
	since some versions of `mkdir' don't automatically create parent
	directories.  From Bruno Grossniklaus <bruno.grossniklaus@ubs.com>.

2001-08-31  Eli Zaretskii  <eliz@is.elta.co.il>

	* subdirs.el: New file.

	* configure.bat: Copy subdirs.el to the site-lisp directory.

	* makefile.w32-in (install): Copy subdirs.el to the installation
	directory.

2001-06-20  Jason Rumney  <jasonr@gnu.org>

	* runemacs.c (WinMain): Add quotes around command in case of spaces.

2001-06-01  Andrew Innes  <andrewi@gnu.org>

	* gmake.defs (sh_output): Don't use $(warning ...) to output
	messages, since that is not supported by GNU make 3.77.

2001-05-24  Jason Rumney  <jasonr@gnu.org>

	* INSTALL: Clarify that building with MSVC requires nmake.

2001-05-17  Andrew Innes  <andrewi@gnu.org>

	* gmake.defs (NEW_CYGWIN): Output message about spurious error
	message that is to be ignored.

2001-05-13  Andrew Innes  <andrewi@gnu.org>

	* TODO: Remove file, since it is completely out of date.

	* README: Add copyright notice.

	* INSTALL: Add copyright notice.

2001-04-18  Andrew Innes  <andrewi@gnu.org>

	* nmake.defs (EMACSLOADPATH): Ensure EMACSLOADPATH is defined in
	the environment.

	* gmake.defs (SETLOADPATH): Remove definition.
	(EMACSLOADPATH): Ensure EMACSLOADPATH is defined in the
	environment.

2001-03-26  Eli Zaretskii  <eliz@is.elta.co.il>

	* configure.bat: Make the checkw32api* labels be distinct in the
	first 8 characters.

2001-03-17  Andrew Innes  <andrewi@gnu.org>

	* cmdproxy.c (get_next_token): Fix indefinite loop bug scanning
	escaped quotes.

	* gmake.defs (DEBUG_LINK): New macro.
	(LINK_FLAGS): Use it.

	* nmake.defs (DEBUG_LINK): New macro.
	(LINK_FLAGS): Use it.

2001-03-06  Andrew Innes  <andrewi@gnu.org>

	* INSTALL: Add --ldflags to configure line for building with
	recent versions of Cygwin GCC.

2001-03-05  Eli Zaretskii  <eliz@is.elta.co.il>

	* configure.bat: Use correct options when compiling a test program
	with Cygwin.  From David Ponce <dponce@voila.fr>.

2001-02-24  Andrew Innes  <andrewi@gnu.org>

	* _emacs: Remove obsolete file.

	* emacs.bat.in: Remove obsolete file.

	* debug.bat.in: Remove obsolete file.

	* inc/sys/socket.h: Add copyright notice.

	* paths.h: Add copyright notice.

	* makefile.nt: Update copyright notice.

	* makefile.def: Update copyright notice.

	* configure.bat: Update copyright notice.

	* nmake.defs: Add copyright notice.

	* gmake.defs: Add copyright notice.

	* makefile.w32-in: Add copyright notice.

2001-02-05  Andrew Innes  <andrewi@gnu.org>

	* nmake.defs (THISDIR): New definition.

	* gmake.defs (THISDIR): New definition.

2001-02-03  Andrew Innes  <andrewi@gnu.org>

	* configure.bat: Leave a space before >> only when there is a
	preceding digit.  Add a comment about the importance of this.

	* README: Replace outdated information.

	* INSTALL (Trouble-shooting): Add note about need to specify extra
	compiler flags with recent Cygwin ports of gcc.

2001-02-01  Eli Zaretskii  <eliz@is.elta.co.il>

	* configure.bat: Use "rm -f" instead of "del /f", as the latter
	is not supported by Windows 9X's COMMAND.COM.

2001-01-31  Eli Zaretskii  <eliz@is.elta.co.il>

	* configure.bat: Make sure redirection is preceded by a blank, to
	avoid problems with "1>>foo" when CMD.EXE is the shell, which eats
	up the "1" part.  From Rob Giardina <rob@criticalpointsoftware.com>.

2001-01-30  Eli Zaretskii  <eliz@is.elta.co.il>

	* INSTALL: Copy the table of tested combinations of development
	tools from configure.bat.  Add suggestion to install Bash on
	Windows 9X.

	* configure.bat: Don't copy lisp/Makefile, it doesn't exist; copy
	lisp/Makefile.in instead.  Use "rm -f" where more than one file
	needs to be deleted, since command.com in Windows 9X doesn't grok
	more than one argument.

2001-01-24  Andrew Innes  <andrewi@gnu.org>

	* makefile.w32-in (cleanall-other-dirs-nmake)
	(cleanall-other-dirs-gmake): New targets.
	(cleanall): Invoke them.

2001-01-19  Andrew Innes  <andrewi@gnu.org>

	* addpm.c (env_vars): Add a version-independent site-lisp
	directory to EMACSLOADPATH, after the version dependent one.

2001-01-06  Andrew Innes  <andrewi@gnu.org>

	* README: Update info about compilers.

	* makefile.w32-in: Use $(MAKETYPE) instead of $(SHELLTYPE) to
	select correct rule for invoking make in another directory.
	Amend rules accordingly.
	(clean): Delete $(COMPILER_TEMP_FILES) instead of *.pdb.

	* nmake.defs (EMACS_ICON_PATH): Delete definition.
	(COMPILER_TEMP_FILES): New definition.
	(MAKETYPE): New definition.

	* gmake.defs (EMACS_ICON_PATH): Delete definition.
	(COMPILER_TEMP_FILES): New definition.
	(MAKETYPE): New definition.

	* makefile.def (EMACS_ICON_PATH): Delete definition.

	* configure.bat: Be careful not to add trailing spaces when
	outputting to config.settings.

2001-01-02  Andrew Innes  <andrewi@gnu.org>

	* config.nt (RE_TRANSLATE): Use CHAR_TABLE_TRANSLATE macro rather
	than the function.

2000-12-17  Andrew Innes  <andrewi@gnu.org>

	* makefile.w32-in (install): Copy directories to the correct
	places.
	(real_install): Remove obsolete target.

2000-12-06  Andrew Innes  <andrewi@gnu.org>

	* nmake.defs (CURDIR): New define.
	(INSTALL_DIR): Use it.

	* gmake.defs (NEW_CYGWIN): New define.
	(DQUOTE) [NEW_CYGWIN]: Cygnus changed the quoting rules since b20,
	so we need to adjust how we escape embedded quotes.
	(SETLOADPATH): Set EMACSLOADPATH to an absolute directory,
	relative to $(CURDIR).

2000-11-25  Jason Rumney  <jasonr@gnu.org>

	* config.nt (GC_MARK_STACK, GC_SETJMP_WORKS): Define.

2000-10-17  Andrew Innes  <andrewi@gnu.org>

	* makefile.w32-in (recompile): New target to recompile lisp
	directory.
	(recompile-CMD, recompile-SH): New support targets.

2000-09-24  Jason Rumney  <jasonr@gnu.org>

	* config.nt (NO_RETURN): Define it.

2000-09-17  Andrew Innes  <andrewi@gnu.org>

	* gmake.defs: Revert to Unix line endings.

	* nmake.defs: Revert to Unix line endings.

2000-09-16  Andrew Innes  <andrewi@gnu.org>

	* gmake.defs (SETLOADPATH): Change definition to work from any
	subdirectory.

2000-09-14  Andrew Innes  <andrewi@gnu.org>

	* makefile.w32-in: Revert to Unix line endings.

2000-09-14  Andrew Innes  <andrewi@gnu.org>

	* INSTALL: Add note about expected error messages when configure
	is run.

	* configure.bat: Simplify the generation of makefiles (don't need
	to generate various top-level targets that invoke make in other
	directories).

	* gmake.defs (SHELLTYPE): New define.
	(SETLOADPATH): New define.

	* nmake.defs (SHELLTYPE): New define.

	* makefile.w32-in: Standardize indentation somewhat.
	Add bootstrap support.
	Pass $(MFLAGS) when invoking make recursively.
	Add shell-specific variants of top-level targets that invoke make
	recursively in other directories, and add necessary computed
	dependencies.

2000-09-03  Andrew Innes  <andrewi@gnu.org>

	* makefile.w32-in: Change to DOS line endings.

	* configure.bat: Change to DOS line endings.

	* addsection.c (_ANONYMOUS_UNION) [__GNUC__]: New define.
	(_ANONYMOUS_STRUCT) [__GNUC__]: New define.

	* preprep.c (_ANONYMOUS_UNION) [__GNUC__]: New define.
	(_ANONYMOUS_STRUCT) [__GNUC__]: New define.

	* gmake.defs (CFLAGS): No need for -D_ANONYMOUS_UNION
	-D_ANONYMOUS_STRUCT on compile line.
	(EMACS_EXTRA_C_FLAGS): No need for -DORDINARY_LINK.
	(ARCH_CFLAGS): Change optimization flags to -O2.
	(FOREACH, FORVAR, FORDO, ENDFOR): New definitions.
	(ARGQUOTE, DQUOTE): New defines.

	* nmake.defs (CFLAGS): No need for -D_ANONYMOUS_UNION
	-D_ANONYMOUS_STRUCT on compile line.
	(FOREACH, FORVAR, FORDO, ENDFOR): New definitions.
	(ARGQUOTE, DQUOTE): New defines.

2000-08-22  Andrew Innes  <andrewi@gnu.org>

	* configure.bat: New file.

	* gmake.defs: New file.

	* nmake.defs: New file.

	* makefile.w32-in: New file.

	* INSTALL: Rewrite to match new configure process.

	* config.nt [WINDOWSNT]: Don't declare getenv.
	(EMACS_CONFIG_OPTIONS): Define according to compiler being used.

	* addpm.c (main): Accept /q to mean install based on addpm's
	location without asking.  Remove reference to emacs.bat which is
	now obsolete.

	* addsection.c (PTR_TO_OFFSET): Cast ptr to unsigned char*.

	* paths.h: Use forward slash as directory separator in all path
	definitions.
	(PATH_DUMPLOADSEARCH): Revert to definition used on Unix.

	* preprep.c (PTR_TO_OFFSET): Cast ptr to unsigned char *.

	* runemacs.c: Remove WIN32 define.

	* inc/sys/file.h (F_OK, X_OK, W_OK, R_OK, D_OK): Define if D_OK is
	not defined.

	* inc/sys/socket.h (_WINSOCK_H): Undefine if defined.
	(fd_set): Define to new name, after including winsock.h, so we can
	provide our own implementation.

2000-07-05  Andrew Innes  <andrewi@gnu.org>

	* ebuild.bat: Add support for specifying make arguments.

	* makefile.nt: Add support for `bootstrap' and related targets.

2000-06-11  Jason Rumney  <jasonr@gnu.org>

	* config.nt: Define POINTER_TYPE, PTR, PROTOTYPES and __P.

2000-02-06  Andrew Innes  <andrewi@gnu.org>

	* inc/sys/time.h: Add inclusion protection.

	* makefile.def (SYS_LDFLAGS): Add -nologo.

1999-11-22  Andrew Innes  <andrewi@gnu.org>

	* install.bat: Pass on command line arguments to make.

	* makefile.nt (fast_install): Bring commands up-to-date, and fix typo.

1999-11-21  Andrew Innes  <andrewi@gnu.org>

	* makefile.nt (all): Build leim if present.
	(install): Install leim if present.
	(clean): Clean leim if present.

	* addpm.c (env_vars): Include leim in default EMACSLOADPATH
	definition.

	* emacs.bat.in (EMACSLOADPATH): Include leim.

1999-07-12  Richard Stallman  <rms@gnu.org>

	* Version 20.4 released.

1999-06-16  Andrew Innes  <andrewi@gnu.org>

	* emacs.rc: Use an icon with a transparent background, to be in
	keeping with other applications.

1999-06-03  Andrew Innes  <andrewi@gnu.org>

	* preprep.c: Fix typo.

1999-05-02  Andrew Innes  <andrewi@gnu.org>

	* config.h: Remove obsolete file.

	* preprep.c (copy_executable_and_move_sections): Ifdef out a
	couple of unused switch cases that aren't defined on all
	platforms.

	* ftime.bat: Add another variation of the profile command, which
	only profiles extended commands.

1999-03-31  Geoff Voelker  <voelker@cs.washington.edu>

	* cmdproxy.c (main): Fix parens.

1999-03-25  Andrew Innes  <andrewi@gnu.org>

	* cmdproxy.c (main): Call GetShortPathName to normalize program
	names for comparison.

1999-03-05  Geoff Voelker  <voelker@cs.washington.edu>

	* makefile.def: Compile multiple .c files when possible.
	Use BLD instead of assuming i386.
	* makefile.nt: Remove common multiple file compilation commands.

1999-03-04  Geoff Voelker  <voelker@cs.washington.edu>

	* cmdproxy.c (main): Add missing parens.

1999-02-20  Andrew Innes  <andrewi@gnu.org>

	* preprep.c: New program to allow dumped image to be profiled.

	* makefile.nt (preprep): New target.
	(ALL): Build it.

	* makefile.def (ARCH_CFLAGS): Set struct packing to 8.

	* ftime.bat: Invoke preprep to prepare dumped image for profiling.
	Change prep options to profile libc functions and skip the startup
	code.

1999-02-15  Geoff Voelker  <voelker@cs.washington.edu>

	* makefile.nt: Create installation directory as first step.

1999-01-31  Andrew Innes  <andrewi@gnu.org>

	* addsection.c (ROUND_UP_DST_AND_ZERO): Rename from
	ROUND_UP_DST.  Zeroes the alignment slop.
	(copy_executable_and_add_section): Update the
	SizeOfHeaders field properly.

1999-01-27  Andrew Innes  <andrewi@gnu.org>

	* makefile.nt: Do make version comparison as strings.

1999-01-26  Andrew Innes  <andrewi@harlequin.co.uk>

	* runemacs.c (WinMain): Pass explicit environment block to
	CreateProcess, to work around a bug in Windows 95/98.

1999-01-22  Geoff Voelker  <voelker@cs.washington.edu>

	* icons: New directory with Davenport's icons.
	* icons/sink.ico: Renamed from emacs.ico.

	* makefile.nt (install, fast_install): Install Windows icons
	into etc/icons.

	* emacs.rc (ICON): Use icons/gnu2a32.ico as the default icon.

1999-01-17  Andrew Innes  <andrewi@gnu.org>

	* makefile.nt (ALL): List top-level targets.
	(addsection): New top-level target.
	(install): Copy fns-*.el to bin directory.

	* addsection.c: New program to add static heap section to
	temacs.exe after linking, in support of new unexec method.

1998-12-28  Andrew Innes  <andrewi@delysid.gnu.org>

	* cmdproxy.c (spawn): Pass directory for child as parameter.
	(main): Save startup directory to give to spawn, then change
	directory to location of .exe in order not to prevent startup
	directory from being deleted.

1998-12-08  Geoff Voelker  <voelker@cs.washington.edu>

	* makefile.nt: Do string comparison of _NMAKE_VER.

1998-12-02  Geoff Voelker  <voelker@cs.washington.edu>

	* config.nt (LOCALTIME_CACHE): Define.

1998-11-13  Andrew Innes  <andrewi@delysid.gnu.org>

	* install.bat: Convert to DOS format.

1998-11-10  Andrew Innes  <andrewi@harlequin.co.uk>

	* cmdproxy.c (main): Set environment size only when running
	command.com.

1998-11-03  Theodore Jump  <tjump@tertius.com>

	* makefile.def (SYS_LDFLAGS): Use swapfile when running from cd or net.
	(DEL_TREE): Use rd instead of rmdir.
	(ARCH_CFLAGS): Optimize for P6.  Align structures on 8-byte boundaries.
	* makefile.nt: Compile multiple source files when possible.

1998-10-05  Geoff Voelker  <voelker@cs.washington.edu>

	* cmdproxy.c (main): Treat command line options as case-insensitive.

1998-08-19  Richard Stallman  <rms@psilocin.ai.mit.edu>

	* Version 20.3 released.

1998-07-20  Geoff Voelker  <voelker@cs.washington.edu>

	* addpm.c (main): Explicitly check result of message box for OK.

1998-06-05  Andrew Innes  <andrewi@harlequin.co.uk>

	* inc/sys/file.h (D_OK): Define new macro.

1998-06-01  Andrew Innes  <andrewi@mescaline.gnu.org>

	* makefile.def (CFLAGS): Do not define HAVE_NTGUI.

1998-05-30  Geoff Voelker  <voelker@cs.washington.edu>

	* emacs.rc (VS_VERSION_INFO): Define.

1998-04-23  Geoff Voelker  <voelker@cs.washington.edu>

	* makefile.nt (emacs.bat, debug.bat): Create them in the
	installation directory.

1998-04-23  Andrew Innes  <andrewi@harlequin.co.uk>

	* ddeclient.c: New file.  (Support program for performing limited
	interprocess communication on Windows.)

	* makefile.nt: Build ddeclient.

	* cmdproxy.c (main): Only set environment size for real shell, and
	provide extra directory argument, when running on Windows 95.

1998-04-17  Geoff Voelker  <voelker@cs.washington.edu>

	* cmdproxy.c (fail): Exit with a negative return value.
	(spawn): Return subprocess return code as an argument.
	Explicitly copy environment block.
	(main): Update to use return value argument with spawn.
	Retry if spawn failed when a subshell was not tried.

	* config.nt: Include new macros from src/config.in.
	(GNU_MALLOC, REL_ALLOC): Define.
	(RE_TRANSLATE_TYPE): Use Lisp_Object as type.
	(RE_TRANSLATE): Use char_table_translate.

	* makefile.def (CP_DIR): Preserve attributes.

	* makefile.nt (clean): Delete patch generated files, optimized
	build directory.

1997-10-01  Geoff Voelker  <voelker@cs.washington.edu>

	* addpm.c (env_vars): Fix misplaced % in SHELL entry.

1997-09-19  Richard Stallman  <rms@psilocin.gnu.ai.mit.edu>

	* Version 20.2 released.

1997-09-15  Richard Stallman  <rms@psilocin.gnu.ai.mit.edu>

	* Version 20.1 released.

1997-09-11  Geoff Voelker  <voelker@cs.washington.edu>

	* debug.bat.in: New file.
	* makefile.nt (debug.bat): New target.

1997-09-02  Andrew Innes  <andrewi@harlequin.co.uk>

	* addpm.c (env_vars): Put site-lisp before lisp in EMACSLOADPATH.
	Quote group name.  Allow different icons to be specified.

	* cmdproxy.c (get_env_size): New function.
	(spawn): Explicitly pass in environment when creating subprocess.
	(main): Cleanup error messages.
	Specify dynamically sized environment block for real shell.
	Pass on unhandled switches to real shell.
	Quote program name.

	* makefile.def (CFLAGS_COMMON): Place pdb file in object build
	directory.
	(CFLAGS) [!MSVCNT11]: Define _CRTAPI1.

	* runemacs.c (WinMain): Allow Emacs process to be started with
	high or low priority.

	* emacs.bat.in: Remove OS dependent operations.

1997-09-02  Geoff Voelker  <voelker@cs.washington.edu>

	* addpm.c (env_vars): No longer set INFOPATH.

	* cmdproxy.c (get_next_token): Null terminate token returned.

	* emacs.bat.in (INFOPATH): No longer set INFOPATH.

1997-08-10  Andrew Innes  <andrewi@harlequin.co.uk>

	* addpm.c (env_vars): Set SHELL to cmdproxy.
	(main): Initialize idDde to 0.
	Determine emacs_path from module file name.
	Prompt for install.

	* makefile.def (MSVCNT11): Conditionally define it.
	(BASE_LIBS): Do not use oldnames.lib.
	(SYS_LDFLAGS): Use pdb files.
	(CFLAGS_COMMON) [!spd]: Define EMACSDEBUG.
	(ARCH_CFLAGS) [i386 && spd]: Use space optimizations.
	(ARCH_CFLAGS) [alpha && spd]: Use optimizations.

	* makefile.nt (ALL): Build cmdproxy.
	(cmdproxy): New target.
	(install): Install cmdproxy.

	* ftime.bat, debug.bat, cmdproxy.c: New files.

1997-07-10  Geoff Voelker  <voelker@cs.washington.edu>

	* inc/sys/socket.h (shutdown): Define.
	(sys_shutdown): Export.

1997-07-08  Richard Stallman  <rms@psilocin.gnu.ai.mit.edu>

	* config.nt (RE_TRANSLATE): Copy definition from config.in.

1997-07-01  Geoff Voelker  <voelker@cs.washington.edu>

	* config.nt: Update file comments.
	Update undefs added/removed in src/config.in.

1997-06-19  Geoff Voelker  <voelker@cs.washington.edu>

	* makefile.def, emacs.bat.in: Use windows95 and windowsnt instead
	of win95 and winnt, respectively.

1997-01-04  Geoff Voelker  <voelker@cs.washington.edu>

	* makefile.nt (real_install): Create site-lisp in installation dir.
	* addpm.c (env_vars): Add site-lisp to EMACSLOADPATH.
	* emacs.bat.in: Add site-lisp to EMACSLOADPATH.

1996-08-11  Richard Stallman  <rms@psilocin.gnu.ai.mit.edu>

	* Version 19.33 released.

1996-08-09  Geoff Voelker  <voelker@cs.washington.edu>

	* runemacs.c (WinMain): Put a space between the binary and its args.

1996-07-31  Richard Stallman  <rms@psilocin.gnu.ai.mit.edu>

	* Version 19.32 released.

1996-07-16  Andrew Innes  <andrewi@harlequin.co.uk>

	* makefile.nt (clean): Use OBJDIR macro.

1996-06-03  Kim F. Storm  <kfs@olicom.dk>

	* runemacs.c (CHOOSE_NEWEST_EXE): New parameter macro.
	Not defined by default.
	(WinMain): Add conditional testing CHOOSE_NEWEST_EXE.
	(WinMain): Convert backslashes to slashes in env var values.

	* addpm.c (env_vars): Use slashes, not backslashes.

1996-05-25  Karl Heuer  <kwzh@gnu.ai.mit.edu>

	* Version 19.31 released.

1996-05-13  Andrew Innes  <andrewi@harlequin.co.uk>

	* install.bat: Set BUILD_TYPE and INSTALL_DIR before calling make;
	undo settings afterwards.

1996-05-08  Andrew Innes  <andrewi@harlequin.co.uk>

	* addpm.c (env_vars): Set SHELL registry entry to value of COMSPEC
	environment variable.

1996-05-03  Andrew Innes  <andrewi@harlequin.co.uk>

	* install.bat: Allow for optimized build.
	* makefile.def [BUILD_TYPE]: Build optimized version in its own dir.
	(ARCH_CFLAGS) [BUILD_TYPE == spd]: Build optimized version.

1996-05-03  Andrew Innes  <andrewi@harlequin.co.uk>

	* addpm.c (REG_ROOT): Don't use a trailing backslash.
	(env_vars): Rename field emacs_path to emacs_dir.
	(main): Add link to runemacs instead of emacs.

	* install.bat: Check if INSTALL_DIR is passed as an argument.

	* makefile.def (CONFIG_H) [WIN95]: Use config.nt.

	* makefile.nt: Build and install runemacs.exe.

	* runemacs.c: New file.

	* config.w95: File removed.

	* inc/netdb.h, inc/unistd.h, inc/arpa/inet.h, inc/netinet/in.h,
	inc/sys/socket.h, inc/sys/time.h: New header files.

	* inc/sys/file.h (F_OK, X_OK, W_OK, R_OK): New macros.

1996-03-27  Geoff Voelker  <voelker@cs.washington.edu>

	* makefile.def (DEL): Defined.
	(DEL_TREE) [win95]: Defined.
	(SYS_LDFLAGS): Set executable versions to 3.10.

	* makefile.nt: Change uses of del to $(DEL).

1996-01-17  Erik Naggum  <erik@naggum.no>

	* All files: Update FSF's address in comment preamble.

1996-01-03  George V. Reilly  <georger@microcrafts.com>

	* emacs.ico: Now the proverbial kitchen sink icon.

1995-11-24  Richard Stallman  <rms@mole.gnu.ai.mit.edu>

	* Version 19.30 released.

1995-11-22  Geoff Voelker  <voelker@cs.washington.edu>

	* makefile.def (CP_DIR): Use platform independent switches for xcopy.

	* makefile.nt (install, fast_install, real_install, clean):
	Don't use switches to del not supported by Windows 95.

1995-11-07  Kevin Gallo  <kgallo@microsoft.com>

	* makefile.nt (addpm.exe): Link with $(ADVAPI32).
	(install, fast_install): Change same-dir test to create test file in
	installation tree and thereby support read-only shares.
	(clean): Remove .pdb files.

	* makefile.def (NTGUI): New macro.
	[NTGUI] (CFLAGS): Define HAVE_NTGUI.

	* config.nt, config.w95: Update to latest src/config.in.

	* addpm.c (env_vars): New variable.
	(add_registry): New procedure.
	(main): Use values of configuration environment variables from
	the registry if defined, the process environment otherwise.

1995-06-19  Richard Stallman  <rms@mole.gnu.ai.mit.edu>

	* Version 19.29 released.

	* makefile.nt (addpm.exe): Change WinMainCRTStartup to mainCRTStartup.

1995-06-13  Geoff Voelker  <voelker@cs.washington.edu>

	* makefile.nt: Define .c to .obj suffix rule.
	(addpm.obj): Compile directly, use CFLAGS.
	(addpm.exe): Link from addpm.obj.

	* makefile.def (MSVCNT11): Defined.
	(BASE_LIBS) [MSVCNT11]: Use oldnames.lib.
	(CFLAGS_COMMON): Defined.
	(CFLAGS) [MSVCNT11]: Define _CRTAPI1 to _cdecl.

1995-06-09  Geoff Voelker  <voelker@cs.washington.edu>

	* emacs.bat.in: Renamed from emacs.bat.
	(emacs_dir): Rename from emacs_path.
	Definition removed.

	* addpm.c: New file.
	* makefile.nt (ALL, addpm, addpm.exe, addpm.obj): Defined.
	(all): Depend upon $(BLD) and $(ALL).
	(install): Depend upon emacs.bat.
	Create program item for Emacs.
	(clean): Delete obj.
	(emacs.bat): Defined.
	* makefile.def (EMACS_ICON_PATH, ADDPM): Defined.

1995-05-27  Geoff Voelker  <voelker@cs.washington.edu>

	* ebuild.bat, emacs.bat, fast-install.bat, install.bat:
	Add carriage returns; necessary for batch files on Windows 95.

1995-05-25  Geoff Voelker  <voelker@cs.washington.edu>

	* config.w95: Created.
	* config.h: Changed to config.nt.

	* makefile.nt (SUBDIRS): Commented out.
	(all, install, clean): Expand for-loops.
	(BUILD_CMD, INSTALL_CMD, CLEAN_CMD): Defined.

	* makefile.def (SYS_LIB_DIR, SYS_INC_DIR): Undefined.
	(ARCH): New definition.
	(CPU, CONFIG_H, OS_TYPE): Defined.
	(INCLUDE, LIB): Checked if valid.
	(ntwin32.mak): Included.
	(AR, CC, LINK): New definition.
	(ADVAPI32, libc, BASE_LIBS): Defined.
	(SYS_LDFLAGS): New definition.
	Update comments and preprocessor conditionals.

	* emacs.bat (SHELL): Conditionally defined.
	(HOME): Conditionally defined.
	(emacs_path, HOME): Update comments.
	Turn off all echo.

1995-05-09  Geoff Voelker  <voelker@cs.washington.edu>

	* _emacs, config.h, ebuild.bat, emacs.bat, emacs.rc:
	* fast-install.bat, install.bat, makefile.def, makefile.nt, paths.h:
	* inc/pwd.h, inc/sys/dir.h, inc/sys/file.h, inc/sys/ioctl.h:
	* inc/sys/param.h: Removed carriage-returns.

1995-05-06  Geoff Voelker  <voelker@cs.washington.edu>

	* makefile.def (CVTRES): Defined.

	* emacs.ico, emacs.rc: New files by Kevin Gallo.

1995-04-10  Geoff Voelker  <voelker@cs.washington.edu>

	* src/config.h, src/paths.h: Moved to parent dir, src/ removed.

1995-04-09  Geoff Voelker  <voelker@cs.washington.edu>

	* makefile.def (INSTALL_DIR): Change to generic directory.

	* emacs.bat: Added arguments when emacs.exe invoked.

	* ebuild.cmd, emacs.cmd, install.cmd: Changed extension to .bat.

1994-12-13  Geoff Voelker  <voelker@cs.washington.edu>

	* makefile.def (CC): In configuration section.
	(COMPAT_LIB): Defined.

1994-11-01  Geoff Voelker  <voelker@cs.washington.edu>

	* src/paths.h: New file.

	* src/config.h: New file.

	* inc/pwd.h: New file.

	* inc/sys/dir.h: New file.

	* inc/sys/file.h: New file.

	* inc/sys/ioctl.h: New file.

	* inc/sys/param.h: New file.

	* todo: New file.

	* README: New file.

	* makefile.nt: New file.

	* makefile.def: New file.

	* install.cmd: New file.

	* INSTALL: New file.

	* fast-install.cmd: New file.

	* emacs.cmd: New file.

	* ebuild.cmd: New file.

	* _emacs: New file.

;; Local Variables:
;; coding: utf-8
;; add-log-time-zone-rule: t
;; End:

  Copyright (C) 1995-1999, 2001-2015 Free Software Foundation, Inc.

  This file is part of GNU Emacs.

  GNU Emacs is free software: you can redistribute it and/or modify
  it under the terms of the GNU General Public License as published by
  the Free Software Foundation, either version 3 of the License, or
  (at your option) any later version.

  GNU Emacs is distributed in the hope that it will be useful,
  but WITHOUT ANY WARRANTY; without even the implied warranty of
  MERCHANTABILITY or FITNESS FOR A PARTICULAR PURPOSE.  See the
  GNU General Public License for more details.

  You should have received a copy of the GNU General Public License
  along with GNU Emacs.  If not, see <http://www.gnu.org/licenses/>.<|MERGE_RESOLUTION|>--- conflicted
+++ resolved
@@ -1,19 +1,16 @@
-<<<<<<< HEAD
-2015-03-03  Eli Zaretskii  <eliz@gnu.org>
-=======
-2015-03-07  Eli Zaretskii  <eliz@gnu.org>
+2015-03-09  Eli Zaretskii  <eliz@gnu.org>
 
 	* INSTALL: Add some more installation instructions for mingw-get
 	users.  (Bug#19989)
 
-2015-02-10  Noam Postavsky  <npostavs@users.sourceforget.net>
+2015-03-09  Noam Postavsky  <npostavs@users.sourceforget.net>
 
 	* nt/cmdproxy.c (batch_file_p): New function.
 	(spawn): If calling a quoted batch file pass NULL for progname.
 	(Bug#18745)
 
-2015-02-10  Eli Zaretskii  <eliz@gnu.org>
->>>>>>> 344c6ada
+2015-03-09  Eli Zaretskii  <eliz@gnu.org>
+2015-03-03  Eli Zaretskii  <eliz@gnu.org>
 
 	* cmdproxy.c (get_next_token): Don't make backslashes disappear
 	without a trace when they are not followed by a quote.
