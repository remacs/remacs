<<<<<<< HEAD
2010-05-06  Glenn Morris  <rgm@gnu.org>

	* Makefile.in (RANLIB): Let configure set it.
	(libXMenu11.a): configure sets RANLIB = : on systems without it.

	* Makefile.in (CPP, LN_S, AS, LD, MV, LS, LINTOPTS, LINTLIBFLAG, MAKE)
	(STD_DEFINES, CDEBUGFLAGS, RM_CMD): Remove unused variables.

2010-05-04  Glenn Morris  <rgm@gnu.org>

	* Makefile.in (C_SWITCH_SYSTEM, C_SWITCH_MACHINE): Use
	@C_SWITCH_SYSTEM@, @C_SWITCH_MACHINE@ rather than
	@c_switch_system@, @c_switch_machine@.

2010-04-27  Dan Nicolaescu  <dann@ics.uci.edu>

	* Makefile.in (C_SWITCH_X_SYSTEM): Define using autoconf.

2010-04-23  Dan Nicolaescu  <dann@ics.uci.edu>

	* Makefile.in (ALL_CFLAGS): Remove C_SWITCH_X_MACHINE, unused.

2010-04-11  Dan Nicolaescu  <dann@ics.uci.edu>

	* Makefile.in (C_SWITCH_SYSTEM, C_SWITCH_MACHINE)
	(C_SWITCH_X_SITE): Define using autoconf.

2010-03-10  Chong Yidong  <cyd@stupidchicken.com>

	* Branch for 23.2.
=======
2010-05-07  Chong Yidong  <cyd@stupidchicken.com>

	* Version 23.2 released.
>>>>>>> 19ae0deb

2009-06-21  Chong Yidong  <cyd@stupidchicken.com>

	* Branch for 23.1.

2008-07-31  Dan Nicolaescu  <dann@ics.uci.edu>

	* descrip.mms:
	* compile.com: Remove file.
	* Create.c: Remove VMS support.

2008-07-23  Dan Nicolaescu  <dann@ics.uci.edu>

	* Makefile.in (ALL_CFLAGS): Remove reference to C_SWITCH_SITE.

2007-07-25  Glenn Morris  <rgm@gnu.org>

	* Relicense all FSF files to GPLv3 or later.

2007-06-04  Ulrich Mueller  <ulm@gentoo.org>  (tiny change)

	* ChgPane.c, ChgSel.c: Quiet --with-x-toolkit=no
	compilation warnings: #include <config.h>.

2007-06-02  Chong Yidong  <cyd@stupidchicken.com>

	* Version 22.1 released.

2007-05-30  Ulrich Mueller  <ulm@gentoo.org>  (tiny change)

	* XMakeAssoc.c (XMakeAssoc): Use malloc rather than xmalloc.

2007-02-27  Glenn Morris  <rgm@gnu.org>

	* Imakefile: Remove unused file with no explicit legal info.
	* Makefile.in (distclean): Remove Makefile.

2007-02-25  Glenn Morris  <rgm@gnu.org>

	* XCrAssoc.c, XDelAssoc.c, XDestAssoc.c, XLookAssoc.c:
	* XMakeAssoc.c: Remove license text in favour of including
	copyright.h, as was done in original X11 source.

2004-12-27  Jan Djärv  <jan.h.d@swipnet.se>

	* Activate.c (XMenuActivate): Return XM_NO_SELECT if Escape or C-g
	was pressed.

2004-11-12  Jan Djärv  <jan.h.d@swipnet.se>

	* XMenu.h (XMenuActivateSetWaitFunction): New function.

	* Activate.c (XMenuActivateSetWaitFunction): New function.
	(XMenuActivate): Call wait_func if set, before XNextEvent.

2002-04-22  Jan Djärv  <jan.h.d@swipnet.se>

	* Activate.c: Add calls to GrabKeyboard to remove strange
	interactions with window managers that steal keypresses.
	Call ungrab_all instead of XtUngrabPointer.
	(XMenuActivate): Add call to XGrabKeyboard
	(XMenuActivate): Add call to XUngrabKeyboard

2001-10-20  Gerd Moellmann  <gerd@gnu.org>

	* (Version 21.1 released.)

2001-10-05  Gerd Moellmann  <gerd@gnu.org>

	* Branch for 21.1.

2000-07-21  Eli Zaretskii  <eliz@is.elta.co.il>

	* Activate.c (XMenuActivate): Call help callback with two more
	arguments: the pane number and selection number.

2000-01-27  Gerd Moellmann  <gerd@gnu.org>

	* Activate.c (XMenuActivate): Add parameter HELP_CALLBACK.
	Call help callback.

	* Post.c (XMenuPost): Pass null help callback to XMenuActivate.

	* AddSel.c (XMenuAddSelection): Add parameter HELP.

	* XMenu.h (XmSelect): Add member `help_string'.

1999-07-12  Richard Stallman  <rms@gnu.org>

	* Version 20.4 released.

1998-08-19  Richard Stallman  <rms@psilocin.ai.mit.edu>

	* Version 20.3 released.

1997-09-19  Richard Stallman  <rms@psilocin.gnu.ai.mit.edu>

	* Version 20.2 released.

1997-09-15  Richard Stallman  <rms@psilocin.gnu.ai.mit.edu>

	* Version 20.1 released.

1996-08-11  Richard Stallman  <rms@psilocin.gnu.ai.mit.edu>

	* Version 19.33 released.

1996-07-31  Richard Stallman  <rms@psilocin.gnu.ai.mit.edu>

	* Version 19.32 released.

1996-06-12  Richard Stallman  <rms@psilocin.gnu.ai.mit.edu>

	* Internal.c (_XMRefreshSelection): Check for type SEPARATOR.
	* InsSel.c (XMenuInsertSelection): Use SEPARATOR if nec.
	* AddSel.c (XMenuAddSelection): Use SEPARATOR if nec.

	* XMenu.h: New alternative SEPARATOR.

1996-05-25  Karl Heuer  <kwzh@gnu.ai.mit.edu>

	* Version 19.31 released.

1995-11-24  Richard Stallman  <rms@mole.gnu.ai.mit.edu>

	* Version 19.30 released.

1995-11-13  Richard Stallman  <rms@mole.gnu.ai.mit.edu>

	* Makefile.in (ALL_CFLAGS): Add some -I options.

	* Activate.c, AddPane.c, AddSel.c, Create.c, InsPane.c, InsSel.c:
	* Internal.c, XCrAssoc.c, XMakeAssoc.c: Include config.h.

1995-06-19  Richard Stallman  <rms@mole.gnu.ai.mit.edu>

	* Version 19.29 released.

1995-02-07  Richard Stallman  <rms@pogo.gnu.ai.mit.edu>

	* Makefile.in (maintainer-clean): Renamed from realclean.

1994-10-25  Richard Stallman  <rms@mole.gnu.ai.mit.edu>

	* Makefile.in (ALL_CFLAGS): Reorder the switches more rationally.

1994-10-24  Jim Wilson  (wilson@chestnut.cygnus.com)

	* Makefile.in (ALL_CFLAGS): Add C_SWITCH_X_MACHINE.

1994-09-11  Richard Stallman  <rms@mole.gnu.ai.mit.edu>

	* Version 19.27 released.

1994-09-07  Richard Stallman  <rms@mole.gnu.ai.mit.edu>

	* Version 19.26 released.

1994-07-23  Richard Stallman  <rms@mole.gnu.ai.mit.edu>

	* Error.c (XMenuError): Make `message' static.

1994-06-28  Richard Stallman  (rms@mole.gnu.ai.mit.edu)

	* Create.c (XAllocDisplayColor): New function.
	Use it throughout in place of XAllocNamedColor.

1994-05-30  Richard Stallman  (rms@mole.gnu.ai.mit.edu)

	* Version 19.25 released.

1994-05-23  Richard Stallman  (rms@mole.gnu.ai.mit.edu)

	* Version 19.24 released.

1994-05-17  Karl Heuer  (kwzh@hal.gnu.ai.mit.edu)

	* Create.c (XMenuCreate): Declare `data' as char*.

1994-05-16  Richard Stallman  (rms@mole.gnu.ai.mit.edu)

	* Version 19.23 released.

1994-04-12  Richard Stallman  (rms@mole.gnu.ai.mit.edu)

	* Create.c (XMenuCreate): Declare `data' as unsigned char*.

1994-01-03  Richard Stallman  (rms@mole.gnu.ai.mit.edu)

	* XMakeAssoc.c (XMakeAssoc): Use xmalloc.
	(_XIOErrorFunction): Decl deleted.

1993-11-27  Richard Stallman  (rms@mole.gnu.ai.mit.edu)

	* Version 19.22 released.

1993-11-26  Richard Stallman  (rms@mole.gnu.ai.mit.edu)

	* Activate.c (XMenuActivate):
	Call XSetWindowBackground and _XMRefreshPane.

1993-11-16  Richard Stallman  (rms@mole.gnu.ai.mit.edu)

	* Version 19.21 released.

1993-11-13  Richard Stallman  (rms@mole.gnu.ai.mit.edu)

	* Makefile.in (libXMenu11.a): Tell make not to worry if ranlib fails.
	Tell user too, in case make doesn't pay attention.

1993-11-11  Richard Stallman  (rms@mole.gnu.ai.mit.edu)

	* Version 19.20 released.

1993-10-25  Brian J. Fox  (bfox@albert.gnu.ai.mit.edu)

	* Makefile.in (ALL_CFLAGS): Add C_SWITCH_X_SYSTEM.

1993-09-27  Brian J. Fox  (bfox@valhalla)

	* Makefile.in (CPP, LN_S, C_SWITCH_X_SITE, CC, CFLAGS): Allow
	`configure' to supply the values for these variables.

1993-09-26  Brian J. Fox  (bfox@ai.mit.edu)

	* Makefile.in (VPATH, srcdir): Now that `configure' creates the
	Makefiles, do not append the current directory to the value of
	`srcdir' or `VPATH'.

1993-08-14  Richard Stallman  (rms@mole.gnu.ai.mit.edu)

	* Version 19.19 released.

1993-08-08  Richard Stallman  (rms@mole.gnu.ai.mit.edu)

	* Version 19.18 released.

1993-07-30  Richard Stallman  (rms@mole.gnu.ai.mit.edu)

	* Internal.c (_XMWinQueInit): Use explicit loop, not bzero.

1993-07-27  Richard Stallman  (rms@mole.gnu.ai.mit.edu)

	* Makefile (ALL_CFLAGS): Use all 6 C_SWITCH_... vars.

	Among them, put the ..._SITE vars last.

1993-07-18  Jim Blandy  (jimb@wookumz.gnu.ai.mit.edu)

	* Version 19.17 released.

1993-07-07  Jim Blandy  (jimb@geech.gnu.ai.mit.edu)

	* Makefile.in: Write out the dependencies for the object files;
	otherwise, VPATH won't work.

	* Makefile.in: Re-arrange, to put `all' target at the top.

1993-07-06  Jim Blandy  (jimb@geech.gnu.ai.mit.edu)

	* Version 19.16 released.

1993-06-19  Jim Blandy  (jimb@wookumz.gnu.ai.mit.edu)

	* version 19.15 released.

1993-06-18  Jim Blandy  (jimb@geech.gnu.ai.mit.edu)

	* Makefile.in (ALL_CFLAGS): Always #define EMACS_BITMAP_FILES.
	This should make it work under any circumstances.

	* Makefile.in (mostlyclean): Use rm -f.

1993-06-17  Jim Blandy  (jimb@wookumz.gnu.ai.mit.edu)

	* Version 19.14 released.

1993-06-17  Richard Stallman  (rms@mole.gnu.ai.mit.edu)

	* Makefile.in (ALL_CFLAGS): Include C_SWITCH_MACHINE, and CPPFLAGS.
	Put CFLAGS last.

1993-06-16  Jim Blandy  (jimb@wookumz.gnu.ai.mit.edu)

	Bring mumbleclean targets into conformance with GNU coding standards.
	* Makefile.in (mostlyclean, realclean): New targets.

1993-06-08  Jim Blandy  (jimb@wookumz.gnu.ai.mit.edu)

	* Version 19.13 released.

1993-05-30  Richard Stallman  (rms@mole.gnu.ai.mit.edu)

	* Version 19.10 released.

1993-05-29  Richard Stallman  (rms@mole.gnu.ai.mit.edu)

	* Create.c: Handle EMACS_BITMAP_FILES.
	Use new names of renamed bitmap files.

1993-05-28  Jim Blandy  (jimb@geech.gnu.ai.mit.edu)

	* AddPane.c, AddSel.c, DelPane.c, DelSel.c, InsPane.c, InsSel.c,
	XDelAssoc.c, XMakeAssoc.c, XMenu.h, insque.c: Changed all uses of
	insque and remque to emacs_insque and emacs_remque, so we can
	safely include insque.c in the library on all systems.

1993-05-27  Jim Blandy  (jimb@geech.gnu.ai.mit.edu)

	* Makefile.in (.c.o): Use $< instead of ${srcdir}/$*.c; the latter
	only works with GNU Make.

1993-05-27  Richard Stallman  (rms@mole.gnu.ai.mit.edu)

	* Create.c (XMenuCreate): Use classes PaneFont and SelectionFont.

1993-05-27  Jim Blandy  (jimb@geech.gnu.ai.mit.edu)

	* Version 19.9 released.

1993-05-27  Richard Stallman  (rms@mole.gnu.ai.mit.edu)

	* Create.c (XMenuCreate): Use x_get_resource_string, not XGetDefault.

1993-05-24  Jim Blandy  (jimb@wookumz.gnu.ai.mit.edu)

	* Version 19.8 released.

1993-05-23  Jim Blandy  (jimb@geech.gnu.ai.mit.edu)

	* Makefile.in (C_SWITCH_X_SITE): New variable, so that the
	configuration process can correctly implement the --x-includes
	option.

1993-05-22  Jim Blandy  (jimb@geech.gnu.ai.mit.edu)

	* Create.c (XMenuCreate): Initialize the menu's pixmaps to None,
	not NULL.

1993-05-22  Jim Blandy  (jimb@geech.gnu.ai.mit.edu)

	* Version 19.7 released.

1993-05-15  Jim Blandy  (jimb@geech.gnu.ai.mit.edu)

	* Makefile.in: Renamed from Makefile, so that the top-level
	makefile can edit it.

1993-04-13  Jim Blandy  (jimb@totoro.cs.oberlin.edu)

	* XLookAssoc.c, XMakeAssoc.c: VMS needs <X11/Xresource.h>, not
	<X11/Xos.h>.

	* XCrAssoc.c: #include <errno.h>, not "errno.h".
	(XCreateAssocTable): Doc fix.

1993-03-24  Jim Blandy  (jimb@geech.gnu.ai.mit.edu)

	* Makefile (.c.o): Include C_SWITCH_SITE and C_SWITCH_SYSTEM in
	the options to the C compiler.

	* compile.com, descrip.mms: New files for VMS from Richard
	Levitte.
	* XCrAssoc.c, XLookAssoc.c, XDestAssoc.c, XDelAssoc.c: Use <angle
	brackets> around the names of the X Windows #include files; VMS
	needs this.
	* XLookAssoc.c, XMakeAssoc.c: #include <X11/Xos.h>.  VMS needs
	this.
	* Create.c: On VMS, we have to look for the bitmap files in
	`./src/bitmaps', not <X11/bitmaps>.

1993-03-14  Richard Stallman  (rms@mole.gnu.ai.mit.edu)

	* Makefile (.c.o): Don't rm the .o files.

1993-03-13  Richard Stallman  (rms@mole.gnu.ai.mit.edu)

	* Activate.c (XMenuActivate): If `active' field is negative,
	don't allow selecting a string.

1993-03-09  Jim Blandy  (jimb@totoro.cs.oberlin.edu)

	* Create.c (XMenuCreate): New variable `root', holding the
	display's default root window, so we don't have to write out
	"RootWindow (display, DefaultScreen (display))" a jillion times.

	* Create.c (XMenuCreate): Don't assume that all the
	<X11/bitmaps/foo> patterns are 16x16.  Instead of building a
	bitmap and then converting it to a pixmap of the appropriate
	depth if necessary, build a pixmap of the appropriate depth
	directly, using XCreatePixmapFromBitmapData.

	* Imakefile: Include XCrAssoc.c, XDelAssoc.c, XDestAssoc.c,
	XLookAssoc.c, and XMakeAssoc.c in SRCS.  Similarly for OBJS.

	* XMenuInt.h: #include <stdio.h> before <X11/Xlib.h>, to avoid
	warnings about redefining NULL.

	* XMakeAssoc.c, XLookAssoc.c, XDestAssoc.c, XDelAssoc.c,
	XCrAssoc.c: #include X11/Xlib.h instead of X11/Xlibint.h.

	* XMakeAssoc.c, XLookAssoc.c, XCrAssoc.c: If NULL isn't defined by
	any of the `.h' files, define it.

	* XMakeAssoc.c, XCrAssoc.c: #include <errno.h>.
	Add an extern declaration for errno.

	* XMakeAssoc.c: Add an extern declaration for _XIOErrorFunction.
	(XMakeAssoc): Use malloc instead of Xmalloc to allocate new
	parts of the assoc table.
	* XCrAssoc.c (XCreateAssocTable): Same.

	* XDestAssoc.c (XDestroyAssocTable): Use free instead of Xfree.
	* XDelAssoc.c (XDeleteAssoc): Same.

1992-10-18  Richard Stallman  (rms@mole.gnu.ai.mit.edu)

	* XMakeAssoc.c (XMakeAssoc): Use malloc, not Xmalloc.
	* XCrAssoc.c (XCreateAssocTable): Use malloc and calloc directly.
	* XDelAssoc.c (XDeleteAssoc): Use free, not Xfree.
	* XDestAssoc.c (XDestroyAssocTable): Likewise.

1992-10-17  Richard Stallman  (rms@mole.gnu.ai.mit.edu)

	* XDelAssoc.c, XLookAssoc.c, XCrAssoc.c, XDestAssoc.c, XMakeAssoc.c:
	Use Xlib.h, not Xlibint.h.
	* XLookAssoc.c, XMakeAssoc.c, XCrAssoc.c (NULL): Defined.
	* XMakeAssoc.c, XCrAssoc.c: Include errno.h.  Declare errno.
	* XMakeAssoc.c (_XIOErrorFunction): Declared.

1992-09-19  Richard Stallman  (rms@mole.gnu.ai.mit.edu)

	* XDelAssoc.c, XLookAssoc.c, XCrAssoc.c, XDestAssoc.c, XMakeAssoc.c:
	Specify dir X11/ when including Xlibint.h.

1992-09-17  Richard Stallman  (rms@mole.gnu.ai.mit.edu)

	* XDelAssoc.c, XLookAssoc.c, XCrAssoc.c, XDestAssoc.c, XMakeAssoc.c:
	New files.

	* Makefile (SRCS, OBJS): Compile those files.

1992-01-31  Richard Stallman  (rms@mole.gnu.ai.mit.edu)

	* Makefile (clean): Delete object files and library.
	(distclean): New target.

1992-01-29  Richard Stallman  (rms@mole.gnu.ai.mit.edu)

	* Makefile (libXMenu11.a): Put `-' on ranlib line.

1992-01-27  Richard Stallman  (rms@mole.gnu.ai.mit.edu)

	* Makefile (EXTRA): New variable.
	(libXMenu11.a): Use that.

	* insque.c: New file.

1992-01-26  Richard Stallman  (rms@mole.gnu.ai.mit.edu)

	* Makefile (CC): Assignment commented out.

1991-11-16  Noah Friedman  (friedman@nutrimat)

	* copyright.h: New file (copied from X11R4 distribution)
	* All files: Replaced occurrences of #include <X11/copyright.h>
	with #include "copyright.h"

1991-10-25  Richard Stallman  (rms@mole.gnu.ai.mit.edu)

	* XMenu.h (enum _xmmode): Remove spurious comma.

	* X10.h: New file.
	* XMenu.h, XMenuInt.h: Include X10.h from this dir.

1990-11-13  Richard Stallman  (rms@mole.ai.mit.edu)

	* XMenu.h (struct _xmenu): Use unsigned long for colors.

1990-11-12  Richard Stallman  (rms@mole.ai.mit.edu)

	* Internal.c: Declare argument `display' in some functions.


;; Local Variables:
;; coding: utf-8
;; add-log-time-zone-rule: t
;; End:

    Copyright (C) 1993, 1994, 1995, 1996, 1997, 1998, 1999, 2001,
	2002, 2003, 2004, 2005, 2006, 2007, 2008, 2009, 2010
	Free Software Foundation, Inc.

  This file is part of GNU Emacs.

  GNU Emacs is free software: you can redistribute it and/or modify
  it under the terms of the GNU General Public License as published by
  the Free Software Foundation, either version 3 of the License, or
  (at your option) any later version.

  GNU Emacs is distributed in the hope that it will be useful,
  but WITHOUT ANY WARRANTY; without even the implied warranty of
  MERCHANTABILITY or FITNESS FOR A PARTICULAR PURPOSE.  See the
  GNU General Public License for more details.

  You should have received a copy of the GNU General Public License
  along with GNU Emacs.  If not, see <http://www.gnu.org/licenses/>.

;;; arch-tag: 8b17c869-6677-40ce-be86-e62cf34061cf<|MERGE_RESOLUTION|>--- conflicted
+++ resolved
@@ -1,16 +1,19 @@
-<<<<<<< HEAD
+2010-05-07  Chong Yidong  <cyd@stupidchicken.com>
+
+	* Version 23.2 released.
+
 2010-05-06  Glenn Morris  <rgm@gnu.org>
 
 	* Makefile.in (RANLIB): Let configure set it.
-	(libXMenu11.a): configure sets RANLIB = : on systems without it.
+	(libXMenu11.a): Configure sets RANLIB = : on systems without it.
 
 	* Makefile.in (CPP, LN_S, AS, LD, MV, LS, LINTOPTS, LINTLIBFLAG, MAKE)
 	(STD_DEFINES, CDEBUGFLAGS, RM_CMD): Remove unused variables.
 
 2010-05-04  Glenn Morris  <rgm@gnu.org>
 
-	* Makefile.in (C_SWITCH_SYSTEM, C_SWITCH_MACHINE): Use
-	@C_SWITCH_SYSTEM@, @C_SWITCH_MACHINE@ rather than
+	* Makefile.in (C_SWITCH_SYSTEM, C_SWITCH_MACHINE):
+	Use @C_SWITCH_SYSTEM@, @C_SWITCH_MACHINE@ rather than
 	@c_switch_system@, @c_switch_machine@.
 
 2010-04-27  Dan Nicolaescu  <dann@ics.uci.edu>
@@ -29,11 +32,6 @@
 2010-03-10  Chong Yidong  <cyd@stupidchicken.com>
 
 	* Branch for 23.2.
-=======
-2010-05-07  Chong Yidong  <cyd@stupidchicken.com>
-
-	* Version 23.2 released.
->>>>>>> 19ae0deb
 
 2009-06-21  Chong Yidong  <cyd@stupidchicken.com>
 
