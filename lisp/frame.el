;;; frame.el --- multi-frame management independent of window systems  -*- lexical-binding:t -*-

;; Copyright (C) 1993-1994, 1996-1997, 2000-2018 Free Software
;; Foundation, Inc.

;; Maintainer: emacs-devel@gnu.org
;; Keywords: internal
;; Package: emacs

;; This file is part of GNU Emacs.

;; GNU Emacs is free software: you can redistribute it and/or modify
;; it under the terms of the GNU General Public License as published by
;; the Free Software Foundation, either version 3 of the License, or
;; (at your option) any later version.

;; GNU Emacs is distributed in the hope that it will be useful,
;; but WITHOUT ANY WARRANTY; without even the implied warranty of
;; MERCHANTABILITY or FITNESS FOR A PARTICULAR PURPOSE.  See the
;; GNU General Public License for more details.

;; You should have received a copy of the GNU General Public License
;; along with GNU Emacs.  If not, see <https://www.gnu.org/licenses/>.

;;; Commentary:

;;; Code:
(eval-when-compile (require 'cl-lib))

(cl-defgeneric frame-creation-function (params)
  "Method for window-system dependent functions to create a new frame.
The window system startup file should add its frame creation
function to this method, which should take an alist of parameters
as its argument.")

(cl-generic-define-context-rewriter window-system (value)
  ;; If `value' is a `consp', it's probably an old-style specializer,
  ;; so just use it, and anyway `eql' isn't very useful on cons cells.
  `(window-system ,(if (consp value) value `(eql ,value))))

(cl-defmethod frame-creation-function (params &context (window-system nil))
  ;; It's tempting to get rid of tty-create-frame-with-faces and turn it into
  ;; this method (i.e. move this method to faces.el), but faces.el is loaded
  ;; much earlier from loadup.el (before cl-generic and even before
  ;; cl-preloaded), so we'd first have to reorder that part.
  (tty-create-frame-with-faces params))

(defvar window-system-default-frame-alist nil
  "Window-system dependent default frame parameters.
The value should be an alist of elements (WINDOW-SYSTEM . ALIST),
where WINDOW-SYSTEM is a window system symbol (as returned by `framep')
and ALIST is a frame parameter alist like `default-frame-alist'.
Then, for frames on WINDOW-SYSTEM, any parameters specified in
ALIST supersede the corresponding parameters specified in
`default-frame-alist'.")

(defvar display-format-alist nil
  "Alist of patterns to decode display names.
The car of each entry is a regular expression matching a display
name string.  The cdr is a symbol giving the window-system that
handles the corresponding kind of display.")

;; The initial value given here used to ask for a minibuffer.
;; But that's not necessary, because the default is to have one.
;; By not specifying it here, we let an X resource specify it.
(defcustom initial-frame-alist nil
  "Alist of parameters for the initial X window frame.
You can set this in your init file; for example,

 (setq initial-frame-alist
       \\='((top . 1) (left . 1) (width . 80) (height . 55)))

Parameters specified here supersede the values given in
`default-frame-alist'.

If the value calls for a frame without a minibuffer, and you have
not created a minibuffer frame on your own, a minibuffer frame is
created according to `minibuffer-frame-alist'.

You can specify geometry-related options for just the initial
frame by setting this variable in your init file; however, they
won't take effect until Emacs reads your init file, which happens
after creating the initial frame.  If you want the initial frame
to have the proper geometry as soon as it appears, you need to
use this three-step process:
* Specify X resources to give the geometry you want.
* Set `default-frame-alist' to override these options so that they
  don't affect subsequent frames.
* Set `initial-frame-alist' in a way that matches the X resources,
  to override what you put in `default-frame-alist'."
  :type '(repeat (cons :format "%v"
		       (symbol :tag "Parameter")
		       (sexp :tag "Value")))
  :group 'frames)

(defcustom minibuffer-frame-alist '((width . 80) (height . 2))
  "Alist of parameters for the initial minibuffer frame.
This is the minibuffer frame created if `initial-frame-alist'
calls for a frame without a minibuffer.  The parameters specified
here supersede those given in `default-frame-alist', for the
initial minibuffer frame.

You can set this in your init file; for example,

 (setq minibuffer-frame-alist
       \\='((top . 1) (left . 1) (width . 80) (height . 2)))

It is not necessary to include (minibuffer . only); that is
appended when the minibuffer frame is created."
  :type '(repeat (cons :format "%v"
		       (symbol :tag "Parameter")
		       (sexp :tag "Value")))
  :group 'frames)

(defun handle-delete-frame (event)
  "Handle delete-frame events from the X server."
  (interactive "e")
  (let* ((frame (posn-window (event-start event))))
    (if (catch 'other-frame
          (dolist (frame-1 (frame-list))
            ;; A valid "other" frame is visible, has its `delete-before'
            ;; parameter unset and is not a child frame.
            (when (and (not (eq frame-1 frame))
                       (frame-visible-p frame-1)
                       (not (frame-parent frame-1))
                       (not (frame-parameter frame-1 'delete-before)))
              (throw 'other-frame t))))
	(delete-frame frame t)
      ;; Gildea@x.org says it is ok to ask questions before terminating.
      (save-buffers-kill-emacs))))

(defun handle-focus-in (_event)
  "Handle a focus-in event.
Focus-in events are usually bound to this function.
Focus-in events occur when a frame has focus, but a switch-frame event
is not generated.
This function runs the hook `focus-in-hook'."
  (interactive "e")
  (run-hooks 'focus-in-hook))

(defun handle-focus-out (_event)
  "Handle a focus-out event.
Focus-out events are usually bound to this function.
Focus-out events occur when no frame has focus.
This function runs the hook `focus-out-hook'."
  (interactive "e")
  (run-hooks 'focus-out-hook))

(defun handle-move-frame (event)
  "Handle a move-frame event.
This function runs the abnormal hook `move-frame-functions'."
  (interactive "e")
  (let ((frame (posn-window (event-start event))))
    (run-hook-with-args 'move-frame-functions frame)))

;;;; Arrangement of frames at startup

;; 1) Load the window system startup file from the lisp library and read the
;; high-priority arguments (-q and the like).  The window system startup
;; file should create any frames specified in the window system defaults.
;;
;; 2) If no frames have been opened, we open an initial text frame.
;;
;; 3) Once the init file is done, we apply any newly set parameters
;; in initial-frame-alist to the frame.

;; If we create the initial frame, this is it.
(defvar frame-initial-frame nil)

;; Record the parameters used in frame-initialize to make the initial frame.
(defvar frame-initial-frame-alist)

(defvar frame-initial-geometry-arguments nil)

;; startup.el calls this function before loading the user's init
;; file - if there is no frame with a minibuffer open now, create
;; one to display messages while loading the init file.
(defun frame-initialize ()
  "Create an initial frame if necessary."
  ;; Are we actually running under a window system at all?
  (if (and initial-window-system
	   (not noninteractive)
	   (not (eq initial-window-system 'pc)))
      (progn
	;; If there is no frame with a minibuffer besides the terminal
	;; frame, then we need to create the opening frame.  Make sure
	;; it has a minibuffer, but let initial-frame-alist omit the
	;; minibuffer spec.
	(or (delq terminal-frame (minibuffer-frame-list))
	    (progn
	      (setq frame-initial-frame-alist
		    (append initial-frame-alist default-frame-alist nil))
	      (setq frame-initial-frame-alist
		    (cons (cons 'window-system initial-window-system)
			  frame-initial-frame-alist))
	      (setq default-minibuffer-frame
		    (setq frame-initial-frame
			  (make-frame frame-initial-frame-alist)))
	      ;; Delete any specifications for window geometry parameters
	      ;; so that we won't reapply them in frame-notice-user-settings.
	      ;; It would be wrong to reapply them then,
	      ;; because that would override explicit user resizing.
	      (setq initial-frame-alist
		    (frame-remove-geometry-params initial-frame-alist))))
	;; Copy the environment of the Emacs process into the new frame.
	(set-frame-parameter frame-initial-frame 'environment
			     (frame-parameter terminal-frame 'environment))
	;; At this point, we know that we have a frame open, so we
	;; can delete the terminal frame.
	(delete-frame terminal-frame)
	(setq terminal-frame nil))))

(defvar frame-notice-user-settings t
  "Non-nil means function `frame-notice-user-settings' wasn't run yet.")

(declare-function tool-bar-mode "tool-bar" (&optional arg))
(declare-function tool-bar-height "xdisp.c" (&optional frame pixelwise))

(defalias 'tool-bar-lines-needed 'tool-bar-height)

;; startup.el calls this function after loading the user's init
;; file.  Now default-frame-alist and initial-frame-alist contain
;; information to which we must react; do what needs to be done.
(defun frame-notice-user-settings ()
  "Act on user's init file settings of frame parameters.
React to settings of `initial-frame-alist',
`window-system-default-frame-alist' and `default-frame-alist'
there (in decreasing order of priority)."
  ;; Creating and deleting frames may shift the selected frame around,
  ;; and thus the current buffer.  Protect against that.  We don't
  ;; want to use save-excursion here, because that may also try to set
  ;; the buffer of the selected window, which fails when the selected
  ;; window is the minibuffer.
  (let ((old-buffer (current-buffer))
	(window-system-frame-alist
         (cdr (assq initial-window-system
                    window-system-default-frame-alist))))

    (when (and frame-notice-user-settings
	       (null frame-initial-frame))
      ;; This case happens when we don't have a window system, and
      ;; also for MS-DOS frames.
      (let ((parms (frame-parameters)))
	;; Don't change the frame names.
	(setq parms (delq (assq 'name parms) parms))
	;; Can't modify the minibuffer parameter, so don't try.
	(setq parms (delq (assq 'minibuffer parms) parms))
	(modify-frame-parameters
	 nil
	 (if initial-window-system
	     parms
	   ;; initial-frame-alist and default-frame-alist were already
	   ;; applied in pc-win.el.
	   (append initial-frame-alist window-system-frame-alist
		   default-frame-alist parms nil)))
	(if (null initial-window-system) ;; MS-DOS does this differently in pc-win.el
	    (let ((newparms (frame-parameters))
		  (frame (selected-frame)))
	      (tty-handle-reverse-video frame newparms)
	      ;; tty-handle-reverse-video might change the frame's
	      ;; color parameters, and we need to use the updated
	      ;; value below.
	      (setq newparms (frame-parameters))
	      ;; If we changed the background color, we need to update
	      ;; the background-mode parameter, and maybe some faces,
	      ;; too.
	      (when (assq 'background-color newparms)
		(unless (or (assq 'background-mode initial-frame-alist)
			    (assq 'background-mode default-frame-alist))
		  (frame-set-background-mode frame))
		(face-set-after-frame-default frame newparms))))))

    ;; If the initial frame is still around, apply initial-frame-alist
    ;; and default-frame-alist to it.
    (when (frame-live-p frame-initial-frame)
      ;; When tool-bar has been switched off, correct the frame size
      ;; by the lines added in x-create-frame for the tool-bar and
      ;; switch `tool-bar-mode' off.
      (when (display-graphic-p)
	(let* ((init-lines
		(assq 'tool-bar-lines initial-frame-alist))
	       (other-lines
		(or (assq 'tool-bar-lines window-system-frame-alist)
		    (assq 'tool-bar-lines default-frame-alist)))
	       (lines (or init-lines other-lines))
	       (height (tool-bar-height frame-initial-frame t)))
	  ;; Adjust frame top if either zero (nil) tool bar lines have
	  ;; been requested in the most relevant of the frame's alists
	  ;; or tool bar mode has been explicitly turned off in the
	  ;; user's init file.
	  (when (and (> height 0)
		     (or (and lines
			      (or (null (cdr lines))
				  (eq 0 (cdr lines))))
			 (not tool-bar-mode)))
	    (let* ((initial-top
		    (cdr (assq 'top frame-initial-geometry-arguments)))
		   (top (frame-parameter frame-initial-frame 'top)))
	      (when (and (consp initial-top) (eq '- (car initial-top)))
		(let ((adjusted-top
		       (cond
			((and (consp top) (eq '+ (car top)))
			 (list '+ (+ (cadr top) height)))
			((and (consp top) (eq '- (car top)))
			 (list '- (- (cadr top) height)))
			(t (+ top height)))))
		  (modify-frame-parameters
		   frame-initial-frame `((top . ,adjusted-top))))))
	    ;; Reset `tool-bar-mode' when zero tool bar lines have been
	    ;; requested for the window-system or default frame alists.
	    (when (and tool-bar-mode
		       (and other-lines
			    (or (null (cdr other-lines))
				(eq 0 (cdr other-lines)))))
	      (tool-bar-mode -1)))))

      ;; The initial frame we create above always has a minibuffer.
      ;; If the user wants to remove it, or make it a minibuffer-only
      ;; frame, then we'll have to delete the current frame and make a
      ;; new one; you can't remove or add a root window to/from an
      ;; existing frame.
      ;;
      ;; NOTE: default-frame-alist was nil when we created the
      ;; existing frame.  We need to explicitly include
      ;; default-frame-alist in the parameters of the screen we
      ;; create here, so that its new value, gleaned from the user's
      ;; init file, will be applied to the existing screen.
      (if (not (eq (cdr (or (assq 'minibuffer initial-frame-alist)
			    (assq 'minibuffer window-system-frame-alist)
			    (assq 'minibuffer default-frame-alist)
			    '(minibuffer . t)))
		   t))
	  ;; Create the new frame.
	  (let (parms new)
	    ;; MS-Windows needs this to avoid inflooping below.
	    (if (eq system-type 'windows-nt)
		(sit-for 0 t))
	    ;; If the frame isn't visible yet, wait till it is.
	    ;; If the user has to position the window,
	    ;; Emacs doesn't know its real position until
	    ;; the frame is seen to be visible.
	    (while (not (cdr (assq 'visibility
				   (frame-parameters frame-initial-frame))))
	      (sleep-for 1))
	    (setq parms (frame-parameters frame-initial-frame))

            ;; Get rid of `name' unless it was specified explicitly before.
	    (or (assq 'name frame-initial-frame-alist)
		(setq parms (delq (assq 'name parms) parms)))
	    ;; An explicit parent-id is a request to XEmbed the frame.
	    (or (assq 'parent-id frame-initial-frame-alist)
                (setq parms (delq (assq 'parent-id parms) parms)))

	    (setq parms (append initial-frame-alist
				window-system-frame-alist
				default-frame-alist
				parms
				nil))

	    ;; Get rid of `reverse', because that was handled
	    ;; when we first made the frame.
	    (setq parms (cons '(reverse) (delq (assq 'reverse parms) parms)))

	    (if (assq 'height frame-initial-geometry-arguments)
		(setq parms (assq-delete-all 'height parms)))
	    (if (assq 'width frame-initial-geometry-arguments)
		(setq parms (assq-delete-all 'width parms)))
	    (if (assq 'left frame-initial-geometry-arguments)
		(setq parms (assq-delete-all 'left parms)))
	    (if (assq 'top frame-initial-geometry-arguments)
		(setq parms (assq-delete-all 'top parms)))
	    (setq new
		  (make-frame
		   ;; Use the geometry args that created the existing
		   ;; frame, rather than the parms we get for it.
		   (append frame-initial-geometry-arguments
			   '((user-size . t) (user-position . t))
			   parms)))
	    ;; The initial frame, which we are about to delete, may be
	    ;; the only frame with a minibuffer.  If it is, create a
	    ;; new one.
	    (or (delq frame-initial-frame (minibuffer-frame-list))
		(make-initial-minibuffer-frame nil))

	    ;; If the initial frame is serving as a surrogate
	    ;; minibuffer frame for any frames, we need to wean them
	    ;; onto a new frame.  The default-minibuffer-frame
	    ;; variable must be handled similarly.
	    (let ((users-of-initial
		   (filtered-frame-list
                    (lambda (frame)
                      (and (not (eq frame frame-initial-frame))
                           (eq (window-frame
                                (minibuffer-window frame))
                               frame-initial-frame))))))
              (if (or users-of-initial
		      (eq default-minibuffer-frame frame-initial-frame))

		  ;; Choose an appropriate frame.  Prefer frames which
		  ;; are only minibuffers.
		  (let* ((new-surrogate
			  (car
			   (or (filtered-frame-list
                                (lambda (frame)
                                  (eq (cdr (assq 'minibuffer
                                                 (frame-parameters frame)))
                                      'only)))
			       (minibuffer-frame-list))))
			 (new-minibuffer (minibuffer-window new-surrogate)))

		    (if (eq default-minibuffer-frame frame-initial-frame)
			(setq default-minibuffer-frame new-surrogate))

		    ;; Wean the frames using frame-initial-frame as
		    ;; their minibuffer frame.
		    (dolist (frame users-of-initial)
                      (modify-frame-parameters
                       frame (list (cons 'minibuffer new-minibuffer)))))))

            ;; Redirect events enqueued at this frame to the new frame.
	    ;; Is this a good idea?
	    (redirect-frame-focus frame-initial-frame new)

	    ;; Finally, get rid of the old frame.
	    (delete-frame frame-initial-frame t))

	;; Otherwise, we don't need all that rigmarole; just apply
	;; the new parameters.
	(let (newparms allparms tail)
	  (setq allparms (append initial-frame-alist
				 window-system-frame-alist
				 default-frame-alist nil))
	  (if (assq 'height frame-initial-geometry-arguments)
	      (setq allparms (assq-delete-all 'height allparms)))
	  (if (assq 'width frame-initial-geometry-arguments)
	      (setq allparms (assq-delete-all 'width allparms)))
	  (if (assq 'left frame-initial-geometry-arguments)
	      (setq allparms (assq-delete-all 'left allparms)))
	  (if (assq 'top frame-initial-geometry-arguments)
	      (setq allparms (assq-delete-all 'top allparms)))
	  (setq tail allparms)
	  ;; Find just the parms that have changed since we first
	  ;; made this frame.  Those are the ones actually set by
          ;; the init file.  For those parms whose values we already knew
	  ;; (such as those spec'd by command line options)
	  ;; it is undesirable to specify the parm again
          ;; once the user has seen the frame and been able to alter it
	  ;; manually.
	  (let (newval oldval)
	    (dolist (entry tail)
	      (setq oldval (assq (car entry) frame-initial-frame-alist))
	      (setq newval (cdr (assq (car entry) allparms)))
	      (or (and oldval (eq (cdr oldval) newval))
		  (setq newparms
			(cons (cons (car entry) newval) newparms)))))
	  (setq newparms (nreverse newparms))

	  (let ((new-bg (assq 'background-color newparms)))
	    ;; If the `background-color' parameter is changed, apply
	    ;; it first, then make sure that the `background-mode'
	    ;; parameter and other faces are updated, before applying
	    ;; the other parameters.
	    (when new-bg
	      (modify-frame-parameters frame-initial-frame
				       (list new-bg))
	      (unless (assq 'background-mode newparms)
		(frame-set-background-mode frame-initial-frame))
	      (face-set-after-frame-default frame-initial-frame)
	      (setq newparms (delq new-bg newparms)))

	    (when (numberp (car frame-size-history))
	      (setq frame-size-history
		    (cons (1- (car frame-size-history))
			  (cons
			   (list frame-initial-frame
				 "FRAME-NOTICE-USER"
				 nil newparms)
			   (cdr frame-size-history)))))

	    (modify-frame-parameters frame-initial-frame newparms)))))

    ;; Restore the original buffer.
    (set-buffer old-buffer)

    ;; Make sure the initial frame can be GC'd if it is ever deleted.
    ;; Make sure frame-notice-user-settings does nothing if called twice.
    (setq frame-notice-user-settings nil)
    (setq frame-initial-frame nil)))

(defun make-initial-minibuffer-frame (display)
  (let ((parms (append minibuffer-frame-alist '((minibuffer . only)))))
    (if display
	(make-frame-on-display display parms)
      (make-frame parms))))

;;;; Creation of additional frames, and other frame miscellanea

(defun modify-all-frames-parameters (alist)
  "Modify all current and future frames' parameters according to ALIST.
This changes `default-frame-alist' and possibly `initial-frame-alist'.
Furthermore, this function removes all parameters in ALIST from
`window-system-default-frame-alist'.
See help of `modify-frame-parameters' for more information."
  (dolist (frame (frame-list))
    (modify-frame-parameters frame alist))

  (dolist (pair alist) ;; conses to add/replace
    ;; initial-frame-alist needs setting only when
    ;; frame-notice-user-settings is true.
    (and frame-notice-user-settings
	 (setq initial-frame-alist
	       (assq-delete-all (car pair) initial-frame-alist)))
    (setq default-frame-alist
	  (assq-delete-all (car pair) default-frame-alist))
    ;; Remove any similar settings from the window-system specific
    ;; parameters---they would override default-frame-alist.
    (dolist (w window-system-default-frame-alist)
      (setcdr w (assq-delete-all (car pair) (cdr w)))))

  (and frame-notice-user-settings
       (setq initial-frame-alist (append initial-frame-alist alist)))
  (setq default-frame-alist (append default-frame-alist alist)))

(defun get-other-frame ()
  "Return some frame other than the current frame.
Create one if necessary.  Note that the minibuffer frame, if separate,
is not considered (see `next-frame')."
  (if (equal (next-frame) (selected-frame)) (make-frame) (next-frame)))

(defun next-multiframe-window ()
  "Select the next window, regardless of which frame it is on."
  (interactive)
  (select-window (next-window (selected-window)
			      (> (minibuffer-depth) 0)
			      0))
  (select-frame-set-input-focus (selected-frame)))

(defun previous-multiframe-window ()
  "Select the previous window, regardless of which frame it is on."
  (interactive)
  (select-window (previous-window (selected-window)
				  (> (minibuffer-depth) 0)
				  0))
  (select-frame-set-input-focus (selected-frame)))

(defun window-system-for-display (display)
  "Return the window system for DISPLAY.
Return nil if we don't know how to interpret DISPLAY."
  ;; MS-Windows doesn't know how to create a GUI frame in a -nw session.
  (if (and (eq system-type 'windows-nt)
	   (null (window-system))
	   (not (daemonp)))
      nil
    (cl-loop for descriptor in display-format-alist
	     for pattern = (car descriptor)
	     for system = (cdr descriptor)
	     when (string-match-p pattern display) return system)))

(defun make-frame-on-display (display &optional parameters)
  "Make a frame on display DISPLAY.
The optional argument PARAMETERS specifies additional frame parameters."
  (interactive "sMake frame on display: ")
  (make-frame (cons (cons 'display display) parameters)))

(declare-function x-close-connection "xfns.c" (terminal))

(defun close-display-connection (display)
  "Close the connection to a display, deleting all its associated frames.
For DISPLAY, specify either a frame or a display name (a string).
If DISPLAY is nil, that stands for the selected frame's display."
  (interactive
   (list
    (let* ((default (frame-parameter nil 'display))
           (display (completing-read
                     (format "Close display (default %s): " default)
                     (delete-dups
                      (mapcar (lambda (frame)
                                (frame-parameter frame 'display))
                              (frame-list)))
                     nil t nil nil
                     default)))
      (if (zerop (length display)) default display))))
  (let ((frames (delq nil
                      (mapcar (lambda (frame)
                                (if (equal display
                                           (frame-parameter frame 'display))
                                    frame))
                              (frame-list)))))
    (if (and (consp frames)
             (not (y-or-n-p (if (cdr frames)
                                (format "Delete %s frames? " (length frames))
                              (format "Delete %s ? " (car frames))))))
        (error "Abort!")
      (mapc 'delete-frame frames)
      (x-close-connection display))))

(defun make-frame-command ()
  "Make a new frame, on the same terminal as the selected frame.
If the terminal is a text-only terminal, this also selects the
new frame."
  (interactive)
  (if (display-graphic-p)
      (make-frame)
    (select-frame (make-frame))))

(defvar before-make-frame-hook nil
  "Functions to run before `make-frame' creates a new frame.")

(defvar after-make-frame-functions nil
  "Functions to run after `make-frame' created a new frame.
The functions are run with one argument, the newly created
frame.")

(defvar after-setting-font-hook nil
  "Functions to run after a frame's font has been changed.")

;; Alias, kept temporarily.
(define-obsolete-function-alias 'new-frame 'make-frame "22.1")

(defvar frame-inherited-parameters '()
  "Parameters `make-frame' copies from the selected to the new frame.")

(defvar x-display-name)

(defun make-frame (&optional parameters)
  "Return a newly created frame displaying the current buffer.
Optional argument PARAMETERS is an alist of frame parameters for
the new frame.  Each element of PARAMETERS should have the
form (NAME . VALUE), for example:

 (name . STRING)	The frame should be named STRING.

 (width . NUMBER)	The frame should be NUMBER characters in width.
 (height . NUMBER)	The frame should be NUMBER text lines high.

 (minibuffer . t)	The frame should have a minibuffer.
 (minibuffer . nil)	The frame should have no minibuffer.
 (minibuffer . only)	The frame should contain only a minibuffer.
 (minibuffer . WINDOW)	The frame should use WINDOW as its minibuffer window.

 (window-system . nil)	The frame should be displayed on a terminal device.
 (window-system . x)	The frame should be displayed in an X window.

 (display . \":0\")     The frame should appear on display :0.

 (terminal . TERMINAL)  The frame should use the terminal object TERMINAL.

In addition, any parameter specified in `default-frame-alist',
but not present in PARAMETERS, is applied.

Before creating the frame (via `frame-creation-function'), this
function runs the hook `before-make-frame-hook'.  After creating
the frame, it runs the hook `after-make-frame-functions' with one
argument, the newly created frame.

If a display parameter is supplied and a window-system is not,
guess the window-system from the display.

On graphical displays, this function does not itself make the new
frame the selected frame.  However, the window system may select
the new frame according to its own rules."
  (interactive)
  (let* ((display (cdr (assq 'display parameters)))
         (w (cond
             ((assq 'terminal parameters)
              (let ((type (terminal-live-p
                           (cdr (assq 'terminal parameters)))))
                (cond
                 ((eq t type) nil)
                 ((null type) (error "Terminal %s does not exist"
                                     (cdr (assq 'terminal parameters))))
                 (t type))))
             ((assq 'window-system parameters)
              (cdr (assq 'window-system parameters)))
             (display
              (or (window-system-for-display display)
                  (error "Don't know how to interpret display %S"
                         display)))
             (t window-system)))
	 (oldframe (selected-frame))
	 (params parameters)
	 frame)

    (unless (get w 'window-system-initialized)
      (let ((window-system w))          ;Hack attack!
        (window-system-initialization display))
      (setq x-display-name display)
      (put w 'window-system-initialized t))

    ;; Add parameters from `window-system-default-frame-alist'.
    (dolist (p (cdr (assq w window-system-default-frame-alist)))
      (unless (assq (car p) params)
	(push p params)))
    ;; Add parameters from `default-frame-alist'.
    (dolist (p default-frame-alist)
      (unless (assq (car p) params)
	(push p params)))
    ;; Now make the frame.
    (run-hooks 'before-make-frame-hook)

;;     (setq frame-size-history '(1000))

    (setq frame (let ((window-system w)) ;Hack attack!
                  (frame-creation-function params)))
    (normal-erase-is-backspace-setup-frame frame)
    ;; Inherit the original frame's parameters.
    (dolist (param frame-inherited-parameters)
      (unless (assq param parameters)   ;Overridden by explicit parameters.
        (let ((val (frame-parameter oldframe param)))
          (when val (set-frame-parameter frame param val)))))

    (when (numberp (car frame-size-history))
      (setq frame-size-history
	    (cons (1- (car frame-size-history))
		  (cons (list frame "MAKE-FRAME")
			(cdr frame-size-history)))))

    ;; We can run `window-configuration-change-hook' for this frame now.
    (frame-after-make-frame frame t)
    (run-hook-with-args 'after-make-frame-functions frame)
    frame))

(defun filtered-frame-list (predicate)
  "Return a list of all live frames which satisfy PREDICATE."
  (let* ((frames (frame-list))
	 (list frames))
    (while (consp frames)
      (unless (funcall predicate (car frames))
	(setcar frames nil))
      (setq frames (cdr frames)))
    (delq nil list)))

(defun minibuffer-frame-list ()
  "Return a list of all frames with their own minibuffers."
  (filtered-frame-list
   (lambda (frame)
     (eq frame (window-frame (minibuffer-window frame))))))

;; Used to be called `terminal-id' in termdev.el.
(defun get-device-terminal (device)
  "Return the terminal corresponding to DEVICE.
DEVICE can be a terminal, a frame, nil (meaning the selected frame's terminal),
the name of an X display device (HOST.SERVER.SCREEN) or a tty device file."
  (cond
   ((or (null device) (framep device))
    (frame-terminal device))
   ((stringp device)
    (let ((f (car (filtered-frame-list
                   (lambda (frame)
                     (or (equal (frame-parameter frame 'display) device)
                         (equal (frame-parameter frame 'tty) device)))))))
      (or f (error "Display %s does not exist" device))
      (frame-terminal f)))
   ((terminal-live-p device) device)
   (t
    (error "Invalid argument %s in `get-device-terminal'" device))))

(defun frames-on-display-list (&optional device)
  "Return a list of all frames on DEVICE.

DEVICE should be a terminal, a frame,
or a name of an X display or tty (a string of the form
HOST:SERVER.SCREEN).

If DEVICE is omitted or nil, it defaults to the selected
frame's terminal device."
  (let* ((terminal (get-device-terminal device))
	 (func #'(lambda (frame)
		   (eq (frame-terminal frame) terminal))))
    (filtered-frame-list func)))

(defun framep-on-display (&optional terminal)
  "Return the type of frames on TERMINAL.
TERMINAL may be a terminal id, a display name or a frame.  If it
is a frame, its type is returned.  If TERMINAL is omitted or nil,
it defaults to the selected frame's terminal device.  All frames
on a given display are of the same type."
  (or (terminal-live-p terminal)
      (framep terminal)
      (framep (car (frames-on-display-list terminal)))))

(defun frame-remove-geometry-params (param-list)
  "Return the parameter list PARAM-LIST, but with geometry specs removed.
This deletes all bindings in PARAM-LIST for `top', `left', `width',
`height', `user-size' and `user-position' parameters.
Emacs uses this to avoid overriding explicit moves and resizings from
the user during startup."
  (setq param-list (cons nil param-list))
  (let ((tail param-list))
    (while (consp (cdr tail))
      (if (and (consp (car (cdr tail)))
	       (memq (car (car (cdr tail)))
		     '(height width top left user-position user-size)))
	  (progn
	    (setq frame-initial-geometry-arguments
		  (cons (car (cdr tail)) frame-initial-geometry-arguments))
	    (setcdr tail (cdr (cdr tail))))
	(setq tail (cdr tail)))))
  (setq frame-initial-geometry-arguments
	(nreverse frame-initial-geometry-arguments))
  (cdr param-list))

(declare-function x-focus-frame "frame.c" (frame &optional noactivate))

(defun select-frame-set-input-focus (frame &optional norecord)
  "Select FRAME, raise it, and set input focus, if possible.
If `mouse-autoselect-window' is non-nil, also move mouse pointer
to FRAME's selected window.  Otherwise, if `focus-follows-mouse'
is non-nil, move mouse cursor to FRAME.

Optional argument NORECORD means to neither change the order of
recently selected windows nor the buffer list."
  (select-frame frame norecord)
  (raise-frame frame)
  ;; Ensure, if possible, that FRAME gets input focus.
  (when (memq (window-system frame) '(x w32 ns))
    (x-focus-frame frame))
  ;; Move mouse cursor if necessary.
  (cond
   (mouse-autoselect-window
    (let ((edges (window-inside-edges (frame-selected-window frame))))
      ;; Move mouse cursor into FRAME's selected window to avoid that
      ;; Emacs mouse-autoselects another window.
      (set-mouse-position frame (nth 2 edges) (nth 1 edges))))
   (focus-follows-mouse
    ;; Move mouse cursor into FRAME to avoid that another frame gets
    ;; selected by the window manager.
    (set-mouse-position frame (1- (frame-width frame)) 0))))

(defun other-frame (arg)
  "Select the ARGth different visible frame on current display, and raise it.
All frames are arranged in a cyclic order.
This command selects the frame ARG steps away in that order.
A negative ARG moves in the opposite order.

To make this command work properly, you must tell Emacs how the
system (or the window manager) generally handles focus-switching
between windows.  If moving the mouse onto a window selects
it (gives it focus), set `focus-follows-mouse' to t.  Otherwise,
that variable should be nil."
  (interactive "p")
  (let ((sframe (selected-frame))
        (frame (selected-frame)))
    (while (> arg 0)
      (setq frame (next-frame frame))
      (while (and (not (eq frame sframe))
                  (not (eq (frame-visible-p frame) t)))
	(setq frame (next-frame frame)))
      (setq arg (1- arg)))
    (while (< arg 0)
      (setq frame (previous-frame frame))
      (while (and (not (eq frame sframe))
                  (not (eq (frame-visible-p frame) t)))
	(setq frame (previous-frame frame)))
      (setq arg (1+ arg)))
    (select-frame-set-input-focus frame)))

(defun iconify-or-deiconify-frame ()
  "Iconify the selected frame, or deiconify if it's currently an icon."
  (interactive)
  (if (eq (cdr (assq 'visibility (frame-parameters))) t)
      (iconify-frame)
    (make-frame-visible)))

(defun suspend-frame ()
  "Do whatever is right to suspend the current frame.
Calls `suspend-emacs' if invoked from the controlling tty device,
`suspend-tty' from a secondary tty device, and
`iconify-or-deiconify-frame' from an X frame."
  (interactive)
  (let ((type (framep (selected-frame))))
    (cond
     ((memq type '(x ns w32)) (iconify-or-deiconify-frame))
     ((eq type t)
      (if (controlling-tty-p)
	  (suspend-emacs)
	(suspend-tty)))
     (t (suspend-emacs)))))

(defun make-frame-names-alist ()
  ;; Only consider the frames on the same display.
  (let* ((current-frame (selected-frame))
	 (falist
	  (cons
	   (cons (frame-parameter current-frame 'name) current-frame) nil))
	 (frame (next-frame nil 0)))
    (while (not (eq frame current-frame))
      (progn
	(push (cons (frame-parameter frame 'name) frame) falist)
	(setq frame (next-frame frame 0))))
    falist))

(defvar frame-name-history nil)
(defun select-frame-by-name (name)
  "Select the frame whose name is NAME and raise it.
Frames on the current terminal are checked first.
If there is no frame by that name, signal an error."
  (interactive
   (let* ((frame-names-alist (make-frame-names-alist))
	   (default (car (car frame-names-alist)))
	   (input (completing-read
		   (format "Select Frame (default %s): " default)
		   frame-names-alist nil t nil 'frame-name-history)))
     (if (= (length input) 0)
	 (list default)
       (list input))))
  (select-frame-set-input-focus
   ;; Prefer frames on the current display.
   (or (cdr (assoc name (make-frame-names-alist)))
       (catch 'done
         (dolist (frame (frame-list))
           (when (equal (frame-parameter frame 'name) name)
             (throw 'done frame))))
       (error "There is no frame named `%s'" name))))


;;;; Background mode.

(defcustom frame-background-mode nil
  "The brightness of the background.
Set this to the symbol `dark' if your background color is dark,
`light' if your background is light, or nil (automatic by default)
if you want Emacs to examine the brightness for you.

If you change this without using customize, you should use
`frame-set-background-mode' to update existing frames;
e.g. (mapc \\='frame-set-background-mode (frame-list))."
  :group 'faces
  :set #'(lambda (var value)
	   (set-default var value)
	   (mapc 'frame-set-background-mode (frame-list)))
  :initialize 'custom-initialize-changed
  :type '(choice (const dark)
		 (const light)
		 (const :tag "automatic" nil)))

(declare-function x-get-resource "frame.c"
		  (attribute class &optional component subclass))

;; Only used if window-system is not null.
(declare-function x-display-grayscale-p "xfns.c" (&optional terminal))

(defvar inhibit-frame-set-background-mode nil)

(defun frame-set-background-mode (frame &optional keep-face-specs)
  "Set up display-dependent faces on FRAME.
Display-dependent faces are those which have different definitions
according to the `background-mode' and `display-type' frame parameters.

If optional arg KEEP-FACE-SPECS is non-nil, don't recalculate
face specs for the new background mode."
  (unless inhibit-frame-set-background-mode
    (let* ((frame-default-bg-mode (frame-terminal-default-bg-mode frame))
	   (bg-color (frame-parameter frame 'background-color))
	   (tty-type (tty-type frame))
	   (default-bg-mode
	     (if (or (window-system frame)
		     (and tty-type
			  (string-match "^\\(xterm\\|\\rxvt\\|dtterm\\|eterm\\)"
					tty-type)))
		 'light
	       'dark))
	   (non-default-bg-mode (if (eq default-bg-mode 'light) 'dark 'light))
	   (bg-mode
	    (cond (frame-default-bg-mode)
		  ((equal bg-color "unspecified-fg") ; inverted colors
		   non-default-bg-mode)
		  ((not (color-values bg-color frame))
		   default-bg-mode)
		  ((>= (apply '+ (color-values bg-color frame))
		       ;; Just looking at the screen, colors whose
		       ;; values add up to .6 of the white total
		       ;; still look dark to me.
		       (* (apply '+ (color-values "white" frame)) .6))
		   'light)
		  (t 'dark)))
	   (display-type
	    (cond ((null (window-system frame))
		   (if (tty-display-color-p frame) 'color 'mono))
		  ((display-color-p frame)
		   'color)
		  ((x-display-grayscale-p frame)
		   'grayscale)
		  (t 'mono)))
	   (old-bg-mode
	    (frame-parameter frame 'background-mode))
	   (old-display-type
	    (frame-parameter frame 'display-type)))

      (unless (and (eq bg-mode old-bg-mode) (eq display-type old-display-type))
	(let ((locally-modified-faces nil)
	      ;; Prevent face-spec-recalc from calling this function
	      ;; again, resulting in a loop (bug#911).
	      (inhibit-frame-set-background-mode t)
	      (params (list (cons 'background-mode bg-mode)
			    (cons 'display-type display-type))))
	  (if keep-face-specs
	      (modify-frame-parameters frame params)
	    ;; If we are recomputing face specs, first collect a list
	    ;; of faces that don't match their face-specs.  These are
	    ;; the faces modified on FRAME, and we avoid changing them
	    ;; below.  Use a negative list to avoid consing (we assume
	    ;; most faces are unmodified).
	    (dolist (face (face-list))
	      (and (not (get face 'face-override-spec))
		   (not (face-spec-match-p face
					   (face-user-default-spec face)
					   (selected-frame)))
		   (push face locally-modified-faces)))
	    ;; Now change to the new frame parameters
	    (modify-frame-parameters frame params)
	    ;; For all unmodified named faces, choose face specs
	    ;; matching the new frame parameters.
	    (dolist (face (face-list))
	      (unless (memq face locally-modified-faces)
		(face-spec-recalc face frame)))))))))

(defun frame-terminal-default-bg-mode (frame)
  "Return the default background mode of FRAME.
This checks the `frame-background-mode' variable, the X resource
named \"backgroundMode\" (if FRAME is an X frame), and finally
the `background-mode' terminal parameter."
  (or frame-background-mode
      (let ((bg-resource
	     (and (window-system frame)
		  (x-get-resource "backgroundMode" "BackgroundMode"))))
	(if bg-resource
	    (intern (downcase bg-resource))))
      (terminal-parameter frame 'background-mode)))


;;;; Frame configurations

(defun current-frame-configuration ()
  "Return a list describing the positions and states of all frames.
Its car is `frame-configuration'.
Each element of the cdr is a list of the form (FRAME ALIST WINDOW-CONFIG),
where
  FRAME is a frame object,
  ALIST is an association list specifying some of FRAME's parameters, and
  WINDOW-CONFIG is a window configuration object for FRAME."
  (cons 'frame-configuration
	(mapcar (lambda (frame)
                  (list frame
                        (frame-parameters frame)
                        (current-window-configuration frame)))
		(frame-list))))

(defun set-frame-configuration (configuration &optional nodelete)
  "Restore the frames to the state described by CONFIGURATION.
Each frame listed in CONFIGURATION has its position, size, window
configuration, and other parameters set as specified in CONFIGURATION.
However, this function does not restore deleted frames.

Ordinarily, this function deletes all existing frames not
listed in CONFIGURATION.  But if optional second argument NODELETE
is given and non-nil, the unwanted frames are iconified instead."
  (or (frame-configuration-p configuration)
      (signal 'wrong-type-argument
	      (list 'frame-configuration-p configuration)))
  (let ((config-alist (cdr configuration))
	frames-to-delete)
    (dolist (frame (frame-list))
      (let ((parameters (assq frame config-alist)))
        (if parameters
            (progn
              (modify-frame-parameters
               frame
               ;; Since we can't set a frame's minibuffer status,
               ;; we might as well omit the parameter altogether.
               (let* ((parms (nth 1 parameters))
		      (mini (assq 'minibuffer parms))
		      (name (assq 'name parms))
		      (explicit-name (cdr (assq 'explicit-name parms))))
		 (when mini (setq parms (delq mini parms)))
		 ;; Leave name in iff it was set explicitly.
		 ;; This should fix the behavior reported in
<<<<<<< HEAD
		 ;; https://lists.gnu.org/archive/html/emacs-devel/2007-08/msg01632.html
=======
		 ;; https://lists.gnu.org/r/emacs-devel/2007-08/msg01632.html
>>>>>>> 89212988
		 (when (and name (not explicit-name))
		   (setq parms (delq name parms)))
                 parms))
              (set-window-configuration (nth 2 parameters)))
          (setq frames-to-delete (cons frame frames-to-delete)))))
    (mapc (if nodelete
              ;; Note: making frames invisible here was tried
              ;; but led to some strange behavior--each time the frame
              ;; was made visible again, the window manager asked afresh
              ;; for where to put it.
              'iconify-frame
            'delete-frame)
          frames-to-delete)))

;;;; Convenience functions for accessing and interactively changing
;;;; frame parameters.

(defun frame-height (&optional frame)
  "Return number of lines available for display on FRAME.
If FRAME is omitted, describe the currently selected frame.
Exactly what is included in the return value depends on the
window-system and toolkit in use - see `frame-pixel-height' for
more details.  The lines are in units of the default font height.

The result is roughly related to the frame pixel height via
height in pixels = height in lines * `frame-char-height'.
However, this is only approximate, and is complicated e.g. by the
fact that individual window lines and menu bar lines can have
differing font heights."
  (cdr (assq 'height (frame-parameters frame))))

(defun frame-width (&optional frame)
  "Return number of columns available for display on FRAME.
If FRAME is omitted, describe the currently selected frame."
  (cdr (assq 'width (frame-parameters frame))))

(defalias 'frame-border-width 'frame-internal-border-width)
(defalias 'frame-pixel-width 'frame-native-width)
(defalias 'frame-pixel-height 'frame-native-height)

(defun frame-inner-width (&optional frame)
  "Return inner width of FRAME in pixels.
FRAME defaults to the selected frame."
  (setq frame (window-normalize-frame frame))
  (- (frame-native-width frame)
     (* 2 (frame-internal-border-width frame))))

(defun frame-inner-height (&optional frame)
  "Return inner height of FRAME in pixels.
FRAME defaults to the selected frame."
  (setq frame (window-normalize-frame frame))
  (- (frame-native-height frame)
     (* 2 (frame-internal-border-width frame))))

(defun frame-outer-width (&optional frame)
  "Return outer width of FRAME in pixels.
FRAME defaults to the selected frame."
  (setq frame (window-normalize-frame frame))
  (let ((edges (frame-edges frame 'outer-edges)))
    (- (nth 2 edges) (nth 0 edges))))

(defun frame-outer-height (&optional frame)
  "Return outer height of FRAME in pixels.
FRAME defaults to the selected frame."
  (setq frame (window-normalize-frame frame))
  (let ((edges (frame-edges frame 'outer-edges)))
    (- (nth 3 edges) (nth 1 edges))))

(declare-function x-list-fonts "xfaces.c"
                  (pattern &optional face frame maximum width))

(define-obsolete-function-alias 'set-default-font 'set-frame-font "23.1")

(defun set-frame-font (font &optional keep-size frames)
  "Set the default font to FONT.
When called interactively, prompt for the name of a font, and use
that font on the selected frame.  When called from Lisp, FONT
should be a font name (a string), a font object, font entity, or
font spec.

If KEEP-SIZE is nil, keep the number of frame lines and columns
fixed.  If KEEP-SIZE is non-nil (or with a prefix argument), try
to keep the current frame size fixed (in pixels) by adjusting the
number of lines and columns.

If FRAMES is nil, apply the font to the selected frame only.
If FRAMES is non-nil, it should be a list of frames to act upon,
or t meaning all existing graphical frames.
Also, if FRAMES is non-nil, alter the user's Customization settings
as though the font-related attributes of the `default' face had been
\"set in this session\", so that the font is applied to future frames."
  (interactive
   (let* ((completion-ignore-case t)
	  (font (completing-read "Font name: "
				 ;; x-list-fonts will fail with an error
				 ;; if this frame doesn't support fonts.
				 (x-list-fonts "*" nil (selected-frame))
                                 nil nil nil nil
                                 (frame-parameter nil 'font))))
     (list font current-prefix-arg nil)))
  (when (or (stringp font) (fontp font))
    (let* ((this-frame (selected-frame))
	   ;; FRAMES nil means affect the selected frame.
	   (frame-list (cond ((null frames)
			      (list this-frame))
			     ((eq frames t)
			      (frame-list))
			     (t frames)))
	   height width)
      (dolist (f frame-list)
	(when (display-multi-font-p f)
	  (if keep-size
	      (setq height (* (frame-parameter f 'height)
			      (frame-char-height f))
		    width  (* (frame-parameter f 'width)
			      (frame-char-width f))))
	  ;; When set-face-attribute is called for :font, Emacs
	  ;; guesses the best font according to other face attributes
	  ;; (:width, :weight, etc.) so reset them too (Bug#2476).
	  (set-face-attribute 'default f
			      :width 'normal :weight 'normal
			      :slant 'normal :font font)
	  (if keep-size
	      (modify-frame-parameters
	       f
	       (list (cons 'height (round height (frame-char-height f)))
		     (cons 'width  (round width  (frame-char-width f))))))))
      (when frames
	;; Alter the user's Custom setting of the `default' face, but
	;; only for font-related attributes.
	(let ((specs (cadr (assq 'user (get 'default 'theme-face))))
	      (attrs '(:family :foundry :slant :weight :height :width))
	      (new-specs nil))
	  (if (null specs) (setq specs '((t nil))))
	  (dolist (spec specs)
	    ;; Each SPEC has the form (DISPLAY ATTRIBUTE-PLIST)
	    (let ((display (nth 0 spec))
		  (plist   (copy-tree (nth 1 spec))))
	      ;; Alter only DISPLAY conditions matching this frame.
	      (when (or (memq display '(t default))
			(face-spec-set-match-display display this-frame))
		(dolist (attr attrs)
		  (setq plist (plist-put plist attr
					 (face-attribute 'default attr)))))
	      (push (list display plist) new-specs)))
	  (setq new-specs (nreverse new-specs))
	  (put 'default 'customized-face new-specs)
	  (custom-push-theme 'theme-face 'default 'user 'set new-specs)
	  (put 'default 'face-modified nil))))
    (run-hooks 'after-setting-font-hook 'after-setting-font-hooks)))

(defun set-frame-parameter (frame parameter value)
  "Set frame parameter PARAMETER to VALUE on FRAME.
If FRAME is nil, it defaults to the selected frame.
See `modify-frame-parameters'."
  (modify-frame-parameters frame (list (cons parameter value))))

(defun set-background-color (color-name)
  "Set the background color of the selected frame to COLOR-NAME.
When called interactively, prompt for the name of the color to use.
To get the frame's current background color, use `frame-parameters'."
  (interactive (list (read-color "Background color: ")))
  (modify-frame-parameters (selected-frame)
			   (list (cons 'background-color color-name)))
  (or window-system
      (face-set-after-frame-default (selected-frame)
				    (list
				     (cons 'background-color color-name)
				     ;; Pass the foreground-color as
				     ;; well, if defined, to avoid
				     ;; losing it when faces are reset
				     ;; to their defaults.
				     (assq 'foreground-color
					   (frame-parameters))))))

(defun set-foreground-color (color-name)
  "Set the foreground color of the selected frame to COLOR-NAME.
When called interactively, prompt for the name of the color to use.
To get the frame's current foreground color, use `frame-parameters'."
  (interactive (list (read-color "Foreground color: ")))
  (modify-frame-parameters (selected-frame)
			   (list (cons 'foreground-color color-name)))
  (or window-system
      (face-set-after-frame-default (selected-frame)
				    (list
				     (cons 'foreground-color color-name)
				     ;; Pass the background-color as
				     ;; well, if defined, to avoid
				     ;; losing it when faces are reset
				     ;; to their defaults.
				     (assq 'background-color
					   (frame-parameters))))))

(defun set-cursor-color (color-name)
  "Set the text cursor color of the selected frame to COLOR-NAME.
When called interactively, prompt for the name of the color to use.
This works by setting the `cursor-color' frame parameter on the
selected frame.

You can also set the text cursor color, for all frames, by
customizing the `cursor' face."
  (interactive (list (read-color "Cursor color: ")))
  (modify-frame-parameters (selected-frame)
			   (list (cons 'cursor-color color-name))))

(defun set-mouse-color (color-name)
  "Set the color of the mouse pointer of the selected frame to COLOR-NAME.
When called interactively, prompt for the name of the color to use.
To get the frame's current mouse color, use `frame-parameters'."
  (interactive (list (read-color "Mouse color: ")))
  (modify-frame-parameters (selected-frame)
			   (list (cons 'mouse-color
				       (or color-name
					   (cdr (assq 'mouse-color
						      (frame-parameters))))))))

(defun set-border-color (color-name)
  "Set the color of the border of the selected frame to COLOR-NAME.
When called interactively, prompt for the name of the color to use.
To get the frame's current border color, use `frame-parameters'."
  (interactive (list (read-color "Border color: ")))
  (modify-frame-parameters (selected-frame)
			   (list (cons 'border-color color-name))))

(define-minor-mode auto-raise-mode
  "Toggle whether or not selected frames should auto-raise.
With a prefix argument ARG, enable Auto Raise mode if ARG is
positive, and disable it otherwise.  If called from Lisp, enable
the mode if ARG is omitted or nil.

Auto Raise mode does nothing under most window managers, which
switch focus on mouse clicks.  It only has an effect if your
window manager switches focus on mouse movement (in which case
you should also change `focus-follows-mouse' to t).  Then,
enabling Auto Raise mode causes any graphical Emacs frame which
acquires focus to be automatically raised.

Note that this minor mode controls Emacs's own auto-raise
feature.  Window managers that switch focus on mouse movement
often have their own auto-raise feature."
  :variable (frame-parameter nil 'auto-raise)
  (if (frame-parameter nil 'auto-raise)
      (raise-frame)))

(define-minor-mode auto-lower-mode
  "Toggle whether or not the selected frame should auto-lower.
With a prefix argument ARG, enable Auto Lower mode if ARG is
positive, and disable it otherwise.  If called from Lisp, enable
the mode if ARG is omitted or nil.

Auto Lower mode does nothing under most window managers, which
switch focus on mouse clicks.  It only has an effect if your
window manager switches focus on mouse movement (in which case
you should also change `focus-follows-mouse' to t).  Then,
enabling Auto Lower Mode causes any graphical Emacs frame which
loses focus to be automatically lowered.

Note that this minor mode controls Emacs's own auto-lower
feature.  Window managers that switch focus on mouse movement
often have their own features for raising or lowering frames."
  :variable (frame-parameter nil 'auto-lower))

(defun set-frame-name (name)
  "Set the name of the selected frame to NAME.
When called interactively, prompt for the name of the frame.
On text terminals, the frame name is displayed on the mode line.
On graphical displays, it is displayed on the frame's title bar."
  (interactive "sFrame name: ")
  (modify-frame-parameters (selected-frame)
			   (list (cons 'name name))))

(defun frame-current-scroll-bars (&optional frame)
  "Return the current scroll-bar types for frame FRAME.
Value is a cons (VERTICAL . HORIZ0NTAL) where VERTICAL specifies
the current location of the vertical scroll-bars (`left', `right'
or nil), and HORIZONTAL specifies the current location of the
horizontal scroll bars (`bottom' or nil).  FRAME must specify a
live frame and defaults to the selected one."
  (let* ((frame (window-normalize-frame frame))
	 (vertical (frame-parameter frame 'vertical-scroll-bars))
	 (horizontal (frame-parameter frame 'horizontal-scroll-bars)))
    (unless (memq vertical '(left right nil))
      (setq vertical default-frame-scroll-bars))
    (cons vertical (and horizontal 'bottom))))

(declare-function x-frame-geometry "xfns.c" (&optional frame))
(declare-function w32-frame-geometry "w32fns.c" (&optional frame))
(declare-function ns-frame-geometry "nsfns.m" (&optional frame))

(defun frame-geometry (&optional frame)
  "Return geometric attributes of FRAME.
FRAME must be a live frame and defaults to the selected one.  The return
value is an association list of the attributes listed below.  All height
and width values are in pixels.

`outer-position' is a cons of the outer left and top edges of FRAME
  relative to the origin - the position (0, 0) - of FRAME's display.

`outer-size' is a cons of the outer width and height of FRAME.  The
  outer size includes the title bar and the external borders as well as
  any menu and/or tool bar of frame.

`external-border-size' is a cons of the horizontal and vertical width of
  FRAME's external borders as supplied by the window manager.

`title-bar-size' is a cons of the width and height of the title bar of
  FRAME as supplied by the window manager.  If both of them are zero,
  FRAME has no title bar.  If only the width is zero, Emacs was not
  able to retrieve the width information.

`menu-bar-external', if non-nil, means the menu bar is external (never
  included in the inner edges of FRAME).

`menu-bar-size' is a cons of the width and height of the menu bar of
  FRAME.

`tool-bar-external', if non-nil, means the tool bar is external (never
  included in the inner edges of FRAME).

`tool-bar-position' tells on which side the tool bar on FRAME is and can
  be one of `left', `top', `right' or `bottom'.  If this is nil, FRAME
  has no tool bar.

`tool-bar-size' is a cons of the width and height of the tool bar of
  FRAME.

`internal-border-width' is the width of the internal border of
  FRAME."
  (let* ((frame (window-normalize-frame frame))
	 (frame-type (framep-on-display frame)))
    (cond
     ((eq frame-type 'x)
      (x-frame-geometry frame))
     ((eq frame-type 'w32)
      (w32-frame-geometry frame))
     ((eq frame-type 'ns)
      (ns-frame-geometry frame))
     (t
      (list
       '(outer-position 0 . 0)
       (cons 'outer-size (cons (frame-width frame) (frame-height frame)))
       '(external-border-size 0 . 0)
       '(outer-border-width . 0)
       '(title-bar-size 0 . 0)
       '(menu-bar-external . nil)
       (let ((menu-bar-lines (frame-parameter frame 'menu-bar-lines)))
	 (cons 'menu-bar-size
	       (if menu-bar-lines
		   (cons (frame-width frame) 1)
		 1 0)))
       '(tool-bar-external . nil)
       '(tool-bar-position . nil)
       '(tool-bar-size 0 . 0)
       (cons 'internal-border-width
	     (frame-parameter frame 'internal-border-width)))))))

(defun frame--size-history (&optional frame)
  "Print history of resize operations for FRAME.
Print prettified version of `frame-size-history' into a buffer
called *frame-size-history*.  Optional argument FRAME denotes the
frame whose history will be printed.  FRAME defaults to the
selected frame."
  (let ((history (reverse frame-size-history))
	entry)
    (setq frame (window-normalize-frame frame))
    (with-current-buffer (get-buffer-create "*frame-size-history*")
      (erase-buffer)
      (insert (format "Frame size history of %s\n" frame))
      (while (listp (setq entry (pop history)))
	(when (eq (car entry) frame)
          (pop entry)
          (insert (format "%s" (pop entry)))
          (move-to-column 24 t)
          (while entry
            (insert (format " %s" (pop entry))))
          (insert "\n"))))))

(declare-function x-frame-edges "xfns.c" (&optional frame type))
(declare-function w32-frame-edges "w32fns.c" (&optional frame type))
(declare-function ns-frame-edges "nsfns.m" (&optional frame type))

(defun frame-edges (&optional frame type)
  "Return coordinates of FRAME's edges.
FRAME must be a live frame and defaults to the selected one.  The
list returned has the form (LEFT TOP RIGHT BOTTOM) where all
values are in pixels relative to the origin - the position (0, 0)
- of FRAME's display.  For terminal frames all values are
relative to LEFT and TOP which are both zero.

Optional argument TYPE specifies the type of the edges.  TYPE
`outer-edges' means to return the outer edges of FRAME.  TYPE
`native-edges' (or nil) means to return the native edges of
FRAME.  TYPE `inner-edges' means to return the inner edges of
FRAME."
  (let* ((frame (window-normalize-frame frame))
	 (frame-type (framep-on-display frame)))
    (cond
     ((eq frame-type 'x)
      (x-frame-edges frame type))
     ((eq frame-type 'w32)
      (w32-frame-edges frame type))
     ((eq frame-type 'ns)
      (ns-frame-edges frame type))
     (t
      (list 0 0 (frame-width frame) (frame-height frame))))))

(declare-function w32-mouse-absolute-pixel-position "w32fns.c")
(declare-function x-mouse-absolute-pixel-position "xfns.c")
(declare-function ns-mouse-absolute-pixel-position "nsfns.m")

(defun mouse-absolute-pixel-position ()
  "Return absolute position of mouse cursor in pixels.
The position is returned as a cons cell (X . Y) of the
coordinates of the mouse cursor position in pixels relative to a
position (0, 0) of the selected frame's terminal."
  (let ((frame-type (framep-on-display)))
    (cond
     ((eq frame-type 'x)
      (x-mouse-absolute-pixel-position))
     ((eq frame-type 'w32)
      (w32-mouse-absolute-pixel-position))
     ((eq frame-type 'ns)
      (ns-mouse-absolute-pixel-position))
     (t
      (cons 0 0)))))

(declare-function ns-set-mouse-absolute-pixel-position "nsfns.m" (x y))
(declare-function w32-set-mouse-absolute-pixel-position "w32fns.c" (x y))
(declare-function x-set-mouse-absolute-pixel-position "xfns.c" (x y))

(defun set-mouse-absolute-pixel-position (x y)
  "Move mouse pointer to absolute pixel position (X, Y).
The coordinates X and Y are interpreted in pixels relative to a
position (0, 0) of the selected frame's terminal."
  (let ((frame-type (framep-on-display)))
    (cond
     ((eq frame-type 'ns)
      (ns-set-mouse-absolute-pixel-position x y))
     ((eq frame-type 'x)
      (x-set-mouse-absolute-pixel-position x y))
     ((eq frame-type 'w32)
      (w32-set-mouse-absolute-pixel-position x y)))))

(defun frame-monitor-attributes (&optional frame)
  "Return the attributes of the physical monitor dominating FRAME.
If FRAME is omitted or nil, describe the currently selected frame.

A frame is dominated by a physical monitor when either the
largest area of the frame resides in the monitor, or the monitor
is the closest to the frame if the frame does not intersect any
physical monitors.

See `display-monitor-attributes-list' for the list of attribute
keys and their meanings."
  (or frame (setq frame (selected-frame)))
  (cl-loop for attributes in (display-monitor-attributes-list frame)
	   for frames = (cdr (assq 'frames attributes))
	   if (memq frame frames) return attributes))

(defun frame-monitor-attribute (attribute &optional frame x y)
  "Return the value of ATTRIBUTE on FRAME's monitor.
If FRAME is omitted or nil, use currently selected frame.

By default, the current monitor is the physical monitor
dominating the selected frame.  A frame is dominated by a
physical monitor when either the largest area of the frame
resides in the monitor, or the monitor is the closest to the
frame if the frame does not intersect any physical monitors.

If X and Y are both numbers, then ignore the value of FRAME; the
monitor is determined to be the physical monitor that contains
the pixel coordinate (X, Y).

See `display-monitor-attributes-list' for the list of attribute
keys and their meanings."
  (if (and (numberp x)
           (numberp y))
      (cl-loop for monitor in (display-monitor-attributes-list)
               for geometry = (alist-get 'geometry monitor)
               for min-x = (pop geometry)
               for min-y = (pop geometry)
               for max-x = (+ min-x (pop geometry))
               for max-y = (+ min-y (car geometry))
               when (and (<= min-x x)
                         (< x max-x)
                         (<= min-y y)
                         (< y max-y))
               return (alist-get attribute monitor))
    (alist-get attribute (frame-monitor-attributes frame))))

(defun frame-monitor-geometry (&optional frame x y)
    "Return the geometry of FRAME's monitor.
FRAME can be a frame name, a terminal name, or a frame.
If FRAME is omitted or nil, use the currently selected frame.

By default, the current monitor is said to be the physical
monitor dominating the selected frame.  A frame is dominated by
a physical monitor when either the largest area of the frame resides
in the monitor, or the monitor is the closest to the frame if the
frame does not intersect any physical monitors.

If X and Y are both numbers, then ignore the value of FRAME; the
monitor is determined to be the physical monitor that contains
the pixel coordinate (X, Y).

See `display-monitor-attributes-list' for information on the
geometry attribute."
  (frame-monitor-attribute 'geometry frame x y))

(defun frame-monitor-workarea (&optional frame x y)
  "Return the workarea of FRAME's monitor.
FRAME can be a frame name, a terminal name, or a frame.
If FRAME is omitted or nil, use currently selected frame.

By default, the current monitor is said to be the physical
monitor dominating the selected frame.  A frame is dominated by
a physical monitor when either the largest area of the frame resides
in the monitor, or the monitor is the closest to the frame if the
frame does not intersect any physical monitors.

If X and Y are both numbers, then ignore the value of FRAME; the
monitor is determined to be the physical monitor that contains
the pixel coordinate (X, Y).

See `display-monitor-attributes-list' for information on the
workarea attribute."
  (frame-monitor-attribute 'workarea frame x y))

(declare-function x-frame-list-z-order "xfns.c" (&optional display))
(declare-function w32-frame-list-z-order "w32fns.c" (&optional display))
(declare-function ns-frame-list-z-order "nsfns.m" (&optional display))

(defun frame-list-z-order (&optional display)
  "Return list of Emacs' frames, in Z (stacking) order.
The optional argument DISPLAY specifies which display to poll.
DISPLAY should be either a frame or a display name (a string).
If omitted or nil, that stands for the selected frame's display.

Frames are listed from topmost (first) to bottommost (last).  As
a special case, if DISPLAY is non-nil and specifies a live frame,
return the child frames of that frame in Z (stacking) order.

Return nil if DISPLAY contains no Emacs frame."
  (let ((frame-type (framep-on-display display)))
    (cond
     ((eq frame-type 'x)
      (x-frame-list-z-order display))
     ((eq frame-type 'w32)
      (w32-frame-list-z-order display))
     ((eq frame-type 'ns)
      (ns-frame-list-z-order display)))))

(declare-function x-frame-restack "xfns.c" (frame1 frame2 &optional above))
(declare-function w32-frame-restack "w32fns.c" (frame1 frame2 &optional above))
(declare-function ns-frame-restack "nsfns.m" (frame1 frame2 &optional above))

(defun frame-restack (frame1 frame2 &optional above)
  "Restack FRAME1 below FRAME2.
This implies that if both frames are visible and the display
areas of these frames overlap, FRAME2 will (partially) obscure
FRAME1.  If the optional third argument ABOVE is non-nil, restack
FRAME1 above FRAME2.  This means that if both frames are visible
and the display areas of these frames overlap, FRAME1 will
\(partially) obscure FRAME2.

This may be thought of as an atomic action performed in two
steps: The first step removes FRAME1's window-system window from
the display.  The second step reinserts FRAME1's window
below (above if ABOVE is true) that of FRAME2.  Hence the
position of FRAME2 in its display's Z (stacking) order relative
to all other frames excluding FRAME1 remains unaltered.

Some window managers may refuse to restack windows. "
  (if (and (frame-live-p frame1)
           (frame-live-p frame2)
           (equal (frame-parameter frame1 'display)
                  (frame-parameter frame2 'display)))
      (let ((frame-type (framep-on-display frame1)))
        (cond
         ((eq frame-type 'x)
          (x-frame-restack frame1 frame2 above))
         ((eq frame-type 'w32)
          (w32-frame-restack frame1 frame2 above))
         ((eq frame-type 'ns)
          (ns-frame-restack frame1 frame2 above))))
    (error "Cannot restack frames")))

(defun frame-size-changed-p (&optional frame)
  "Return non-nil when the size of FRAME has changed.
More precisely, return non-nil when the inner width or height of
FRAME has changed since `window-size-change-functions' was run
for FRAME."
  (let* ((frame (window-normalize-frame frame))
         (root (frame-root-window frame))
         (mini (minibuffer-window frame))
         (mini-height-before-size-change 0)
         (mini-height 0))
    ;; FRAME's minibuffer window counts iff it's on FRAME and FRAME is
    ;; not a minibuffer-only frame.
    (when (and (eq (window-frame mini) frame) (not (eq mini root)))
      (setq mini-height-before-size-change
            (window-pixel-height-before-size-change mini))
      (setq mini-height (window-pixel-height mini)))
    ;; Return non-nil when either the width of the root or the sum of
    ;; the heights of root and minibuffer window changed.
    (or (/= (window-pixel-width-before-size-change root)
            (window-pixel-width root))
        (/= (+ (window-pixel-height-before-size-change root)
               mini-height-before-size-change)
            (+ (window-pixel-height root) mini-height)))))

;;;; Frame/display capabilities.

(declare-function msdos-mouse-p "dosfns.c")

(defun display-mouse-p (&optional display)
  "Return non-nil if DISPLAY has a mouse available.
DISPLAY can be a display name, a frame, or nil (meaning the selected
frame's display)."
  (let ((frame-type (framep-on-display display)))
    (cond
     ((eq frame-type 'pc)
      (msdos-mouse-p))
     ((eq frame-type 'w32)
      (with-no-warnings
       (> w32-num-mouse-buttons 0)))
     ((memq frame-type '(x ns))
      t)    ;; We assume X and NeXTstep *always* have a pointing device
     (t
      (or (and (featurep 'xt-mouse)
	       xterm-mouse-mode)
	  ;; t-mouse is distributed with the GPM package.  It doesn't have
	  ;; a toggle.
	  (featurep 't-mouse)
	  ;; No way to check whether a w32 console has a mouse, assume
	  ;; it always does.
	  (boundp 'w32-use-full-screen-buffer))))))

(defun display-popup-menus-p (&optional display)
  "Return non-nil if popup menus are supported on DISPLAY.
DISPLAY can be a display name, a frame, or nil (meaning the selected
frame's display).
Support for popup menus requires that the mouse be available."
  (display-mouse-p display))

(defun display-graphic-p (&optional display)
  "Return non-nil if DISPLAY is a graphic display.
Graphical displays are those which are capable of displaying several
frames and several different fonts at once.  This is true for displays
that use a window system such as X, and false for text-only terminals.
DISPLAY can be a display name, a frame, or nil (meaning the selected
frame's display)."
  (not (null (memq (framep-on-display display) '(x w32 ns)))))

(defun display-images-p (&optional display)
  "Return non-nil if DISPLAY can display images.

DISPLAY can be a display name, a frame, or nil (meaning the selected
frame's display)."
  (and (display-graphic-p display)
       (fboundp 'image-mask-p)
       (fboundp 'image-size)))

(defalias 'display-multi-frame-p 'display-graphic-p)
(defalias 'display-multi-font-p 'display-graphic-p)

(defun display-selections-p (&optional display)
  "Return non-nil if DISPLAY supports selections.
A selection is a way to transfer text or other data between programs
via special system buffers called `selection' or `clipboard'.
DISPLAY can be a display name, a frame, or nil (meaning the selected
frame's display)."
  (let ((frame-type (framep-on-display display)))
    (cond
     ((eq frame-type 'pc)
      ;; MS-DOS frames support selections when Emacs runs inside
      ;; a Windows DOS Box.
      (with-no-warnings
       (not (null dos-windows-version))))
     ((memq frame-type '(x w32 ns))
      t)
     (t
      nil))))

(declare-function x-display-screens "xfns.c" (&optional terminal))

(defun display-screens (&optional display)
  "Return the number of screens associated with DISPLAY.
DISPLAY should be either a frame or a display name (a string).
If DISPLAY is omitted or nil, it defaults to the selected frame's display."
  (let ((frame-type (framep-on-display display)))
    (cond
     ((memq frame-type '(x w32 ns))
      (x-display-screens display))
     (t
      1))))

(declare-function x-display-pixel-height "xfns.c" (&optional terminal))

(defun display-pixel-height (&optional display)
  "Return the height of DISPLAY's screen in pixels.
DISPLAY can be a display name or a frame.
If DISPLAY is omitted or nil, it defaults to the selected frame's display.

For character terminals, each character counts as a single pixel.

For graphical terminals, note that on \"multi-monitor\" setups this
refers to the pixel height for all physical monitors associated
with DISPLAY.  To get information for each physical monitor, use
`display-monitor-attributes-list'."
  (let ((frame-type (framep-on-display display)))
    (cond
     ((memq frame-type '(x w32 ns))
      (x-display-pixel-height display))
     (t
      (frame-height (if (framep display) display (selected-frame)))))))

(declare-function x-display-pixel-width "xfns.c" (&optional terminal))

(defun display-pixel-width (&optional display)
  "Return the width of DISPLAY's screen in pixels.
DISPLAY can be a display name or a frame.
If DISPLAY is omitted or nil, it defaults to the selected frame's display.

For character terminals, each character counts as a single pixel.

For graphical terminals, note that on \"multi-monitor\" setups this
refers to the pixel width for all physical monitors associated
with DISPLAY.  To get information for each physical monitor, use
`display-monitor-attributes-list'."
  (let ((frame-type (framep-on-display display)))
    (cond
     ((memq frame-type '(x w32 ns))
      (x-display-pixel-width display))
     (t
      (frame-width (if (framep display) display (selected-frame)))))))

(defcustom display-mm-dimensions-alist nil
  "Alist for specifying screen dimensions in millimeters.
The functions `display-mm-height' and `display-mm-width' consult
this list before asking the system.

Each element has the form (DISPLAY . (WIDTH . HEIGHT)), e.g.
\(\":0.0\" . (287 . 215)).

If `display' is t, it specifies dimensions for all graphical displays
not explicitly specified."
  :version "22.1"
  :type '(alist :key-type (choice (string :tag "Display name")
				  (const :tag "Default" t))
		:value-type (cons :tag "Dimensions"
				  (integer :tag "Width")
				  (integer :tag "Height")))
  :group 'frames)

(declare-function x-display-mm-height "xfns.c" (&optional terminal))

(defun display-mm-height (&optional display)
  "Return the height of DISPLAY's screen in millimeters.
If the information is unavailable, this function returns nil.
DISPLAY can be a display name or a frame.
If DISPLAY is omitted or nil, it defaults to the selected frame's display.

You can override what the system thinks the result should be by
adding an entry to `display-mm-dimensions-alist'.

For graphical terminals, note that on \"multi-monitor\" setups this
refers to the height in millimeters for all physical monitors
associated with DISPLAY.  To get information for each physical
monitor, use `display-monitor-attributes-list'."
  (and (memq (framep-on-display display) '(x w32 ns))
       (or (cddr (assoc (or display (frame-parameter nil 'display))
			display-mm-dimensions-alist))
	   (cddr (assoc t display-mm-dimensions-alist))
	   (x-display-mm-height display))))

(declare-function x-display-mm-width "xfns.c" (&optional terminal))

(defun display-mm-width (&optional display)
  "Return the width of DISPLAY's screen in millimeters.
If the information is unavailable, this function returns nil.
DISPLAY can be a display name or a frame.
If DISPLAY is omitted or nil, it defaults to the selected frame's display.

You can override what the system thinks the result should be by
adding an entry to `display-mm-dimensions-alist'.

For graphical terminals, note that on \"multi-monitor\" setups this
refers to the width in millimeters for all physical monitors
associated with DISPLAY.  To get information for each physical
monitor, use `display-monitor-attributes-list'."
  (and (memq (framep-on-display display) '(x w32 ns))
       (or (cadr (assoc (or display (frame-parameter nil 'display))
			display-mm-dimensions-alist))
	   (cadr (assoc t display-mm-dimensions-alist))
	   (x-display-mm-width display))))

(declare-function x-display-backing-store "xfns.c" (&optional terminal))

;; In NS port, the return value may be `buffered', `retained', or
;; `non-retained'.  See src/nsfns.m.
(defun display-backing-store (&optional display)
  "Return the backing store capability of DISPLAY's screen.
The value may be `always', `when-mapped', `not-useful', or nil if
the question is inapplicable to a certain kind of display.
DISPLAY can be a display name or a frame.
If DISPLAY is omitted or nil, it defaults to the selected frame's display."
  (let ((frame-type (framep-on-display display)))
    (cond
     ((memq frame-type '(x w32 ns))
      (x-display-backing-store display))
     (t
      'not-useful))))

(declare-function x-display-save-under "xfns.c" (&optional terminal))

(defun display-save-under (&optional display)
  "Return non-nil if DISPLAY's screen supports the SaveUnder feature.
DISPLAY can be a display name or a frame.
If DISPLAY is omitted or nil, it defaults to the selected frame's display."
  (let ((frame-type (framep-on-display display)))
    (cond
     ((memq frame-type '(x w32 ns))
      (x-display-save-under display))
     (t
      'not-useful))))

(declare-function x-display-planes "xfns.c" (&optional terminal))

(defun display-planes (&optional display)
  "Return the number of planes supported by DISPLAY.
DISPLAY can be a display name or a frame.
If DISPLAY is omitted or nil, it defaults to the selected frame's display."
  (let ((frame-type (framep-on-display display)))
    (cond
     ((memq frame-type '(x w32 ns))
      (x-display-planes display))
     ((eq frame-type 'pc)
      4)
     (t
      (truncate (log (length (tty-color-alist)) 2))))))

(declare-function x-display-color-cells "xfns.c" (&optional terminal))

(defun display-color-cells (&optional display)
  "Return the number of color cells supported by DISPLAY.
DISPLAY can be a display name or a frame.
If DISPLAY is omitted or nil, it defaults to the selected frame's display."
  (let ((frame-type (framep-on-display display)))
    (cond
     ((memq frame-type '(x w32 ns))
      (x-display-color-cells display))
     ((eq frame-type 'pc)
      16)
     (t
      (tty-display-color-cells display)))))

(declare-function x-display-visual-class "xfns.c" (&optional terminal))

(defun display-visual-class (&optional display)
  "Return the visual class of DISPLAY.
The value is one of the symbols `static-gray', `gray-scale',
`static-color', `pseudo-color', `true-color', or `direct-color'.
DISPLAY can be a display name or a frame.
If DISPLAY is omitted or nil, it defaults to the selected frame's display."
  (let ((frame-type (framep-on-display display)))
    (cond
     ((memq frame-type '(x w32 ns))
      (x-display-visual-class display))
     ((and (memq frame-type '(pc t))
	   (tty-display-color-p display))
      'static-color)
     (t
      'static-gray))))

(declare-function x-display-monitor-attributes-list "xfns.c"
		  (&optional terminal))
(declare-function w32-display-monitor-attributes-list "w32fns.c"
		  (&optional display))
(declare-function ns-display-monitor-attributes-list "nsfns.m"
		  (&optional terminal))

(defun display-monitor-attributes-list (&optional display)
  "Return a list of physical monitor attributes on DISPLAY.
DISPLAY can be a display name, a terminal name, or a frame.
If DISPLAY is omitted or nil, it defaults to the selected frame's display.
Each element of the list represents the attributes of a physical
monitor.  The first element corresponds to the primary monitor.

The attributes for a physical monitor are represented as an alist
of attribute keys and values as follows:

 geometry -- Position and size in pixels in the form of (X Y WIDTH HEIGHT)
 workarea -- Position and size of the work area in pixels in the
	     form of (X Y WIDTH HEIGHT)
 mm-size  -- Width and height in millimeters in the form of
 	     (WIDTH HEIGHT)
 frames   -- List of frames dominated by the physical monitor
 name (*) -- Name of the physical monitor as a string
 source (*) -- Source of multi-monitor information as a string

where X, Y, WIDTH, and HEIGHT are integers.  X and Y are coordinates
of the top-left corner, and might be negative for monitors other than
the primary one.  Keys labeled with (*) are optional.

The \"work area\" is a measure of the \"usable\" display space.
It may be less than the total screen size, owing to space taken up
by window manager features (docks, taskbars, etc.).  The precise
details depend on the platform and environment.

The `source' attribute describes the source from which the information
was obtained.  On X, this may be one of: \"Gdk\", \"XRandr\", \"Xinerama\",
or \"fallback\".

A frame is dominated by a physical monitor when either the
largest area of the frame resides in the monitor, or the monitor
is the closest to the frame if the frame does not intersect any
physical monitors.  Every (non-tooltip) frame (including invisible ones)
in a graphical display is dominated by exactly one physical
monitor at a time, though it can span multiple (or no) physical
monitors."
  (let ((frame-type (framep-on-display display)))
    (cond
     ((eq frame-type 'x)
      (x-display-monitor-attributes-list display))
     ((eq frame-type 'w32)
      (w32-display-monitor-attributes-list display))
     ((eq frame-type 'ns)
      (ns-display-monitor-attributes-list display))
     (t
      (let ((geometry (list 0 0 (display-pixel-width display)
			    (display-pixel-height display))))
	`(((geometry . ,geometry)
	   (workarea . ,geometry)
	   (mm-size . (,(display-mm-width display)
		       ,(display-mm-height display)))
	   (frames . ,(frames-on-display-list display)))))))))


;;;; Frame geometry values

(defun frame-geom-value-cons (type value &optional frame)
  "Return equivalent geometry value for FRAME as a cons with car `+'.
A geometry value equivalent to VALUE for FRAME is returned,
where the value is a cons with car `+', not numeric.
TYPE is the car of the original geometry spec (TYPE . VALUE).
   It is `top' or `left', depending on which edge VALUE is related to.
VALUE is the cdr of a frame geometry spec: (left/top . VALUE).
If VALUE is a number, then it is converted to a cons value, perhaps
   relative to the opposite frame edge from that in the original spec.
FRAME defaults to the selected frame.

Examples (measures in pixels) -
 Assuming display height/width=1024, frame height/width=600:
 300 inside display edge:                   300  => (+  300)
                                        (+  300) => (+  300)
 300 inside opposite display edge:      (-  300) => (+  124)
                                           -300  => (+  124)
 300 beyond display edge
  (= 724 inside opposite display edge): (+ -300) => (+ -300)
 300 beyond display edge
  (= 724 inside opposite display edge): (- -300) => (+  724)

In the 3rd, 4th, and 6th examples, the returned value is relative to
the opposite frame edge from the edge indicated in the input spec."
  (cond ((and (consp value) (eq '+ (car value))) ; e.g. (+ 300), (+ -300)
         value)
        ((natnump value) (list '+ value)) ; e.g. 300 => (+ 300)
        (t                              ; e.g. -300, (- 300), (- -300)
         (list '+ (- (if (eq 'left type) ; => (+ 124), (+ 124), (+ 724)
                         (x-display-pixel-width)
                       (x-display-pixel-height))
                     (if (integerp value) (- value) (cadr value))
                     (if (eq 'left type)
                         (frame-pixel-width frame)
                       (frame-pixel-height frame)))))))

(defun frame-geom-spec-cons (spec &optional frame)
  "Return equivalent geometry spec for FRAME as a cons with car `+'.
A geometry specification equivalent to SPEC for FRAME is returned,
where the value is a cons with car `+', not numeric.
SPEC is a frame geometry spec: (left . VALUE) or (top . VALUE).
If VALUE is a number, then it is converted to a cons value, perhaps
relative to the opposite frame edge from that in the original spec.
FRAME defaults to the selected frame.

Examples (measures in pixels) -
 Assuming display height=1024, frame height=600:
 top 300 below display top:               (top .  300) => (top +  300)
                                          (top +  300) => (top +  300)
 bottom 300 above display bottom:         (top -  300) => (top +  124)
                                          (top . -300) => (top +  124)
 top 300 above display top
  (= bottom 724 above display bottom):    (top + -300) => (top + -300)
 bottom 300 below display bottom
  (= top 724 below display top):          (top - -300) => (top +  724)

In the 3rd, 4th, and 6th examples, the returned value is relative to
the opposite frame edge from the edge indicated in the input spec."
  (cons (car spec) (frame-geom-value-cons (car spec) (cdr spec) frame)))

(defun delete-other-frames (&optional frame)
  "Delete all frames on FRAME's terminal, except FRAME.
If FRAME uses another frame's minibuffer, the minibuffer frame is
left untouched.  Do not delete any of FRAME's child frames.  If
FRAME is a child frame, delete its siblings only.  FRAME must be
a live frame and defaults to the selected one."
  (interactive)
  (setq frame (window-normalize-frame frame))
  (let ((minibuffer-frame (window-frame (minibuffer-window frame)))
        (this (next-frame frame t))
        (parent (frame-parent frame))
        next)
    ;; In a first round consider minibuffer-less frames only.
    (while (not (eq this frame))
      (setq next (next-frame this t))
      (unless (or (eq (window-frame (minibuffer-window this)) this)
                  ;; When FRAME is a child frame, delete its siblings
                  ;; only.
                  (and parent (not (eq (frame-parent this) parent)))
                  ;; Do not delete a child frame of FRAME.
                  (eq (frame-parent this) frame))
        (delete-frame this))
      (setq this next))
    ;; In a second round consider all remaining frames.
    (setq this (next-frame frame t))
    (while (not (eq this frame))
      (setq next (next-frame this t))
      (unless (or (eq this minibuffer-frame)
                  ;; When FRAME is a child frame, delete its siblings
                  ;; only.
                  (and parent (not (eq (frame-parent this) parent)))
                  ;; Do not delete a child frame of FRAME.
                  (eq (frame-parent this) frame))
        (delete-frame this))
      (setq this next))))

;; miscellaneous obsolescence declarations
(define-obsolete-variable-alias 'delete-frame-hook
    'delete-frame-functions "22.1")


;;; Window dividers.
(defgroup window-divider nil
  "Window dividers."
  :version "25.1"
  :group 'frames
  :group 'windows)

(defcustom window-divider-default-places 'right-only
  "Default positions of window dividers.
Possible values are `bottom-only' (dividers on the bottom of each
window only), `right-only' (dividers on the right of each window
only), and t (dividers on the bottom and on the right of each
window).  The default is `right-only'.

The value takes effect if and only if dividers are enabled by
`window-divider-mode'.

To position dividers on frames individually, use the frame
parameters `bottom-divider-width' and `right-divider-width'."
  :type '(choice (const :tag "Bottom only" bottom-only)
		 (const :tag "Right only" right-only)
		 (const :tag "Bottom and right" t))
  :initialize 'custom-initialize-default
  :set (lambda (symbol value)
	 (set-default symbol value)
         (when window-divider-mode
           (window-divider-mode-apply t)))
  :version "25.1")

(defun window-divider-width-valid-p (value)
  "Return non-nil if VALUE is a positive number."
  (and (numberp value) (> value 0)))

(defcustom window-divider-default-bottom-width 6
  "Default width of dividers on bottom of windows.
The value must be a positive integer and takes effect when bottom
dividers are displayed by `window-divider-mode'.

To adjust bottom dividers for frames individually, use the frame
parameter `bottom-divider-width'."
  :type '(restricted-sexp
          :tag "Default width of bottom dividers"
          :match-alternatives (window-divider-width-valid-p))
  :initialize 'custom-initialize-default
  :set (lambda (symbol value)
	 (set-default symbol value)
         (when window-divider-mode
           (window-divider-mode-apply t)))
  :version "25.1")

(defcustom window-divider-default-right-width 6
  "Default width of dividers on the right of windows.
The value must be a positive integer and takes effect when right
dividers are displayed by `window-divider-mode'.

To adjust right dividers for frames individually, use the frame
parameter `right-divider-width'."
  :type '(restricted-sexp
          :tag "Default width of right dividers"
          :match-alternatives (window-divider-width-valid-p))
  :initialize 'custom-initialize-default
  :set (lambda (symbol value)
	 (set-default symbol value)
         (when window-divider-mode
	   (window-divider-mode-apply t)))
  :version "25.1")

(defun window-divider-mode-apply (enable)
  "Apply window divider places and widths to all frames.
If ENABLE is nil, apply default places and widths.  Else reset
all divider widths to zero."
  (let ((bottom (if (and enable
                         (memq window-divider-default-places
                               '(bottom-only t)))
                    window-divider-default-bottom-width
                  0))
        (right (if (and enable
                        (memq window-divider-default-places
                              '(right-only t)))
                   window-divider-default-right-width
                 0)))
    (modify-all-frames-parameters
     (list (cons 'bottom-divider-width bottom)
           (cons 'right-divider-width right)))
    (setq default-frame-alist
          (assq-delete-all
           'bottom-divider-width default-frame-alist))
    (setq default-frame-alist
          (assq-delete-all
           'right-divider-width default-frame-alist))
    (when (> bottom 0)
      (setq default-frame-alist
            (cons
             (cons 'bottom-divider-width bottom)
             default-frame-alist)))
    (when (> right 0)
      (setq default-frame-alist
            (cons
             (cons 'right-divider-width right)
             default-frame-alist)))))

(define-minor-mode window-divider-mode
  "Display dividers between windows (Window Divider mode).
With a prefix argument ARG, enable Window Divider mode if ARG is
positive, and disable it otherwise.  If called from Lisp, enable
the mode if ARG is omitted or nil.

The option `window-divider-default-places' specifies on which
side of a window dividers are displayed.  The options
`window-divider-default-bottom-width' and
`window-divider-default-right-width' specify their respective
widths."
  :group 'window-divider
  :global t
  (window-divider-mode-apply window-divider-mode))

;; Blinking cursor

(defvar blink-cursor-idle-timer nil
  "Timer started after `blink-cursor-delay' seconds of Emacs idle time.
The function `blink-cursor-start' is called when the timer fires.")

(defvar blink-cursor-timer nil
  "Timer started from `blink-cursor-start'.
This timer calls `blink-cursor-timer-function' every
`blink-cursor-interval' seconds.")

(defgroup cursor nil
  "Displaying text cursors."
  :version "21.1"
  :group 'frames)

(defcustom blink-cursor-delay 0.5
  "Seconds of idle time before the first blink of the cursor.
Values smaller than 0.2 sec are treated as 0.2 sec."
  :type 'number
  :group 'cursor
  :set (lambda (symbol value)
         (set-default symbol value)
         (when blink-cursor-idle-timer (blink-cursor--start-idle-timer))))

(defcustom blink-cursor-interval 0.5
  "Length of cursor blink interval in seconds."
  :type 'number
  :group 'cursor
  :set (lambda (symbol value)
         (set-default symbol value)
         (when blink-cursor-timer (blink-cursor--start-timer))))

(defcustom blink-cursor-blinks 10
  "How many times to blink before using a solid cursor on NS, X, and MS-Windows.
Use 0 or negative value to blink forever."
  :version "24.4"
  :type 'integer
  :group 'cursor)

(defvar blink-cursor-blinks-done 1
  "Number of blinks done since we started blinking on NS, X, and MS-Windows.")

(defun blink-cursor--start-idle-timer ()
  "Start the `blink-cursor-idle-timer'."
  (when blink-cursor-idle-timer (cancel-timer blink-cursor-idle-timer))
  (setq blink-cursor-idle-timer
        ;; The 0.2 sec limitation from below is to avoid erratic
        ;; behavior (or downright failure to display the cursor
        ;; during command execution) if they set blink-cursor-delay
        ;; to a very small or even zero value.
        (run-with-idle-timer (max 0.2 blink-cursor-delay)
                             :repeat #'blink-cursor-start)))

(defun blink-cursor--start-timer ()
  "Start the `blink-cursor-timer'."
  (when blink-cursor-timer (cancel-timer blink-cursor-timer))
  (setq blink-cursor-timer
        (run-with-timer blink-cursor-interval blink-cursor-interval
                        #'blink-cursor-timer-function)))

(defun blink-cursor-start ()
  "Timer function called from the timer `blink-cursor-idle-timer'.
This starts the timer `blink-cursor-timer', which makes the cursor blink
if appropriate.  It also arranges to cancel that timer when the next
command starts, by installing a pre-command hook."
  (when (null blink-cursor-timer)
    ;; Set up the timer first, so that if this signals an error,
    ;; blink-cursor-end is not added to pre-command-hook.
    (setq blink-cursor-blinks-done 1)
    (blink-cursor--start-timer)
    (add-hook 'pre-command-hook 'blink-cursor-end)
    (internal-show-cursor nil nil)))

(defun blink-cursor-timer-function ()
  "Timer function of timer `blink-cursor-timer'."
  (internal-show-cursor nil (not (internal-show-cursor-p)))
  ;; Suspend counting blinks when the w32 menu-bar menu is displayed,
  ;; since otherwise menu tooltips will behave erratically.
  (or (and (fboundp 'w32--menu-bar-in-use)
	   (w32--menu-bar-in-use))
      (setq blink-cursor-blinks-done (1+ blink-cursor-blinks-done)))
  ;; Each blink is two calls to this function.
  (when (and (> blink-cursor-blinks 0)
             (<= (* 2 blink-cursor-blinks) blink-cursor-blinks-done))
    (blink-cursor-suspend)
    (add-hook 'post-command-hook 'blink-cursor-check)))

(defun blink-cursor-end ()
  "Stop cursor blinking.
This is installed as a pre-command hook by `blink-cursor-start'.
When run, it cancels the timer `blink-cursor-timer' and removes
itself as a pre-command hook."
  (remove-hook 'pre-command-hook 'blink-cursor-end)
  (internal-show-cursor nil t)
  (when blink-cursor-timer
    (cancel-timer blink-cursor-timer)
    (setq blink-cursor-timer nil)))

(defun blink-cursor-suspend ()
  "Suspend cursor blinking.
This is called when no frame has focus and timers can be suspended.
Timers are restarted by `blink-cursor-check', which is called when a
frame receives focus."
  (blink-cursor-end)
  (when blink-cursor-idle-timer
    (cancel-timer blink-cursor-idle-timer)
    (setq blink-cursor-idle-timer nil)))

(defun blink-cursor-check ()
  "Check if cursor blinking shall be restarted.
This is done when a frame gets focus.  Blink timers may be stopped by
`blink-cursor-suspend'."
  (when (and blink-cursor-mode
	     (not blink-cursor-idle-timer))
    (remove-hook 'post-command-hook 'blink-cursor-check)
    (blink-cursor--start-idle-timer)))

(define-obsolete-variable-alias 'blink-cursor 'blink-cursor-mode "22.1")

(define-minor-mode blink-cursor-mode
  "Toggle cursor blinking (Blink Cursor mode).
With a prefix argument ARG, enable Blink Cursor mode if ARG is
positive, and disable it otherwise.  If called from Lisp, enable
the mode if ARG is omitted or nil.

If the value of `blink-cursor-blinks' is positive (10 by default),
the cursor stops blinking after that number of blinks, if Emacs
gets no input during that time.

See also `blink-cursor-interval' and `blink-cursor-delay'.

This command is effective only on graphical frames.  On text-only
terminals, cursor blinking is controlled by the terminal."
  :init-value (not (or noninteractive
		       no-blinking-cursor
		       (eq system-type 'ms-dos)
		       (not (memq window-system '(x w32 ns)))))
  :initialize 'custom-initialize-delay
  :group 'cursor
  :global t
  (blink-cursor-suspend)
  (remove-hook 'focus-in-hook #'blink-cursor-check)
  (remove-hook 'focus-out-hook #'blink-cursor-suspend)
  (when blink-cursor-mode
    (add-hook 'focus-in-hook #'blink-cursor-check)
    (add-hook 'focus-out-hook #'blink-cursor-suspend)
    (blink-cursor--start-idle-timer)))


;; Frame maximization/fullscreen

(defun toggle-frame-maximized (&optional frame)
  "Toggle maximization state of FRAME.
Maximize selected frame or un-maximize if it is already maximized.

If the frame is in fullscreen state, don't change its state, but
set the frame's `fullscreen-restore' parameter to `maximized', so
the frame will be maximized after disabling fullscreen state.

Note that with some window managers you may have to set
`frame-resize-pixelwise' to non-nil in order to make a frame
appear truly maximized.  In addition, you may have to set
`x-frame-normalize-before-maximize' in order to enable
transitions from one fullscreen state to another.

See also `toggle-frame-fullscreen'."
  (interactive)
  (let ((fullscreen (frame-parameter frame 'fullscreen)))
    (cond
     ((memq fullscreen '(fullscreen fullboth))
      (set-frame-parameter frame 'fullscreen-restore 'maximized))
     ((eq fullscreen 'maximized)
      (set-frame-parameter frame 'fullscreen nil))
     (t
      (set-frame-parameter frame 'fullscreen 'maximized)))))

(defun toggle-frame-fullscreen (&optional frame)
  "Toggle fullscreen state of FRAME.
Make selected frame fullscreen or restore its previous size
if it is already fullscreen.

Before making the frame fullscreen remember the current value of
the frame's `fullscreen' parameter in the `fullscreen-restore'
parameter of the frame.  That value is used to restore the
frame's fullscreen state when toggling fullscreen the next time.

Note that with some window managers you may have to set
`frame-resize-pixelwise' to non-nil in order to make a frame
appear truly fullscreen.  In addition, you may have to set
`x-frame-normalize-before-maximize' in order to enable
transitions from one fullscreen state to another.

See also `toggle-frame-maximized'."
  (interactive)
  (let ((fullscreen (frame-parameter frame 'fullscreen)))
    (if (memq fullscreen '(fullscreen fullboth))
	(let ((fullscreen-restore (frame-parameter frame 'fullscreen-restore)))
	  (if (memq fullscreen-restore '(maximized fullheight fullwidth))
	      (set-frame-parameter frame 'fullscreen fullscreen-restore)
	    (set-frame-parameter frame 'fullscreen nil)))
      (modify-frame-parameters
       frame `((fullscreen . fullboth) (fullscreen-restore . ,fullscreen))))
    ;; Manipulating a frame without waiting for the fullscreen
    ;; animation to complete can cause a crash, or other unexpected
    ;; behavior, on macOS (bug#28496).
    (when (featurep 'cocoa) (sleep-for 0.5))))


;;;; Key bindings

(define-key ctl-x-5-map "2" 'make-frame-command)
(define-key ctl-x-5-map "1" 'delete-other-frames)
(define-key ctl-x-5-map "0" 'delete-frame)
(define-key ctl-x-5-map "o" 'other-frame)
(define-key global-map [f11] 'toggle-frame-fullscreen)
(define-key global-map [(meta f10)] 'toggle-frame-maximized)
(define-key esc-map    [f10]        'toggle-frame-maximized)


;; Misc.

;; Only marked as obsolete in 24.3.
(define-obsolete-variable-alias 'automatic-hscrolling
  'auto-hscroll-mode "22.1")

(make-variable-buffer-local 'show-trailing-whitespace)

;; Defined in dispnew.c.
(make-obsolete-variable
 'window-system-version "it does not give useful information." "24.3")

;; Variables whose change of value should trigger redisplay of the
;; current buffer.
;; To test whether a given variable needs to be added to this list,
;; write a simple interactive function that changes the variable's
;; value and bind that function to a simple key, like F5.  If typing
;; F5 then produces the correct effect, the variable doesn't need
;; to be in this list; otherwise, it does.
(mapc (lambda (var)
        (add-variable-watcher var (symbol-function 'set-buffer-redisplay)))
      '(line-spacing
        overline-margin
        line-prefix
        wrap-prefix
        truncate-lines
        display-line-numbers
        display-line-numbers-width
        display-line-numbers-current-absolute
        display-line-numbers-widen
        bidi-paragraph-direction
        bidi-display-reordering))

(provide 'frame)

;;; frame.el ends here<|MERGE_RESOLUTION|>--- conflicted
+++ resolved
@@ -1078,11 +1078,7 @@
 		 (when mini (setq parms (delq mini parms)))
 		 ;; Leave name in iff it was set explicitly.
 		 ;; This should fix the behavior reported in
-<<<<<<< HEAD
-		 ;; https://lists.gnu.org/archive/html/emacs-devel/2007-08/msg01632.html
-=======
 		 ;; https://lists.gnu.org/r/emacs-devel/2007-08/msg01632.html
->>>>>>> 89212988
 		 (when (and name (not explicit-name))
 		   (setq parms (delq name parms)))
                  parms))
