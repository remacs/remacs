;;; startup.el --- process Emacs shell arguments  -*- lexical-binding: t -*-

;; Copyright (C) 1985-1986, 1992, 1994-2018 Free Software Foundation,
;; Inc.

;; Maintainer: emacs-devel@gnu.org
;; Keywords: internal
;; Package: emacs

;; This file is part of GNU Emacs.

;; GNU Emacs is free software: you can redistribute it and/or modify
;; it under the terms of the GNU General Public License as published by
;; the Free Software Foundation, either version 3 of the License, or
;; (at your option) any later version.

;; GNU Emacs is distributed in the hope that it will be useful,
;; but WITHOUT ANY WARRANTY; without even the implied warranty of
;; MERCHANTABILITY or FITNESS FOR A PARTICULAR PURPOSE.  See the
;; GNU General Public License for more details.

;; You should have received a copy of the GNU General Public License
;; along with GNU Emacs.  If not, see <https://www.gnu.org/licenses/>.

;;; Commentary:

;; This file parses the command line and gets Emacs running.  Options
;; on the command line are handled in precedence order.  For priorities
;; see the structure standard_args in the emacs.c file.

;;; Code:

(setq top-level '(normal-top-level))

(defvar command-line-processed nil
  "Non-nil once command line has been processed.")

(defgroup initialization nil
  "Emacs start-up procedure."
  :group 'environment)

(defcustom initial-buffer-choice nil
  "Buffer to show after starting Emacs.
If the value is nil and `inhibit-startup-screen' is nil, show the
startup screen.  If the value is a string, switch to a buffer
visiting the file or directory that the string specifies.  If the
value is a function, call it with no arguments and switch to the buffer
that it returns.  If t, open the `*scratch*' buffer.

When `initial-buffer-choice' is non-nil, the startup screen is
inhibited.

If you use `emacsclient' with no target file, then it obeys any
string or function value that this variable has."
  :type '(choice
	  (const     :tag "Startup screen" nil)
	  (directory :tag "Directory" :value "~/")
	  (file      :tag "File" :value "~/.emacs")
	  ;; Note sure about hard-coding this as an option...
	  (const     :tag "Remember Mode notes buffer" remember-notes)
	  (function  :tag "Function")
	  (const     :tag "Lisp scratch buffer" t))
  :version "23.1"
  :group 'initialization)

(defcustom inhibit-startup-screen nil
  "Non-nil inhibits the startup screen.

This is for use in your personal init file (but NOT site-start.el),
once you are familiar with the contents of the startup screen."
  :type 'boolean
  :group 'initialization)

(defvaralias 'inhibit-splash-screen 'inhibit-startup-screen)
(defvaralias 'inhibit-startup-message 'inhibit-startup-screen)

(defvar startup-screen-inhibit-startup-screen nil)

;; The mechanism used to ensure that only end users can disable this
;; message is not complex.  Clearly, it is possible for a determined
;; system administrator to inhibit this message anyway, but at least
;; they will do so with knowledge of why the Emacs developers think
;; this is a bad idea.
(defcustom inhibit-startup-echo-area-message nil
  "Non-nil inhibits the initial startup echo area message.

The startup message is in the echo area as it provides information
about GNU Emacs and the GNU system in general, which we want all
users to see.  As this is the least intrusive startup message,
this variable gets specialized treatment to prevent the message
from being disabled site-wide by systems administrators, while
still allowing individual users to do so.

Setting this variable takes effect only if you do it with the
customization buffer or if your init file contains a line of this
form:
 (setq inhibit-startup-echo-area-message \"YOUR-USER-NAME\")
If your init file is byte-compiled, use the following form
instead:
 (eval \\='(setq inhibit-startup-echo-area-message \"YOUR-USER-NAME\"))
Thus, someone else using a copy of your init file will see the
startup message unless he personally acts to inhibit it."
  :type '(choice (const :tag "Don't inhibit")
		 (string :tag "Enter your user name, to inhibit"))
  :group 'initialization)

(defcustom inhibit-default-init nil
  "Non-nil inhibits loading the `default' library."
  :type 'boolean
  :group 'initialization)

(defcustom inhibit-startup-buffer-menu nil
  "Non-nil inhibits display of buffer list when more than 2 files are loaded."
  :type 'boolean
  :group 'initialization)

(defvar command-switch-alist nil
  "Alist of command-line switches.
Elements look like (SWITCH-STRING . HANDLER-FUNCTION).
HANDLER-FUNCTION receives the switch string as its sole argument;
the remaining command-line args are in the variable `command-line-args-left'.")

(defvar command-line-args-left nil
  "List of command-line args not yet processed.")

(with-no-warnings
  (defvaralias 'argv 'command-line-args-left
    "List of command-line args not yet processed.
This is a convenience alias, so that one can write (pop argv)
inside of --eval command line arguments in order to access
following arguments."))
(internal-make-var-non-special 'argv)

(with-no-warnings
  (defvar argi nil
    "Current command-line argument."))
(internal-make-var-non-special 'argi)

(defvar command-line-functions nil    ;; lrs 7/31/89
  "List of functions to process unrecognized command-line arguments.
Each function should access the dynamically bound variables
`argi' (the current argument) and `command-line-args-left' (the remaining
arguments).  The function should return non-nil only if it recognizes and
processes `argi'.  If it does so, it may consume successive arguments by
altering `command-line-args-left' to remove them.")

(defvar command-line-default-directory nil
  "Default directory to use for command line arguments.
This is normally copied from `default-directory' when Emacs starts.")

;; This is here, rather than in x-win.el, so that we can ignore these
;; options when we are not using X.
(defconst command-line-x-option-alist
  '(("-bw" 1 x-handle-numeric-switch border-width)
    ("-d" 1 x-handle-display)
    ("-display" 1 x-handle-display)
    ("-name" 1 x-handle-name-switch)
    ("-title" 1 x-handle-switch title)
    ("-T" 1 x-handle-switch title)
    ("-r" 0 x-handle-switch reverse t)
    ("-rv" 0 x-handle-switch reverse t)
    ("-reverse" 0 x-handle-switch reverse t)
    ("-reverse-video" 0 x-handle-switch reverse t)
    ("-fn" 1 x-handle-switch font)
    ("-font" 1 x-handle-switch font)
    ("-fs" 0 x-handle-initial-switch fullscreen fullboth)
    ("-fw" 0 x-handle-initial-switch fullscreen fullwidth)
    ("-fh" 0 x-handle-initial-switch fullscreen fullheight)
    ("-mm" 0 x-handle-initial-switch fullscreen maximized)
    ("-ib" 1 x-handle-numeric-switch internal-border-width)
    ("-g" 1 x-handle-geometry)
    ("-lsp" 1 x-handle-numeric-switch line-spacing)
    ("-geometry" 1 x-handle-geometry)
    ("-fg" 1 x-handle-switch foreground-color)
    ("-foreground" 1 x-handle-switch foreground-color)
    ("-bg" 1 x-handle-switch background-color)
    ("-background" 1 x-handle-switch background-color)
    ("-ms" 1 x-handle-switch mouse-color)
    ("-nbi" 0 x-handle-switch icon-type nil)
    ("-iconic" 0 x-handle-iconic)
    ("-xrm" 1 x-handle-xrm-switch)
    ("-cr" 1 x-handle-switch cursor-color)
    ("-vb" 0 x-handle-switch vertical-scroll-bars t)
    ("-hb" 0 x-handle-switch horizontal-scroll-bars t)
    ("-bd" 1 x-handle-switch)
    ("--border-width" 1 x-handle-numeric-switch border-width)
    ("--display" 1 x-handle-display)
    ("--name" 1 x-handle-name-switch)
    ("--title" 1 x-handle-switch title)
    ("--reverse-video" 0 x-handle-switch reverse t)
    ("--font" 1 x-handle-switch font)
    ("--fullscreen" 0 x-handle-initial-switch fullscreen fullboth)
    ("--fullwidth" 0 x-handle-initial-switch fullscreen fullwidth)
    ("--fullheight" 0 x-handle-initial-switch fullscreen fullheight)
    ("--maximized" 0 x-handle-initial-switch fullscreen maximized)
    ("--internal-border" 1 x-handle-numeric-switch internal-border-width)
    ("--geometry" 1 x-handle-geometry)
    ("--foreground-color" 1 x-handle-switch foreground-color)
    ("--background-color" 1 x-handle-switch background-color)
    ("--mouse-color" 1 x-handle-switch mouse-color)
    ("--no-bitmap-icon" 0 x-handle-no-bitmap-icon)
    ("--iconic" 0 x-handle-iconic)
    ("--xrm" 1 x-handle-xrm-switch)
    ("--cursor-color" 1 x-handle-switch cursor-color)
    ("--vertical-scroll-bars" 0 x-handle-switch vertical-scroll-bars t)
    ("--line-spacing" 1 x-handle-numeric-switch line-spacing)
    ("--border-color" 1 x-handle-switch border-color)
    ("--smid" 1 x-handle-smid)
    ("--parent-id" 1 x-handle-parent-id))
  "Alist of X Windows options.
Each element has the form
  (NAME NUMARGS HANDLER FRAME-PARAM VALUE)
where NAME is the option name string, NUMARGS is the number of arguments
that the option accepts, HANDLER is a function to call to handle the option.
FRAME-PARAM (optional) is the frame parameter this option specifies,
and VALUE is the value which is given to that frame parameter
\(most options use the argument for this, so VALUE is not present).")

(defconst command-line-ns-option-alist
  '(("-NSAutoLaunch" 1 ns-ignore-1-arg)
    ("-NXAutoLaunch" 1 ns-ignore-1-arg)
    ("-macosx" 0 ignore)
    ("-NSHost" 1 ns-ignore-1-arg)
    ("-_NSMachLaunch" 1 ns-ignore-1-arg)
    ("-MachLaunch" 1 ns-ignore-1-arg)
    ("-NXOpen" 1 ns-ignore-1-arg)
    ("-NSOpen" 1 ns-handle-nxopen)
    ("-NXOpenTemp" 1 ns-ignore-1-arg)
    ("-NSOpenTemp" 1 ns-handle-nxopentemp)
    ("-GSFilePath" 1 ns-handle-nxopen)
    ;;("-bw" .              x-handle-numeric-switch)
    ;;("-d" .               x-handle-display)
    ;;("-display" .         x-handle-display)
    ("-name" 1 x-handle-name-switch)
    ("-title" 1 x-handle-switch title)
    ("-T" 1 x-handle-switch title)
    ("-r" 0 x-handle-switch reverse t)
    ("-rv" 0 x-handle-switch reverse t)
    ("-reverse" 0 x-handle-switch reverse t)
    ("-fn" 1 x-handle-switch font)
    ("-font" 1 x-handle-switch font)
    ("-ib" 1 x-handle-numeric-switch internal-border-width)
    ("-g" 1 x-handle-geometry)
    ("-geometry" 1 x-handle-geometry)
    ("-fg" 1 x-handle-switch foreground-color)
    ("-foreground" 1 x-handle-switch foreground-color)
    ("-bg" 1 x-handle-switch background-color)
    ("-background" 1 x-handle-switch background-color)
;    ("-ms" 1 x-handle-switch mouse-color)
    ("-itype" 0 x-handle-switch icon-type t)
    ("-i" 0 x-handle-switch icon-type t)
    ("-iconic" 0 x-handle-iconic icon-type t)
    ;;("-xrm" .             x-handle-xrm-switch)
    ("-cr" 1 x-handle-switch cursor-color)
    ("-vb" 0 x-handle-switch vertical-scroll-bars t)
    ("-hb" 0 x-handle-switch horizontal-scroll-bars t)
    ("-bd" 1 x-handle-switch)
    ;; ("--border-width" 1 x-handle-numeric-switch border-width)
    ;; ("--display" 1 ns-handle-display)
    ("--name" 1 x-handle-name-switch)
    ("--title" 1 x-handle-switch title)
    ("--reverse-video" 0 x-handle-switch reverse t)
    ("--font" 1 x-handle-switch font)
    ("--internal-border" 1 x-handle-numeric-switch internal-border-width)
    ;; ("--geometry" 1 ns-handle-geometry)
    ("--foreground-color" 1 x-handle-switch foreground-color)
    ("--background-color" 1 x-handle-switch background-color)
    ("--mouse-color" 1 x-handle-switch mouse-color)
    ("--icon-type" 0 x-handle-switch icon-type t)
    ("--iconic" 0 x-handle-iconic)
    ;; ("--xrm" 1 ns-handle-xrm-switch)
    ("--cursor-color" 1 x-handle-switch cursor-color)
    ("--vertical-scroll-bars" 0 x-handle-switch vertical-scroll-bars t)
    ("--border-color" 1 x-handle-switch border-width))
  "Alist of NS options.
Each element has the form
  (NAME NUMARGS HANDLER FRAME-PARAM VALUE)
where NAME is the option name string, NUMARGS is the number of arguments
that the option accepts, HANDLER is a function to call to handle the option.
FRAME-PARAM (optional) is the frame parameter this option specifies,
and VALUE is the value which is given to that frame parameter
\(most options use the argument for this, so VALUE is not present).")


(defvar before-init-hook nil
  "Normal hook run after handling urgent options but before loading init files.")

(defvar after-init-hook nil
  "Normal hook run after initializing the Emacs session.
It is run after Emacs loads the init file, `default' library, the
abbrevs file, and additional Lisp packages (if any), and setting
the value of `after-init-time'.

There is no `condition-case' around the running of this hook;
therefore, if `debug-on-error' is non-nil, an error in one of
these functions will invoke the debugger.")

(defvar emacs-startup-hook nil
  "Normal hook run after loading init files and handling the command line.")

(defvar term-setup-hook nil
  "Normal hook run immediately after `emacs-startup-hook'.
In new code, there is no reason to use this instead of `emacs-startup-hook'.
If you want to execute terminal-specific Lisp code, for example
to override the definitions made by the terminal-specific file,
see `tty-setup-hook'.")

(make-obsolete-variable 'term-setup-hook
			"use either `emacs-startup-hook' or \
`tty-setup-hook' instead." "24.4")

(defvar inhibit-startup-hooks nil
  "Non-nil means don't run some startup hooks, because we already did.
Currently this applies to: `emacs-startup-hook', `term-setup-hook',
and `window-setup-hook'.")

(defvar early-init-file nil
  "File name, including directory, of user's early init file.
See `user-init-file'.  The only difference is that
`early-init-file' is not set during the course of evaluating the
early init file.")

(defvar keyboard-type nil
  "The brand of keyboard you are using.
This variable is used to define the proper function and keypad
keys for use under X.  It is used in a fashion analogous to the
environment variable TERM.")

(defvar window-setup-hook nil
  "Normal hook run after loading init files and handling the command line.
This is very similar to `emacs-startup-hook'.  The only difference
is that this hook runs after frame parameters have been set up in
response to any settings from your init file.  Unless this matters
to you, use `emacs-startup-hook' instead.  (The name of this hook
is due to historical reasons, and does not reflect its purpose very well.)")

(defcustom initial-major-mode 'lisp-interaction-mode
  "Major mode command symbol to use for the initial `*scratch*' buffer."
  :type 'function
  :group 'initialization)

(defvar init-file-user nil
  "Identity of user whose init file is or was read.
The value is nil if `-q' or `--no-init-file' was specified,
meaning do not load any init file.

Otherwise, the value may be an empty string, meaning
use the init file for the user who originally logged in,
or it may be a string containing a user's name meaning
use that person's init file.

In either of the latter cases, `(concat \"~\" init-file-user \"/\")'
evaluates to the name of the directory where the init file was
looked for.

Setting `init-file-user' does not prevent Emacs from loading
`site-start.el'.  The only way to do that is to use `--no-site-file'.")

(defcustom site-run-file (purecopy "site-start")
  "File containing site-wide run-time initializations.
This file is loaded at run-time before `~/.emacs'.  It contains inits
that need to be in place for the entire site, but which, due to their
higher incidence of change, don't make sense to load into Emacs's
dumped image.  Thus, the run-time load order is: 1. file described in
this variable, if non-nil; 2. `~/.emacs'; 3. `default.el'.

Don't use the `site-start.el' file for things some users may not like.
Put them in `default.el' instead, so that users can more easily
override them.  Users can prevent loading `default.el' with the `-q'
option or by setting `inhibit-default-init' in their own init files,
but inhibiting `site-start.el' requires `--no-site-file', which
is less convenient.

This variable is defined for customization so as to make
it visible in the relevant context.  However, actually customizing it
is not allowed, since it would not work anyway.  The only way to set
this variable usefully is to set it while building and dumping Emacs."
  :type '(choice (const :tag "none" nil) string)
  :group 'initialization
  :initialize #'custom-initialize-default
  :set (lambda (_variable _value)
	  (error "Customizing `site-run-file' does not work")))

(make-obsolete-variable 'system-name "use (system-name) instead" "25.1")

(defcustom mail-host-address nil
  "The name of this machine, for use in constructing email addresses.
If this is nil, Emacs uses `system-name'."
  :type '(choice (const nil) string)
  :group 'mail)

(defcustom user-mail-address
  (or (getenv "EMAIL")
      (concat (user-login-name) "@" (or mail-host-address (system-name))))
  "The email address of the current user.
This defaults to either: the value of EMAIL environment variable; or
user@host, using `user-login-name' and `mail-host-address' (or `system-name')."
  :initialize 'custom-initialize-delay
  :set-after '(mail-host-address)
  :type 'string
  :group 'mail)

(defcustom auto-save-list-file-prefix
  (cond ((eq system-type 'ms-dos)
	 ;; MS-DOS cannot have initial dot, and allows only 8.3 names
	 (concat user-emacs-directory "auto-save.list/_s"))
	(t
	 (concat user-emacs-directory "auto-save-list/.saves-")))
  "Prefix for generating `auto-save-list-file-name'.
This is used after reading your init file to initialize
`auto-save-list-file-name', by appending Emacs's pid and the system name,
if you have not already set `auto-save-list-file-name' yourself.
Directories in the prefix will be created if necessary.
Set this to nil if you want to prevent `auto-save-list-file-name'
from being initialized."
  :type '(choice (const :tag "Don't record a session's auto save list" nil)
		 string)
  :group 'auto-save)

(defvar emacs-basic-display nil)

(defvar init-file-debug nil)

(defvar init-file-had-error nil
  "Non-nil if there was an error loading the user's init file.")

(defvar normal-top-level-add-subdirs-inode-list nil)

(defvar no-blinking-cursor nil)

(defvar pure-space-overflow nil
  "Non-nil if building Emacs overflowed pure space.")

(defvar pure-space-overflow-message (purecopy "\
Warning Warning!!!  Pure space overflow    !!!Warning Warning
\(See the node Pure Storage in the Lisp manual for details.)\n"))

(defcustom tutorial-directory
  (file-name-as-directory (expand-file-name "tutorials" data-directory))
  "Directory containing the Emacs TUTORIAL files."
  :group 'installation
  :type 'directory
  :initialize #'custom-initialize-delay)

(defun normal-top-level-add-subdirs-to-load-path ()
  "Recursively add all subdirectories of `default-directory' to `load-path'.
More precisely, this uses only the subdirectories whose names
start with letters or digits; it excludes any subdirectory named `RCS'
or `CVS', and any subdirectory that contains a file named `.nosearch'."
  (let (dirs
	attrs
	(pending (list default-directory)))
    ;; This loop does a breadth-first tree walk on DIR's subtree,
    ;; putting each subdir into DIRS as its contents are examined.
    (while pending
      (push (pop pending) dirs)
      (let* ((this-dir (car dirs))
	     (contents (directory-files this-dir))
	     (default-directory this-dir)
	     (canonicalized (if (fboundp 'w32-untranslated-canonical-name)
				(w32-untranslated-canonical-name this-dir))))
	;; The Windows version doesn't report meaningful inode numbers, so
	;; use the canonicalized absolute file name of the directory instead.
	(setq attrs (or canonicalized
			(nthcdr 10 (file-attributes this-dir))))
	(unless (member attrs normal-top-level-add-subdirs-inode-list)
	  (push attrs normal-top-level-add-subdirs-inode-list)
	  (dolist (file contents)
	    (and (string-match "\\`[[:alnum:]]" file)
		 ;; The lower-case variants of RCS and CVS are for DOS/Windows.
		 (not (member file '("RCS" "CVS" "rcs" "cvs")))
		 ;; Avoid doing a `stat' when it isn't necessary because
		 ;; that can cause trouble when an NFS server is down.
		 (not (string-match "\\.elc?\\'" file))
		 (file-directory-p file)
		 (let ((expanded (expand-file-name file)))
		   (or (file-exists-p (expand-file-name ".nosearch" expanded))
		       (setq pending (nconc pending (list expanded))))))))))
    (normal-top-level-add-to-load-path (cdr (nreverse dirs)))))

(defun normal-top-level-add-to-load-path (dirs)
  "This function is called from a subdirs.el file.
It assumes that `default-directory' is the directory in which the
subdirs.el file exists, and it adds to `load-path' the subdirs of
that directory as specified in DIRS.  Normally the elements of
DIRS are relative."
  (let ((tail load-path)
	(thisdir (directory-file-name default-directory)))
    (while (and tail
		;;Don't go all the way to the nil terminator.
		(cdr tail)
		(not (equal thisdir (car tail)))
		(not (and (memq system-type '(ms-dos windows-nt))
			  (equal (downcase thisdir) (downcase (car tail))))))
      (setq tail (cdr tail)))
    ;;Splice the new section in.
    (when tail
      (setcdr tail (append (mapcar 'expand-file-name dirs) (cdr tail))))))

(defun normal-top-level ()
  "Emacs calls this function when it first starts up.
It sets `command-line-processed', processes the command-line,
reads the initialization files, etc.
It is the default value of the variable `top-level'."
  (if command-line-processed
      (message internal--top-level-message)
    (setq command-line-processed t)

    ;; Look in each dir in load-path for a subdirs.el file.  If we
    ;; find one, load it, which will add the appropriate subdirs of
    ;; that dir into load-path.  This needs to be done before setting
    ;; the locale environment, because the latter might need to load
    ;; some support files.
    ;; Look for a leim-list.el file too.  Loading it will register
    ;; available input methods.
    (let ((tail load-path)
          (lispdir (expand-file-name "../lisp" data-directory))
          dir)
      (while tail
        (setq dir (car tail))
        (let ((default-directory dir))
          (load (expand-file-name "subdirs.el") t t t))
        ;; Do not scan standard directories that won't contain a leim-list.el.
<<<<<<< HEAD
        ;; https://lists.gnu.org/archive/html/emacs-devel/2009-10/msg00502.html
=======
        ;; https://lists.gnu.org/r/emacs-devel/2009-10/msg00502.html
>>>>>>> 89212988
        ;; (Except the preloaded one in lisp/leim.)
        (or (string-prefix-p lispdir dir)
            (let ((default-directory dir))
              (load (expand-file-name "leim-list.el") t t t)))
        ;; We don't use a dolist loop and we put this "setq-cdr" command at
        ;; the end, because the subdirs.el files may add elements to the end
        ;; of load-path and we want to take it into account.
        (setq tail (cdr tail))))

    ;; Set the default strings to display in mode line for end-of-line
    ;; formats that aren't native to this platform.  This should be
    ;; done before calling set-locale-environment, as the latter might
    ;; use these mnemonics.
    (cond
     ((memq system-type '(ms-dos windows-nt))
      (setq eol-mnemonic-unix "(Unix)"
	    eol-mnemonic-mac  "(Mac)"))
     (t                                   ; this is for Unix/GNU/Linux systems
      (setq eol-mnemonic-dos  "(DOS)"
	    eol-mnemonic-mac  "(Mac)")))

    (set-locale-environment nil)
    ;; Decode all default-directory's (probably, only *scratch* exists
    ;; at this point).  default-directory of *scratch* is the basis
    ;; for many other file-name variables and directory lists, so it
    ;; is important to decode it ASAP.
    (when locale-coding-system
      (let ((coding (if (eq system-type 'windows-nt)
			;; MS-Windows build converts all file names to
			;; UTF-8 during startup.
			'utf-8
		      locale-coding-system)))
	(save-excursion
	  (dolist (elt (buffer-list))
	    (set-buffer elt)
	    (if default-directory
		(setq default-directory
                      (if (eq system-type 'windows-nt)
                          ;; Convert backslashes to forward slashes.
                          (expand-file-name
                           (decode-coding-string default-directory coding t))
                        (decode-coding-string default-directory coding t))))))

	;; Decode all the important variables and directory lists, now
	;; that we know the locale's encoding.  This is because the
	;; values of these variables are until here unibyte undecoded
	;; strings created by build_unibyte_string.  data-directory in
	;; particular is used to construct many other standard
	;; directory names, so it must be decoded ASAP.  Note that
	;; charset-map-path cannot be decoded here, since we could
	;; then be trapped in infinite recursion below, when we load
	;; subdirs.el, because encoding a directory name might need to
	;; load a charset map, which will want to encode
	;; charset-map-path, which will want to load the same charset
	;; map...  So decoding of charset-map-path is delayed until
	;; further down below.
	(dolist (pathsym '(load-path exec-path))
	  (let ((path (symbol-value pathsym)))
	    (if (listp path)
		(set pathsym (mapcar (lambda (dir)
				       (decode-coding-string dir coding t))
				     path)))))
	(dolist (filesym '(data-directory doc-directory exec-directory
					  installation-directory
					  invocation-directory invocation-name
					  source-directory
					  shared-game-score-directory))
	  (let ((file (symbol-value filesym)))
	    (if (stringp file)
		(set filesym (decode-coding-string file coding t)))))))

    (let ((dir default-directory))
      (with-current-buffer "*Messages*"
        (messages-buffer-mode)
        ;; Make it easy to do like "tail -f".
        (set (make-local-variable 'window-point-insertion-type) t)
        ;; Give *Messages* the same default-directory as *scratch*,
        ;; just to keep things predictable.
	(setq default-directory (or dir (expand-file-name "~/")))))
    ;; `user-full-name' is now known; reset its standard-value here.
    (put 'user-full-name 'standard-value
	 (list (default-value 'user-full-name)))
    ;; If the PWD environment variable isn't accurate, delete it.
    (let ((pwd (getenv "PWD")))
      (and (stringp pwd)
	   ;; Use FOO/., so that if FOO is a symlink, file-attributes
	   ;; describes the directory linked to, not FOO itself.
	   (or (and default-directory
		    (equal (file-attributes
		       (concat (file-name-as-directory pwd) "."))
		      (file-attributes
		       (concat (file-name-as-directory default-directory)
			       "."))))
	       (setq process-environment
		     (delete (concat "PWD=" pwd)
			     process-environment)))))
    ;; Now, that other directories were searched, and any charsets we
    ;; need for encoding them are already loaded, we are ready to
    ;; decode charset-map-path.
    (if (listp charset-map-path)
	(let ((coding (if (eq system-type 'windows-nt)
			  'utf-8
			locale-coding-system)))
	  (setq charset-map-path
		(mapcar (lambda (dir)
			  (decode-coding-string dir coding t))
			charset-map-path))))
    (if default-directory
	(setq default-directory (abbreviate-file-name default-directory))
      (display-warning 'initialization "Error setting default-directory"))
    (let ((old-face-font-rescale-alist face-font-rescale-alist))
      (unwind-protect
	  (command-line)
	;; Do this again, in case .emacs defined more abbreviations.
	(if default-directory
	    (setq default-directory (abbreviate-file-name default-directory)))
	;; Specify the file for recording all the auto save files of this session.
	;; This is used by recover-session.
	(or auto-save-list-file-name
	    (and auto-save-list-file-prefix
		 (setq auto-save-list-file-name
		       ;; Under MS-DOS our PID is almost always reused between
		       ;; Emacs invocations.  We need something more unique.
		       (cond ((eq system-type 'ms-dos)
			      ;; We are going to access the auto-save
			      ;; directory, so make sure it exists.
			      (make-directory
			       (file-name-directory auto-save-list-file-prefix)
			       t)
			      (concat
			       (make-temp-name
				(expand-file-name
				 auto-save-list-file-prefix))
			       "~"))
			     (t
			      (expand-file-name
			       (format "%s%d-%s~"
				       auto-save-list-file-prefix
				       (emacs-pid)
				       (system-name))))))))
	(unless inhibit-startup-hooks
	  (run-hooks 'emacs-startup-hook 'term-setup-hook))

	;; Don't do this if we failed to create the initial frame,
	;; for instance due to a dense colormap.
	(when (or frame-initial-frame
		  ;; If frame-initial-frame has no meaning, do this anyway.
		  (not (and initial-window-system
			    (not noninteractive)
			    (not (eq initial-window-system 'pc)))))

	  ;; FIXME: The user's init file may change
	  ;; face-font-rescale-alist.  However, the default face
	  ;; already has an assigned font object, which does not take
	  ;; face-font-rescale-alist into account.  For such
	  ;; situations, we ought to have a way to find all font
	  ;; objects and regenerate them; currently we do not.  As a
	  ;; workaround, we specifically reset te default face's :font
	  ;; attribute here.  See bug#1785.
	  (unless (eq face-font-rescale-alist
		      old-face-font-rescale-alist)
	    (set-face-attribute 'default nil :font (font-spec)))

	  ;; Modify the initial frame based on what .emacs puts into
	  ;; ...-frame-alist.
	  (if (fboundp 'frame-notice-user-settings)
	      (frame-notice-user-settings))
	  ;; Set the faces for the initial background mode even if
	  ;; frame-notice-user-settings didn't (such as on a tty).
	  ;; frame-set-background-mode is idempotent, so it won't
	  ;; cause any harm if it's already been done.
	  (if (fboundp 'frame-set-background-mode)
	      (frame-set-background-mode (selected-frame))))

	;; Now we know the user's default font, so add it to the menu.
	(if (fboundp 'font-menu-add-default)
	    (font-menu-add-default))
	(unless inhibit-startup-hooks
	  (run-hooks 'window-setup-hook))))
    ;; Subprocesses of Emacs do not have direct access to the terminal, so
    ;; unless told otherwise they should only assume a dumb terminal.
    ;; We are careful to do it late (after term-setup-hook), although the
    ;; new multi-tty code does not use $TERM any more there anyway.
    (setenv "TERM" "dumb")
    ;; Remove DISPLAY from the process-environment as well.  This allows
    ;; `callproc.c' to give it a useful adaptive default which is either
    ;; the value of the `display' frame-parameter or the DISPLAY value
    ;; from initial-environment.
    (let ((display (frame-parameter nil 'display)))
      ;; Be careful which DISPLAY to remove from process-environment: follow
      ;; the logic of `callproc.c'.
      (if (stringp display) (setq display (concat "DISPLAY=" display))
        (dolist (varval initial-environment)
          (if (string-match "\\`DISPLAY=" varval)
              (setq display varval))))
      (when display
        (delete display process-environment)))))

;; Precompute the keyboard equivalents in the menu bar items.
;; Command-line options supported by tty's:
(defconst tty-long-option-alist
  '(("--name"		  . "-name")
    ("--title"		  . "-T")
    ("--reverse-video"	  . "-reverse")
    ("--foreground-color" . "-fg")
    ("--background-color" . "-bg")
    ("--color"		  . "-color")))

(defconst tool-bar-images-pixel-height 24
  "Height in pixels of images in the tool-bar.")

(cl-defgeneric handle-args-function (args)
  "Method for processing window-system dependent command-line arguments.
Window system startup files should add their own function to this
method, which should parse the command line arguments.  Those
pertaining to the window system should be processed and removed
from the returned command line.")
(cl-defmethod handle-args-function (args &context (window-system nil))
  (tty-handle-args args))

(cl-defgeneric window-system-initialization (&optional _display)
  "Method for window-system initialization.
Window-system startup files should add their own implementation
to this method.  The function should initialize the window system environment
to prepare for opening the first frame (e.g. open a connection to an X server)."
  nil)

(defun tty-handle-args (args)
  "Handle the X-like command-line arguments \"-fg\", \"-bg\", \"-name\", etc."
  (let (rest)
    (while (and args
		(not (equal (car args) "--")))
      (let* ((argi (pop args))
	     (orig-argi argi)
	     argval completion)
	;; Check for long options with attached arguments
	;; and separate out the attached option argument into argval.
	(when (string-match "^\\(--[^=]*\\)=" argi)
          (setq argval (substring argi (match-end 0))
                argi (match-string 1 argi)))
	(when (string-match "^--" argi)
	  (setq completion (try-completion argi tty-long-option-alist))
	  (if (eq completion t)
	      ;; Exact match for long option.
	      (setq argi (cdr (assoc argi tty-long-option-alist)))
	    (if (stringp completion)
		(let ((elt (assoc completion tty-long-option-alist)))
		  ;; Check for abbreviated long option.
		  (or elt
		      (error "Option `%s' is ambiguous" argi))
		  (setq argi (cdr elt)))
	      ;; Check for a short option.
	      (setq argval nil
                    argi orig-argi))))
	(cond ((member argi '("-fg" "-foreground"))
	       (push (cons 'foreground-color (or argval (pop args)))
                     default-frame-alist))
	      ((member argi '("-bg" "-background"))
	       (push (cons 'background-color (or argval (pop args)))
                     default-frame-alist))
	      ((member argi '("-T" "-name"))
	       (unless argval (setq argval (pop args)))
	       (push (cons 'title
                           (if (stringp argval)
                               argval
                             (let ((case-fold-search t)
                                   i)
                               (setq argval (copy-sequence invocation-name))

                               ;; Change any . or * characters in name to
                               ;; hyphens, so as to emulate behavior on X.
                               (while
                                   (setq i (string-match "[.*]" argval))
                                 (aset argval i ?-))
                               argval)))
                     default-frame-alist))
	      ((member argi '("-r" "-rv" "-reverse"))
	       (push '(reverse . t)
                     default-frame-alist))
	      ((equal argi "-color")
	       (unless argval (setq argval 8)) ; default --color means 8 ANSI colors
	       (push (cons 'tty-color-mode
                           (cond
                            ((numberp argval) argval)
                            ((string-match "-?[0-9]+" argval)
                             (string-to-number argval))
                            (t (intern argval))))
                     default-frame-alist))
	      (t
               (push argi rest)))))
    (nconc (nreverse rest) args)))

(declare-function x-get-resource "frame.c"
		  (attribute class &optional component subclass))
(declare-function tool-bar-mode "tool-bar" (&optional arg))
(declare-function tool-bar-setup "tool-bar")

(defvar server-name)
(defvar server-process)

(defun startup--setup-quote-display (&optional style)
  "If needed, display ASCII approximations to curved quotes.
Do this by modifying `standard-display-table'.  Optional STYLE
specifies the desired quoting style, as in `text-quoting-style'.
If STYLE is nil, display appropriately for the terminal."
  (let ((repls (let ((style-repls (assq style '((grave . "`'\"\"")
                                                (straight . "''\"\"")))))
                 (if style-repls (cdr style-repls) (make-vector 4 nil))))
        glyph-count)
    ;; REPLS is a sequence of the four replacements for "‘’“”", respectively.
    ;; If STYLE is nil, infer REPLS from terminal characteristics.
    (unless style
      ;; On a terminal that supports glyph codes,
      ;; GLYPH-COUNT[i] is the number of times that glyph code I
      ;; represents either an ASCII character or one of the 4
      ;; quote characters.  This assumes glyph codes are valid
      ;; Elisp characters, which is a safe assumption in practice.
      (when (integerp (internal-char-font nil (max-char)))
        (setq glyph-count (make-char-table nil 0))
        (dotimes (i 132)
          (let ((glyph (internal-char-font
                        nil (if (< i 128) i (aref "‘’“”" (- i 128))))))
            (when (<= 0 glyph)
              (aset glyph-count glyph (1+ (aref glyph-count glyph)))))))
      (dotimes (i 2)
        (let ((lq (aref "‘“" i)) (rq (aref "’”" i))
              (lr (aref "`\"" i)) (rr (aref "'\"" i))
              (i2 (* i 2)))
          (unless (if glyph-count
                      ;; On a terminal that supports glyph codes, use
                      ;; ASCII replacements unless both quotes are displayable.
                      ;; If not using ASCII replacements, highlight
                      ;; quotes unless they are both unique among the
                      ;; 128 + 4 characters of concern.
                      (let ((lglyph (internal-char-font nil lq))
                            (rglyph (internal-char-font nil rq)))
                        (when (and (<= 0 lglyph) (<= 0 rglyph))
                          (setq lr lq rr rq)
                          (and (= 1 (aref glyph-count lglyph))
                               (= 1 (aref glyph-count rglyph)))))
                    ;; On a terminal that does not support glyph codes, use
                    ;; ASCII replacements unless both quotes are displayable.
                    (and (char-displayable-p lq)
                         (char-displayable-p rq)))
            (aset repls i2 lr)
            (aset repls (1+ i2) rr)))))
    (dotimes (i 4)
      (let ((char (aref "‘’“”" i))
            (repl (aref repls i)))
        (if repl
            (aset (or standard-display-table
                      (setq standard-display-table (make-display-table)))
                  char (vector (make-glyph-code repl 'homoglyph)))
          (when standard-display-table
            (aset standard-display-table char nil)))))))

(defun load-user-init-file
    (filename-function &optional alternate-filename-function load-defaults)
  "Load a user init-file.
FILENAME-FUNCTION is called with no arguments and should return
the name of the init-file to load.  If this file cannot be
loaded, and ALTERNATE-FILENAME-FUNCTION is non-nil, then it is
called with no arguments and should return the name of an
alternate init-file to load.  If LOAD-DEFAULTS is non-nil, then
load default.el after the init-file.

This function sets `user-init-file' to the name of the loaded
init-file, or to a default value if loading is not possible."
  (let ((debug-on-error-from-init-file nil)
        (debug-on-error-should-be-set nil)
        (debug-on-error-initial
         (if (eq init-file-debug t)
             'startup
           init-file-debug)))
    (let ((debug-on-error debug-on-error-initial))
      (condition-case-unless-debug error
          (when init-file-user
            (let ((init-file-name (funcall filename-function)))

              ;; If `user-init-file' is t, then `load' will store
              ;; the name of the file that it loads into
              ;; `user-init-file'.
              (setq user-init-file t)
              (load init-file-name 'noerror 'nomessage)

              (when (and (eq user-init-file t) alternate-filename-function)
                (load (funcall alternate-filename-function)
                      'noerror 'nomessage))

              ;; If we did not find the user's init file, set
              ;; user-init-file conclusively.  Don't let it be
              ;; set from default.el.
              (when (eq user-init-file t)
                (setq user-init-file init-file-name)))

            ;; If we loaded a compiled file, set `user-init-file' to
            ;; the source version if that exists.
            (when (equal (file-name-extension user-init-file)
                         "elc")
              (let* ((source (file-name-sans-extension user-init-file))
                     (alt (concat source ".el")))
                (setq source (cond ((file-exists-p alt) alt)
                                   ((file-exists-p source) source)
                                   (t nil)))
                (when source
                  (when (file-newer-than-file-p source user-init-file)
                    (message "Warning: %s is newer than %s"
                             source user-init-file)
                    (sit-for 1))
                  (setq user-init-file source))))

            (when load-defaults

              ;; Prevent default.el from changing the value of
              ;; `inhibit-startup-screen'.
              (let ((inhibit-startup-screen nil))
                (load "default" 'noerror 'nomessage))))
        (error
         (display-warning
          'initialization
          (format-message "\
An error occurred while loading `%s':\n\n%s%s%s\n\n\
To ensure normal operation, you should investigate and remove the
cause of the error in your initialization file.  Start Emacs with
the `--debug-init' option to view a complete error backtrace."
                          user-init-file
                          (get (car error) 'error-message)
                          (if (cdr error) ": " "")
                          (mapconcat (lambda (s) (prin1-to-string s t))
                                     (cdr error) ", "))
          :warning)
         (setq init-file-had-error t)))

      ;; If we can tell that the init file altered debug-on-error,
      ;; arrange to preserve the value that it set up.
      (or (eq debug-on-error debug-on-error-initial)
          (setq debug-on-error-should-be-set t
                debug-on-error-from-init-file debug-on-error)))

    (when debug-on-error-should-be-set
      (setq debug-on-error debug-on-error-from-init-file))))

(defun command-line ()
  "A subroutine of `normal-top-level'.
Amongst another things, it parses the command-line arguments."
  (setq before-init-time (current-time)
	after-init-time nil
        command-line-default-directory default-directory)

  ;; Force recomputation, in case it was computed during the dump.
  (setq abbreviated-home-dir nil)

  ;; See if we should import version-control from the environment variable.
  (let ((vc (getenv "VERSION_CONTROL")))
    (cond ((eq vc nil))			;don't do anything if not set
	  ((member vc '("t" "numbered"))
	   (setq version-control t))
	  ((member vc '("nil" "existing"))
	   (setq version-control nil))
	  ((member vc '("never" "simple"))
	   (setq version-control 'never))))

  ;;! This has been commented out; I currently find the behavior when
  ;;! split-window-keep-point is nil disturbing, but if I can get used
  ;;! to it, then it would be better to eliminate the option.
  ;;! ;; Choose a good default value for split-window-keep-point.
  ;;! (setq split-window-keep-point (> baud-rate 2400))

  ;; Convert preloaded file names in load-history to absolute.
  (let ((simple-file-name
	 ;; Look for simple.el or simple.elc and use their directory
	 ;; as the place where all Lisp files live.
	 (locate-file "simple" load-path (get-load-suffixes)))
	lisp-dir)
    ;; Don't abort if simple.el cannot be found, but print a warning.
    ;; Although in most usage we are going to cryptically abort a moment
    ;; later anyway, due to missing required bidi data files (eg bug#13430).
    (if (null simple-file-name)
	(let ((standard-output 'external-debugging-output)
	      (lispdir (expand-file-name "../lisp" data-directory)))
	  (princ "Warning: Could not find simple.el or simple.elc")
	  (terpri)
	  (when (getenv "EMACSLOADPATH")
	    (princ "The EMACSLOADPATH environment variable is set, \
please check its value")
	    (terpri))
	  (unless (file-readable-p lispdir)
	    (princ (format "Lisp directory %s not readable?" lispdir))
	    (terpri)))
      (setq lisp-dir (file-truename (file-name-directory simple-file-name)))
      (setq load-history
	    (mapcar (lambda (elt)
		      (if (and (stringp (car elt))
			       (not (file-name-absolute-p (car elt))))
			  (cons (concat lisp-dir
					(car elt))
				(cdr elt))
			elt))
		    load-history))))

  ;; Convert the arguments to Emacs internal representation.
  (let ((args command-line-args))
    (while args
      (setcar args
	      (decode-coding-string (car args) locale-coding-system t))
      (pop args)))

  (let ((done nil)
	(args (cdr command-line-args))
	display-arg)

    ;; Figure out which user's init file to load,
    ;; either from the environment or from the options.
    (setq init-file-user (if noninteractive nil (user-login-name)))
    ;; If user has not done su, use current $HOME to find .emacs.
    (and init-file-user
         (equal init-file-user (user-real-login-name))
	 (setq init-file-user ""))

    ;; Process the command-line args, and delete the arguments
    ;; processed.  This is consistent with the way main in emacs.c
    ;; does things.
    (while (and (not done) args)
      (let* ((longopts '(("--no-init-file") ("--no-site-file")
                         ("--no-x-resources") ("--debug-init")
                         ("--user") ("--iconic") ("--icon-type") ("--quick")
			 ("--no-blinking-cursor") ("--basic-display")))
             (argi (pop args))
             (orig-argi argi)
             argval)
	;; Handle --OPTION=VALUE format.
	(when (string-match "\\`\\(--[^=]*\\)=" argi)
	  (setq argval (substring argi (match-end 0))
                argi (match-string 1 argi)))
	(when (string-match "\\`--." orig-argi)
	  (let ((completion (try-completion argi longopts)))
	    (cond ((eq completion t)
		   (setq argi (substring argi 1)))
		  ((stringp completion)
		   (let ((elt (assoc completion longopts)))
		     (unless elt
		       (error "Option `%s' is ambiguous" argi))
		     (setq argi (substring (car elt) 1))))
		  (t
		   (setq argval nil
			 argi orig-argi)))))
	(cond
	 ;; The --display arg is handled partly in C, partly in Lisp.
	 ;; When it shows up here, we just put it back to be handled
	 ;; by `command-line-1'.
	 ((member argi '("-d" "-display"))
	  (setq display-arg (list argi (pop args))))
	 ((member argi '("-Q" "-quick"))
	  (setq init-file-user nil
		site-run-file nil
		inhibit-x-resources t)
	  ;; Stop it showing up in emacs -Q's customize-rogue.
	  (put 'site-run-file 'standard-value '(nil)))
         ((member argi '("-no-x-resources"))
          (setq inhibit-x-resources t))
	 ((member argi '("-D" "-basic-display"))
	  (setq no-blinking-cursor t
		emacs-basic-display t)
	  (push '(vertical-scroll-bars . nil) initial-frame-alist))
	 ((member argi '("-q" "-no-init-file"))
	  (setq init-file-user nil))
	 ((member argi '("-u" "-user"))
	  (setq init-file-user (or argval (pop args))
		argval nil))
	 ((equal argi "-no-site-file")
	  (setq site-run-file nil)
	  (put 'site-run-file 'standard-value '(nil)))
	 ((equal argi "-debug-init")
	  (setq init-file-debug t))
	 ((equal argi "-iconic")
	  (push '(visibility . icon) initial-frame-alist))
	 ((member argi '("-nbc" "-no-blinking-cursor"))
	  (setq no-blinking-cursor t))
	 ;; Push the popped arg back on the list of arguments.
	 (t
          (push argi args)
          (setq done t)))
	;; Was argval set but not used?
	(and argval
	     (error "Option `%s' doesn't allow an argument" argi))))

    ;; Re-attach the --display arg.
    (and display-arg (setq args (append display-arg args)))

    ;; Re-attach the program name to the front of the arg list.
    (and command-line-args
         (setcdr command-line-args args)))

  ;; Warn for invalid user name.
  (when init-file-user
    (if (string-match "[~/:\n]" init-file-user)
        (display-warning 'initialization
                         (format "Invalid user name %s"
                                 init-file-user)
                         :error)
      (if (file-directory-p (expand-file-name
                             ;; We don't support ~USER on MS-Windows
                             ;; and MS-DOS except for the current
                             ;; user, and always load .emacs from
                             ;; the current user's home directory
                             ;; (see below).  So always check "~",
                             ;; even if invoked with "-u USER", or
                             ;; if $USER or $LOGNAME are set to
                             ;; something different.
                             (if (memq system-type '(windows-nt ms-dos))
                                 "~"
                               (concat "~" init-file-user))))
          nil
        (display-warning 'initialization
                         (format "User %s has no home directory"
                                 (if (equal init-file-user "")
                                     (user-real-login-name)
                                   init-file-user))
                         :error))))

  ;; Load the early init file, if found.
  (load-user-init-file
   (lambda ()
     (expand-file-name
      "early-init"
      (file-name-as-directory
       (concat "~" init-file-user "/.emacs.d")))))
  (setq early-init-file user-init-file)

  ;; If any package directory exists, initialize the package system.
  (and user-init-file
       package-enable-at-startup
       (catch 'package-dir-found
	 (let (dirs)
	   (if (boundp 'package-directory-list)
	       (setq dirs package-directory-list)
	     (dolist (f load-path)
	       (and (stringp f)
		    (equal (file-name-nondirectory f) "site-lisp")
		    (push (expand-file-name "elpa" f) dirs))))
	   (push (if (boundp 'package-user-dir)
		     package-user-dir
		   (locate-user-emacs-file "elpa"))
		 dirs)
	   (dolist (dir dirs)
	     (when (file-directory-p dir)
	       (dolist (subdir (directory-files dir))
		 (when (let ((subdir (expand-file-name subdir dir)))
                         (and (file-directory-p subdir)
                              (file-exists-p
                               (expand-file-name
                                (package--description-file subdir)
                                subdir))))
		   (throw 'package-dir-found t)))))))
       (package-initialize))

  ;; Make sure window system's init file was loaded in loadup.el if
  ;; using a window system.
  ;; Initialize the window-system only after processing the command-line
  ;; args so that -Q can influence this initialization.
  (condition-case error
    (unless noninteractive
      (if (and initial-window-system
	       (not (featurep
		     (intern
		      (concat (symbol-name initial-window-system) "-win")))))
	  (error "Unsupported window system `%s'" initial-window-system))
      ;; Process window-system specific command line parameters.
      (setq command-line-args
            (let ((window-system initial-window-system)) ;Hack attack!
              (handle-args-function command-line-args)))
      ;; Initialize the window system. (Open connection, etc.)
      (let ((window-system initial-window-system)) ;Hack attack!
        (window-system-initialization))
      (put initial-window-system 'window-system-initialized t))
    ;; If there was an error, print the error message and exit.
    (error
     (princ
      (if (eq (car error) 'error)
	  (apply 'concat (cdr error))
	(if (memq 'file-error (get (car error) 'error-conditions))
	    (format "%s: %s"
                    (nth 1 error)
                    (mapconcat (lambda (obj) (prin1-to-string obj t))
                               (cdr (cdr error)) ", "))
	  (format "%s: %s"
                  (get (car error) 'error-message)
                  (mapconcat (lambda (obj) (prin1-to-string obj t))
                             (cdr error) ", "))))
      'external-debugging-output)
     (terpri 'external-debugging-output)
     (setq initial-window-system nil)
     (kill-emacs)))

  (run-hooks 'before-init-hook)

  ;; Under X, create the X frame and delete the terminal frame.
  (unless (daemonp)
    (if (or noninteractive emacs-basic-display)
	(setq menu-bar-mode nil
	      tool-bar-mode nil
	      no-blinking-cursor t))
    (frame-initialize))

  (when (fboundp 'x-create-frame)
    ;; Set up the tool-bar (even in tty frames, since Emacs might open a
    ;; graphical frame later).
    (unless noninteractive
      (tool-bar-setup)))

  ;; Turn off blinking cursor if so specified in X resources.  This is here
  ;; only because all other settings of no-blinking-cursor are here.
  (unless (or noninteractive
	      emacs-basic-display
	      (and (memq window-system '(x w32 ns))
		   (not (member (x-get-resource "cursorBlink" "CursorBlink")
				'("no" "off" "false" "0")))))
    (setq no-blinking-cursor t))

  (unless noninteractive
    (startup--setup-quote-display)
    (setq internal--text-quoting-flag t))

  ;; Re-evaluate predefined variables whose initial value depends on
  ;; the runtime context.
  (let (current-load-list) ; c-r-s may call defvar, and hence LOADHIST_ATTACH
    (mapc 'custom-reevaluate-setting
          ;; Initialize them in the same order they were loaded, in case there
          ;; are dependencies between them.
          (prog1 (nreverse custom-delayed-init-variables)
            (setq custom-delayed-init-variables nil))))

  (normal-erase-is-backspace-setup-frame)

  ;; Register default TTY colors for the case the terminal hasn't a
  ;; terminal init file.  We do this regardless of whether the terminal
  ;; supports colors or not and regardless the current display type,
  ;; since users can connect to color-capable terminals and also
  ;; switch color support on or off in mid-session by setting the
  ;; tty-color-mode frame parameter.
  ;; Exception: the `pc' ``window system'' has only 16 fixed colors,
  ;; and they are already set at this point by a suitable method of
  ;; window-system-initialization.
  (or (eq initial-window-system 'pc)
      (tty-register-default-colors))

  (let ((old-scalable-fonts-allowed scalable-fonts-allowed)
	(old-face-ignored-fonts face-ignored-fonts))

    ;; Run the site-start library if it exists.  The point of this file is
    ;; that it is run before .emacs.  There is no point in doing this after
    ;; .emacs; that is useless.
    ;; Note that user-init-file is nil at this point.  Code that might
    ;; be loaded from site-run-file and wants to test if -q was given
    ;; should check init-file-user instead, since that is already set.
    ;; See cus-edit.el for an example.
    (if site-run-file
	(load site-run-file t t))

    ;; Sites should not disable this.  Only individuals should disable
    ;; the startup screen.
    (setq inhibit-startup-screen nil)

    ;; Load that user's init file, or the default one, or none.
    (load-user-init-file
     (lambda ()
       (cond
        ((eq system-type 'ms-dos)
         (concat "~" init-file-user "/_emacs"))
        ((not (eq system-type 'windows-nt))
         (concat "~" init-file-user "/.emacs"))
        ;; Else deal with the Windows situation.
        ((directory-files "~" nil "^\\.emacs\\(\\.elc?\\)?$")
         ;; Prefer .emacs on Windows.
         "~/.emacs")
        ((directory-files "~" nil "^_emacs\\(\\.elc?\\)?$")
         ;; Also support _emacs for compatibility, but warn about it.
         (push `(initialization
                 ,(format-message
                   "`_emacs' init file is deprecated, please use `.emacs'"))
               delayed-warnings-list)
         "~/_emacs")
        (t ;; But default to .emacs if _emacs does not exist.
         "~/.emacs")))
     (lambda ()
       (expand-file-name
        "init"
        (file-name-as-directory
         (concat "~" init-file-user "/.emacs.d"))))
     (not inhibit-default-init))

    (when (and deactivate-mark transient-mark-mode)
      (with-current-buffer (window-buffer)
        (deactivate-mark)))

    ;; If the user has a file of abbrevs, read it (unless -batch).
    (when (and (not noninteractive)
               (file-exists-p abbrev-file-name)
               (file-readable-p abbrev-file-name))
      (quietly-read-abbrev-file abbrev-file-name))

    ;; If the abbrevs came entirely from the init file or the
    ;; abbrevs file, they do not need saving.
    (setq abbrevs-changed nil)

    ;; Do this here in case the init file sets mail-host-address.
    (and mail-host-address
	 ;; Check that user-mail-address has not been set by hand.
	 ;; Yes, this is ugly, but slightly less so than leaving
	 ;; user-mail-address uninitialized during init file processing.
	 ;; Perhaps we should make :set-after do something like this?
	 ;; Ie, extend it to also mean (re)initialize-after.  See etc/TODO.
	 (equal user-mail-address
		(let (mail-host-address)
		  (ignore-errors
		    (eval (car (get 'user-mail-address 'standard-value))))))
	 (custom-reevaluate-setting 'user-mail-address))

    ;; If parameter have been changed in the init file which influence
    ;; face realization, clear the face cache so that new faces will
    ;; be realized.
    (unless (and (eq scalable-fonts-allowed old-scalable-fonts-allowed)
		 (eq face-ignored-fonts old-face-ignored-fonts))
      (clear-face-cache)))

  (setq after-init-time (current-time))
  ;; Display any accumulated warnings after all functions in
  ;; `after-init-hook' like `desktop-read' have finalized possible
  ;; changes in the window configuration.
  (run-hooks 'after-init-hook 'delayed-warnings-hook)

  ;; If *scratch* exists and init file didn't change its mode, initialize it.
  (if (get-buffer "*scratch*")
      (with-current-buffer "*scratch*"
	(if (eq major-mode 'fundamental-mode)
	    (funcall initial-major-mode))))

  ;; Load library for our terminal type.
  ;; User init file can set term-file-prefix to nil to prevent this.
  (unless (or noninteractive
              initial-window-system
              (daemonp))
    (tty-run-terminal-initialization (selected-frame) nil t))

  ;; Update the out-of-memory error message based on user's key bindings
  ;; for save-some-buffers.
  (setq memory-signal-data
	(list 'error
	      (substitute-command-keys "Memory exhausted--use \\[save-some-buffers] then exit and restart Emacs")))

  ;; Process the remaining args.
  (command-line-1 (cdr command-line-args))

  ;; This is a problem because, e.g. if emacs.d/gnus.el exists,
  ;; trying to load gnus could load the wrong file.
  ;; OK, it would not matter if .emacs.d were at the end of load-path.
  ;; but for the sake of simplicity, we discourage it full-stop.
<<<<<<< HEAD
  ;; Ref eg https://lists.gnu.org/archive/html/emacs-devel/2012-03/msg00056.html
=======
  ;; Ref eg https://lists.gnu.org/r/emacs-devel/2012-03/msg00056.html
>>>>>>> 89212988
  ;;
  ;; A bad element could come from user-emacs-file, the command line,
  ;; or EMACSLOADPATH, so we basically always have to check.
  (let (warned)
    (dolist (dir load-path)
      (and (not warned)
	   (stringp dir)
	   (string-equal (file-name-as-directory (expand-file-name dir))
			 (expand-file-name user-emacs-directory))
	   (setq warned t)
	   (display-warning 'initialization
			    (format-message "\
Your `load-path' seems to contain\n\
your `.emacs.d' directory: %s\n\
This is likely to cause problems...\n\
Consider using a subdirectory instead, e.g.: %s"
                                    dir (expand-file-name
                                         "lisp" user-emacs-directory))
                            :warning))))

  ;; If -batch, terminate after processing the command options.
  (if noninteractive (kill-emacs t))

  ;; In daemon mode, start the server to allow clients to connect.
  ;; This is done after loading the user's init file and after
  ;; processing all command line arguments to allow e.g. `server-name'
  ;; to be changed before the server starts.
  (let ((dn (daemonp)))
    (when dn
      (when (stringp dn) (setq server-name dn))
      (server-start)
      (if server-process
	  (daemon-initialized)
	(if (stringp dn)
	    (message
	     "Unable to start daemon: Emacs server named %S already running"
	     server-name)
	  (message "Unable to start the daemon.\nAnother instance of Emacs is running the server, either as daemon or interactively.\nYou can use emacsclient to connect to that Emacs process."))
	(kill-emacs 1))))

  ;; Run emacs-session-restore (session management) if started by
  ;; the session manager and we have a session manager connection.
  (if (and (boundp 'x-session-previous-id)
           (stringp x-session-previous-id))
      (with-no-warnings
	(emacs-session-restore x-session-previous-id))))

(defun x-apply-session-resources ()
  "Apply X resources which specify initial values for Emacs variables.
This is called from a window-system initialization function, such
as `x-initialize-window-system' for X, either at startup (prior
to reading the init file), or afterwards when the user first
opens a graphical frame.

This can set the values of `menu-bar-mode', `tool-bar-mode', and
`no-blinking-cursor', as well as the `cursor' face.  Changed
settings will be marked as \"CHANGED outside of Customize\"."
  (let ((no-vals  '("no" "off" "false" "0"))
	(settings '(("menuBar" "MenuBar" menu-bar-mode nil)
		    ("toolBar" "ToolBar" tool-bar-mode nil)
		    ("scrollBar" "ScrollBar" scroll-bar-mode nil)
		    ("cursorBlink" "CursorBlink" no-blinking-cursor t))))
    (dolist (x settings)
      (if (member (x-get-resource (nth 0 x) (nth 1 x)) no-vals)
	  (set (nth 2 x) (nth 3 x)))))
  (let ((color (x-get-resource "cursorColor" "Foreground")))
    (when color
      (put 'cursor 'theme-face
	   `((changed ((t :background ,color)))))
      (put 'cursor 'face-modified t))))

(defcustom initial-scratch-message (purecopy "\
;; This buffer is for text that is not saved, and for Lisp evaluation.
;; To create a file, visit it with \\[find-file] and enter text in its buffer.

")
  "Initial documentation displayed in *scratch* buffer at startup.
If this is nil, no message will be displayed."
  :type '(choice (text :tag "Message")
		 (const :tag "none" nil))
  :group 'initialization)


;;;;;;;;;;;;;;;;;;;;;;;;;;;;;;;;;;;;;;;;;;;;;;;;;;;;;;;;;;;;;;;;;;;;;;;;
;;; Fancy splash screen
;;;;;;;;;;;;;;;;;;;;;;;;;;;;;;;;;;;;;;;;;;;;;;;;;;;;;;;;;;;;;;;;;;;;;;;;

(defconst fancy-startup-text
  `((:face (variable-pitch font-lock-comment-face)
     "Welcome to "
     :link ("Remacs"
	    ,(lambda (_button) (browse-url "https://github.com/Wilfred/remacs/"))
	    "Browse https://github.com/Wilfred/remacs/")
     ", one component of the "
     :link
     ,(lambda ()
       (if (eq system-type 'gnu/linux)
            `("GNU/Linux"
              ,(lambda (_button) (browse-url "https://www.gnu.org/gnu/linux-and-gnu.html"))
	     "Browse https://www.gnu.org/gnu/linux-and-gnu.html")
          `("GNU" ,(lambda (_button)
		     (browse-url "https://www.gnu.org/gnu/thegnuproject.html"))
	    "Browse https://www.gnu.org/gnu/thegnuproject.html")))
     " operating system.\n\n"
     :face variable-pitch
     :link ("Emacs Tutorial" ,(lambda (_button) (help-with-tutorial)))
     "\tLearn basic keystroke commands"
     ,(lambda ()
       (let* ((en "TUTORIAL")
	      (tut (or (get-language-info current-language-environment
					  'tutorial)
		       en))
	      (title (with-temp-buffer
		       (insert-file-contents
			(expand-file-name tut tutorial-directory)
			;; We used to read only the first 256 bytes of
			;; the tutorial, but that prevents the coding:
			;; setting, if any, in file-local variables
			;; section to be seen by insert-file-contents,
			;; and results in gibberish when the language
			;; environment's preferred encoding is
			;; different from what the file-local variable
			;; says.  One case in point is Hebrew.
			nil)
		       (search-forward ".")
		       (buffer-substring (point-min) (1- (point))))))
	 ;; If there is a specific tutorial for the current language
	 ;; environment and it is not English, append its title.
	 (if (string= en tut)
	     ""
	   (concat " (" title ")"))))
     "\n"
     :link ("Emacs Guided Tour"
	    ,(lambda (_button)
               (browse-url "https://www.gnu.org/software/emacs/tour/"))
	    "Browse https://www.gnu.org/software/emacs/tour/")
     "\tOverview of Emacs features at gnu.org\n"
     :link ("View Emacs Manual" ,(lambda (_button) (info-emacs-manual)))
     "\tView the Emacs manual using Info\n"
     :link ("Absence of Warranty" ,(lambda (_button) (describe-no-warranty)))
     "\tGNU Emacs comes with "
     :face (variable-pitch (:slant oblique))
     "ABSOLUTELY NO WARRANTY\n"
     :face variable-pitch
     :link ("Copying Conditions" ,(lambda (_button) (describe-copying)))
     "\tConditions for redistributing and changing Emacs\n"
     :link ("Ordering Manuals" ,(lambda (_button) (view-order-manuals)))
     "\tPurchasing printed copies of manuals\n"
     "\n"))
  "A list of texts to show in the middle part of splash screens.
Each element in the list should be a list of strings or pairs
`:face FACE', like `fancy-splash-insert' accepts them.")

(defconst fancy-about-text
  `((:face (variable-pitch font-lock-comment-face)
     "This is "
     :link ("GNU Emacs"
	    ,(lambda (_button) (browse-url "https://www.gnu.org/software/emacs/"))
	    "Browse https://www.gnu.org/software/emacs/")
     ", one component of the "
     :link
     ,(lambda ()
       (if (eq system-type 'gnu/linux)
	   `("GNU/Linux"
	     ,(lambda (_button)
                (browse-url "https://www.gnu.org/gnu/linux-and-gnu.html"))
	     "Browse https://www.gnu.org/gnu/linux-and-gnu.html")
	 `("GNU" ,(lambda (_button) (describe-gnu-project))
	   "Display info on the GNU project.")))
     " operating system.\n"
     :face (variable-pitch font-lock-builtin-face)
     "\n"
     ,(lambda () (emacs-version))
     "\n"
     :face (variable-pitch (:height 0.8))
     ,(lambda () emacs-copyright)
     "\n\n"
     :face variable-pitch
     :link ("Authors"
	    ,(lambda (_button)
	      (view-file (expand-file-name "AUTHORS" data-directory))
	      (goto-char (point-min))))
     "\tMany people have contributed code included in GNU Emacs\n"
     :link ("Contributing"
	    ,(lambda (_button) (info "(emacs)Contributing")))
     "\tHow to contribute improvements to Emacs\n"
     "\n"
     :link ("GNU and Freedom" ,(lambda (_button) (describe-gnu-project)))
     "\tWhy we developed GNU Emacs, and the GNU operating system\n"
     :link ("Absence of Warranty" ,(lambda (_button) (describe-no-warranty)))
     "\tGNU Emacs comes with "
     :face (variable-pitch (:slant oblique))
     "ABSOLUTELY NO WARRANTY\n"
     :face variable-pitch
     :link ("Copying Conditions" ,(lambda (_button) (describe-copying)))
     "\tConditions for redistributing and changing Emacs\n"
     :link ("Getting New Versions" ,(lambda (_button) (describe-distribution)))
     "\tHow to obtain the latest version of Emacs\n"
     :link ("Ordering Manuals" ,(lambda (_button) (view-order-manuals)))
     "\tBuying printed manuals from the FSF\n"
     "\n"
     :link ("Emacs Tutorial" ,(lambda (_button) (help-with-tutorial)))
     "\tLearn basic Emacs keystroke commands"
     ,(lambda ()
       (let* ((en "TUTORIAL")
	      (tut (or (get-language-info current-language-environment
					  'tutorial)
		       en))
	      (title (with-temp-buffer
		       (insert-file-contents
			(expand-file-name tut tutorial-directory)
			;; Read the entire file, to make sure any
			;; coding cookies and other local variables
			;; get acted upon.
			nil)
		       (search-forward ".")
		       (buffer-substring (point-min) (1- (point))))))
	 ;; If there is a specific tutorial for the current language
	 ;; environment and it is not English, append its title.
	 (if (string= en tut)
	     ""
	   (concat " (" title ")"))))
     "\n"
     :link ("Emacs Guided Tour"
	    ,(lambda (_button)
               (browse-url "https://www.gnu.org/software/emacs/tour/"))
	    "Browse https://www.gnu.org/software/emacs/tour/")
     "\tSee an overview of Emacs features at gnu.org"))
  "A list of texts to show in the middle part of the About screen.
Each element in the list should be a list of strings or pairs
`:face FACE', like `fancy-splash-insert' accepts them.")


(defgroup fancy-splash-screen ()
  "Fancy splash screen when Emacs starts."
  :version "21.1"
  :group 'initialization)

(defcustom fancy-splash-image nil
  "The image to show in the splash screens, or nil for defaults."
  :group 'fancy-splash-screen
  :type '(choice (const :tag "Default" nil)
		 (file :tag "File")))


(defvar splash-screen-keymap
  (let ((map (make-sparse-keymap)))
    (suppress-keymap map)
    (set-keymap-parent map button-buffer-map)
    (define-key map "\C-?" 'scroll-down-command)
    (define-key map [?\S-\ ] 'scroll-down-command)
    (define-key map " " 'scroll-up-command)
    (define-key map "q" 'exit-splash-screen)
    map)
  "Keymap for splash screen buffer.")

;; These are temporary storage areas for the splash screen display.

(defun fancy-splash-insert (&rest args)
  "Insert text into the current buffer, with faces.
Arguments from ARGS should be either strings; functions called
with no args that return a string; pairs `:face FACE', where FACE
is a face specification usable with `put-text-property'; or pairs
`:link LINK' where LINK is a list of arguments to pass to
`insert-button', of the form (LABEL ACTION [HELP-ECHO]), which
specifies the button's label, `action' property and help-echo string.
FACE and LINK can also be functions, which are evaluated to obtain
a face or button specification."
  (let ((current-face nil))
    (while args
      (cond ((eq (car args) :face)
	     (setq args (cdr args) current-face (car args))
	     (if (functionp current-face)
		 (setq current-face (funcall current-face))))
	    ((eq (car args) :link)
	     (setq args (cdr args))
	     (let ((spec (car args)))
	       (if (functionp spec)
		   (setq spec (funcall spec)))
	       (insert-button (car spec)
			      'face (list 'link current-face)
			      'action (cadr spec)
			      'help-echo (concat "mouse-2, RET: "
						 (or (nth 2 spec)
						     "Follow this link"))
			      'follow-link t)))
	    (t (insert (propertize (let ((it (car args)))
				     (if (functionp it)
					 (funcall it)
				       it))
				   'face current-face
				   'help-echo (startup-echo-area-message)))))
      (setq args (cdr args)))))

(declare-function image-size "image.c" (spec &optional pixels frame))

(defun fancy-splash-image-file ()
  (cond ((stringp fancy-splash-image) fancy-splash-image)
	((display-color-p)
	 (cond ((<= (display-planes) 8)
		(if (image-type-available-p 'xpm)
		    "splash.xpm"
		  "splash.pbm"))
	       ((or (image-type-available-p 'svg)
		    (image-type-available-p 'imagemagick))
		"splash.svg")
	       ((image-type-available-p 'png)
		"splash.png")
	       ((image-type-available-p 'xpm)
		"splash.xpm")
	       (t "splash.pbm")))
	(t "splash.pbm")))

(defun fancy-splash-head ()
  "Insert the head part of the splash screen into the current buffer."
  (let* ((image-file (fancy-splash-image-file))
	 (img (create-image image-file))
	 (image-width (and img (car (image-size img))))
	 (window-width (window-width)))
    (when img
      (when (> window-width image-width)
	;; Center the image in the window.
	(insert (propertize " " 'display
			    `(space :align-to (+ center (-0.5 . ,img)))))

	;; Change the color of the XPM version of the splash image
	;; so that it is visible with a dark frame background.
	(when (and (memq 'xpm img)
		   (eq (frame-parameter nil 'background-mode) 'dark))
	  (setq img (append img '(:color-symbols (("#000000" . "gray30"))))))

	;; Insert the image with a help-echo and a link.
	(make-button (prog1 (point) (insert-image img)) (point)
		     'face 'default
		     'help-echo "mouse-2, RET: Browse https://www.gnu.org/"
		     'action (lambda (_button) (browse-url "https://www.gnu.org/"))
		     'follow-link t)
	(insert "\n\n")))))

(defun fancy-startup-tail (&optional concise)
  "Insert the tail part of the splash screen into the current buffer."
  (unless concise
    (fancy-splash-insert
     :face 'variable-pitch
     "\nTo start...     "
     :link `("Open a File"
	     ,(lambda (_button) (call-interactively 'find-file))
	     "Specify a new file's name, to edit the file")
     "     "
     :link `("Open Home Directory"
	     ,(lambda (_button) (dired "~"))
	     "Open your home directory, to operate on its files")
     "     "
     :link `("Customize Startup"
	     ,(lambda (_button) (customize-group 'initialization))
	     "Change initialization settings including this screen")
     "\n"))
  (fancy-splash-insert
   :face 'variable-pitch "To quit a partially entered command, type "
   :face 'default "Control-g"
   :face 'variable-pitch ".\n")
  (fancy-splash-insert :face `(variable-pitch font-lock-builtin-face)
		       "\nThis is "
		       (emacs-version)
		       "\n"
		       :face '(variable-pitch (:height 0.8))
		       emacs-copyright
		       "\n")
  (when auto-save-list-file-prefix
    (let ((dir  (file-name-directory auto-save-list-file-prefix))
	  (name (file-name-nondirectory auto-save-list-file-prefix))
	  files)
      ;; Don't warn if the directory for auto-save-list files does not
      ;; yet exist.
      (and (file-directory-p dir)
	   (setq files (directory-files dir nil (concat "\\`" name) t))
	   (fancy-splash-insert :face '(variable-pitch font-lock-comment-face)
				(if (= (length files) 1)
				    "\nAn auto-save file list was found.  "
				  "\nAuto-save file lists were found.  ")
				"If an Emacs session crashed recently,\ntype "
				:link `("M-x recover-session RET"
					,(lambda (_button)
					   (call-interactively
					    'recover-session)))
				" to recover the files you were editing."))))

  (when concise
    (fancy-splash-insert
     :face 'variable-pitch "\n"
     :link `("Dismiss this startup screen"
	     ,(lambda (_button)
		(when startup-screen-inhibit-startup-screen
		  (customize-set-variable 'inhibit-startup-screen t)
		  (customize-mark-to-save 'inhibit-startup-screen)
		  (custom-save-all))
		(let ((w (get-buffer-window "*GNU Emacs*")))
		  (and w (not (one-window-p)) (delete-window w)))
		(kill-buffer "*GNU Emacs*")))
     "  ")
    (when (or user-init-file custom-file)
      (let ((checked (create-image "checked.xpm"
				   nil nil :ascent 'center))
	    (unchecked (create-image "unchecked.xpm"
				     nil nil :ascent 'center)))
	(insert-button
	 " "
	 :on-glyph checked
	 :off-glyph unchecked
	 'checked nil 'display unchecked 'follow-link t
	 'action (lambda (button)
		   (if (overlay-get button 'checked)
		       (progn (overlay-put button 'checked nil)
			      (overlay-put button 'display
					   (overlay-get button :off-glyph))
			      (setq startup-screen-inhibit-startup-screen
				    nil))
		     (overlay-put button 'checked t)
		     (overlay-put button 'display
				  (overlay-get button :on-glyph))
		     (setq startup-screen-inhibit-startup-screen t)))))
      (fancy-splash-insert :face '(variable-pitch (:height 0.9))
			   " Never show it again."))))

(defun exit-splash-screen ()
  "Stop displaying the splash screen buffer."
  (interactive)
  (quit-window t))

(defun fancy-startup-screen (&optional concise)
  "Display fancy startup screen.
If CONCISE is non-nil, display a concise version of the
splash screen in another window."
  (let ((splash-buffer (get-buffer-create "*GNU Emacs*")))
    (with-current-buffer splash-buffer
      (let ((inhibit-read-only t))
	(erase-buffer)
	(setq default-directory command-line-default-directory)
	(make-local-variable 'startup-screen-inhibit-startup-screen)
	(if pure-space-overflow
	    (insert pure-space-overflow-message))
	(unless concise
	  (fancy-splash-head))
	(dolist (text fancy-startup-text)
	  (apply #'fancy-splash-insert text)
	  (insert "\n"))
	(skip-chars-backward "\n")
	(delete-region (point) (point-max))
	(insert "\n")
	(fancy-startup-tail concise))
      (use-local-map splash-screen-keymap)
      (setq-local browse-url-browser-function 'eww-browse-url)
      (setq tab-width 22
	    buffer-read-only t)
      (set-buffer-modified-p nil)
      (if (and view-read-only (not view-mode))
	  (view-mode-enter nil 'kill-buffer))
      (goto-char (point-min))
      (forward-line (if concise 2 4)))
    (if concise
	(progn
	  (display-buffer splash-buffer)
	  ;; If the splash screen is in a split window, fit it.
	  (let ((window (get-buffer-window splash-buffer t)))
	    (or (null window)
		(eq window (selected-window))
		(eq window (next-window window))
		(fit-window-to-buffer window))))
      (switch-to-buffer splash-buffer))))

(defun fancy-about-screen ()
  "Display fancy About screen."
  (let ((frame (fancy-splash-frame)))
    (save-selected-window
      (select-frame frame)
      (switch-to-buffer "*About GNU Emacs*")
      (setq buffer-undo-list t)
      (let ((inhibit-read-only t))
	(erase-buffer)
	(if pure-space-overflow
	    (insert pure-space-overflow-message))
	(fancy-splash-head)
	(dolist (text fancy-about-text)
	  (apply #'fancy-splash-insert text)
	  (insert "\n"))
	(set-buffer-modified-p nil)
	(goto-char (point-min))
	(force-mode-line-update))
      (use-local-map splash-screen-keymap)
      (setq-local browse-url-browser-function 'eww-browse-url)
      (setq tab-width 22)
      (setq buffer-read-only t)
      (goto-char (point-min))
      (forward-line 3))))

(defun fancy-splash-frame ()
  "Return the frame to use for the fancy splash screen.
Returning non-nil does not mean we should necessarily
use the fancy splash screen, but if we do use it,
we put it on this frame."
  (let (chosen-frame)
    ;; MS-Windows needs this to have a chance to make the initial
    ;; frame visible.
    (if (eq (window-system) 'w32)
	(sit-for 0 t))
    (dolist (frame (append (frame-list) (list (selected-frame))))
      (if (and (frame-visible-p frame)
	       (not (window-minibuffer-p (frame-selected-window frame))))
	  (setq chosen-frame frame)))
    chosen-frame))

(defun use-fancy-splash-screens-p ()
  "Return t if fancy splash screens should be used."
  (when (and (display-graphic-p)
             (or (and (display-color-p)
		      (image-type-available-p 'xpm))
                 (image-type-available-p 'pbm)))
    (let ((frame (fancy-splash-frame)))
      (when frame
	(let* ((img (create-image (fancy-splash-image-file)))
	       (image-height (and img (cdr (image-size img nil frame))))
	       ;; We test frame-height and not window-height so that,
	       ;; if the frame is split by displaying a warning, that
	       ;; doesn't cause the normal splash screen to be used.
	       ;; We subtract 2 from frame-height to account for the
	       ;; echo area and the mode line.
	       (frame-height (- (frame-height frame) 2)))
	  (> frame-height (+ image-height 19)))))))


(defun normal-splash-screen (&optional startup concise)
  "Display non-graphic splash screen.
If optional argument STARTUP is non-nil, display the startup screen
after Emacs starts.  If STARTUP is nil, display the About screen.
If CONCISE is non-nil, display a concise version of the
splash screen in another window."
  (let ((splash-buffer (get-buffer-create "*About GNU Emacs*")))
    (with-current-buffer splash-buffer
      (setq buffer-read-only nil)
      (erase-buffer)
      (setq default-directory command-line-default-directory)
      (set (make-local-variable 'tab-width) 8)

      (if pure-space-overflow
	  (insert pure-space-overflow-message))

      ;; The convention for this piece of code is that
      ;; each piece of output starts with one or two newlines
      ;; and does not end with any newlines.
      (insert (if startup "Welcome to Remacs" "This is Remacs"))
      (insert
       (if (eq system-type 'gnu/linux)
	   ", one component of the GNU/Linux operating system.\n"
	 ", a part of the GNU operating system.\n"))

      (if startup
	  (if (display-mouse-p)
	      ;; The user can use the mouse to activate menus
	      ;; so give help in terms of menu items.
	      (normal-mouse-startup-screen)

	    ;; No mouse menus, so give help using kbd commands.
	    (normal-no-mouse-startup-screen))

	(normal-about-screen))

      ;; The rest of the startup screen is the same on all
      ;; kinds of terminals.

      ;; Give information on recovering, if there was a crash.
      (and startup
	   auto-save-list-file-prefix
	   ;; Don't signal an error if the
	   ;; directory for auto-save-list files
	   ;; does not yet exist.
	   (file-directory-p (file-name-directory
			      auto-save-list-file-prefix))
	   (directory-files
	    (file-name-directory auto-save-list-file-prefix)
	    nil
	    (concat "\\`"
		    (regexp-quote (file-name-nondirectory
				   auto-save-list-file-prefix)))
	    t)
	   (insert "\n\nIf an Emacs session crashed recently, "
		   "type M-x recover-session RET\nto recover"
		   " the files you were editing.\n"))

      (use-local-map splash-screen-keymap)

      ;; Display the input that we set up in the buffer.
      (set-buffer-modified-p nil)
      (setq buffer-read-only t)
      (if (and view-read-only (not view-mode))
	  (view-mode-enter nil 'kill-buffer))
      (if startup (rename-buffer "*GNU Emacs*" t))
      (goto-char (point-min)))
    (if concise
	(display-buffer splash-buffer)
      (switch-to-buffer splash-buffer))))

(defun normal-mouse-startup-screen ()
  ;; The user can use the mouse to activate menus
  ;; so give help in terms of menu items.
  (insert "\
To follow a link, click Mouse-1 on it, or move to it and type RET.
To quit a partially entered command, type Control-g.\n")

  (insert "\nImportant Help menu items:\n")
  (insert-button "Emacs Tutorial"
		 'action (lambda (_button) (help-with-tutorial))
		 'follow-link t)
  (insert "\t\tLearn basic Emacs keystroke commands\n")
  (insert-button "Read the Emacs Manual"
		 'action (lambda (_button) (info-emacs-manual))
		 'follow-link t)
  (insert "\tView the Emacs manual using Info\n")
  (insert-button "(Non)Warranty"
		 'action (lambda (_button) (describe-no-warranty))
		 'follow-link t)
  (insert "\t\tGNU Emacs comes with ABSOLUTELY NO WARRANTY\n")
  (insert-button "Copying Conditions"
		 'action (lambda (_button) (describe-copying))
		 'follow-link t)
  (insert "\tConditions for redistributing and changing Emacs\n")
  (insert-button "More Manuals / Ordering Manuals"
		 'action (lambda (_button) (view-order-manuals))
		 'follow-link t)
  (insert "  How to order printed manuals from the FSF\n")

  (insert "\nUseful tasks:\n")
  (insert-button "Visit New File"
		 'action (lambda (_button) (call-interactively 'find-file))
		 'follow-link t)
  (insert (substitute-command-keys
	   "\t\tSpecify a new file's name, to edit the file\n"))
  (insert-button "Open Home Directory"
		 'action (lambda (_button) (dired "~"))
		 'follow-link t)
  (insert "\tOpen your home directory, to operate on its files\n")
  (insert-button "Customize Startup"
		 'action (lambda (_button) (customize-group 'initialization))
		 'follow-link t)
  (insert "\tChange initialization settings including this screen\n")

  (insert "\n" (emacs-version)
	  "\n" emacs-copyright))

(defun normal-no-mouse-startup-screen ()
  "Show a splash screen suitable for displays without mouse support."
  (let* ((c-h-accessible
          ;; If normal-erase-is-backspace is used on a tty, there's
          ;; no way to invoke C-h and you have to use F1 instead.
          (or (not (char-table-p keyboard-translate-table))
              (eq (aref keyboard-translate-table ?\C-h) ?\C-h)))
         (minor-mode-overriding-map-alist
          (cons (cons (not c-h-accessible)
                      ;; If C-h can't be invoked, temporarily disable its
                      ;; binding, so where-is uses alternative bindings.
                      (let ((map (make-sparse-keymap)))
                        (define-key map [?\C-h] 'undefined)
                        map))
                minor-mode-overriding-map-alist)))

    (insert (format "\nGet help\t   %s\n"
                    (let ((where (where-is-internal 'help-command nil t)))
                      (cond
                       ((equal where [?\C-h])
                        "C-h  (Hold down CTRL and press h)")
                       (where (key-description where))
                       (t "M-x help")))))
    (insert-button "Emacs manual"
                   'action (lambda (_button) (info-emacs-manual))
                   'follow-link t)
    (insert (substitute-command-keys"\t   \\[info-emacs-manual]\t"))
    (insert-button "Browse manuals"
                   'action (lambda (_button) (Info-directory))
                   'follow-link t)
    (insert (substitute-command-keys "\t   \\[info]\n"))
    (insert-button "Emacs tutorial"
                   'action (lambda (_button) (help-with-tutorial))
                   'follow-link t)
    (insert (substitute-command-keys
             "\t   \\[help-with-tutorial]\tUndo changes\t   \\[undo]\n"))
    (insert-button "Buy manuals"
                   'action (lambda (_button) (view-order-manuals))
                   'follow-link t)
    (insert (substitute-command-keys
             "\t   \\[view-order-manuals]\tExit Emacs\t   \\[save-buffers-kill-terminal]")))

  ;; Say how to use the menu bar with the keyboard.
  (insert "\n")
  (insert-button "Activate menubar"
		 'action (lambda (_button) (tmm-menubar))
		 'follow-link t)
  (if (and (eq (key-binding "\M-`") 'tmm-menubar)
	   (eq (key-binding [f10]) 'tmm-menubar))
      (insert "   F10  or  ESC `  or   M-`")
    (insert (substitute-command-keys "   \\[tmm-menubar]")))

  ;; Many users seem to have problems with these.
  (insert (substitute-command-keys "
\(`C-' means use the CTRL key.  `M-' means use the Meta (or Alt) key.
If you have no Meta key, you may instead type ESC followed by the character.)"))

  ;; Insert links to useful tasks
  (insert "\nUseful tasks:\n")

  (insert-button "Visit New File"
		 'action (lambda (_button) (call-interactively 'find-file))
		 'follow-link t)
  (insert "\t\t\t")
  (insert-button "Open Home Directory"
		 'action (lambda (_button) (dired "~"))
		 'follow-link t)
  (insert "\n")

  (insert-button "Customize Startup"
		 'action (lambda (_button) (customize-group 'initialization))
		 'follow-link t)
  (insert "\t\t")
  (insert-button "Open *scratch* buffer"
		 'action (lambda (_button) (switch-to-buffer
                                       (get-buffer-create "*scratch*")))
		 'follow-link t)
  (insert "\n")
  (insert "\n" (emacs-version) "\n" emacs-copyright "\n")
  (insert (substitute-command-keys
	   "
GNU Emacs comes with ABSOLUTELY NO WARRANTY; type \\[describe-no-warranty] for "))
  (insert-button "full details"
		 'action (lambda (_button) (describe-no-warranty))
		 'follow-link t)
  (insert (substitute-command-keys ".
Emacs is Free Software--Free as in Freedom--so you can redistribute copies
of Emacs and modify it; type \\[describe-copying] to see "))
  (insert-button "the conditions"
		 'action (lambda (_button) (describe-copying))
		 'follow-link t)
  (insert (substitute-command-keys".
Type \\[describe-distribution] for information on "))
  (insert-button "getting the latest version"
		 'action (lambda (_button) (describe-distribution))
		 'follow-link t)
  (insert "."))

(defun normal-about-screen ()
  (insert "\n" (emacs-version) "\n" emacs-copyright "\n\n")

  (insert "To follow a link, click Mouse-1 on it, or move to it and type RET.\n\n")

  (insert-button "Authors"
		 'action
		 (lambda (_button)
		   (view-file (expand-file-name "AUTHORS" data-directory))
		   (goto-char (point-min)))
		 'follow-link t)
  (insert "\t\tMany people have contributed code included in GNU Emacs\n")

  (insert-button "Contributing"
		 'action
		 (lambda (_button) (info "(emacs)Contributing"))
		 'follow-link t)
  (insert "\tHow to contribute improvements to Emacs\n\n")

  (insert-button "GNU and Freedom"
		 'action (lambda (_button) (describe-gnu-project))
		 'follow-link t)
  (insert "\t\tWhy we developed GNU Emacs and the GNU system\n")

  (insert-button "Absence of Warranty"
		 'action (lambda (_button) (describe-no-warranty))
		 'follow-link t)
  (insert "\tGNU Emacs comes with ABSOLUTELY NO WARRANTY\n")

  (insert-button "Copying Conditions"
		 'action (lambda (_button) (describe-copying))
		 'follow-link t)
  (insert "\tConditions for redistributing and changing Emacs\n")

  (insert-button "Getting New Versions"
		 'action (lambda (_button) (describe-distribution))
		 'follow-link t)
  (insert "\tHow to get the latest version of GNU Emacs\n")

  (insert-button "More Manuals / Ordering Manuals"
		 'action (lambda (_button) (view-order-manuals))
		 'follow-link t)
  (insert "\tBuying printed manuals from the FSF\n"))

(defun startup-echo-area-message ()
  (if (daemonp)
      "Starting Emacs daemon."
    (substitute-command-keys
     "For information about GNU Emacs and the GNU system, type \
\\[about-emacs].")))

(defun display-startup-echo-area-message ()
  (let ((resize-mini-windows t))
    (or noninteractive                  ;(input-pending-p) init-file-had-error
	;; t if the init file says to inhibit the echo area startup message.
	(and inhibit-startup-echo-area-message
	     user-init-file
	     (or (and (get 'inhibit-startup-echo-area-message 'saved-value)
		      (equal inhibit-startup-echo-area-message
			     (if (equal init-file-user "")
				 (user-login-name)
			       init-file-user)))
		 ;; Wasn't set with custom; see if .emacs has a setq.
                 (condition-case nil
                     (with-temp-buffer
                       (insert-file-contents user-init-file)
                       (re-search-forward
                        (concat
                         "([ \t\n]*setq[ \t\n]+"
                         "inhibit-startup-echo-area-message[ \t\n]+"
                         (regexp-quote
                          (prin1-to-string
                           (if (equal init-file-user "")
                               (user-login-name)
                             init-file-user)))
                         "[ \t\n]*)")
                        nil t))
                   (error nil))))
	(message "%s" (startup-echo-area-message)))))

(defun display-startup-screen (&optional concise)
  "Display startup screen according to display.
A fancy display is used on graphic displays, normal otherwise.

If CONCISE is non-nil, display a concise version of the startup
screen."
  ;; Prevent recursive calls from server-process-filter.
  (if (not (get-buffer "*GNU Emacs*"))
      (if (use-fancy-splash-screens-p)
      	  (fancy-startup-screen concise)
      	(normal-splash-screen t concise))))

(defun display-about-screen ()
  "Display the *About GNU Emacs* buffer.
A fancy display is used on graphic displays, normal otherwise."
  (interactive)
  (if (use-fancy-splash-screens-p)
      (fancy-about-screen)
    (normal-splash-screen nil)))

(defalias 'about-emacs 'display-about-screen)
(defalias 'display-splash-screen 'display-startup-screen)

(defun command-line-1 (args-left)
  "A subroutine of `command-line'."
  (display-startup-echo-area-message)
  (when (and pure-space-overflow
	     (not noninteractive))
    (display-warning
     'initialization
     "Building Emacs overflowed pure space.\
  (See the node Pure Storage in the Lisp manual for details.)"
     :warning))

  ;; `displayable-buffers' is a list of buffers that may be displayed,
  ;; which includes files parsed from the command line arguments and
  ;; `initial-buffer-choice'.  All of the display logic happens at the
  ;; end of this `let'.  As files as processed from the command line
  ;; arguments, their buffers are prepended to `displayable-buffers'.
  ;; In order for options like "--eval" to work with the "--file" arg,
  ;; the file buffers are set as the current buffer as they are seen
  ;; on the command line (so "emacs --batch --file a --file b
  ;; --eval='(message "%s" (buffer-name))'" will print "b"), but this
  ;; does not affect the final displayed state of the buffers.
  (let ((displayable-buffers nil))
    ;; This `let' processes the command line arguments.
    (let ((command-line-args-left args-left))
      (when command-line-args-left
        ;; We have command args; process them.
        (let* ((dir command-line-default-directory)
               tem
               ;; This approach loses for "-batch -L DIR --eval "(require foo)",
               ;; if foo is intended to be found in DIR.
               ;;
               ;; The directories listed in --directory/-L options will *appear*
               ;; at the front of `load-path' in the order they appear on the
               ;; command-line.  We cannot do this by *placing* them at the front
               ;; in the order they appear, so we need this variable to hold them,
               ;; temporarily.
               ;;
               ;; To DTRT we keep track of the splice point and modify `load-path'
               ;; straight away upon any --directory/-L option.
               splice
               just-files ;; t if this follows the magic -- option.
               ;; This includes our standard options' long versions
               ;; and long versions of what's on command-switch-alist.
               (longopts
                (append '("--funcall" "--load" "--insert" "--kill"
                          "--directory" "--eval" "--execute" "--no-splash"
                          "--find-file" "--visit" "--file" "--no-desktop")
                        (mapcar (lambda (elt) (concat "-" (car elt)))
                                command-switch-alist)))
               (line 0)
               (column 0)
               ;; `process-file-arg' opens a file buffer for `name',
               ;; sets that buffer as the current buffer without
               ;; displaying it, adds the buffer to
               ;; `displayable-buffers', and puts the point at
               ;; `line':`column'.  `line' and `column' are both reset
               ;; to zero when `process-file-arg' returns.
               (process-file-arg
                (lambda (name)
		  ;; This can only happen if PWD is deleted.
		  (if (not (or dir (file-name-absolute-p name)))
		      (message "Ignoring relative file name (%s) due to \
nil default-directory" name)
		    (let* ((file (expand-file-name
				  (command-line-normalize-file-name name)
				  dir))
			   (buf (find-file-noselect file)))
		      (setq displayable-buffers (cons buf displayable-buffers))
                      ;; Set the file buffer to the current buffer so
                      ;; that it will be used with "--eval" and
                      ;; similar options.
                      (set-buffer buf)
                      ;; Put the point at `line':`column' in the file
                      ;; buffer, and reset `line' and `column' to 0.
                      (unless (zerop line)
                        (goto-char (point-min))
                        (forward-line (1- line)))
                      (setq line 0)
                      (unless (< column 1)
                        (move-to-column (1- column)))
                      (setq column 0))))))

          ;; Add the long X options to longopts.
          (dolist (tem command-line-x-option-alist)
            (if (string-match "^--" (car tem))
                (push (car tem) longopts)))

          ;; Add the long NS options to longopts.
          (dolist (tem command-line-ns-option-alist)
            (if (string-match "^--" (car tem))
                (push (list (car tem)) longopts)))

          ;; Loop, processing options.
          (while command-line-args-left
            (let* ((argi (car command-line-args-left))
                   (orig-argi argi)
                   argval completion)
              (setq command-line-args-left (cdr command-line-args-left))

              ;; Do preliminary decoding of the option.
              (if just-files
                  ;; After --, don't look for options; treat all args as files.
                  (setq argi "")
                ;; Convert long options to ordinary options
                ;; and separate out an attached option argument into argval.
                (when (string-match "\\`\\(--[^=]*\\)=" argi)
                  (setq argval (substring argi (match-end 0))
                        argi (match-string 1 argi)))
                (when (string-match "\\`--?[^-]" orig-argi)
                  (setq completion (try-completion argi longopts))
                  (if (eq completion t)
                      (setq argi (substring argi 1))
                    (if (stringp completion)
                        (let ((elt (member completion longopts)))
                          (or elt
                              (error "Option `%s' is ambiguous" argi))
                          (setq argi (substring (car elt) 1)))
                      (setq argval nil
                            argi orig-argi)))))

              ;; Execute the option.
              (cond ((setq tem (assoc argi command-switch-alist))
                     (if argval
                         (let ((command-line-args-left
                                (cons argval command-line-args-left)))
                           (funcall (cdr tem) argi))
                       (funcall (cdr tem) argi)))

                    ((equal argi "-no-splash")
                     (setq inhibit-startup-screen t))

                    ((member argi '("-f"	; what the manual claims
                                    "-funcall"
                                    "-e"))  ; what the source used to say
                     (setq inhibit-startup-screen t)
                     (setq tem (intern (or argval (pop command-line-args-left))))
                     (if (commandp tem)
                         (command-execute tem)
                       (funcall tem)))

                    ((member argi '("-eval" "-execute"))
                     (setq inhibit-startup-screen t)
                     (let* ((str-expr (or argval (pop command-line-args-left)))
                            (read-data (read-from-string str-expr))
                            (expr (car read-data))
                            (end (cdr read-data)))
                       (unless (= end (length str-expr))
                         (error "Trailing garbage following expression: %s"
                                (substring str-expr end)))
                       (eval expr)))

                    ((member argi '("-L" "-directory"))
                     ;; -L :/foo adds /foo to the _end_ of load-path.
                     (let (append)
                       (if (string-match-p
                            (format "\\`%s" path-separator)
                            (setq tem (or argval (pop command-line-args-left))))
                           (setq tem (substring tem 1)
                                 append t))
                       (setq tem (expand-file-name
                                  (command-line-normalize-file-name tem)))
                       (cond (append (setq load-path
                                           (append load-path (list tem)))
                                     (if splice (setq splice load-path)))
                             (splice (setcdr splice (cons tem (cdr splice)))
                                     (setq splice (cdr splice)))
                             (t (setq load-path (cons tem load-path)
                                      splice load-path)))))

                    ((member argi '("-l" "-load"))
                     (let* ((file (command-line-normalize-file-name
                                   (or argval (pop command-line-args-left))))
                            ;; Take file from default dir if it exists there;
                            ;; otherwise let `load' search for it.
                            (file-ex (expand-file-name file)))
                       (when (file-regular-p file-ex)
                         (setq file file-ex))
                       (load file nil t)))

                    ;; This is used to handle -script.  It's not clear
                    ;; we need to document it (it is totally internal).
                    ((member argi '("-scriptload"))
                     (let* ((file (command-line-normalize-file-name
                                   (or argval (pop command-line-args-left))))
                            ;; Take file from default dir.
                            (file-ex (expand-file-name file)))
                       (load file-ex nil t t)))

                    ((equal argi "-insert")
                     (setq inhibit-startup-screen t)
                     (setq tem (or argval (pop command-line-args-left)))
                     (or (stringp tem)
                         (error "File name omitted from `-insert' option"))
                     (insert-file-contents (command-line-normalize-file-name tem)))

                    ((equal argi "-kill")
                     (kill-emacs t))

                    ;; This is for when they use --no-desktop with -q, or
                    ;; don't load Desktop in their .emacs.  If desktop.el
                    ;; _is_ loaded, it will handle this switch, and we
                    ;; won't see it by the time we get here.
                    ((equal argi "-no-desktop")
                     (message "\"--no-desktop\" ignored because the Desktop package is not loaded"))

                    ((string-match "^\\+[0-9]+\\'" argi)
                     (setq line (string-to-number argi)))

                    ((string-match "^\\+\\([0-9]+\\):\\([0-9]+\\)\\'" argi)
                     (setq line (string-to-number (match-string 1 argi))
                           column (string-to-number (match-string 2 argi))))

                    ((setq tem (assoc orig-argi command-line-x-option-alist))
                     ;; Ignore X-windows options and their args if not using X.
                     (setq command-line-args-left
                           (nthcdr (nth 1 tem) command-line-args-left)))

                    ((setq tem (assoc orig-argi command-line-ns-option-alist))
                     ;; Ignore NS-windows options and their args if not using NS.
                     (setq command-line-args-left
                           (nthcdr (nth 1 tem) command-line-args-left)))

                    ((member argi '("-find-file" "-file" "-visit"))
                     (setq inhibit-startup-screen t)
                     ;; An explicit option to specify visiting a file.
                     (setq tem (or argval (pop command-line-args-left)))
                     (unless (stringp tem)
                       (error "File name omitted from `%s' option" argi))
                     (funcall process-file-arg tem))

                    ;; These command lines now have no effect.
                    ((string-match "\\`--?\\(no-\\)?\\(uni\\|multi\\)byte$" argi)
                     (display-warning 'initialization
                                      (format "Ignoring obsolete arg %s" argi)))

                    ((equal argi "--")
                     (setq just-files t))
                    (t
                     ;; We have almost exhausted our options. See if the
                     ;; user has made any other command-line options available
                     (let ((hooks command-line-functions)
                           (did-hook nil))
                       (while (and hooks
                                   (not (setq did-hook (funcall (car hooks)))))
                         (setq hooks (cdr hooks)))
                       (unless did-hook
                         ;; Presume that the argument is a file name.
                         (if (string-match "\\`-" argi)
                             (error "Unknown option `%s'" argi))
                         ;; FIXME: Why do we only inhibit the startup
                         ;; screen for -nw?
                         (unless initial-window-system
                           (setq inhibit-startup-screen t))
                         (funcall process-file-arg orig-argi)))))

              ;; In unusual circumstances, the execution of Lisp code due
              ;; to command-line options can cause the last visible frame
              ;; to be deleted.  In this case, kill emacs to avoid an
              ;; abort later.
              (unless (frame-live-p (selected-frame)) (kill-emacs nil)))))))

    (when (eq initial-buffer-choice t)
      ;; When `initial-buffer-choice' equals t make sure that *scratch*
      ;; exists.
      (get-buffer-create "*scratch*"))

    ;; If *scratch* exists and is empty, insert initial-scratch-message.
    ;; Do this before switching to *scratch* below to handle bug#9605.
    (and initial-scratch-message
	 (get-buffer "*scratch*")
	 (with-current-buffer "*scratch*"
	   (when (zerop (buffer-size))
	     (insert (substitute-command-keys initial-scratch-message))
	     (set-buffer-modified-p nil))))

    ;; Prepend `initial-buffer-choice' to `displayable-buffers'.
    (when initial-buffer-choice
      (let ((buf
             (cond ((stringp initial-buffer-choice)
		    (find-file-noselect initial-buffer-choice))
		   ((functionp initial-buffer-choice)
		    (funcall initial-buffer-choice))
                   ((eq initial-buffer-choice t)
                    (get-buffer-create "*scratch*"))
                   (t
                    (error "initial-buffer-choice must be a string, a function, or t.")))))
        (unless (buffer-live-p buf)
          (error "initial-buffer-choice is not a live buffer."))
        (setq displayable-buffers (cons buf displayable-buffers))))

    ;; Display the first two buffers in `displayable-buffers'.  If
    ;; `initial-buffer-choice' is non-nil, its buffer will be the
    ;; first buffer in `displayable-buffers'.  The first buffer will
    ;; be focused.
    (let ((displayable-buffers-len (length displayable-buffers))
          ;; `nondisplayed-buffers-p' is true if there exist buffers
          ;; in `displayable-buffers' that were not displayed to the
          ;; user.
          (nondisplayed-buffers-p nil))
      (when (> displayable-buffers-len 0)
        (switch-to-buffer (car displayable-buffers)))
      (when (> displayable-buffers-len 1)
        (switch-to-buffer-other-window (car (cdr displayable-buffers)))
        ;; Focus on the first buffer.
        (other-window -1))
      (when (> displayable-buffers-len 2)
        (setq nondisplayed-buffers-p t))

      (if (or inhibit-startup-screen
              initial-buffer-choice
              noninteractive
              (daemonp)
              inhibit-x-resources)

          ;; Not displaying a startup screen.  Display *Buffer List* if
          ;; there exist buffers that were not displayed.
          (when (and nondisplayed-buffers-p
                     (not noninteractive)
                     (not inhibit-startup-buffer-menu))
            (list-buffers))

        ;; Display a startup screen, after some preparations.

        ;; If there are no switches to process, we might as well
        ;; run this hook now, and there may be some need to do it
        ;; before doing any output.
        (run-hooks 'emacs-startup-hook 'term-setup-hook)

        ;; It's important to notice the user settings before we
        ;; display the startup message; otherwise, the settings
        ;; won't take effect until the user gives the first
        ;; keystroke, and that's distracting.
        (when (fboundp 'frame-notice-user-settings)
          (frame-notice-user-settings))

        ;; If there are no switches to process, we might as well
        ;; run this hook now, and there may be some need to do it
        ;; before doing any output.
        (run-hooks 'window-setup-hook)

        (setq inhibit-startup-hooks t)

        ;; ;; Do this now to avoid an annoying delay if the user
        ;; ;; clicks the menu bar during the sit-for.
        ;; (when (display-popup-menus-p)
        ;; 	(precompute-menubar-bindings))
        ;; (with-no-warnings
        ;; 	(setq menubar-bindings-done t))

        (display-startup-screen (> displayable-buffers-len 0))))))

(defun command-line-normalize-file-name (file)
  "Collapse multiple slashes to one, to handle non-Emacs file names."
  (save-match-data
    ;; Use arg 1 so that we don't collapse // at the start of the file name.
    ;; That is significant on some systems.
    ;; However, /// at the beginning is supposed to mean just /, not //.
    (if (string-match
	 (if (memq system-type '(ms-dos windows-nt))
	     "^\\([\\/][\\/][\\/]\\)+"
	   "^///+")
	 file)
	(setq file (replace-match "/" t t file)))
    (if (memq system-type '(ms-dos windows-nt))
	(while (string-match "\\([\\/][\\/]\\)+" file 1)
	  (setq file (replace-match "/" t t file)))
      (while (string-match "//+" file 1)
	(setq file (replace-match "/" t t file))))
    file))

;;; startup.el ends here<|MERGE_RESOLUTION|>--- conflicted
+++ resolved
@@ -521,11 +521,7 @@
         (let ((default-directory dir))
           (load (expand-file-name "subdirs.el") t t t))
         ;; Do not scan standard directories that won't contain a leim-list.el.
-<<<<<<< HEAD
-        ;; https://lists.gnu.org/archive/html/emacs-devel/2009-10/msg00502.html
-=======
         ;; https://lists.gnu.org/r/emacs-devel/2009-10/msg00502.html
->>>>>>> 89212988
         ;; (Except the preloaded one in lisp/leim.)
         (or (string-prefix-p lispdir dir)
             (let ((default-directory dir))
@@ -1383,11 +1379,7 @@
   ;; trying to load gnus could load the wrong file.
   ;; OK, it would not matter if .emacs.d were at the end of load-path.
   ;; but for the sake of simplicity, we discourage it full-stop.
-<<<<<<< HEAD
-  ;; Ref eg https://lists.gnu.org/archive/html/emacs-devel/2012-03/msg00056.html
-=======
   ;; Ref eg https://lists.gnu.org/r/emacs-devel/2012-03/msg00056.html
->>>>>>> 89212988
   ;;
   ;; A bad element could come from user-emacs-file, the command line,
   ;; or EMACSLOADPATH, so we basically always have to check.
