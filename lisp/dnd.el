;;; dnd.el --- drag and drop support

;; Copyright (C) 2005-2018 Free Software Foundation, Inc.

;; Author: Jan Djärv <jan.h.d@swipnet.se>
;; Maintainer: emacs-devel@gnu.org
;; Keywords: window, drag, drop
;; Package: emacs

;; This file is part of GNU Emacs.

;; GNU Emacs is free software: you can redistribute it and/or modify
;; it under the terms of the GNU General Public License as published by
;; the Free Software Foundation, either version 3 of the License, or
;; (at your option) any later version.

;; GNU Emacs is distributed in the hope that it will be useful,
;; but WITHOUT ANY WARRANTY; without even the implied warranty of
;; MERCHANTABILITY or FITNESS FOR A PARTICULAR PURPOSE.  See the
;; GNU General Public License for more details.

;; You should have received a copy of the GNU General Public License
;; along with GNU Emacs.  If not, see <https://www.gnu.org/licenses/>.

;;; Commentary:

;; This file provides the generic handling of the drop part only.
;; Different DND backends (X11, W32, etc.) that handle the platform
;; specific DND parts call the functions here to do final delivery of
;; a drop.

;;; Code:

;;; Customizable variables


;;;###autoload
(defcustom dnd-protocol-alist
  `((,(purecopy "^file:///")  . dnd-open-local-file)	; XDND format.
    (,(purecopy "^file://")   . dnd-open-file)		; URL with host
    (,(purecopy "^file:")     . dnd-open-local-file)	; Old KDE, Motif, Sun
    (,(purecopy "^\\(https?\\|ftp\\|file\\|nfs\\)://") . dnd-open-file)
   )

  "The functions to call for different protocols when a drop is made.
This variable is used by `dnd-handle-one-url' and `dnd-handle-file-name'.
The list contains of (REGEXP . FUNCTION) pairs.
The functions shall take two arguments, URL, which is the URL dropped and
ACTION which is the action to be performed for the drop (move, copy, link,
private or ask).
If no match is found here, and the value of `browse-url-browser-function'
is a pair of (REGEXP . FUNCTION), those regexps are tried for a match.
If no match is found, the URL is inserted as text by calling `dnd-insert-text'.
The function shall return the action done (move, copy, link or private)
if some action was made, or nil if the URL is ignored."
  :version "22.1"
  :type '(repeat (cons (regexp) (function)))
  :group 'dnd)


(defcustom dnd-open-remote-file-function
  (if (eq system-type 'windows-nt)
      'dnd-open-local-file
    'dnd-open-remote-url)
  "The function to call when opening a file on a remote machine.
The function will be called with two arguments; URI and ACTION. See
`dnd-open-file' for details.
If nil, then dragging remote files into Emacs will result in an error.
Predefined functions are `dnd-open-local-file' and `dnd-open-remote-url'.
`dnd-open-local-file' attempts to open a remote file using its UNC name and
is the  default on MS-Windows.  `dnd-open-remote-url' uses `url-handler-mode'
and is the default except for MS-Windows."
  :version "22.1"
  :type 'function
  :group 'dnd)


(defcustom dnd-open-file-other-window nil
  "If non-nil, always use find-file-other-window to open dropped files."
  :version "22.1"
  :type 'boolean
  :group 'dnd)


;; Functions

(defun dnd-handle-one-url (window action url)
  "Handle one dropped url by calling the appropriate handler.
The handler is first located by looking at `dnd-protocol-alist'.
If no match is found here, and the value of `browse-url-browser-function'
is a pair of (REGEXP . FUNCTION), those regexps are tried for a match.
If no match is found, just call `dnd-insert-text'.
WINDOW is where the drop happened, ACTION is the action for the drop,
URL is what has been dropped.
Returns ACTION."
  (require 'browse-url)
  (let (ret)
    (or
     (catch 'done
       (dolist (bf dnd-protocol-alist)
	 (when (string-match (car bf) url)
	   (setq ret (funcall (cdr bf) url action))
	   (throw 'done t)))
       nil)
     (when (not (functionp browse-url-browser-function))
       (catch 'done
	 (dolist (bf browse-url-browser-function)
	   (when (string-match (car bf) url)
	     (setq ret 'private)
	     (funcall (cdr bf) url action)
	     (throw 'done t)))
	 nil))
     (progn
       (dnd-insert-text window action url)
       (setq ret 'private)))
    ret))


(defun dnd-get-local-file-uri (uri)
  "Return an uri converted to file:/// syntax if uri is a local file.
Return nil if URI is not a local file."

  ;; The hostname may be our hostname, in that case, convert to a local
  ;; file.  Otherwise return nil.  TODO:  How about an IP-address as hostname?
  (let ((sysname (system-name)))
    (let ((hostname (when (string-match "^file://\\([^/]*\\)" uri)
		      (downcase (match-string 1 uri))))
	  (sysname-no-dot
	   (downcase (if (string-match "^[^\\.]+" sysname)
			 (match-string 0 sysname)
		       sysname))))
      (when (and hostname
		 (or (string-equal "localhost" hostname)
		     (string-equal (downcase sysname) hostname)
		     (string-equal sysname-no-dot hostname)))
	(concat "file://" (substring uri (+ 7 (length hostname))))))))

(defsubst dnd-unescape-uri (uri)
  (replace-regexp-in-string
   "%[A-Fa-f0-9][A-Fa-f0-9]"
   (lambda (arg)
     (let ((str (make-string 1 0)))
       (aset str 0 (string-to-number (substring arg 1) 16))
       str))
   uri t t))

<<<<<<< HEAD
;; https://lists.gnu.org/archive/html/emacs-devel/2006-05/msg01060.html
=======
;; https://lists.gnu.org/r/emacs-devel/2006-05/msg01060.html
>>>>>>> 89212988
(defun dnd-get-local-file-name (uri &optional must-exist)
  "Return file name converted from file:/// or file: syntax.
URI is the uri for the file.  If MUST-EXIST is given and non-nil,
only return non-nil if the file exists.
Return nil if URI is not a local file."
  (let ((f (cond ((string-match "^file:///" uri)	; XDND format.
		  (substring uri (1- (match-end 0))))
		 ((string-match "^file:" uri)		; Old KDE, Motif, Sun
		  (substring uri (match-end 0)))))
	(coding (if (equal system-type 'windows-nt)
		    ;; W32 pretends that file names are UTF-8 encoded.
		    'utf-8
		  (or file-name-coding-system
		      default-file-name-coding-system))))
    (and f (setq f (decode-coding-string (dnd-unescape-uri f) coding)))
    (when (and f must-exist (not (file-readable-p f)))
      (setq f nil))
    f))

(defun dnd-open-local-file (uri _action)
  "Open a local file.
The file is opened in the current window, or a new window if
`dnd-open-file-other-window' is set.  URI is the url for the file,
and must have the format file:file-name or file:///file-name.
The last / in file:/// is part of the file name.  If the system
natively supports unc file names, then remote urls of the form
file://server-name/file-name will also be handled by this function.
An alternative for systems that do not support unc file names is
`dnd-open-remote-url'. ACTION is ignored."

  (let* ((f (dnd-get-local-file-name uri t)))
    (if (and f (file-readable-p f))
	(progn
	  (if dnd-open-file-other-window
	      (find-file-other-window f)
	    (find-file f))
	  'private)
      (error "Can not read %s" uri))))

(defun dnd-open-remote-url (uri _action)
  "Open a remote file with `find-file' and `url-handler-mode'.
Turns `url-handler-mode' on if not on before.  The file is opened in the
current window, or a new window if `dnd-open-file-other-window' is set.
URI is the url for the file.  ACTION is ignored."
  (progn
    (require 'url-handlers)
    (or url-handler-mode (url-handler-mode))
    (if dnd-open-file-other-window
	(find-file-other-window uri)
      (find-file uri))
    'private))


(defun dnd-open-file (uri action)
  "Open a local or remote file.
The file is opened in the current window, or a new window if
`dnd-open-file-other-window' is set.  URI is the url for the file,
and must have the format file://hostname/file-name.  ACTION is ignored.
The last / in file://hostname/ is part of the file name."

  ;; The hostname may be our hostname, in that case, convert to a local
  ;; file.  Otherwise return nil.
  (let ((local-file (dnd-get-local-file-uri uri)))
    (if local-file (dnd-open-local-file local-file action)
      (if dnd-open-remote-file-function
	  (funcall dnd-open-remote-file-function uri action)
	(error "Remote files not supported")))))


(defun dnd-insert-text (window action text)
  "Insert text at point or push to the kill ring if buffer is read only.
TEXT is the text as a string, WINDOW is the window where the drop happened."
  (if (or buffer-read-only
	  (not (windowp window)))
      (progn
	(kill-new text)
	(message "%s"
	 (substitute-command-keys
	  "The dropped text can be accessed with \\[yank]")))
    (insert text))
  action)


(provide 'dnd)

;;; dnd.el ends here<|MERGE_RESOLUTION|>--- conflicted
+++ resolved
@@ -144,11 +144,7 @@
        str))
    uri t t))
 
-<<<<<<< HEAD
-;; https://lists.gnu.org/archive/html/emacs-devel/2006-05/msg01060.html
-=======
 ;; https://lists.gnu.org/r/emacs-devel/2006-05/msg01060.html
->>>>>>> 89212988
 (defun dnd-get-local-file-name (uri &optional must-exist)
   "Return file name converted from file:/// or file: syntax.
 URI is the uri for the file.  If MUST-EXIST is given and non-nil,
