;;; vc.el --- drive a version-control system from within Emacs

;; Copyright (C) 1992,93,94,95,96,97,98,2000,01,2003,2004
;;           Free Software Foundation, Inc.

;; Author:     FSF (see below for full credits)
;; Maintainer: Andre Spiegel <spiegel@gnu.org>
;; Keywords: tools

<<<<<<< HEAD
;; $Id$
=======
;; $Id: vc.el,v 1.375 2004/04/11 15:05:18 spiegel Exp $
>>>>>>> 3f0d8131

;; This file is part of GNU Emacs.

;; GNU Emacs is free software; you can redistribute it and/or modify
;; it under the terms of the GNU General Public License as published by
;; the Free Software Foundation; either version 2, or (at your option)
;; any later version.

;; GNU Emacs is distributed in the hope that it will be useful,
;; but WITHOUT ANY WARRANTY; without even the implied warranty of
;; MERCHANTABILITY or FITNESS FOR A PARTICULAR PURPOSE.  See the
;; GNU General Public License for more details.

;; You should have received a copy of the GNU General Public License
;; along with GNU Emacs; see the file COPYING.  If not, write to the
;; Free Software Foundation, Inc., 59 Temple Place - Suite 330,
;; Boston, MA 02111-1307, USA.

;;; Credits:

;; VC was initially designed and implemented by Eric S. Raymond
;; <esr@snark.thyrsus.com>.  Over the years, many people have
;; contributed substantial amounts of work to VC.  These include:
;;   Per Cederqvist <ceder@lysator.liu.se>
;;   Paul Eggert <eggert@twinsun.com>
;;   Sebastian Kremer <sk@thp.uni-koeln.de>
;;   Martin Lorentzson <martinl@gnu.org>
;;   Dave Love <fx@gnu.org>
;;   Stefan Monnier <monnier@cs.yale.edu>
;;   J.D. Smith <jdsmith@alum.mit.edu>
;;   Andre Spiegel <spiegel@gnu.org>
;;   Richard Stallman <rms@gnu.org>
;;   Thien-Thi Nguyen <ttn@gnu.org>

;;; Commentary:

;; This mode is fully documented in the Emacs user's manual.
;;
;; Supported version-control systems presently include SCCS, RCS, and CVS.
;;
;; Some features will not work with old RCS versions.  Where
;; appropriate, VC finds out which version you have, and allows or
;; disallows those features (stealing locks, for example, works only
;; from 5.6.2 onwards).
;; Even initial checkins will fail if your RCS version is so old that ci
;; doesn't understand -t-; this has been known to happen to people running
;; NExTSTEP 3.0.
;;
;; You can support the RCS -x option by customizing vc-rcs-master-templates.
;;
;; Proper function of the SCCS diff commands requires the shellscript vcdiff
;; to be installed somewhere on Emacs's path for executables.
;;
;; If your site uses the ChangeLog convention supported by Emacs, the
;; function log-edit-comment-to-change-log could prove a useful checkin hook,
;; although you might prefer to use C-c C-a (i.e. log-edit-insert-changelog)
;; from the commit buffer instead or to set `log-edit-setup-invert'.
;;
;; The vc code maintains some internal state in order to reduce expensive
;; version-control operations to a minimum.  Some names are only computed
;; once.  If you perform version control operations with RCS/SCCS/CVS while
;; vc's back is turned, or move/rename master files while vc is running,
;; vc may get seriously confused.  Don't do these things!
;;
;; Developer's notes on some concurrency issues are included at the end of
;; the file.
;;
;; ADDING SUPPORT FOR OTHER BACKENDS
;;
;; VC can use arbitrary version control systems as a backend.  To add
;; support for a new backend named SYS, write a library vc-sys.el that
;; contains functions of the form `vc-sys-...' (note that SYS is in lower
;; case for the function and library names).  VC will use that library if
;; you put the symbol SYS somewhere into the list of
;; `vc-handled-backends'.  Then, for example, if `vc-sys-registered'
;; returns non-nil for a file, all SYS-specific versions of VC commands
;; will be available for that file.
;;
;; VC keeps some per-file information in the form of properties (see
;; vc-file-set/getprop in vc-hooks.el).  The backend-specific functions
;; do not generally need to be aware of these properties.  For example,
;; `vc-sys-workfile-version' should compute the workfile version and
;; return it; it should not look it up in the property, and it needn't
;; store it there either.  However, if a backend-specific function does
;; store a value in a property, that value takes precedence over any
;; value that the generic code might want to set (check for uses of
;; the macro `with-vc-properties' in vc.el).
;;
;; In the list of functions below, each identifier needs to be prepended
;; with `vc-sys-'.  Some of the functions are mandatory (marked with a
;; `*'), others are optional (`-').
;;
;; STATE-QUERYING FUNCTIONS
;;
;; * registered (file)
;;
;;   Return non-nil if FILE is registered in this backend.
;;
;; * state (file)
;;
;;   Return the current version control state of FILE.  For a list of
;;   possible values, see `vc-state'.  This function should do a full and
;;   reliable state computation; it is usually called immediately after
;;   C-x v v.  If you want to use a faster heuristic when visiting a
;;   file, put that into `state-heuristic' below.
;;
;; - state-heuristic (file)
;;
;;   If provided, this function is used to estimate the version control
;;   state of FILE at visiting time.  It should be considerably faster
;;   than the implementation of `state'.  For a list of possible values,
;;   see the doc string of `vc-state'.
;;
;; - dir-state (dir)
;;
;;   If provided, this function is used to find the version control state
;;   of all files in DIR in a fast way.  The function should not return
;;   anything, but rather store the files' states into the corresponding
;;   `vc-state' properties.
;;
;; * workfile-version (file)
;;
;;   Return the current workfile version of FILE.
;;
;; - latest-on-branch-p (file)
;;
;;   Return non-nil if the current workfile version of FILE is the latest
;;   on its branch.  The default implementation always returns t, which
;;   means that working with non-current versions is not supported by
;;   default.
;;
;; * checkout-model (file)
;;
;;   Indicate whether FILE needs to be "checked out" before it can be
;;   edited.  See `vc-checkout-model' for a list of possible values.
;;
;; - workfile-unchanged-p (file)
;;
;;   Return non-nil if FILE is unchanged from its current workfile
;;   version.  This function should do a brief comparison of FILE's
;;   contents with those of the master version.  If the backend does not
;;   have such a brief-comparison feature, the default implementation of
;;   this function can be used, which delegates to a full
;;   vc-BACKEND-diff.  (Note that vc-BACKEND-diff must not run
;;   asynchronously in this case.)
;;
;; - mode-line-string (file)
;;
;;   If provided, this function should return the VC-specific mode line
;;   string for FILE.  The default implementation deals well with all
;;   states that `vc-state' can return.
;;
;; - dired-state-info (file)
;;
;;   Translate the `vc-state' property of FILE into a string that can be
;;   used in a vc-dired buffer.  The default implementation deals well
;;   with all states that `vc-state' can return.
;;
;; STATE-CHANGING FUNCTIONS
;;
;; * register (file &optional rev comment)
;;
;;   Register FILE in this backend.  Optionally, an initial revision REV
;;   and an initial description of the file, COMMENT, may be specified.
;;   The implementation should pass the value of vc-register-switches
;;   to the backend command.
;;
;; - init-version (file)
;;
;;   The initial version to use when registering FILE if one is not
;;   specified by the user.  If not provided, the variable
;;   vc-default-init-version is used instead.
;;
;; - responsible-p (file)
;;
;;   Return non-nil if this backend considers itself "responsible" for
;;   FILE, which can also be a directory.  This function is used to find
;;   out what backend to use for registration of new files and for things
;;   like change log generation.  The default implementation always
;;   returns nil.
;;
;; - could-register (file)
;;
;;   Return non-nil if FILE could be registered under this backend.  The
;;   default implementation always returns t.
;;
;; - receive-file (file rev)
;;
;;   Let this backend "receive" a file that is already registered under
;;   another backend.  The default implementation simply calls `register'
;;   for FILE, but it can be overridden to do something more specific,
;;   e.g. keep revision numbers consistent or choose editing modes for
;;   FILE that resemble those of the other backend.
;;
;; - unregister (file)
;;
;;   Unregister FILE from this backend.  This is only needed if this
;;   backend may be used as a "more local" backend for temporary editing.
;;
;; * checkin (file rev comment)
;;
;;   Commit changes in FILE to this backend.  If REV is non-nil, that
;;   should become the new revision number.  COMMENT is used as a
;;   check-in comment.  The implementation should pass the value of
;;   vc-checkin-switches to the backend command.
;;
;; * find-version (file rev buffer)
;;
;;   Fetch revision REV of file FILE and put it into BUFFER.
;;   If REV is the empty string, fetch the head of the trunk.
;;   The implementation should pass the value of vc-checkout-switches
;;   to the backend command.
;;
;; * checkout (file &optional editable rev)
;;
;;   Check out revision REV of FILE into the working area.  If EDITABLE
;;   is non-nil, FILE should be writable by the user and if locking is
;;   used for FILE, a lock should also be set.  If REV is non-nil, that
;;   is the revision to check out (default is current workfile version).
;;   If REV is t, that means to check out the head of the current branch;
;;   if it is the empty string, check out the head of the trunk.
;;   The implementation should pass the value of vc-checkout-switches
;;   to the backend command.
;;
;; * revert (file &optional contents-done)
;;
;;   Revert FILE back to the current workfile version.  If optional
;;   arg CONTENTS-DONE is non-nil, then the contents of FILE have
;;   already been reverted from a version backup, and this function
;;   only needs to update the status of FILE within the backend.
;;
;; - cancel-version (file editable)
;;
;;   Cancel the current workfile version of FILE, i.e. remove it from the
;;   master.  EDITABLE non-nil means that FILE should be writable
;;   afterwards, and if locking is used for FILE, then a lock should also
;;   be set.  If this function is not provided, trying to cancel a
;;   version is caught as an error.
;;
;; - merge (file rev1 rev2)
;;
;;   Merge the changes between REV1 and REV2 into the current working file.
;;
;; - merge-news (file)
;;
;;   Merge recent changes from the current branch into FILE.
;;
;; - steal-lock (file &optional version)
;;
;;   Steal any lock on the current workfile version of FILE, or on
;;   VERSION if that is provided.  This function is only needed if
;;   locking is used for files under this backend, and if files can
;;   indeed be locked by other users.
;;
;; HISTORY FUNCTIONS
;;
;; * print-log (file &optional buffer)
;;
;;   Insert the revision log of FILE into BUFFER, or the *vc* buffer
;;   if BUFFER is nil.
;;
;; - show-log-entry (version)
;;
;;   If provided, search the log entry for VERSION in the current buffer,
;;   and make sure it is displayed in the buffer's window.  The default
;;   implementation of this function works for RCS-style logs.
;;
;; - wash-log (file)
;;
;;   Remove all non-comment information from the output of print-log.  The
;;   default implementation of this function works for RCS-style logs.
;;
;; - logentry-check ()
;;
;;   If defined, this function is run to find out whether the user
;;   entered a valid log entry for check-in.  The log entry is in the
;;   current buffer, and if it is not a valid one, the function should
;;   throw an error.
;;
;; - comment-history (file)
;;
;;   Return a string containing all log entries that were made for FILE.
;;   This is used for transferring a file from one backend to another,
;;   retaining comment information.  The default implementation of this
;;   function does this by calling print-log and then wash-log, and
;;   returning the resulting buffer contents as a string.
;;
;; - update-changelog (files)
;;
;;   Using recent log entries, create ChangeLog entries for FILES, or for
;;   all files at or below the default-directory if FILES is nil.  The
;;   default implementation runs rcs2log, which handles RCS- and
;;   CVS-style logs.
;;
;; * diff (file &optional rev1 rev2 buffer)
;;
;;   Insert the diff for FILE into BUFFER, or the *vc-diff* buffer if
;;   BUFFER is nil.  If REV1 and REV2 are non-nil, report differences
;;   from REV1 to REV2.  If REV1 is nil, use the current workfile
;;   version (as found in the repository) as the older version; if
;;   REV2 is nil, use the current workfile contents as the newer
;;   version.  This function should pass the value of (vc-switches
;;   BACKEND 'diff) to the backend command.  It should return a status
;;   of either 0 (no differences found), or 1 (either non-empty diff
;;   or the diff is run asynchronously).
;;
;; - diff-tree (dir &optional rev1 rev2)
;;
;;   Insert the diff for all files at and below DIR into the *vc-diff*
;;   buffer.  The meaning of REV1 and REV2 is the same as for
;;   vc-BACKEND-diff.  The default implementation does an explicit tree
;;   walk, calling vc-BACKEND-diff for each individual file.
;;
;; - annotate-command (file buf rev)
;;
;;   If this function is provided, it should produce an annotated version
;;   of FILE in BUF, relative to version REV.  This is currently only
;;   implemented for CVS, using the `cvs annotate' command.
;;
;; - annotate-time ()
;;
;;   Only required if `annotate-command' is defined for the backend.
;;   Return the time of the next line of annotation at or after point,
;;   as a floating point fractional number of days.  The helper
;;   function `vc-annotate-convert-time' may be useful for converting
;;   multi-part times as returned by `current-time' and `encode-time'
;;   to this format.  Return nil if no more lines of annotation appear
;;   in the buffer.  You can safely assume that point is placed at the
;;   beginning of each line, starting at `point-min'.  The buffer that
;;   point is placed in is the Annotate output, as defined by the
;;   relevant backend.
;;
;; - annotate-current-time ()
;;
;;   Only required if `annotate-command' is defined for the backend,
;;   AND you'd like the current time considered to be anything besides
;;   (vs-annotate-convert-time (current-time)) -- i.e. the current
;;   time with hours, minutes, and seconds included.  Probably safe to
;;   ignore.  Return the current-time, in units of fractional days.
;;
;; - annotate-extract-revision-at-line ()
;;
;;   Only required if `annotate-command' is defined for the backend.
;;   Invoked from a buffer in vc-annotate-mode, return the revision
;;   corresponding to the current line, or nil if there is no revision
;;   corresponding to the current line.
;;
;; SNAPSHOT SYSTEM
;;
;; - create-snapshot (dir name branchp)
;;
;;   Take a snapshot of the current state of files under DIR and name it
;;   NAME.  This should make sure that files are up-to-date before
;;   proceeding with the action.  DIR can also be a file and if BRANCHP
;;   is specified, NAME should be created as a branch and DIR should be
;;   checked out under this new branch.  The default implementation does
;;   not support branches but does a sanity check, a tree traversal and
;;   for each file calls `assign-name'.
;;
;; - assign-name (file name)
;;
;;   Give name NAME to the current version of FILE, assuming it is
;;   up-to-date.  Only used by the default version of `create-snapshot'.
;;
;; - retrieve-snapshot (dir name update)
;;
;;   Retrieve a named snapshot of all registered files at or below DIR.
;;   If UPDATE is non-nil, then update buffers of any files in the
;;   snapshot that are currently visited.  The default implementation
;;   does a sanity check whether there aren't any uncommitted changes at
;;   or below DIR, and then performs a tree walk, using the `checkout'
;;   function to retrieve the corresponding versions.
;;
;; MISCELLANEOUS
;;
;; - make-version-backups-p (file)
;;
;;   Return non-nil if unmodified repository versions of FILE should be
;;   backed up locally.  If this is done, VC can perform `diff' and
;;   `revert' operations itself, without calling the backend system.  The
;;   default implementation always returns nil.
;;
;; - repository-hostname (dirname)
;;
;;   Return the hostname that the backend will have to contact
;;   in order to operate on a file in DIRNAME.  If the return value
;;   is nil, it is means that the repository is local.
;;   This function is used in `vc-stay-local-p' which backends can use
;;   for their convenience.
;;
;; - previous-version (file rev)
;;
;;   Return the version number that precedes REV for FILE, or nil if no such
;;   version exists.
;;
;; - next-version (file rev)
;;
;;   Return the version number that follows REV for FILE, or nil if no such
;;   version exists.
;;
;; - check-headers ()
;;
;;   Return non-nil if the current buffer contains any version headers.
;;
;; - clear-headers ()
;;
;;   In the current buffer, reset all version headers to their unexpanded
;;   form.  This function should be provided if the state-querying code
;;   for this backend uses the version headers to determine the state of
;;   a file.  This function will then be called whenever VC changes the
;;   version control state in such a way that the headers would give
;;   wrong information.
;;
;; - delete-file (file)
;;
;;   Delete FILE and mark it as deleted in the repository.  If this
;;   function is not provided, the command `vc-delete-file' will
;;   signal an error.
;;
;; - rename-file (old new)
;;
;;   Rename file OLD to NEW, both in the working area and in the
;;   repository.  If this function is not provided, the renaming
;;   will be done by (vc-delete-file old) and (vc-register new).
;;
;; - find-file-hook ()
;;
;;   Operation called in current buffer when opening a file.  This can
;;   be used by the backend to setup some local variables it might need.
;
;; - find-file-not-found-hook ()
;;
;;   Operation called in current buffer when opening a non-existing file.
;;   By default, this asks the user if she wants to check out the file.

;;; Code:

(require 'vc-hooks)
(require 'ring)
(eval-when-compile
  (require 'cl)
  (require 'compile)
  (require 'dired)      ; for dired-map-over-marks macro
  (require 'dired-aux))	; for dired-kill-{line,tree}

(if (not (assoc 'vc-parent-buffer minor-mode-alist))
    (setq minor-mode-alist
	  (cons '(vc-parent-buffer vc-parent-buffer-name)
		minor-mode-alist)))

;; General customization

(defgroup vc nil
  "Version-control system in Emacs."
  :group 'tools)

(defcustom vc-suppress-confirm nil
  "*If non-nil, treat user as expert; suppress yes-no prompts on some things."
  :type 'boolean
  :group 'vc)

(defcustom vc-delete-logbuf-window t
  "*If non-nil, delete the *VC-log* buffer and window after each logical action.
If nil, bury that buffer instead.
This is most useful if you have multiple windows on a frame and would like to
preserve the setting."
  :type 'boolean
  :group 'vc)

(defcustom vc-initial-comment nil
  "*If non-nil, prompt for initial comment when a file is registered."
  :type 'boolean
  :group 'vc)

(defcustom vc-default-init-version "1.1"
  "*A string used as the default version number when a new file is registered.
This can be overridden by giving a prefix argument to \\[vc-register].  This
can also be overridden by a particular VC backend."
  :type 'string
  :group 'vc
  :version "20.3")

(defcustom vc-command-messages nil
  "*If non-nil, display run messages from back-end commands."
  :type 'boolean
  :group 'vc)

(defcustom vc-checkin-switches nil
  "*A string or list of strings specifying extra switches for checkin.
These are passed to the checkin program by \\[vc-checkin]."
  :type '(choice (const :tag "None" nil)
		 (string :tag "Argument String")
		 (repeat :tag "Argument List"
			 :value ("")
			 string))
  :group 'vc)

(defcustom vc-checkout-switches nil
  "*A string or list of strings specifying extra switches for checkout.
These are passed to the checkout program by \\[vc-checkout]."
  :type '(choice (const :tag "None" nil)
		 (string :tag "Argument String")
		 (repeat :tag "Argument List"
			 :value ("")
			 string))
  :group 'vc)

(defcustom vc-register-switches nil
  "*A string or list of strings; extra switches for registering a file.
These are passed to the checkin program by \\[vc-register]."
  :type '(choice (const :tag "None" nil)
		 (string :tag "Argument String")
		 (repeat :tag "Argument List"
			 :value ("")
			 string))
  :group 'vc)

(defcustom vc-dired-listing-switches "-al"
  "*Switches passed to `ls' for vc-dired.  MUST contain the `l' option."
  :type 'string
  :group 'vc
  :version "21.1")

(defcustom vc-dired-recurse t
  "*If non-nil, show directory trees recursively in VC Dired."
  :type 'boolean
  :group 'vc
  :version "20.3")

(defcustom vc-dired-terse-display t
  "*If non-nil, show only locked files in VC Dired."
  :type 'boolean
  :group 'vc
  :version "20.3")

(defcustom vc-directory-exclusion-list '("SCCS" "RCS" "CVS" "MCVS" ".svn")
  "*List of directory names to be ignored when walking directory trees."
  :type '(repeat string)
  :group 'vc)

(defcustom vc-diff-switches nil
  "*A string or list of strings specifying switches for diff under VC.
When running diff under a given BACKEND, VC concatenates the values of
`diff-switches', `vc-diff-switches', and `vc-BACKEND-diff-switches' to
get the switches for that command.  Thus, `vc-diff-switches' should
contain switches that are specific to version control, but not
specific to any particular backend."
  :type '(choice (const :tag "None" nil)
		 (string :tag "Argument String")
		 (repeat :tag "Argument List"
			 :value ("")
			 string))
  :group 'vc
  :version "21.1")

;;;###autoload
(defcustom vc-checkout-hook nil
  "*Normal hook (list of functions) run after checking out a file.
See `run-hooks'."
  :type 'hook
  :group 'vc
  :version "21.1")

(defcustom vc-annotate-display-mode nil
  "Which mode to color the output of \\[vc-annotate] with by default."
  :type '(choice (const :tag "Default" nil)
		 (const :tag "Scale to Oldest" scale)
		 (const :tag "Scale Oldest->Newest" fullscale)
		 (number :tag "Specify Fractional Number of Days"
			 :value "20.5"))
  :group 'vc)

;;;###autoload
(defcustom vc-checkin-hook nil
  "*Normal hook (list of functions) run after a checkin is done.
See also `log-edit-done-hook'."
  :type 'hook
  :options '(log-edit-comment-to-change-log)
  :group 'vc)

;;;###autoload
(defcustom vc-before-checkin-hook nil
  "*Normal hook (list of functions) run before a file is checked in.
See `run-hooks'."
  :type 'hook
  :group 'vc)

(defcustom vc-logentry-check-hook nil
  "*Normal hook run by `vc-backend-logentry-check'.
Use this to impose your own rules on the entry in addition to any the
version control backend imposes itself."
  :type 'hook
  :group 'vc)

;; Annotate customization
(defcustom vc-annotate-color-map
  '(( 20. . "#FF0000")
    ( 40. . "#FF3800")
    ( 60. . "#FF7000")
    ( 80. . "#FFA800")
    (100. . "#FFE000")
    (120. . "#E7FF00")
    (140. . "#AFFF00")
    (160. . "#77FF00")
    (180. . "#3FFF00")
    (200. . "#07FF00")
    (220. . "#00FF31")
    (240. . "#00FF69")
    (260. . "#00FFA1")
    (280. . "#00FFD9")
    (300. . "#00EEFF")
    (320. . "#00B6FF")
    (340. . "#007EFF"))
  "*Association list of age versus color, for \\[vc-annotate].
Ages are given in units of fractional days.  Default is eighteen steps
using a twenty day increment."
  :type 'alist
  :group 'vc)

(defcustom vc-annotate-very-old-color "#0046FF"
  "*Color for lines older than the current color range in \\[vc-annotate]]."
  :type 'string
  :group 'vc)

(defcustom vc-annotate-background "black"
  "*Background color for \\[vc-annotate].
Default color is used if nil."
  :type 'string
  :group 'vc)

(defcustom vc-annotate-menu-elements '(2 0.5 0.1 0.01)
  "*Menu elements for the mode-specific menu of VC-Annotate mode.
List of factors, used to expand/compress the time scale.  See `vc-annotate'."
  :type '(repeat number)
  :group 'vc)

;; vc-annotate functionality (CVS only).
(defvar vc-annotate-mode nil
  "Variable indicating if VC-Annotate mode is active.")

(defvar vc-annotate-mode-map
  (let ((m (make-sparse-keymap)))
    (define-key m [menu-bar] (make-sparse-keymap "VC-Annotate"))
    m)
  "Local keymap used for VC-Annotate mode.")

(define-key vc-annotate-mode-map "A" 'vc-annotate-revision-previous-to-line)
(define-key vc-annotate-mode-map "D" 'vc-annotate-show-diff-revision-at-line)
(define-key vc-annotate-mode-map "J" 'vc-annotate-revision-at-line)
(define-key vc-annotate-mode-map "L" 'vc-annotate-show-log-revision-at-line)
(define-key vc-annotate-mode-map "N" 'vc-annotate-next-version)
(define-key vc-annotate-mode-map "P" 'vc-annotate-prev-version)
(define-key vc-annotate-mode-map "W" 'vc-annotate-workfile-version)

(defvar vc-annotate-mode-menu nil
  "Local keymap used for VC-Annotate mode's menu bar menu.")

;; Header-insertion hair

(defcustom vc-static-header-alist
  '(("\\.c$" .
     "\n#ifndef lint\nstatic char vcid[] = \"\%s\";\n#endif /* lint */\n"))
  "*Associate static header string templates with file types.
A \%s in the template is replaced with the first string associated with
the file's version control type in `vc-header-alist'."
  :type '(repeat (cons :format "%v"
		       (regexp :tag "File Type")
		       (string :tag "Header String")))
  :group 'vc)

(defcustom vc-comment-alist
  '((nroff-mode ".\\\"" ""))
  "*Special comment delimiters for generating VC headers.
Add an entry in this list if you need to override the normal `comment-start'
and `comment-end' variables.  This will only be necessary if the mode language
is sensitive to blank lines."
  :type '(repeat (list :format "%v"
		       (symbol :tag "Mode")
		       (string :tag "Comment Start")
		       (string :tag "Comment End")))
  :group 'vc)

(defcustom vc-checkout-carefully (= (user-uid) 0)
  "*Non-nil means be extra-careful in checkout.
Verify that the file really is not locked
and that its contents match what the master file says."
  :type 'boolean
  :group 'vc)
(make-obsolete-variable 'vc-checkout-carefully
                        "the corresponding checks are always done now."
                        "21.1")


;; Variables the user doesn't need to know about.
(defvar vc-log-operation nil)
(defvar vc-log-after-operation-hook nil)
(defvar vc-annotate-buffers nil
  "Alist of current \"Annotate\" buffers and their corresponding backends.
The keys are \(BUFFER . BACKEND\).  See also `vc-annotate-get-backend'.")
;; In a log entry buffer, this is a local variable
;; that points to the buffer for which it was made
;; (either a file, or a VC dired buffer).
(defvar vc-parent-buffer nil)
(put 'vc-parent-buffer 'permanent-local t)
(defvar vc-parent-buffer-name nil)
(put 'vc-parent-buffer-name 'permanent-local t)

(defvar vc-log-file)
(defvar vc-log-version)

(defvar vc-dired-mode nil)
(make-variable-buffer-local 'vc-dired-mode)

;; functions that operate on RCS revision numbers.  This code should
;; also be moved into the backends.  It stays for now, however, since
;; it is used in code below.
(defun vc-trunk-p (rev)
  "Return t if REV is a revision on the trunk."
  (not (eq nil (string-match "\\`[0-9]+\\.[0-9]+\\'" rev))))

(defun vc-branch-p (rev)
  "Return t if REV is a branch revision."
  (not (eq nil (string-match "\\`[0-9]+\\(\\.[0-9]+\\.[0-9]+\\)*\\'" rev))))

;;;###autoload
(defun vc-branch-part (rev)
  "Return the branch part of a revision number REV."
  (let ((index (string-match "\\.[0-9]+\\'" rev)))
    (if index
        (substring rev 0 index))))

(defun vc-minor-part (rev)
  "Return the minor version number of a revision number REV."
  (string-match "[0-9]+\\'" rev)
  (substring rev (match-beginning 0) (match-end 0)))

(defun vc-default-previous-version (backend file rev)
  "Return the version number immediately preceding REV for FILE,
or nil if there is no previous version.  This default
implementation works for <major>.<minor>-style version numbers as
used by RCS and CVS."
  (let ((branch (vc-branch-part rev))
        (minor-num (string-to-number (vc-minor-part rev))))
    (when branch
      (if (> minor-num 1)
          ;; version does probably not start a branch or release
          (concat branch "." (number-to-string (1- minor-num)))
        (if (vc-trunk-p rev)
            ;; we are at the beginning of the trunk --
            ;; don't know anything to return here
            nil
          ;; we are at the beginning of a branch --
          ;; return version of starting point
          (vc-branch-part branch))))))

(defun vc-default-next-version (backend file rev)
  "Return the version number immediately following REV for FILE,
or nil if there is no next version.  This default implementation
works for <major>.<minor>-style version numbers as used by RCS
and CVS."
  (when (not (string= rev (vc-workfile-version file)))
    (let ((branch (vc-branch-part rev))
	  (minor-num (string-to-number (vc-minor-part rev))))
      (concat branch "." (number-to-string (1+ minor-num))))))

;; File property caching

(defun vc-clear-context ()
  "Clear all cached file properties."
  (interactive)
  (fillarray vc-file-prop-obarray 0))

(defmacro with-vc-properties (file form settings)
  "Execute FORM, then maybe set per-file properties for FILE.
SETTINGS is an association list of property/value pairs.  After
executing FORM, set those properties from SETTINGS that have not yet
been updated to their corresponding values."
  (declare (debug t))
  `(let ((vc-touched-properties (list t)))
     ,form
     (mapcar (lambda (setting)
	       (let ((property (car setting)))
		 (unless (memq property vc-touched-properties)
		   (put (intern ,file vc-file-prop-obarray)
			property (cdr setting)))))
	     ,settings)))

;; Random helper functions

(defsubst vc-editable-p (file)
  "Return non-nil if FILE can be edited."
  (or (eq (vc-checkout-model file) 'implicit)
      (memq (vc-state file) '(edited needs-merge))))

;; Two macros for elisp programming
;;;###autoload
(defmacro with-vc-file (file comment &rest body)
  "Check out a writable copy of FILE if necessary, then execute BODY.
Check in FILE with COMMENT (a string) after BODY has been executed.
FILE is passed through `expand-file-name'; BODY executed within
`save-excursion'.  If FILE is not under version control, or locked by
somebody else, signal error."
  (declare (debug t) (indent 2))
  (let ((filevar (make-symbol "file")))
    `(let ((,filevar (expand-file-name ,file)))
       (or (vc-backend ,filevar)
           (error "File not under version control: `%s'" file))
       (unless (vc-editable-p ,filevar)
         (let ((state (vc-state ,filevar)))
           (if (stringp state)
               (error "`%s' is locking `%s'" state ,filevar)
             (vc-checkout ,filevar t))))
       (save-excursion
         ,@body)
       (vc-checkin ,filevar nil ,comment))))

;;;###autoload
(defmacro edit-vc-file (file comment &rest body)
  "Edit FILE under version control, executing body.
Checkin with COMMENT after executing BODY.
This macro uses `with-vc-file', passing args to it.
However, before executing BODY, find FILE, and after BODY, save buffer."
  (declare (debug t) (indent 2))
  (let ((filevar (make-symbol "file")))
    `(let ((,filevar (expand-file-name ,file)))
       (with-vc-file
        ,filevar ,comment
        (set-buffer (find-file-noselect ,filevar))
        ,@body
        (save-buffer)))))

(defun vc-ensure-vc-buffer ()
  "Make sure that the current buffer visits a version-controlled file."
  (if vc-dired-mode
      (set-buffer (find-file-noselect (dired-get-filename)))
    (while vc-parent-buffer
      (pop-to-buffer vc-parent-buffer))
    (if (not buffer-file-name)
	(error "Buffer %s is not associated with a file" (buffer-name))
      (if (not (vc-backend buffer-file-name))
	  (error "File %s is not under version control" buffer-file-name)))))

(defun vc-process-filter (p s)
  "An alternative output filter for async process P.
The only difference with the default filter is to insert S after markers."
  (with-current-buffer (process-buffer p)
    (save-excursion
      (let ((inhibit-read-only t))
	(goto-char (process-mark p))
	(insert s)
	(set-marker (process-mark p) (point))))))

(defun vc-setup-buffer (&optional buf)
  "Prepare BUF for executing a VC command and make it current.
BUF defaults to \"*vc*\", can be a string and will be created if necessary."
  (unless buf (setq buf "*vc*"))
  (let ((camefrom (current-buffer))
	(olddir default-directory))
    (set-buffer (get-buffer-create buf))
    (kill-all-local-variables)
    (set (make-local-variable 'vc-parent-buffer) camefrom)
    (set (make-local-variable 'vc-parent-buffer-name)
	 (concat " from " (buffer-name camefrom)))
    (setq default-directory olddir)
    (let ((inhibit-read-only t))
      (erase-buffer))))

(defun vc-exec-after (code)
  "Eval CODE when the current buffer's process is done.
If the current buffer has no process, just evaluate CODE.
Else, add CODE to the process' sentinel."
  (let ((proc (get-buffer-process (current-buffer))))
    (cond
     ;; If there's no background process, just execute the code.
     ((null proc) (eval code))
     ;; If the background process has exited, reap it and try again
     ((eq (process-status proc) 'exit)
      (delete-process proc)
      (vc-exec-after code))
     ;; If a process is running, add CODE to the sentinel
     ((eq (process-status proc) 'run)
      (let ((sentinel (process-sentinel proc)))
	(set-process-sentinel proc
	  `(lambda (p s)
	     (with-current-buffer ',(current-buffer)
	       (goto-char (process-mark p))
	       ,@(append (cdr (cdr (cdr ;strip off `with-current-buffer buf
                                        ;             (goto-char...)'
			   (car (cdr (cdr ;strip off `lambda (p s)'
			    sentinel))))))
			 (list `(vc-exec-after ',code))))))))
     (t (error "Unexpected process state"))))
  nil)

(defvar vc-post-command-functions nil
  "Hook run at the end of `vc-do-command'.
Each function is called inside the buffer in which the command was run
and is passed 3 arguments: the COMMAND, the FILE and the FLAGS.")

(defvar w32-quote-process-args)
;;;###autoload
(defun vc-do-command (buffer okstatus command file &rest flags)
  "Execute a VC command, notifying user and checking for errors.
Output from COMMAND goes to BUFFER, or *vc* if BUFFER is nil or the
current buffer if BUFFER is t.  If the destination buffer is not
already current, set it up properly and erase it.  The command is
considered successful if its exit status does not exceed OKSTATUS (if
OKSTATUS is nil, that means to ignore errors, if it is 'async, that
means not to wait for termination of the subprocess).  FILE is the
name of the working file (may also be nil, to execute commands that
don't expect a file name).  If an optional list of FLAGS is present,
that is inserted into the command line before the filename."
  (and file (setq file (expand-file-name file)))
  (if vc-command-messages
      (message "Running %s on %s..." command file))
  (save-current-buffer
    (unless (or (eq buffer t)
                (and (stringp buffer)
                     (string= (buffer-name) buffer))
                (eq buffer (current-buffer)))
      (vc-setup-buffer buffer))
    (let ((squeezed (remq nil flags))
	  (inhibit-read-only t)
	  (status 0))
      (when file
	;; FIXME: file-relative-name can return a bogus result because
	;; it doesn't look at the actual file-system to see if symlinks
	;; come into play.
	(setq squeezed (append squeezed (list (file-relative-name file)))))
      (let ((exec-path (append vc-path exec-path))
	    ;; Add vc-path to PATH for the execution of this command.
	    (process-environment
	     (cons (concat "PATH=" (getenv "PATH")
			   path-separator
			   (mapconcat 'identity vc-path path-separator))
		   process-environment))
	    (w32-quote-process-args t))
	(if (eq okstatus 'async)
	    (let ((proc (apply 'start-process command (current-buffer) command
			       squeezed)))
              (unless (active-minibuffer-window)
                (message "Running %s in the background..." command))
	      ;;(set-process-sentinel proc (lambda (p msg) (delete-process p)))
	      (set-process-filter proc 'vc-process-filter)
	      (vc-exec-after
	       `(unless (active-minibuffer-window)
                  (message "Running %s in the background... done" ',command))))
	  (setq status (apply 'call-process command nil t nil squeezed))
	  (when (or (not (integerp status)) (and okstatus (< okstatus status)))
	    (pop-to-buffer (current-buffer))
	    (goto-char (point-min))
	    (shrink-window-if-larger-than-buffer)
	    (error "Running %s...FAILED (%s)" command
		   (if (integerp status) (format "status %d" status) status))))
	(if vc-command-messages
	    (message "Running %s...OK" command)))
      (vc-exec-after
       `(run-hook-with-args 'vc-post-command-functions ',command ',file ',flags))
      status)))

(defun vc-position-context (posn)
  "Save a bit of the text around POSN in the current buffer.
Used to help us find the corresponding position again later
if markers are destroyed or corrupted."
  ;; A lot of this was shamelessly lifted from Sebastian Kremer's
  ;; rcs.el mode.
  (list posn
	(buffer-size)
	(buffer-substring posn
			  (min (point-max) (+ posn 100)))))

(defun vc-find-position-by-context (context)
  "Return the position of CONTEXT in the current buffer.
If CONTEXT cannot be found, return nil."
  (let ((context-string (nth 2 context)))
    (if (equal "" context-string)
	(point-max)
      (save-excursion
	(let ((diff (- (nth 1 context) (buffer-size))))
	  (if (< diff 0) (setq diff (- diff)))
	  (goto-char (nth 0 context))
	  (if (or (search-forward context-string nil t)
		  ;; Can't use search-backward since the match may continue
		  ;; after point.
		  (progn (goto-char (- (point) diff (length context-string)))
			 ;; goto-char doesn't signal an error at
			 ;; beginning of buffer like backward-char would
			 (search-forward context-string nil t)))
	      ;; to beginning of OSTRING
	      (- (point) (length context-string))))))))

(defun vc-context-matches-p (posn context)
  "Return t if POSN matches CONTEXT, nil otherwise."
  (let* ((context-string (nth 2 context))
	 (len (length context-string))
	 (end (+ posn len)))
    (if (> end (1+ (buffer-size)))
	nil
      (string= context-string (buffer-substring posn end)))))

(defun vc-buffer-context ()
  "Return a list (POINT-CONTEXT MARK-CONTEXT REPARSE).
Used by `vc-restore-buffer-context' to later restore the context."
  (let ((point-context (vc-position-context (point)))
	;; Use mark-marker to avoid confusion in transient-mark-mode.
	(mark-context  (if (eq (marker-buffer (mark-marker)) (current-buffer))
			   (vc-position-context (mark-marker))))
	;; Make the right thing happen in transient-mark-mode.
	(mark-active nil)
	;; We may want to reparse the compilation buffer after revert
	(reparse (and (boundp 'compilation-error-list) ;compile loaded
		      ;; Construct a list; each elt is nil or a buffer
		      ;; iff that buffer is a compilation output buffer
		      ;; that contains markers into the current buffer.
		      (save-current-buffer
			(mapcar (lambda (buffer)
				  (set-buffer buffer)
				  (let ((errors (or
						 compilation-old-error-list
						 compilation-error-list))
					(buffer-error-marked-p nil))
				    (while (and (consp errors)
						(not buffer-error-marked-p))
				      (and (markerp (cdr (car errors)))
					   (eq buffer
					       (marker-buffer
						(cdr (car errors))))
					   (setq buffer-error-marked-p t))
				      (setq errors (cdr errors)))
				    (if buffer-error-marked-p buffer)))
				(buffer-list))))))
    (list point-context mark-context reparse)))

(defun vc-restore-buffer-context (context)
  "Restore point/mark, and reparse any affected compilation buffers.
CONTEXT is that which `vc-buffer-context' returns."
  (let ((point-context (nth 0 context))
	(mark-context (nth 1 context))
	(reparse (nth 2 context)))
    ;; Reparse affected compilation buffers.
    (while reparse
      (if (car reparse)
	  (with-current-buffer (car reparse)
	    (let ((compilation-last-buffer (current-buffer)) ;select buffer
		  ;; Record the position in the compilation buffer of
		  ;; the last error next-error went to.
		  (error-pos (marker-position
			      (car (car-safe compilation-error-list)))))
	      ;; Reparse the error messages as far as they were parsed before.
	      (compile-reinitialize-errors '(4) compilation-parsing-end)
	      ;; Move the pointer up to find the error we were at before
	      ;; reparsing.  Now next-error should properly go to the next one.
	      (while (and compilation-error-list
			  (/= error-pos (car (car compilation-error-list))))
		(setq compilation-error-list (cdr compilation-error-list))))))
      (setq reparse (cdr reparse)))

    ;; if necessary, restore point and mark
    (if (not (vc-context-matches-p (point) point-context))
	(let ((new-point (vc-find-position-by-context point-context)))
	  (if new-point (goto-char new-point))))
    (and mark-active
         mark-context
         (not (vc-context-matches-p (mark) mark-context))
         (let ((new-mark (vc-find-position-by-context mark-context)))
           (if new-mark (set-mark new-mark))))))

(defun vc-revert-buffer1 (&optional arg no-confirm)
  "Revert buffer, keeping point and mark where user expects them.
Try to be clever in the face of changes due to expanded version control
key words.  This is important for typeahead to work as expected.
ARG and NO-CONFIRM are passed on to `revert-buffer'."
  (interactive "P")
  (widen)
  (let ((context (vc-buffer-context)))
    ;; Use save-excursion here, because it may be able to restore point
    ;; and mark properly even in cases where vc-restore-buffer-context
    ;; would fail.  However, save-excursion might also get it wrong --
    ;; in this case, vc-restore-buffer-context gives it a second try.
    (save-excursion
      ;; t means don't call normal-mode;
      ;; that's to preserve various minor modes.
      (revert-buffer arg no-confirm t))
    (vc-restore-buffer-context context)))


(defun vc-buffer-sync (&optional not-urgent)
  "Make sure the current buffer and its working file are in sync.
NOT-URGENT means it is ok to continue if the user says not to save."
  (if (buffer-modified-p)
      (if (or vc-suppress-confirm
	      (y-or-n-p (format "Buffer %s modified; save it? " (buffer-name))))
	  (save-buffer)
	(unless not-urgent
	  (error "Aborted")))))

(defun vc-default-latest-on-branch-p (backend file)
  "Return non-nil if FILE is the latest on its branch.
This default implementation always returns non-nil, which means that
editing non-current versions is not supported by default."
  t)

(defun vc-recompute-state (file)
  "Force a recomputation of the version control state of FILE.
The state is computed using the exact, and possibly expensive
function `vc-BACKEND-state', not the heuristic."
  (vc-file-setprop file 'vc-state (vc-call state file)))

(defun vc-next-action-on-file (file verbose &optional comment)
  "Do The Right Thing for a given FILE under version control.
If COMMENT is specified, it will be used as an admin or checkin comment.
If VERBOSE is non-nil, query the user rather than using default parameters."
  (let ((visited (get-file-buffer file))
	state version)
    (when visited
      (if vc-dired-mode
          (switch-to-buffer-other-window visited)
        (set-buffer visited))
      ;; Check relation of buffer and file, and make sure
      ;; user knows what he's doing.  First, finding the file
      ;; will check whether the file on disk is newer.
      ;; Ignore buffer-read-only during this test, and
      ;; preserve find-file-literally.
      (let ((buffer-read-only (not (file-writable-p file))))
        (find-file-noselect file nil find-file-literally))
      (if (not (verify-visited-file-modtime (current-buffer)))
	  (if (yes-or-no-p "Replace file on disk with buffer contents? ")
	      (write-file buffer-file-name)
	    (error "Aborted"))
	;; Now, check if we have unsaved changes.
	(vc-buffer-sync t)
	(if (buffer-modified-p)
	    (or (y-or-n-p "Operate on disk file, keeping modified buffer? ")
		(error "Aborted")))))

    ;; Do the right thing
    (if (not (vc-registered file))
	(vc-register verbose comment)
      (vc-recompute-state file)
      (if visited (vc-mode-line file))
      (setq state (vc-state file))
      (cond
       ;; up-to-date
       ((or (eq state 'up-to-date)
	    (and verbose (eq state 'needs-patch)))
	(cond
	 (verbose
	  ;; go to a different version
	  (setq version
		(read-string "Branch, version, or backend to move to: "))
	  (let ((vsym (intern-soft (upcase version))))
	    (if (member vsym vc-handled-backends)
		(vc-transfer-file file vsym)
	      (vc-checkout file (eq (vc-checkout-model file) 'implicit)
			   version))))
	 ((not (eq (vc-checkout-model file) 'implicit))
	  ;; check the file out
	  (vc-checkout file t))
	 (t
	  ;; do nothing
	  (message "%s is up-to-date" file))))

       ;; Abnormal: edited but read-only
       ((and visited (eq state 'edited)
	     buffer-read-only (not (file-writable-p file)))
	;; Make the file+buffer read-write.  If the user really wanted to
	;; commit, he'll get a chance to do that next time around, anyway.
	(message "File is edited but read-only; making it writable")
	(set-file-modes buffer-file-name
			(logior (file-modes buffer-file-name) 128))
	(toggle-read-only -1))

       ;; edited
       ((eq state 'edited)
	(cond
	 ;; For files with locking, if the file does not contain
	 ;; any changes, just let go of the lock, i.e. revert.
	 ((and (not (eq (vc-checkout-model file) 'implicit))
	       (vc-workfile-unchanged-p file)
	       ;; If buffer is modified, that means the user just
	       ;; said no to saving it; in that case, don't revert,
	       ;; because the user might intend to save after
	       ;; finishing the log entry.
	       (not (and visited (buffer-modified-p))))
	  ;; DO NOT revert the file without asking the user!
	  (if (not visited) (find-file-other-window file))
	  (if (yes-or-no-p "Revert to master version? ")
	      (vc-revert-buffer)))
	 (t ;; normal action
	  (if (not verbose)
	      (vc-checkin file nil comment)
	    (setq version (read-string "New version or backend: "))
	    (let ((vsym (intern (upcase version))))
	      (if (member vsym vc-handled-backends)
		  (vc-transfer-file file vsym)
		(vc-checkin file version comment)))))))

       ;; locked by somebody else
       ((stringp state)
	(if comment
	    (error "Sorry, you can't steal the lock on %s this way"
		   (file-name-nondirectory file)))
	(vc-steal-lock file
                       (if verbose (read-string "Version to steal: ")
                         (vc-workfile-version file))
		       state))

       ;; needs-patch
       ((eq state 'needs-patch)
	(if (yes-or-no-p (format
			  "%s is not up-to-date.  Get latest version? "
			  (file-name-nondirectory file)))
	    (vc-checkout file (eq (vc-checkout-model file) 'implicit) t)
	  (if (and (not (eq (vc-checkout-model file) 'implicit))
		   (yes-or-no-p "Lock this version? "))
	      (vc-checkout file t)
	    (error "Aborted"))))

       ;; needs-merge
       ((eq state 'needs-merge)
	(if (yes-or-no-p (format
			  "%s is not up-to-date.  Merge in changes now? "
			  (file-name-nondirectory file)))
	    (vc-maybe-resolve-conflicts file (vc-call merge-news file))
	  (error "Aborted")))

       ;; unlocked-changes
       ((eq state 'unlocked-changes)
	(if (not visited) (find-file-other-window file))
	(if (save-window-excursion
	      (vc-version-diff file (vc-workfile-version file) nil)
	      (goto-char (point-min))
	      (let ((inhibit-read-only t))
		(insert
		 (format "Changes to %s since last lock:\n\n" file)))
	      (not (beep))
	      (yes-or-no-p (concat "File has unlocked changes.  "
				   "Claim lock retaining changes? ")))
	    (progn (vc-call steal-lock file)
                   (clear-visited-file-modtime)
		   ;; Must clear any headers here because they wouldn't
		   ;; show that the file is locked now.
		   (vc-clear-headers file)
		   (write-file buffer-file-name)
		   (vc-mode-line file))
	  (if (not (yes-or-no-p
		    "Revert to checked-in version, instead? "))
	      (error "Checkout aborted")
	    (vc-revert-buffer1 t t)
	    (vc-checkout file t))))))))

(defvar vc-dired-window-configuration)

(defun vc-next-action-dired (file rev comment)
  "Call `vc-next-action-on-file' on all the marked files.
Ignores FILE and REV, but passes on COMMENT."
  (let ((dired-buffer (current-buffer)))
    (dired-map-over-marks
     (let ((file (dired-get-filename)))
       (message "Processing %s..." file)
       (vc-next-action-on-file file nil comment)
       (set-buffer dired-buffer)
       (set-window-configuration vc-dired-window-configuration)
       (message "Processing %s...done" file))
    nil t))
  (dired-move-to-filename))

;; Here's the major entry point.

;;;###autoload
(defun vc-next-action (verbose)
  "Do the next logical version control operation on the current file.

If you call this from within a VC dired buffer with no files marked,
it will operate on the file in the current line.

If you call this from within a VC dired buffer, and one or more
files are marked, it will accept a log message and then operate on
each one.  The log message will be used as a comment for any register
or checkin operations, but ignored when doing checkouts.  Attempted
lock steals will raise an error.

A prefix argument lets you specify the version number to use.

For RCS and SCCS files:
   If the file is not already registered, this registers it for version
control.
   If the file is registered and not locked by anyone, this checks out
a writable and locked file ready for editing.
   If the file is checked out and locked by the calling user, this
first checks to see if the file has changed since checkout.  If not,
it performs a revert.
   If the file has been changed, this pops up a buffer for entry
of a log message; when the message has been entered, it checks in the
resulting changes along with the log message as change commentary.  If
the variable `vc-keep-workfiles' is non-nil (which is its default), a
read-only copy of the changed file is left in place afterwards.
   If the file is registered and locked by someone else, you are given
the option to steal the lock.

For CVS files:
   If the file is not already registered, this registers it for version
control.  This does a \"cvs add\", but no \"cvs commit\".
   If the file is added but not committed, it is committed.
   If your working file is changed, but the repository file is
unchanged, this pops up a buffer for entry of a log message; when the
message has been entered, it checks in the resulting changes along
with the logmessage as change commentary.  A writable file is retained.
   If the repository file is changed, you are asked if you want to
merge in the changes into your working copy."

  (interactive "P")
  (catch 'nogo
    (if vc-dired-mode
	(let ((files (dired-get-marked-files)))
          (set (make-local-variable 'vc-dired-window-configuration)
               (current-window-configuration))
	  (if (string= ""
		 (mapconcat
	             (lambda (f)
		       (if (not (vc-up-to-date-p f)) "@" ""))
		     files ""))
		(vc-next-action-dired nil nil "dummy")
	      (vc-start-entry nil nil nil nil
			      "Enter a change comment for the marked files."
			      'vc-next-action-dired))
	    (throw 'nogo nil)))
    (while vc-parent-buffer
      (pop-to-buffer vc-parent-buffer))
    (if buffer-file-name
        (vc-next-action-on-file buffer-file-name verbose)
      (error "Buffer %s is not associated with a file" (buffer-name)))))

;; These functions help the vc-next-action entry point

;;;###autoload
(defun vc-register (&optional set-version comment)
  "Register the current file into a version control system.
With prefix argument SET-VERSION, allow user to specify initial version
level.  If COMMENT is present, use that as an initial comment.

The version control system to use is found by cycling through the list
`vc-handled-backends'.  The first backend in that list which declares
itself responsible for the file (usually because other files in that
directory are already registered under that backend) will be used to
register the file.  If no backend declares itself responsible, the
first backend that could register the file is used."
  (interactive "P")
  (unless buffer-file-name (error "No visited file"))
  (when (vc-backend buffer-file-name)
    (if (vc-registered buffer-file-name)
	(error "This file is already registered")
      (unless (y-or-n-p "Previous master file has vanished.  Make a new one? ")
	(error "Aborted"))))
  ;; Watch out for new buffers of size 0: the corresponding file
  ;; does not exist yet, even though buffer-modified-p is nil.
  (if (and (not (buffer-modified-p))
	   (zerop (buffer-size))
	   (not (file-exists-p buffer-file-name)))
      (set-buffer-modified-p t))
  (vc-buffer-sync)

  (vc-start-entry buffer-file-name
                  (if set-version
                      (read-string (format "Initial version level for %s: "
					   (buffer-name)))
		    (let ((backend (vc-responsible-backend buffer-file-name)))
		      (if (vc-find-backend-function backend 'init-version)
			  (vc-call-backend backend 'init-version)
			vc-default-init-version)))
                  (or comment (not vc-initial-comment))
		  nil
                  "Enter initial comment."
		  (lambda (file rev comment)
		    (message "Registering %s... " file)
		    (let ((backend (vc-responsible-backend file t)))
		      (vc-file-clearprops file)
		      (vc-call-backend backend 'register file rev comment)
		      (vc-file-setprop file 'vc-backend backend)
		      (unless vc-make-backup-files
			(make-local-variable 'backup-inhibited)
			(setq backup-inhibited t)))
		    (message "Registering %s... done" file))))


(defun vc-responsible-backend (file &optional register)
  "Return the name of a backend system that is responsible for FILE.
The optional argument REGISTER means that a backend suitable for
registration should be found.

If REGISTER is nil, then if FILE is already registered, return the
backend of FILE.  If FILE is not registered, or a directory, then the
first backend in `vc-handled-backends' that declares itself
responsible for FILE is returned.  If no backend declares itself
responsible, return the first backend.

If REGISTER is non-nil, return the first responsible backend under
which FILE is not yet registered.  If there is no such backend, return
the first backend under which FILE is not yet registered, but could
be registered."
  (if (not vc-handled-backends)
      (error "No handled backends"))
  (or (and (not (file-directory-p file)) (not register) (vc-backend file))
      (catch 'found
	;; First try: find a responsible backend.  If this is for registration,
	;; it must be a backend under which FILE is not yet registered.
	(dolist (backend vc-handled-backends)
	  (and (or (not register)
		   (not (vc-call-backend backend 'registered file)))
	       (vc-call-backend backend 'responsible-p file)
	       (throw 'found backend)))
	;; no responsible backend
	(if (not register)
	    ;; if this is not for registration, the first backend must do
	    (car vc-handled-backends)
	  ;; for registration, we need to find a new backend that
	  ;; could register FILE
	  (dolist (backend vc-handled-backends)
	    (and (not (vc-call-backend backend 'registered file))
		 (vc-call-backend backend 'could-register file)
		 (throw 'found backend)))
	  (error "No backend that could register")))))

(defun vc-default-responsible-p (backend file)
  "Indicate whether BACKEND is reponsible for FILE.
The default is to return nil always."
  nil)

(defun vc-default-could-register (backend file)
  "Return non-nil if BACKEND could be used to register FILE.
The default implementation returns t for all files."
  t)

(defun vc-resynch-window (file &optional keep noquery)
  "If FILE is in the current buffer, either revert or unvisit it.
The choice between revert (to see expanded keywords) and unvisit depends on
`vc-keep-workfiles'.  NOQUERY if non-nil inhibits confirmation for
reverting.  NOQUERY should be t *only* if it is known the only
difference between the buffer and the file is due to version control
rather than user editing!"
  (and (string= buffer-file-name file)
       (if keep
	   (progn
	     (vc-revert-buffer1 t noquery)
             ;; TODO: Adjusting view mode might no longer be necessary
             ;; after RMS change to files.el of 1999-08-08.  Investigate
             ;; this when we install the new VC.
             (and view-read-only
                  (if (file-writable-p file)
                      (and view-mode
                           (let ((view-old-buffer-read-only nil))
                             (view-mode-exit)))
                    (and (not view-mode)
                         (not (eq (get major-mode 'mode-class) 'special))
                         (view-mode-enter))))
	     (vc-mode-line buffer-file-name))
	 (kill-buffer (current-buffer)))))

(defun vc-resynch-buffer (file &optional keep noquery)
  "If FILE is currently visited, resynch its buffer."
  (if (string= buffer-file-name file)
      (vc-resynch-window file keep noquery)
    (let ((buffer (get-file-buffer file)))
      (if buffer
	  (with-current-buffer buffer
	    (vc-resynch-window file keep noquery)))))
  (vc-dired-resynch-file file))

(defun vc-start-entry (file rev comment initial-contents msg action &optional after-hook)
  "Accept a comment for an operation on FILE revision REV.
If COMMENT is nil, pop up a VC-log buffer, emit MSG, and set the
action on close to ACTION.  If COMMENT is a string and
INITIAL-CONTENTS is non-nil, then COMMENT is used as the initial
contents of the log entry buffer.  If COMMENT is a string and
INITIAL-CONTENTS is nil, do action immediately as if the user had
entered COMMENT.  If COMMENT is t, also do action immediately with an
empty comment.  Remember the file's buffer in `vc-parent-buffer'
\(current one if no file).  AFTER-HOOK specifies the local value
for vc-log-operation-hook."
  (let ((parent (or (and file (get-file-buffer file)) (current-buffer))))
    (if vc-before-checkin-hook
        (if file
            (with-current-buffer parent
              (run-hooks 'vc-before-checkin-hook))
          (run-hooks 'vc-before-checkin-hook)))
    (if (and comment (not initial-contents))
	(set-buffer (get-buffer-create "*VC-log*"))
      (pop-to-buffer (get-buffer-create "*VC-log*")))
    (set (make-local-variable 'vc-parent-buffer) parent)
    (set (make-local-variable 'vc-parent-buffer-name)
	 (concat " from " (buffer-name vc-parent-buffer)))
    (if file (vc-mode-line file))
    (vc-log-edit file)
    (make-local-variable 'vc-log-after-operation-hook)
    (if after-hook
	(setq vc-log-after-operation-hook after-hook))
    (setq vc-log-operation action)
    (setq vc-log-version rev)
    (when comment
      (erase-buffer)
      (when (stringp comment) (insert comment)))
    (if (or (not comment) initial-contents)
	(message "%s  Type C-c C-c when done" msg)
      (vc-finish-logentry (eq comment t)))))

(defun vc-checkout (file &optional writable rev)
  "Retrieve a copy of the revision REV of FILE.
If WRITABLE is non-nil, make sure the retrieved file is writable.
REV defaults to the latest revision.

After check-out, runs the normal hook `vc-checkout-hook'."
  (and writable
       (not rev)
       (vc-call make-version-backups-p file)
       (vc-up-to-date-p file)
       (vc-make-version-backup file))
  (with-vc-properties
   file
   (condition-case err
       (vc-call checkout file writable rev)
     (file-error
      ;; Maybe the backend is not installed ;-(
      (when writable
	(let ((buf (get-file-buffer file)))
	  (when buf (with-current-buffer buf (toggle-read-only -1)))))
      (signal (car err) (cdr err))))
   `((vc-state . ,(if (or (eq (vc-checkout-model file) 'implicit)
			  (not writable))
		      (if (vc-call latest-on-branch-p file)
			  'up-to-date
			'needs-patch)
		    'edited))
     (vc-checkout-time . ,(nth 5 (file-attributes file)))))
  (vc-resynch-buffer file t t)
  (run-hooks 'vc-checkout-hook))

(defun vc-steal-lock (file rev owner)
  "Steal the lock on FILE."
  (let (file-description)
    (if rev
	(setq file-description (format "%s:%s" file rev))
      (setq file-description file))
    (if (not (yes-or-no-p (format "Steal the lock on %s from %s? "
				  file-description owner)))
	(error "Steal canceled"))
    (message "Stealing lock on %s..." file)
    (with-vc-properties
     file
     (vc-call steal-lock file rev)
     `((vc-state . edited)))
    (vc-resynch-buffer file t t)
    (message "Stealing lock on %s...done" file)
    ;; Write mail after actually stealing, because if the stealing
    ;; goes wrong, we don't want to send any mail.
    (compose-mail owner (format "Stolen lock on %s" file-description))
    (setq default-directory (expand-file-name "~/"))
    (goto-char (point-max))
    (insert
     (format "I stole the lock on %s, " file-description)
     (current-time-string)
     ".\n")
    (message "Please explain why you stole the lock.  Type C-c C-c when done.")))

(defun vc-checkin (file &optional rev comment initial-contents)
  "Check in FILE.
The optional argument REV may be a string specifying the new version
level (if nil increment the current level).  COMMENT is a comment
string; if omitted, a buffer is popped up to accept a comment.  If
INITIAL-CONTENTS is non-nil, then COMMENT is used as the initial contents
of the log entry buffer.

If `vc-keep-workfiles' is nil, FILE is deleted afterwards, provided
that the version control system supports this mode of operation.

Runs the normal hook `vc-checkin-hook'."
  (vc-start-entry
   file rev comment initial-contents
   "Enter a change comment."
   (lambda (file rev comment)
     (message "Checking in %s..." file)
     ;; "This log message intentionally left almost blank".
     ;; RCS 5.7 gripes about white-space-only comments too.
     (or (and comment (string-match "[^\t\n ]" comment))
	 (setq comment "*** empty log message ***"))
     (with-vc-properties
      file
      ;; Change buffers to get local value of vc-checkin-switches.
      (with-current-buffer (or (get-file-buffer file) (current-buffer))
	(progn
	  (vc-call checkin file rev comment)
	  (vc-delete-automatic-version-backups file)))
      `((vc-state . up-to-date)
	(vc-checkout-time . ,(nth 5 (file-attributes file)))
	(vc-workfile-version . nil)))
     (message "Checking in %s...done" file))
   'vc-checkin-hook))

(defun vc-finish-logentry (&optional nocomment)
  "Complete the operation implied by the current log entry.
Use the contents of the current buffer as a check-in or registration
comment.  If the optional arg NOCOMMENT is non-nil, then don't check
the buffer contents as a comment."
  (interactive)
  ;; Check and record the comment, if any.
  (unless nocomment
    ;; Comment too long?
    (vc-call-backend (or (and vc-log-file (vc-backend vc-log-file))
			 (vc-responsible-backend default-directory))
		     'logentry-check)
    (run-hooks 'vc-logentry-check-hook))
  ;; Sync parent buffer in case the user modified it while editing the comment.
  ;; But not if it is a vc-dired buffer.
  (with-current-buffer vc-parent-buffer
    (or vc-dired-mode (vc-buffer-sync)))
  (if (not vc-log-operation) (error "No log operation is pending"))
  ;; save the parameters held in buffer-local variables
  (let ((log-operation vc-log-operation)
	(log-file vc-log-file)
	(log-version vc-log-version)
	(log-entry (buffer-string))
	(after-hook vc-log-after-operation-hook)
	(tmp-vc-parent-buffer vc-parent-buffer))
    (pop-to-buffer vc-parent-buffer)
    ;; OK, do it to it
    (save-excursion
      (funcall log-operation
	       log-file
	       log-version
	       log-entry))
    ;; Remove checkin window (after the checkin so that if that fails
    ;; we don't zap the *VC-log* buffer and the typing therein).
    (let ((logbuf (get-buffer "*VC-log*")))
      (cond ((and logbuf vc-delete-logbuf-window)
	     (delete-windows-on logbuf (selected-frame))
	     ;; Kill buffer and delete any other dedicated windows/frames.
	     (kill-buffer logbuf))
	    (logbuf (pop-to-buffer "*VC-log*")
		    (bury-buffer)
		    (pop-to-buffer tmp-vc-parent-buffer))))
    ;; Now make sure we see the expanded headers
    (if log-file
	(vc-resynch-buffer log-file vc-keep-workfiles t))
    (if vc-dired-mode
      (dired-move-to-filename))
    (run-hooks after-hook 'vc-finish-logentry-hook)))

;; Code for access to the comment ring

;; Additional entry points for examining version histories

;;;###autoload
(defun vc-diff (historic &optional not-urgent)
  "Display diffs between file versions.
Normally this compares the current file and buffer with the most
recent checked in version of that file.  This uses no arguments.  With
a prefix argument HISTORIC, it reads the file name to use and two
version designators specifying which versions to compare.  The
optional argument NOT-URGENT non-nil means it is ok to say no to
saving the buffer."
  (interactive (list current-prefix-arg t))
  (if historic
      (call-interactively 'vc-version-diff)
    (vc-ensure-vc-buffer)
    (let ((file buffer-file-name))
      (vc-buffer-sync not-urgent)
      (if (vc-workfile-unchanged-p buffer-file-name)
	  (message "No changes to %s since latest version" file)
	(vc-version-diff file nil nil)))))

(defun vc-version-diff (file rev1 rev2)
  "List the differences between FILE's versions REV1 and REV2.
If REV1 is empty or nil it means to use the current workfile version;
REV2 empty or nil means the current file contents.  FILE may also be
a directory, in that case, generate diffs between the correponding
versions of all registered files in or below it."
  (interactive
   (let ((file (expand-file-name
                (read-file-name (if buffer-file-name
                                    "File or dir to diff: (default visited file) "
                                  "File or dir to diff: ")
                                default-directory buffer-file-name t)))
         (rev1-default nil) (rev2-default nil))
     ;; compute default versions based on the file state
     (cond
      ;; if it's a directory, don't supply any version default
      ((file-directory-p file)
       nil)
      ;; if the file is not up-to-date, use current version as older version
      ((not (vc-up-to-date-p file))
       (setq rev1-default (vc-workfile-version file)))
      ;; if the file is not locked, use last and previous version as default
      (t
       (setq rev1-default (vc-call previous-version file
                                   (vc-workfile-version file)))
       (if (string= rev1-default "") (setq rev1-default nil))
       (setq rev2-default (vc-workfile-version file))))
     ;; construct argument list
     (list file
           (read-string (if rev1-default
			    (concat "Older version: (default "
				    rev1-default ") ")
			  "Older version: ")
			nil nil rev1-default)
           (read-string (if rev2-default
			    (concat "Newer version: (default "
				    rev2-default ") ")
			  "Newer version (default: current source): ")
			nil nil rev2-default))))
  (if (file-directory-p file)
      ;; recursive directory diff
      (progn
        (vc-setup-buffer "*vc-diff*")
	(if (string-equal rev1 "") (setq rev1 nil))
	(if (string-equal rev2 "") (setq rev2 nil))
        (let ((inhibit-read-only t))
          (insert "Diffs between "
                  (or rev1 "last version checked in")
                  " and "
                  (or rev2 "current workfile(s)")
                  ":\n\n"))
        (let ((dir (file-name-as-directory file)))
          (vc-call-backend (vc-responsible-backend dir)
                           'diff-tree dir rev1 rev2))
	(vc-exec-after `(let ((inhibit-read-only t))
			  (insert "\nEnd of diffs.\n"))))
    ;; Single file diff.  It is important that the vc-controlled buffer
    ;; is still current at this time, because any local settings in that
    ;; buffer should affect the diff command.
    (vc-diff-internal file rev1 rev2))
  (set-buffer "*vc-diff*")
  (if (and (zerop (buffer-size))
	   (not (get-buffer-process (current-buffer))))
      (progn
	(if rev1
	    (if rev2
		(message "No changes to %s between %s and %s" file rev1 rev2)
	      (message "No changes to %s since %s" file rev1))
	  (message "No changes to %s since latest version" file))
	nil)
    (pop-to-buffer (current-buffer))
    ;; Gnus-5.8.5 sets up an autoload for diff-mode, even if it's
    ;; not available.  Work around that.
    (if (require 'diff-mode nil t) (diff-mode))
    (vc-exec-after '(let ((inhibit-read-only t))
		      (if (eq (buffer-size) 0)
			  (insert "No differences found.\n"))
		      (goto-char (point-min))
		      (shrink-window-if-larger-than-buffer)))
    t))

(defun vc-diff-label (file file-rev rev)
  (concat (file-relative-name file)
	  (format-time-string "\t%d %b %Y %T %z\t"
			      (nth 5 (file-attributes file-rev)))
	  rev))

(defun vc-diff-internal (file rev1 rev2)
  "Run diff to compare FILE's revisions REV1 and REV2.
Diff output goes to the *vc-diff* buffer.  The exit status of the diff
command is returned.

This function takes care to set up a proper coding system for diff output.
If both revisions are available as local files, then it also does not
actually call the backend, but performs a local diff."
  (if (or (not rev1) (string-equal rev1 ""))
      (setq rev1 (vc-workfile-version file)))
  (if (string-equal rev2 "")
      (setq rev2 nil))
  (let ((file-rev1 (vc-version-backup-file file rev1))
        (file-rev2 (if (not rev2)
                       file
                     (vc-version-backup-file file rev2)))
        (coding-system-for-read (vc-coding-system-for-diff file)))
    (if (and file-rev1 file-rev2)
        (apply 'vc-do-command "*vc-diff*" 1 "diff" nil
	       (append (vc-switches nil 'diff)
		       ;; Provide explicit labels like RCS or CVS would do
		       ;; so diff-mode refers to `file' rather than to
		       ;; `file-rev1' when trying to find/apply/undo hunks.
		       (list "-L" (vc-diff-label file file-rev1 rev1)
			     "-L" (vc-diff-label file file-rev2 rev2)
			     (file-relative-name file-rev1)
			     (file-relative-name file-rev2))))
      (vc-call diff file rev1 rev2))))


(defun vc-switches (backend op)
  (let ((switches
	 (or (if backend
		 (let ((sym (vc-make-backend-sym
			     backend (intern (concat (symbol-name op)
						     "-switches")))))
		   (if (boundp sym) (symbol-value sym))))
	     (let ((sym (intern (format "vc-%s-switches" (symbol-name op)))))
	       (if (boundp sym) (symbol-value sym)))
	     (cond
	      ((eq op 'diff) diff-switches)))))
    (if (stringp switches) (list switches)
      ;; If not a list, return nil.
      ;; This is so we can set vc-diff-switches to t to override
      ;; any switches in diff-switches.
      (if (listp switches) switches))))

;; Old def for compatibility with Emacs-21.[123].
(defmacro vc-diff-switches-list (backend) `(vc-switches ',backend 'diff))
(make-obsolete 'vc-diff-switches-list 'vc-switches "21.4")

(defun vc-default-diff-tree (backend dir rev1 rev2)
  "List differences for all registered files at and below DIR.
The meaning of REV1 and REV2 is the same as for `vc-version-diff'."
  ;; This implementation does an explicit tree walk, and calls
  ;; vc-BACKEND-diff directly for each file.  An optimization
  ;; would be to use `vc-diff-internal', so that diffs can be local,
  ;; and to call it only for files that are actually changed.
  ;; However, this is expensive for some backends, and so it is left
  ;; to backend-specific implementations.
  (setq default-directory dir)
  (vc-file-tree-walk
   default-directory
   (lambda (f)
     (vc-exec-after
      `(let ((coding-system-for-read (vc-coding-system-for-diff ',f)))
         (message "Looking at %s" ',f)
         (vc-call-backend ',(vc-backend f)
                          'diff ',f ',rev1 ',rev2))))))

(defun vc-coding-system-for-diff (file)
  "Return the coding system for reading diff output for FILE."
  (or coding-system-for-read
      ;; if we already have this file open,
      ;; use the buffer's coding system
      (let ((buf (find-buffer-visiting file)))
        (if buf (with-current-buffer buf
                  buffer-file-coding-system)))
      ;; otherwise, try to find one based on the file name
      (car (find-operation-coding-system 'insert-file-contents file))
      ;; and a final fallback
      'undecided))

;;;###autoload
(defun vc-version-other-window (rev)
  "Visit version REV of the current file in another window.
If the current file is named `F', the version is named `F.~REV~'.
If `F.~REV~' already exists, use it instead of checking it out again."
  (interactive "sVersion to visit (default is workfile version): ")
  (vc-ensure-vc-buffer)
  (let* ((file buffer-file-name)
	 (version (if (string-equal rev "")
		      (vc-workfile-version file)
		    rev)))
    (switch-to-buffer-other-window (vc-find-version file version))))

(defun vc-find-version (file version)
  "Read VERSION of FILE into a buffer and return the buffer."
  (let ((automatic-backup (vc-version-backup-file-name file version))
	(filebuf (or (get-file-buffer file) (current-buffer)))
        (filename (vc-version-backup-file-name file version 'manual)))
    (unless (file-exists-p filename)
      (if (file-exists-p automatic-backup)
          (rename-file automatic-backup filename nil)
	(message "Checking out %s..." filename)
	(with-current-buffer filebuf
	  (let ((failed t))
	    (unwind-protect
		(let ((coding-system-for-read 'no-conversion)
		      (coding-system-for-write 'no-conversion))
		  (with-temp-file filename
		    (let ((outbuf (current-buffer)))
		      ;; Change buffer to get local value of
		      ;; vc-checkout-switches.
		      (with-current-buffer filebuf
			(vc-call find-version file version outbuf))))
		  (setq failed nil))
	      (if (and failed (file-exists-p filename))
		  (delete-file filename))))
	  (vc-mode-line file))
	(message "Checking out %s...done" filename)))
    (find-file-noselect filename)))

(defun vc-default-find-version (backend file rev buffer)
  "Provide the new `find-version' op based on the old `checkout' op.
This is only for compatibility with old backends.  They should be updated
to provide the `find-version' operation instead."
  (let ((tmpfile (make-temp-file (expand-file-name file))))
    (unwind-protect
	(progn
	  (vc-call-backend backend 'checkout file nil rev tmpfile)
	  (with-current-buffer buffer
	    (insert-file-contents-literally tmpfile)))
      (delete-file tmpfile))))

;; Header-insertion code

;;;###autoload
(defun vc-insert-headers ()
  "Insert headers into a file for use with a version control system.
Headers desired are inserted at point, and are pulled from
the variable `vc-BACKEND-header'."
  (interactive)
  (vc-ensure-vc-buffer)
  (save-excursion
    (save-restriction
      (widen)
      (if (or (not (vc-check-headers))
	      (y-or-n-p "Version headers already exist.  Insert another set? "))
	  (progn
	    (let* ((delims (cdr (assq major-mode vc-comment-alist)))
		   (comment-start-vc (or (car delims) comment-start "#"))
		   (comment-end-vc (or (car (cdr delims)) comment-end ""))
		   (hdsym (vc-make-backend-sym (vc-backend buffer-file-name)
					       'header))
		   (hdstrings (and (boundp hdsym) (symbol-value hdsym))))
	      (mapcar (lambda (s)
			(insert comment-start-vc "\t" s "\t"
				comment-end-vc "\n"))
		      hdstrings)
	      (if vc-static-header-alist
		  (mapcar (lambda (f)
			    (if (string-match (car f) buffer-file-name)
				(insert (format (cdr f) (car hdstrings)))))
			  vc-static-header-alist))
	      )
	    )))))

(defun vc-clear-headers (&optional file)
  "Clear all version headers in the current buffer (or FILE).
The headers are reset to their non-expanded form."
  (let* ((filename (or file buffer-file-name))
	 (visited (find-buffer-visiting filename))
	 (backend (vc-backend filename)))
    (when (vc-find-backend-function backend 'clear-headers)
	(if visited
	    (let ((context (vc-buffer-context)))
	      ;; save-excursion may be able to relocate point and mark
	      ;; properly.  If it fails, vc-restore-buffer-context
	      ;; will give it a second try.
	      (save-excursion
		(vc-call-backend backend 'clear-headers))
	      (vc-restore-buffer-context context))
	  (set-buffer (find-file-noselect filename))
	  (vc-call-backend backend 'clear-headers)
	  (kill-buffer filename)))))

;;;###autoload
(defun vc-merge ()
  "Merge changes between two versions into the current buffer's file.
This asks for two versions to merge from in the minibuffer.  If the
first version is a branch number, then merge all changes from that
branch.  If the first version is empty, merge news, i.e. recent changes
from the current branch.

See Info node `Merging'."
  (interactive)
  (vc-ensure-vc-buffer)
  (vc-buffer-sync)
  (let* ((file buffer-file-name)
	 (backend (vc-backend file))
	 (state (vc-state file))
	 first-version second-version status)
    (cond
     ((stringp state)
      (error "File is locked by %s" state))
     ((not (vc-editable-p file))
      (if (y-or-n-p
	   "File must be checked out for merging.  Check out now? ")
	  (vc-checkout file t)
	(error "Merge aborted"))))
    (setq first-version
	  (read-string (concat "Branch or version to merge from "
			       "(default: news on current branch): ")))
    (if (string= first-version "")
	(if (not (vc-find-backend-function backend 'merge-news))
	    (error "Sorry, merging news is not implemented for %s" backend)
	  (setq status (vc-call merge-news file)))
      (if (not (vc-find-backend-function backend 'merge))
	  (error "Sorry, merging is not implemented for %s" backend)
	(if (not (vc-branch-p first-version))
	    (setq second-version
		  (read-string "Second version: "
			       (concat (vc-branch-part first-version) ".")))
	  ;; We want to merge an entire branch.  Set versions
	  ;; accordingly, so that vc-BACKEND-merge understands us.
	  (setq second-version first-version)
	  ;; first-version must be the starting point of the branch
	  (setq first-version (vc-branch-part first-version)))
	(setq status (vc-call merge file first-version second-version))))
    (vc-maybe-resolve-conflicts file status "WORKFILE" "MERGE SOURCE")))

(defun vc-maybe-resolve-conflicts (file status &optional name-A name-B)
  (vc-resynch-buffer file t (not (buffer-modified-p)))
  (if (zerop status) (message "Merge successful")
    (smerge-mode 1)
    (message "File contains conflicts.")))

;;;###autoload
(defalias 'vc-resolve-conflicts 'smerge-ediff)

;; The VC directory major mode.  Coopt Dired for this.
;; All VC commands get mapped into logical equivalents.

(defvar vc-dired-switches)
(defvar vc-dired-terse-mode)

(defvar vc-dired-mode-map
  (let ((map (make-sparse-keymap))
	(vmap (make-sparse-keymap)))
    (define-key map "\C-xv" vmap)
    (define-key map "v" vmap)
    (set-keymap-parent vmap vc-prefix-map)
    (define-key vmap "t" 'vc-dired-toggle-terse-mode)
    map))

(define-derived-mode vc-dired-mode dired-mode "Dired under VC"
  "The major mode used in VC directory buffers.

It works like Dired, but lists only files under version control, with
the current VC state of each file being indicated in the place of the
file's link count, owner, group and size.  Subdirectories are also
listed, and you may insert them into the buffer as desired, like in
Dired.

All Dired commands operate normally, with the exception of `v', which
is redefined as the version control prefix, so that you can type
`vl', `v=' etc. to invoke `vc-print-log', `vc-diff', and the like on
the file named in the current Dired buffer line.  `vv' invokes
`vc-next-action' on this file, or on all files currently marked.
There is a special command, `*l', to mark all files currently locked."
  ;; define-derived-mode does it for us in Emacs-21, but not in Emacs-20.
  ;; We do it here because dired might not be loaded yet
  ;; when vc-dired-mode-map is initialized.
  (set-keymap-parent vc-dired-mode-map dired-mode-map)
  (add-hook 'dired-after-readin-hook 'vc-dired-hook nil t)
  ;; The following is slightly modified from dired.el,
  ;; because file lines look a bit different in vc-dired-mode
  ;; (the column before the date does not end in a digit).
  (set (make-local-variable 'dired-move-to-filename-regexp)
  (let* ((l "\\([A-Za-z]\\|[^\0-\177]\\)")
         ;; In some locales, month abbreviations are as short as 2 letters,
         ;; and they can be followed by ".".
         (month (concat l l "+\\.?"))
         (s " ")
         (yyyy "[0-9][0-9][0-9][0-9]")
         (dd "[ 0-3][0-9]")
         (HH:MM "[ 0-2][0-9]:[0-5][0-9]")
         (seconds "[0-6][0-9]\\([.,][0-9]+\\)?")
         (zone "[-+][0-2][0-9][0-5][0-9]")
         (iso-mm-dd "[01][0-9]-[0-3][0-9]")
         (iso-time (concat HH:MM "\\(:" seconds "\\( ?" zone "\\)?\\)?"))
         (iso (concat "\\(\\(" yyyy "-\\)?" iso-mm-dd "[ T]" iso-time
                      "\\|" yyyy "-" iso-mm-dd "\\)"))
         (western (concat "\\(" month s "+" dd "\\|" dd "\\.?" s month "\\)"
                          s "+"
                          "\\(" HH:MM "\\|" yyyy "\\)"))
         (western-comma (concat month s "+" dd "," s "+" yyyy))
         ;; Japanese MS-Windows ls-lisp has one-digit months, and
         ;; omits the Kanji characters after month and day-of-month.
         (mm "[ 0-1]?[0-9]")
         (japanese
          (concat mm l "?" s dd l "?" s "+"
                  "\\(" HH:MM "\\|" yyyy l "?" "\\)")))
    ;; the .* below ensures that we find the last match on a line
    (concat ".*" s
            "\\(" western "\\|" western-comma "\\|" japanese "\\|" iso "\\)"
            s "+")))
  (and (boundp 'vc-dired-switches)
       vc-dired-switches
       (set (make-local-variable 'dired-actual-switches)
            vc-dired-switches))
  (set (make-local-variable 'vc-dired-terse-mode) vc-dired-terse-display)
  (setq vc-dired-mode t))

(defun vc-dired-toggle-terse-mode ()
  "Toggle terse display in VC Dired."
  (interactive)
  (if (not vc-dired-mode)
      nil
    (setq vc-dired-terse-mode (not vc-dired-terse-mode))
    (if vc-dired-terse-mode
        (vc-dired-hook)
      (revert-buffer))))

(defun vc-dired-mark-locked ()
  "Mark all files currently locked."
  (interactive)
  (dired-mark-if (let ((f (dired-get-filename nil t)))
		   (and f
			(not (file-directory-p f))
			(not (vc-up-to-date-p f))))
		 "locked file"))

(define-key vc-dired-mode-map "*l" 'vc-dired-mark-locked)

(defun vc-default-dired-state-info (backend file)
  (let ((state (vc-state file)))
    (cond
     ((stringp state) (concat "(" state ")"))
     ((eq state 'edited) (concat "(" (vc-user-login-name) ")"))
     ((eq state 'needs-merge) "(merge)")
     ((eq state 'needs-patch) "(patch)")
     ((eq state 'unlocked-changes) "(stale)"))))

(defun vc-dired-reformat-line (vc-info)
  "Reformat a directory-listing line.
Replace various columns with version control information, VC-INFO.
This code, like dired, assumes UNIX -l format."
  (beginning-of-line)
  (when (re-search-forward
         ;; Match link count, owner, group, size.  Group may be missing,
         ;; and only the size is present in OS/2 -l format.
         "^..[drwxlts-]+ \\( *[0-9]+\\( [^ ]+ +\\([^ ]+ +\\)?[0-9]+\\)?\\) "
         (line-end-position) t)
      (replace-match (substring (concat vc-info "          ") 0 10)
                     t t nil 1)))

(defun vc-dired-hook ()
  "Reformat the listing according to version control.
Called by dired after any portion of a vc-dired buffer has been read in."
  (message "Getting version information... ")
  (let (subdir filename (buffer-read-only nil))
    (goto-char (point-min))
    (while (not (eobp))
      (cond
       ;; subdir header line
       ((setq subdir (dired-get-subdir))
	;; if the backend supports it, get the state
	;; of all files in this directory at once
	(let ((backend (vc-responsible-backend subdir)))
	  (if (vc-find-backend-function backend 'dir-state)
	      (vc-call-backend backend 'dir-state subdir)))
        (forward-line 1)
        ;; erase (but don't remove) the "total" line
	(delete-region (point) (line-end-position))
	(beginning-of-line)
	(forward-line 1))
       ;; file line
       ((setq filename (dired-get-filename nil t))
        (cond
         ;; subdir
         ((file-directory-p filename)
          (cond
           ((member (file-name-nondirectory filename)
                    vc-directory-exclusion-list)
            (let ((pos (point)))
              (dired-kill-tree filename)
              (goto-char pos)
              (dired-kill-line)))
           (vc-dired-terse-mode
            ;; Don't show directories in terse mode.  Don't use
            ;; dired-kill-line to remove it, because in recursive listings,
            ;; that would remove the directory contents as well.
            (delete-region (line-beginning-position)
                           (progn (forward-line 1) (point))))
           ((string-match "\\`\\.\\.?\\'" (file-name-nondirectory filename))
            (dired-kill-line))
           (t
            (vc-dired-reformat-line nil)
            (forward-line 1))))
         ;; ordinary file
         ((and (vc-backend filename)
	       (not (and vc-dired-terse-mode
			 (vc-up-to-date-p filename))))
          (vc-dired-reformat-line (vc-call dired-state-info filename))
          (forward-line 1))
         (t
          (dired-kill-line))))
       ;; any other line
       (t (forward-line 1))))
    (vc-dired-purge))
  (message "Getting version information... done")
  (save-restriction
    (widen)
    (cond ((eq (count-lines (point-min) (point-max)) 1)
           (goto-char (point-min))
           (message "No files locked under %s" default-directory)))))

(defun vc-dired-purge ()
  "Remove empty subdirs."
  (goto-char (point-min))
  (while (dired-get-subdir)
    (forward-line 2)
    (if (dired-get-filename nil t)
	(if (not (dired-next-subdir 1 t))
	    (goto-char (point-max)))
      (forward-line -2)
      (if (not (string= (dired-current-directory) default-directory))
	  (dired-do-kill-lines t "")
	;; We cannot remove the top level directory.
	;; Just make it look a little nicer.
	(forward-line 1)
	(or (eobp) (kill-line))
	(if (not (dired-next-subdir 1 t))
	    (goto-char (point-max))))))
  (goto-char (point-min)))

(defun vc-dired-buffers-for-dir (dir)
  "Return a list of all vc-dired buffers that currently display DIR."
  (let (result)
    ;; Check whether dired is loaded.
    (when (fboundp 'dired-buffers-for-dir)
      (mapcar (lambda (buffer)
		(with-current-buffer buffer
		  (if vc-dired-mode
		      (setq result (append result (list buffer))))))
	      (dired-buffers-for-dir dir)))
    result))

(defun vc-dired-resynch-file (file)
  "Update the entries for FILE in any VC Dired buffers that list it."
  (let ((buffers (vc-dired-buffers-for-dir (file-name-directory file))))
    (when buffers
      (mapcar (lambda (buffer)
		(with-current-buffer buffer
		  (if (dired-goto-file file)
		      ;; bind vc-dired-terse-mode to nil so that
		      ;; files won't vanish when they are checked in
		      (let ((vc-dired-terse-mode nil))
			(dired-do-redisplay 1)))))
	      buffers))))

;;;###autoload
(defun vc-directory (dir read-switches)
  "Create a buffer in VC Dired Mode for directory DIR.

See Info node `VC Dired Mode'.

With prefix arg READ-SWITCHES, specify a value to override
`dired-listing-switches' when generating the listing."
  (interactive "DDired under VC (directory): \nP")
  (let ((vc-dired-switches (concat vc-dired-listing-switches
                                   (if vc-dired-recurse "R" ""))))
    (if read-switches
        (setq vc-dired-switches
              (read-string "Dired listing switches: "
                           vc-dired-switches)))
    (require 'dired)
    (require 'dired-aux)
    (switch-to-buffer
     (dired-internal-noselect (expand-file-name (file-name-as-directory dir))
                              vc-dired-switches
                              'vc-dired-mode))))


;; Named-configuration entry points

(defun vc-snapshot-precondition (dir)
  "Scan the tree below DIR, looking for files not up-to-date.
If any file is not up-to-date, return the name of the first such file.
\(This means, neither snapshot creation nor retrieval is allowed.\)
If one or more of the files are currently visited, return `visited'.
Otherwise, return nil."
  (let ((status nil))
    (catch 'vc-locked-example
      (vc-file-tree-walk
       dir
       (lambda (f)
	 (if (not (vc-up-to-date-p f)) (throw 'vc-locked-example f)
	   (if (get-file-buffer f) (setq status 'visited)))))
      status)))

;;;###autoload
(defun vc-create-snapshot (dir name branchp)
  "Descending recursively from DIR, make a snapshot called NAME.
For each registered file, the version level of its latest version
becomes part of the named configuration.  If the prefix argument
BRANCHP is given, the snapshot is made as a new branch and the files
are checked out in that new branch."
  (interactive
   (list (read-file-name "Directory: " default-directory default-directory t)
         (read-string "New snapshot name: ")
	 current-prefix-arg))
  (message "Making %s... " (if branchp "branch" "snapshot"))
  (if (file-directory-p dir) (setq dir (file-name-as-directory dir)))
  (vc-call-backend (vc-responsible-backend dir)
		   'create-snapshot dir name branchp)
  (message "Making %s... done" (if branchp "branch" "snapshot")))

(defun vc-default-create-snapshot (backend dir name branchp)
  (when branchp
    (error "VC backend %s does not support module branches" backend))
  (let ((result (vc-snapshot-precondition dir)))
    (if (stringp result)
	(error "File %s is not up-to-date" result)
      (vc-file-tree-walk
       dir
       (lambda (f)
	 (vc-call assign-name f name))))))

;;;###autoload
(defun vc-retrieve-snapshot (dir name)
  "Descending recursively from DIR, retrieve the snapshot called NAME.
If NAME is empty, it refers to the latest versions.
If locking is used for the files in DIR, then there must not be any
locked files at or below DIR (but if NAME is empty, locked files are
allowed and simply skipped)."
  (interactive
   (list (read-file-name "Directory: " default-directory default-directory t)
         (read-string "Snapshot name to retrieve (default latest versions): ")))
  (let ((update (yes-or-no-p "Update any affected buffers? "))
	(msg (if (or (not name) (string= name ""))
		 (format "Updating %s... " (abbreviate-file-name dir))
	       (format "Retrieving snapshot into %s... "
		       (abbreviate-file-name dir)))))
    (message msg)
    (vc-call-backend (vc-responsible-backend dir)
		     'retrieve-snapshot dir name update)
    (message (concat msg "done"))))

(defun vc-default-retrieve-snapshot (backend dir name update)
  (if (string= name "")
      (progn
        (vc-file-tree-walk
         dir
         (lambda (f) (and
		 (vc-up-to-date-p f)
		 (vc-error-occurred
		  (vc-call checkout f nil "")
		  (if update (vc-resynch-buffer f t t)))))))
    (let ((result (vc-snapshot-precondition dir)))
      (if (stringp result)
          (error "File %s is locked" result)
        (setq update (and (eq result 'visited) update))
        (vc-file-tree-walk
         dir
         (lambda (f) (vc-error-occurred
		 (vc-call checkout f nil name)
		 (if update (vc-resynch-buffer f t t)))))))))

;; Miscellaneous other entry points

;;;###autoload
(defun vc-print-log (&optional focus-rev)
  "List the change log of the current buffer in a window.
If FOCUS-REV is non-nil, leave the point at that revision."
  (interactive)
  (vc-ensure-vc-buffer)
  (let ((file buffer-file-name))
    (or focus-rev (setq focus-rev (vc-workfile-version file)))
    ;; Don't switch to the output buffer before running the command,
    ;; so that any buffer-local settings in the vc-controlled
    ;; buffer can be accessed by the command.
    (condition-case err
        (progn
          (vc-call print-log file "*vc-change-log*")
          (set-buffer "*vc-change-log*"))
      (wrong-number-of-arguments
       ;; If this error came from the above call to print-log, try again
       ;; without the optional buffer argument (for backward compatibility).
       ;; Otherwise, resignal.
       (if (or (not (eq (cadr err)
                        (indirect-function 
                         (vc-find-backend-function (vc-backend file) 
                                                   'print-log))))
               (not (eq (caddr err) 2)))
           (signal 'wrong-number-of-arguments err)
         ;; for backward compatibility
         (vc-call print-log file)
         (set-buffer "*vc*"))))
    (pop-to-buffer (current-buffer))
    (log-view-mode)
    (vc-exec-after
     `(let ((inhibit-read-only t))
	(goto-char (point-max)) (forward-line -1)
	(while (looking-at "=*\n")
	  (delete-char (- (match-end 0) (match-beginning 0)))
	  (forward-line -1))
	(goto-char (point-min))
	(if (looking-at "[\b\t\n\v\f\r ]+")
	    (delete-char (- (match-end 0) (match-beginning 0))))
	(shrink-window-if-larger-than-buffer)
	;; move point to the log entry for the current version
	(vc-call-backend ',(vc-backend file)
			 'show-log-entry
			 ',focus-rev)
        (set-buffer-modified-p nil)))))

(defun vc-default-show-log-entry (backend rev)
  (with-no-warnings
   (log-view-goto-rev rev)))

(defun vc-default-comment-history (backend file)
  "Return a string with all log entries stored in BACKEND for FILE."
  (if (vc-find-backend-function backend 'print-log)
      (with-current-buffer "*vc*"
	(vc-call print-log file)
	(vc-call wash-log file)
	(buffer-string))))

(defun vc-default-wash-log (backend file)
  "Remove all non-comment information from log output.
This default implementation works for RCS logs; backends should override
it if their logs are not in RCS format."
  (let ((separator (concat "^-+\nrevision [0-9.]+\ndate: .*\n"
			   "\\(branches: .*;\n\\)?"
			   "\\(\\*\\*\\* empty log message \\*\\*\\*\n\\)?")))
    (goto-char (point-max)) (forward-line -1)
    (while (looking-at "=*\n")
      (delete-char (- (match-end 0) (match-beginning 0)))
      (forward-line -1))
    (goto-char (point-min))
    (if (looking-at "[\b\t\n\v\f\r ]+")
	(delete-char (- (match-end 0) (match-beginning 0))))
    (goto-char (point-min))
    (re-search-forward separator nil t)
    (delete-region (point-min) (point))
    (while (re-search-forward separator nil t)
      (delete-region (match-beginning 0) (match-end 0)))))

;;;###autoload
(defun vc-revert-buffer ()
  "Revert the current buffer's file to the version it was based on.
This asks for confirmation if the buffer contents are not identical
to that version.  This function does not automatically pick up newer
changes found in the master file; use \\[universal-argument] \\[vc-next-action] to do so."
  (interactive)
  (vc-ensure-vc-buffer)
  ;; Make sure buffer is saved.  If the user says `no', abort since
  ;; we cannot show the changes and ask for confirmation to discard them.
  (vc-buffer-sync nil)
  (let ((file buffer-file-name)
	;; This operation should always ask for confirmation.
	(vc-suppress-confirm nil)
	(obuf (current-buffer))
	status)
    (if (vc-up-to-date-p file)
        (unless (yes-or-no-p "File seems up-to-date.  Revert anyway? ")
          (error "Revert canceled")))
    (unless (vc-workfile-unchanged-p file)
      ;; vc-diff selects the new window, which is not what we want:
      ;; if the new window is on another frame, that'd require the user
      ;; moving her mouse to answer the yes-or-no-p question.
      (let ((win (save-selected-window
		   (setq status (vc-diff nil t)) (selected-window))))
	(vc-exec-after `(message nil))
	(when status
	  (unwind-protect
	      (unless (yes-or-no-p "Discard changes? ")
		(error "Revert canceled"))
	    (select-window win)
	    (if (one-window-p t)
		(if (window-dedicated-p (selected-window))
		    (make-frame-invisible))
	      (delete-window))))))
    (set-buffer obuf)
    ;; Do the reverting
    (message "Reverting %s..." file)
    (vc-revert-file file)
    (message "Reverting %s...done" file)))

;;;###autoload
(defun vc-update ()
  "Update the current buffer's file to the latest version on its branch.
If the file contains no changes, and is not locked, then this simply replaces
the working file with the latest version on its branch.  If the file contains
changes, and the backend supports merging news, then any recent changes from
the current branch are merged into the working file."
  (interactive)
  (vc-ensure-vc-buffer)
  (vc-buffer-sync nil)
  (let ((file buffer-file-name))
    (if (vc-up-to-date-p file)
        (vc-checkout file nil "")
      (if (eq (vc-checkout-model file) 'locking)
          (if (eq (vc-state file) 'edited)
              (error
               (substitute-command-keys
           "File is locked--type \\[vc-revert-buffer] to discard changes"))
            (error
             (substitute-command-keys
           "Unexpected file state (%s)--type \\[vc-next-action] to correct")
                   (vc-state file)))
        (if (not (vc-find-backend-function (vc-backend file) 'merge-news))
            (error "Sorry, merging news is not implemented for %s"
                   (vc-backend file))
          (vc-call merge-news file)
          (vc-resynch-window file t t))))))

(defun vc-version-backup-file (file &optional rev)
  "Return name of backup file for revision REV of FILE.
If version backups should be used for FILE, and there exists
such a backup for REV or the current workfile version of file,
return its name; otherwise return nil."
  (when (vc-call make-version-backups-p file)
    (let ((backup-file (vc-version-backup-file-name file rev)))
      (if (file-exists-p backup-file)
          backup-file
        ;; there is no automatic backup, but maybe the user made one manually
        (setq backup-file (vc-version-backup-file-name file rev 'manual))
        (if (file-exists-p backup-file)
            backup-file)))))

(defun vc-revert-file (file)
  "Revert FILE back to the version it was based on."
  (with-vc-properties
   file
   (let ((backup-file (vc-version-backup-file file)))
     (when backup-file
       (copy-file backup-file file 'ok-if-already-exists 'keep-date)
       (vc-delete-automatic-version-backups file))
     (vc-call revert file backup-file))
   `((vc-state . up-to-date)
     (vc-checkout-time . ,(nth 5 (file-attributes file)))))
  (vc-resynch-buffer file t t))

;;;###autoload
(defun vc-cancel-version (norevert)
  "Get rid of most recently checked in version of this file.
A prefix argument NOREVERT means do not revert the buffer afterwards."
  (interactive "P")
  (vc-ensure-vc-buffer)
  (let* ((file buffer-file-name)
	 (backend (vc-backend file))
         (target (vc-workfile-version file)))
    (cond
     ((not (vc-find-backend-function backend 'cancel-version))
      (error "Sorry, canceling versions is not supported under %s" backend))
     ((not (vc-call latest-on-branch-p file))
      (error "This is not the latest version; VC cannot cancel it"))
     ((not (vc-up-to-date-p file))
      (error "%s" (substitute-command-keys "File is not up to date; use \\[vc-revert-buffer] to discard changes"))))
    (if (null (yes-or-no-p (format "Remove version %s from master? " target)))
	(error "Aborted")
      (setq norevert (or norevert (not
          (yes-or-no-p "Revert buffer to most recent remaining version? "))))

      (message "Removing last change from %s..." file)
      (with-vc-properties
       file
       (vc-call cancel-version file norevert)
       `((vc-state . ,(if norevert 'edited 'up-to-date))
	 (vc-checkout-time . ,(if norevert
				0
			      (nth 5 (file-attributes file))))
	 (vc-workfile-version . nil)))
      (message "Removing last change from %s...done" file)

      (cond
       (norevert ;; clear version headers and mark the buffer modified
	(set-visited-file-name file)
	(when (not vc-make-backup-files)
	  ;; inhibit backup for this buffer
	  (make-local-variable 'backup-inhibited)
	  (setq backup-inhibited t))
	(setq buffer-read-only nil)
	(vc-clear-headers)
	(vc-mode-line file)
	(vc-dired-resynch-file file))
       (t ;; revert buffer to file on disk
	(vc-resynch-buffer file t t)))
      (message "Version %s has been removed from the master" target))))

;;;###autoload
(defun vc-switch-backend (file backend)
  "Make BACKEND the current version control system for FILE.
FILE must already be registered in BACKEND.  The change is not
permanent, only for the current session.  This function only changes
VC's perspective on FILE, it does not register or unregister it.
By default, this command cycles through the registered backends.
To get a prompt, use a prefix argument."
  (interactive
   (list
    buffer-file-name
    (let ((backend (vc-backend buffer-file-name))
	  (backends nil))
      ;; Find the registered backends.
      (dolist (backend vc-handled-backends)
	(when (vc-call-backend backend 'registered buffer-file-name)
	  (push backend backends)))
      ;; Find the next backend.
      (let ((def (car (delq backend (append (memq backend backends) backends))))
	    (others (delete backend backends)))
	(cond
	 ((null others) (error "No other backend to switch to"))
	 (current-prefix-arg
	  (intern
	   (upcase
	    (completing-read
	     (format "Switch to backend [%s]: " def)
	     (mapcar (lambda (b) (list (downcase (symbol-name b)))) backends)
	     nil t nil nil (downcase (symbol-name def))))))
       (t def))))))
  (unless (eq backend (vc-backend file))
    (vc-file-clearprops file)
    (vc-file-setprop file 'vc-backend backend)
    ;; Force recomputation of the state
    (unless (vc-call-backend backend 'registered file)
      (vc-file-clearprops file)
      (error "%s is not registered in %s" file backend))
    (vc-mode-line file)))

;;;###autoload
(defun vc-transfer-file (file new-backend)
  "Transfer FILE to another version control system NEW-BACKEND.
If NEW-BACKEND has a higher precedence than FILE's current backend
\(i.e.  it comes earlier in `vc-handled-backends'), then register FILE in
NEW-BACKEND, using the version number from the current backend as the
base level.  If NEW-BACKEND has a lower precedence than the current
backend, then commit all changes that were made under the current
backend to NEW-BACKEND, and unregister FILE from the current backend.
\(If FILE is not yet registered under NEW-BACKEND, register it.)"
  (let* ((old-backend (vc-backend file))
	 (edited (memq (vc-state file) '(edited needs-merge)))
	 (registered (vc-call-backend new-backend 'registered file))
	 (move
	  (and registered    ; Never move if not registered in new-backend yet.
	       ;; move if new-backend comes later in vc-handled-backends
	       (or (memq new-backend (memq old-backend vc-handled-backends))
		   (y-or-n-p "Final transfer? "))))
	 (comment nil))
    (if (eq old-backend new-backend)
	(error "%s is the current backend of %s" new-backend file))
    (if registered
	(set-file-modes file (logior (file-modes file) 128))
      ;; `registered' might have switched under us.
      (vc-switch-backend file old-backend)
      (let* ((rev (vc-workfile-version file))
	     (modified-file (and edited (make-temp-file file)))
	     (unmodified-file (and modified-file (vc-version-backup-file file))))
	;; Go back to the base unmodified file.
	(unwind-protect
	    (progn
	      (when modified-file
		(copy-file file modified-file 'ok-if-already-exists)
		;; If we have a local copy of the unmodified file, handle that
		;; here and not in vc-revert-file because we don't want to
		;; delete that copy -- it is still useful for OLD-BACKEND.
		(if unmodified-file
		    (copy-file unmodified-file file
			       'ok-if-already-exists 'keep-date)
		  (if (y-or-n-p "Get base version from master? ")
		      (vc-revert-file file))))
	      (vc-call-backend new-backend 'receive-file file rev))
	  (when modified-file
	    (vc-switch-backend file new-backend)
	    (unless (eq (vc-checkout-model file) 'implicit)
	      (vc-checkout file t nil))
	    (rename-file modified-file file 'ok-if-already-exists)
	    (vc-file-setprop file 'vc-checkout-time nil)))))
    (when move
      (vc-switch-backend file old-backend)
      (setq comment (vc-call comment-history file))
      (vc-call unregister file))
    (vc-switch-backend file new-backend)
    (when (or move edited)
      (vc-file-setprop file 'vc-state 'edited)
      (vc-mode-line file)
      (vc-checkin file nil comment (stringp comment)))))

(defun vc-default-unregister (backend file)
  "Default implementation of `vc-unregister', signals an error."
  (error "Unregistering files is not supported for %s" backend))

(defun vc-default-receive-file (backend file rev)
  "Let BACKEND receive FILE from another version control system."
  (vc-call-backend backend 'register file rev ""))

(defun vc-rename-master (oldmaster newfile templates)
  "Rename OLDMASTER to be the master file for NEWFILE based on TEMPLATES."
  (let* ((dir (file-name-directory (expand-file-name oldmaster)))
	 (newdir (or (file-name-directory newfile) ""))
	 (newbase (file-name-nondirectory newfile))
	 (masters
	  ;; List of potential master files for `newfile'
	  (mapcar
	   (lambda (s) (vc-possible-master s newdir newbase))
	   templates)))
    (if (or (file-symlink-p oldmaster)
	    (file-symlink-p (file-name-directory oldmaster)))
	(error "This is unsafe in the presence of symbolic links"))
    (rename-file
     oldmaster
     (catch 'found
       ;; If possible, keep the master file in the same directory.
       (dolist (f masters)
	 (if (and f (string= (file-name-directory (expand-file-name f)) dir))
	     (throw 'found f)))
       ;; If not, just use the first possible place.
       (dolist (f masters)
	 (and f (or (not (setq dir (file-name-directory f)))
		    (file-directory-p dir))
	      (throw 'found f)))
       (error "New file lacks a version control directory")))))

(defun vc-delete-file (file)
  "Delete file and mark it as such in the version control system."
  (interactive "fVC delete file: ")
  (let ((buf (get-file-buffer file))
        (backend (vc-backend file)))
    (unless backend
      (error "File %s is not under version control"
             (file-name-nondirectory file)))
    (unless (vc-find-backend-function backend 'delete-file)
      (error "Deleting files under %s is not supported in VC" backend))
    (if (and buf (buffer-modified-p buf))
	(error "Please save files before deleting them"))
    (unless (y-or-n-p (format "Really want to delete %s ? "
			      (file-name-nondirectory file)))
      (error "Abort!"))
    (unless (or (file-directory-p file) (null make-backup-files))
      (with-current-buffer (or buf (find-file-noselect file))
	(let ((backup-inhibited nil))
	  (backup-buffer))))
    (vc-call delete-file file)
    ;; If the backend hasn't deleted the file itself, let's do it for him.
    (if (file-exists-p file) (delete-file file))))

(defun vc-default-rename-file (backend old new)
  (condition-case nil
      (add-name-to-file old new)
    (error (rename-file old new)))
  (vc-delete-file old)
  (with-current-buffer (find-file-noselect new)
    (vc-register)))

;;;###autoload
(defun vc-rename-file (old new)
  "Rename file OLD to NEW, and rename its master file likewise."
  (interactive "fVC rename file: \nFRename to: ")
  (let ((oldbuf (get-file-buffer old)))
    (if (and oldbuf (buffer-modified-p oldbuf))
	(error "Please save files before moving them"))
    (if (get-file-buffer new)
	(error "Already editing new file name"))
    (if (file-exists-p new)
	(error "New file already exists"))
    (let ((state (vc-state old)))
      (unless (memq state '(up-to-date edited))
	(error "Please %s files before moving them"
	       (if (stringp state) "check in" "update"))))
    (vc-call rename-file old new)
    (vc-file-clearprops old)
    ;; Move the actual file (unless the backend did it already)
    (if (file-exists-p old) (rename-file old new))
    ;; ?? Renaming a file might change its contents due to keyword expansion.
    ;; We should really check out a new copy if the old copy was precisely equal
    ;; to some checked in version.  However, testing for this is tricky....
    (if oldbuf
	(with-current-buffer oldbuf
	  (let ((buffer-read-only buffer-read-only))
	    (set-visited-file-name new))
	  (vc-backend new)
	  (vc-mode-line new)
	  (set-buffer-modified-p nil)))))

;; Only defined in very recent Emacsen
(defvar small-temporary-file-directory nil)

;;;###autoload
(defun vc-update-change-log (&rest args)
  "Find change log file and add entries from recent version control logs.
Normally, find log entries for all registered files in the default
directory.

With prefix arg of \\[universal-argument], only find log entries for the current buffer's file.

With any numeric prefix arg, find log entries for all currently visited
files that are under version control.  This puts all the entries in the
log for the default directory, which may not be appropriate.

From a program, any ARGS are assumed to be filenames for which
log entries should be gathered."
  (interactive
   (cond ((consp current-prefix-arg)	;C-u
	  (list buffer-file-name))
	 (current-prefix-arg		;Numeric argument.
	  (let ((files nil)
		(buffers (buffer-list))
		file)
	    (while buffers
	      (setq file (buffer-file-name (car buffers)))
	      (and file (vc-backend file)
		   (setq files (cons file files)))
	      (setq buffers (cdr buffers)))
	    files))
	 (t
          ;; Don't supply any filenames to backend; this means
          ;; it should find all relevant files relative to
          ;; the default-directory.
	  nil)))
  (vc-call-backend (vc-responsible-backend default-directory)
                   'update-changelog args))

(defun vc-default-update-changelog (backend files)
  "Default implementation of update-changelog.
Uses `rcs2log' which only works for RCS and CVS."
  ;; FIXME: We (c|sh)ould add support for cvs2cl
  (let ((odefault default-directory)
	(changelog (find-change-log))
	;; Presumably not portable to non-Unixy systems, along with rcs2log:
	(tempfile (make-temp-file
		   (expand-file-name "vc"
				     (or small-temporary-file-directory
					 temporary-file-directory))))
	(full-name (or add-log-full-name
		       (user-full-name)
		       (user-login-name)
		       (format "uid%d" (number-to-string (user-uid)))))
	(mailing-address (or add-log-mailing-address
			     user-mail-address)))
    (find-file-other-window changelog)
    (barf-if-buffer-read-only)
    (vc-buffer-sync)
    (undo-boundary)
    (goto-char (point-min))
    (push-mark)
    (message "Computing change log entries...")
    (message "Computing change log entries... %s"
	     (unwind-protect
		 (progn
		   (setq default-directory odefault)
		   (if (eq 0 (apply 'call-process
                                    (expand-file-name "rcs2log"
                                                      exec-directory)
                                    nil (list t tempfile) nil
                                    "-c" changelog
                                    "-u" (concat (vc-user-login-name)
                                                 "\t" full-name
                                                 "\t" mailing-address)
                                    (mapcar
                                     (lambda (f)
                                       (file-relative-name
                                        (if (file-name-absolute-p f)
                                            f
                                          (concat odefault f))))
                                     files)))
                       "done"
		     (pop-to-buffer
		      (set-buffer (get-buffer-create "*vc*")))
		     (erase-buffer)
		     (insert-file tempfile)
		     "failed"))
	       (setq default-directory (file-name-directory changelog))
	       (delete-file tempfile)))))

;; Annotate functionality

;; Declare globally instead of additional parameter to
;; temp-buffer-show-function (not possible to pass more than one
;; parameter).  The use of annotate-ratio is deprecated in favor of
;; annotate-mode, which replaces it with the more sensible "span-to
;; days", along with autoscaling support.
(defvar vc-annotate-ratio nil "Global variable.")
(defvar vc-annotate-backend nil "Global variable.")

;; internal buffer-local variables
(defvar vc-annotate-parent-file nil)
(defvar vc-annotate-parent-rev nil)
(defvar vc-annotate-parent-display-mode nil)

(defconst vc-annotate-font-lock-keywords
  ;; The fontification is done by vc-annotate-lines instead of font-lock.
  '((vc-annotate-lines)))

(defun vc-annotate-get-backend (buffer)
  "Return the backend matching \"Annotate\" buffer BUFFER.
Return nil if no match made.  Associations are made based on
`vc-annotate-buffers'."
  (cdr (assoc buffer vc-annotate-buffers)))

(define-derived-mode vc-annotate-mode fundamental-mode "Annotate"
  "Major mode for output buffers of the `vc-annotate' command.

You can use the mode-specific menu to alter the time-span of the used
colors.  See variable `vc-annotate-menu-elements' for customizing the
menu items."
  (set (make-local-variable 'truncate-lines) t)
  (set (make-local-variable 'font-lock-defaults)
       '(vc-annotate-font-lock-keywords t))
  (view-mode 1)
  (vc-annotate-add-menu))

(defun vc-annotate-display-default (&optional ratio)
  "Display the output of \\[vc-annotate] using the default color range.
The color range is given by `vc-annotate-color-map', scaled by RATIO
if present.  The current time is used as the offset."
  (interactive "e")
  (message "Redisplaying annotation...")
  (vc-annotate-display
   (if ratio (vc-annotate-time-span vc-annotate-color-map ratio)))
  (message "Redisplaying annotation...done"))

(defun vc-annotate-display-autoscale (&optional full)
  "Highlight the output of \\[vc-annotate]] using an autoscaled color map.
Autoscaling means that the map is scaled from the current time to the
oldest annotation in the buffer, or, with argument FULL non-nil, to
cover the range from the oldest annotation to the newest."
  (interactive)
  (let ((newest 0.0)
	(oldest 999999.)		;Any CVS users at the founding of Rome?
	(current (vc-annotate-convert-time (current-time)))
	date)
    (message "Redisplaying annotation...")
    ;; Run through this file and find the oldest and newest dates annotated.
    (save-excursion
      (goto-char (point-min))
      (while (setq date (vc-call-backend vc-annotate-backend 'annotate-time))
	(if (> date newest)
	    (setq newest date))
	(if (< date oldest)
	    (setq oldest date))))
    (vc-annotate-display
     (vc-annotate-time-span		;return the scaled colormap.
      vc-annotate-color-map
      (/ (-  (if full newest current) oldest)
	 (vc-annotate-car-last-cons vc-annotate-color-map)))
     (if full newest))
    (message "Redisplaying annotation...done \(%s\)"
	     (if full
		 (format "Spanned from %.1f to %.1f days old"
			 (- current oldest)
			 (- current newest))
	       (format "Spanned to %.1f days old" (- current oldest))))))

;; Menu -- Using easymenu.el
(defun vc-annotate-add-menu ()
  "Add the menu 'Annotate' to the menu bar in VC-Annotate mode."
  (let ((menu-elements vc-annotate-menu-elements)
	(menu-def
	 '("VC-Annotate"
	   ["Default" (unless (null vc-annotate-display-mode)
			(setq vc-annotate-display-mode nil)
			(vc-annotate-display-select))
	    :style toggle :selected (null vc-annotate-display-mode)]))
	(oldest-in-map (vc-annotate-car-last-cons vc-annotate-color-map)))
    (while menu-elements
      (let* ((element (car menu-elements))
	     (days (* element oldest-in-map)))
	(setq menu-elements (cdr menu-elements))
	(setq menu-def
	      (append menu-def
		      `([,(format "Span %.1f days" days)
			 (unless (and (numberp vc-annotate-display-mode)
				      (= vc-annotate-display-mode ,days))
			   (vc-annotate-display-select nil ,days))
			 :style toggle :selected
			 (and (numberp vc-annotate-display-mode)
			      (= vc-annotate-display-mode ,days)) ])))))
    (setq menu-def
	  (append menu-def
		  (list
		   ["Span ..."
		    (let ((days
			   (float (string-to-number
				   (read-string "Span how many days? ")))))
		      (vc-annotate-display-select nil days)) t])
		  (list "--")
		  (list
		   ["Span to Oldest"
		    (unless (eq vc-annotate-display-mode 'scale)
		      (vc-annotate-display-select nil 'scale))
		    :style toggle :selected
		    (eq vc-annotate-display-mode 'scale)])
		  (list
		   ["Span Oldest->Newest"
		    (unless (eq vc-annotate-display-mode 'fullscale)
		      (vc-annotate-display-select nil 'fullscale))
		    :style toggle :selected
		    (eq vc-annotate-display-mode 'fullscale)])
		  (list "--")
		  (list ["Annotate previous revision"
			 (call-interactively 'vc-annotate-prev-version)])
		  (list ["Annotate next revision"
			 (call-interactively 'vc-annotate-next-version)])
		  (list ["Annotate revision at line"
			 (vc-annotate-revision-at-line)])
		  (list ["Annotate revision previous to line"
			 (vc-annotate-revision-previous-to-line)])
		  (list ["Annotate latest revision"
			 (vc-annotate-workfile-version)])
		  (list ["Show log of revision at line"
			 (vc-annotate-show-log-revision-at-line)])
		  (list ["Show diff of revision at line"
			 (vc-annotate-show-diff-revision-at-line)])))

    ;; Define the menu
    (if (or (featurep 'easymenu) (load "easymenu" t))
	(easy-menu-define vc-annotate-mode-menu vc-annotate-mode-map
			  "VC Annotate Display Menu" menu-def))))

(defun vc-annotate-display-select (&optional buffer mode)
  "Highlight the output of \\[vc-annotate].
By default, the current buffer is highlighted, unless overridden by
BUFFER.  `vc-annotate-display-mode' specifies the highlighting mode to
use; you may override this using the second optional arg MODE."
  (interactive)
  (if mode (setq vc-annotate-display-mode mode))
  (when buffer
    (set-buffer buffer)
    (display-buffer buffer))
  (if (not vc-annotate-mode)		; Turn on vc-annotate-mode if not done
      (vc-annotate-mode))
  (cond ((null vc-annotate-display-mode)
	 (vc-annotate-display-default vc-annotate-ratio))
	;; One of the auto-scaling modes
	((eq vc-annotate-display-mode 'scale)
	 (vc-annotate-display-autoscale))
	((eq vc-annotate-display-mode 'fullscale)
	 (vc-annotate-display-autoscale t))
	((numberp vc-annotate-display-mode) ; A fixed number of days lookback
	 (vc-annotate-display-default
	  (/ vc-annotate-display-mode (vc-annotate-car-last-cons
				       vc-annotate-color-map))))
	(t (error "No such display mode: %s"
		  vc-annotate-display-mode))))

;;;; (defun vc-BACKEND-annotate-command (file buffer) ...)
;;;;  Execute "annotate" on FILE by using `call-process' and insert
;;;;  the contents in BUFFER.

;;;###autoload
(defun vc-annotate (prefix &optional revision display-mode)
  "Display the edit history of the current file using colours.

This command creates a buffer that shows, for each line of the current
file, when it was last edited and by whom.  Additionally, colours are
used to show the age of each line--blue means oldest, red means
youngest, and intermediate colours indicate intermediate ages.  By
default, the time scale stretches back one year into the past;
everything that is older than that is shown in blue.

With a prefix argument, this command asks two questions in the
minibuffer.  First, you may enter a version number; then the buffer
displays and annotates that version instead of the current version
\(type RET in the minibuffer to leave that default unchanged).  Then,
you are prompted for the time span in days which the color range
should cover.  For example, a time span of 20 days means that changes
over the past 20 days are shown in red to blue, according to their
age, and everything that is older than that is shown in blue.

Customization variables:

`vc-annotate-menu-elements' customizes the menu elements of the
mode-specific menu. `vc-annotate-color-map' and
`vc-annotate-very-old-color' defines the mapping of time to
colors. `vc-annotate-background' specifies the background color."
  (interactive "P")
  (vc-ensure-vc-buffer)
  (let* ((temp-buffer-name nil)
         (temp-buffer-show-function 'vc-annotate-display-select)
	 (rev (or revision (vc-workfile-version buffer-file-name)))
	 (bfn buffer-file-name)
         (vc-annotate-version
	  (if prefix (read-string
		      (format "Annotate from version: (default %s) " rev)
		      nil nil rev)
	    rev)))
    (if display-mode
	(setq vc-annotate-display-mode display-mode)
      (if prefix
	  (setq vc-annotate-display-mode
		(float (string-to-number
			(read-string "Annotate span days: (default 20) "
				     nil nil "20"))))))
    (setq temp-buffer-name (format "*Annotate %s (rev %s)*"
				   (buffer-name) vc-annotate-version))
    (setq vc-annotate-backend (vc-backend buffer-file-name))
    (message "Annotating...")
    (if (not (vc-find-backend-function vc-annotate-backend 'annotate-command))
	(error "Sorry, annotating is not implemented for %s"
	       vc-annotate-backend))
    (with-output-to-temp-buffer temp-buffer-name
      (vc-call-backend vc-annotate-backend 'annotate-command
		       buffer-file-name
		       (get-buffer temp-buffer-name)
                       vc-annotate-version))
    (save-excursion
      (set-buffer temp-buffer-name)
      (set (make-local-variable 'vc-annotate-parent-file) bfn)
      (set (make-local-variable 'vc-annotate-parent-rev) vc-annotate-version)
      (set (make-local-variable 'vc-annotate-parent-display-mode)
	   vc-annotate-display-mode))

    ;; Don't use the temp-buffer-name until the buffer is created
    ;; (only after `with-output-to-temp-buffer'.)
    (setq vc-annotate-buffers
	  (append vc-annotate-buffers
		  (list (cons (get-buffer temp-buffer-name) vc-annotate-backend))))
  (message "Annotating... done")))

(defun vc-annotate-prev-version (prefix)
  "Visit the annotation of the version previous to this one.

With a numeric prefix argument, annotate the version that many
versions previous."
  (interactive "p")
  (vc-annotate-warp-version (- 0 prefix)))

(defun vc-annotate-next-version (prefix)
  "Visit the annotation of the version after this one.

With a numeric prefix argument, annotate the version that many
versions after."
  (interactive "p")
  (vc-annotate-warp-version prefix))

(defun vc-annotate-workfile-version ()
  "Visit the annotation of the workfile version of this file."
  (interactive)
  (if (not (equal major-mode 'vc-annotate-mode))
      (message "Cannot be invoked outside of a vc annotate buffer")
    (let ((warp-rev (vc-workfile-version vc-annotate-parent-file)))
      (if (equal warp-rev vc-annotate-parent-rev)
	  (message "Already at version %s" warp-rev)
	(vc-annotate-warp-version warp-rev)))))

(defun vc-annotate-extract-revision-at-line ()
  "Extract the revision number of the current line."
  ;; This function must be invoked from a buffer in vc-annotate-mode
  (save-window-excursion
    (vc-ensure-vc-buffer)
    (setq vc-annotate-backend (vc-backend buffer-file-name)))
  (vc-call-backend vc-annotate-backend 'annotate-extract-revision-at-line))

(defun vc-annotate-revision-at-line ()
  "Visit the annotation of the version identified in the current line."
  (interactive)
  (if (not (equal major-mode 'vc-annotate-mode))
      (message "Cannot be invoked outside of a vc annotate buffer")
    (let ((rev-at-line (vc-annotate-extract-revision-at-line)))
      (if (not rev-at-line)
	  (message "Cannot extract revision number from the current line")
	(if (equal rev-at-line vc-annotate-parent-rev)
	    (message "Already at version %s" rev-at-line)
	  (vc-annotate-warp-version rev-at-line))))))

(defun vc-annotate-revision-previous-to-line ()
  "Visit the annotation of the version before the version at line."
  (interactive)
  (if (not (equal major-mode 'vc-annotate-mode))
      (message "Cannot be invoked outside of a vc annotate buffer")
    (let ((rev-at-line (vc-annotate-extract-revision-at-line))
	  (prev-rev nil))
      (if (not rev-at-line)
	  (message "Cannot extract revision number from the current line")
	(setq prev-rev
	      (vc-call previous-version vc-annotate-parent-file rev-at-line))
	(vc-annotate-warp-version prev-rev)))))

(defun vc-annotate-show-log-revision-at-line ()
  "Visit the log of the version at line."
  (interactive)
  (if (not (equal major-mode 'vc-annotate-mode))
      (message "Cannot be invoked outside of a vc annotate buffer")
    (let ((rev-at-line (vc-annotate-extract-revision-at-line)))
      (if (not rev-at-line)
	  (message "Cannot extract revision number from the current line")
	(vc-print-log rev-at-line)))))

(defun vc-annotate-show-diff-revision-at-line ()
  "Visit the diff of the version at line from its previous version."
  (interactive)
  (if (not (equal major-mode 'vc-annotate-mode))
      (message "Cannot be invoked outside of a vc annotate buffer")
    (let ((rev-at-line (vc-annotate-extract-revision-at-line))
	  (prev-rev nil))
      (if (not rev-at-line)
	  (message "Cannot extract revision number from the current line")
	(setq prev-rev
	      (vc-call previous-version vc-annotate-parent-file rev-at-line))
	(if (not prev-rev)
	    (message "Cannot diff from any version prior to %s" rev-at-line)
	  (save-window-excursion
	    (vc-version-diff vc-annotate-parent-file prev-rev rev-at-line))
	  (switch-to-buffer "*vc-diff*"))))))

(defun vc-annotate-warp-version (revspec)
  "Annotate the version described by REVSPEC.

If REVSPEC is a positive integer, warp that many versions
forward, if possible, otherwise echo a warning message.  If
REVSPEC is a negative integer, warp that many versions backward,
if possible, otherwise echo a warning message.  If REVSPEC is a
string, then it describes a revision number, so warp to that
revision."
  (if (not (equal major-mode 'vc-annotate-mode))
      (message "Cannot be invoked outside of a vc annotate buffer")
    (let* ((oldline (line-number-at-pos))
	   (revspeccopy revspec)
	   (newrev nil))
      (cond
       ((and (integerp revspec) (> revspec 0))
	(setq newrev vc-annotate-parent-rev)
	(while (and (> revspec 0) newrev)
	       (setq newrev (vc-call next-version
				     vc-annotate-parent-file newrev))
	       (setq revspec (1- revspec)))
	(if (not newrev)
	    (message "Cannot increment %d versions from version %s"
		     revspeccopy vc-annotate-parent-rev)))
       ((and (integerp revspec) (< revspec 0))
	(setq newrev vc-annotate-parent-rev)
	(while (and (< revspec 0) newrev)
	       (setq newrev (vc-call previous-version
				     vc-annotate-parent-file newrev))
	       (setq revspec (1+ revspec)))
	(if (not newrev)
	    (message "Cannot decrement %d versions from version %s"
		     (- 0 revspeccopy) vc-annotate-parent-rev)))
       ((stringp revspec) (setq newrev revspec))
       (t (error "Invalid argument to vc-annotate-warp-version")))
      (when newrev
	(save-window-excursion
	  (find-file vc-annotate-parent-file)
	  (vc-annotate nil newrev vc-annotate-parent-display-mode))
	(kill-buffer (current-buffer)) ;; kill the buffer we started from
	(switch-to-buffer (car (car (last vc-annotate-buffers))))
	(goto-line (min oldline (progn (goto-char (point-max))
				       (previous-line)
				       (line-number-at-pos))))))))

(defun vc-annotate-car-last-cons (a-list)
  "Return car of last cons in association list A-LIST."
  (if (not (eq nil (cdr a-list)))
      (vc-annotate-car-last-cons (cdr a-list))
    (car (car a-list))))

(defun vc-annotate-time-span (a-list span &optional quantize)
  "Apply factor SPAN to the time-span of association list A-LIST.
Return the new alist.
Optionally quantize to the factor of QUANTIZE."
  ;; Apply span to each car of every cons
  (if (not (eq nil a-list))
      (append (list (cons (* (car (car a-list)) span)
			  (cdr (car a-list))))
	      (vc-annotate-time-span (nthcdr (or quantize ; optional
						 1) ; Default to cdr
					     a-list) span quantize))))

(defun vc-annotate-compcar (threshold a-list)
  "Test successive cons cells of A-LIST against THRESHOLD.
Return the first cons cell with a car that is not less than THRESHOLD,
nil if no such cell exists."
 (let ((i 1)
       (tmp-cons (car a-list)))
   (while (and tmp-cons (< (car tmp-cons) threshold))
     (setq tmp-cons (car (nthcdr i a-list)))
     (setq i (+ i 1)))
   tmp-cons))				; Return the appropriate value

(defun vc-annotate-convert-time (time)
  "Convert a time value to a floating-point number of days.
The argument TIME is a list as returned by `current-time' or
`encode-time', only the first two elements of that list are considered."
  (/ (+ (* (float (car time)) (lsh 1 16)) (cadr time)) 24 3600))

(defun vc-annotate-difference (&optional offset)
  "Return the time span in days to the next annotation.
This calls the backend function annotate-time, and returns the
difference in days between the time returned and the current time,
or OFFSET if present."
   (let ((next-time (vc-call-backend vc-annotate-backend 'annotate-time)))
     (if next-time
	 (- (or offset
		(vc-call-backend vc-annotate-backend 'annotate-current-time))
	    next-time))))

(defun vc-default-annotate-current-time (backend)
  "Return the current time, encoded as fractional days."
  (vc-annotate-convert-time (current-time)))

(defvar vc-annotate-offset nil)

(defun vc-annotate-display (&optional color-map offset)
  "Highlight `vc-annotate' output in the current buffer.
COLOR-MAP, if present, overrides `vc-annotate-color-map'.
The annotations are relative to the current time, unless overridden by OFFSET."
  (if (and color-map (not (eq color-map vc-annotate-color-map)))
      (set (make-local-variable 'vc-annotate-color-map) color-map))
  (set (make-local-variable 'vc-annotate-offset) offset)
  (font-lock-mode 1))

(defun vc-annotate-lines (limit)
  (let (difference)
    (while (and (< (point) limit)
		(setq difference (vc-annotate-difference vc-annotate-offset)))
      (let* ((color (or (vc-annotate-compcar difference vc-annotate-color-map)
			(cons nil vc-annotate-very-old-color)))
	     ;; substring from index 1 to remove any leading `#' in the name
	     (face-name (concat "vc-annotate-face-" (substring (cdr color) 1)))
	     ;; Make the face if not done.
	     (face (or (intern-soft face-name)
		       (let ((tmp-face (make-face (intern face-name))))
			 (set-face-foreground tmp-face (cdr color))
			 (if vc-annotate-background
			     (set-face-background tmp-face
						  vc-annotate-background))
			 tmp-face)))	; Return the face
	     (point (point)))
	(forward-line 1)
	(put-text-property point (point) 'face face)))
    ;; Pretend to font-lock there were no matches.
    nil))

;; Collect back-end-dependent stuff here

(defalias 'vc-default-logentry-check 'ignore)

(defun vc-check-headers ()
  "Check if the current file has any headers in it."
  (interactive)
  (vc-call-backend (vc-backend buffer-file-name) 'check-headers))

(defun vc-default-check-headers (backend)
  "Default implementation of check-headers; always returns nil."
  nil)

;; Back-end-dependent stuff ends here.

;; Set up key bindings for use while editing log messages

(defun vc-log-edit (file)
  "Set up `log-edit' for use with VC on FILE."
  (setq default-directory
	(if file (file-name-directory file)
	  (with-current-buffer vc-parent-buffer default-directory)))
  (log-edit 'vc-finish-logentry nil
	    (if file `(lambda () ',(list (file-name-nondirectory file)))
	      ;; If FILE is nil, we were called from vc-dired.
	      (lambda ()
		(with-current-buffer vc-parent-buffer
		  (dired-get-marked-files t)))))
  (set (make-local-variable 'vc-log-file) file)
  (make-local-variable 'vc-log-version)
  (set-buffer-modified-p nil)
  (setq buffer-file-name nil))

;; These things should probably be generally available

(defun vc-file-tree-walk (dirname func &rest args)
  "Walk recursively through DIRNAME.
Invoke FUNC f ARGS on each VC-managed file f underneath it."
  (vc-file-tree-walk-internal (expand-file-name dirname) func args)
  (message "Traversing directory %s...done" dirname))

(defun vc-file-tree-walk-internal (file func args)
  (if (not (file-directory-p file))
      (if (vc-backend file) (apply func file args))
    (message "Traversing directory %s..." (abbreviate-file-name file))
    (let ((dir (file-name-as-directory file)))
      (mapcar
       (lambda (f) (or
		    (string-equal f ".")
		    (string-equal f "..")
		    (member f vc-directory-exclusion-list)
		    (let ((dirf (expand-file-name f dir)))
		      (or
		       (file-symlink-p dirf);; Avoid possible loops
		       (vc-file-tree-walk-internal dirf func args)))))
       (directory-files dir)))))

(provide 'vc)

;; DEVELOPER'S NOTES ON CONCURRENCY PROBLEMS IN THIS CODE
;;
;; These may be useful to anyone who has to debug or extend the package.
;; (Note that this information corresponds to versions 5.x. Some of it
;; might have been invalidated by the additions to support branching
;; and RCS keyword lookup. AS, 1995/03/24)
;;
;; A fundamental problem in VC is that there are time windows between
;; vc-next-action's computations of the file's version-control state and
;; the actions that change it.  This is a window open to lossage in a
;; multi-user environment; someone else could nip in and change the state
;; of the master during it.
;;
;; The performance problem is that rlog/prs calls are very expensive; we want
;; to avoid them as much as possible.
;;
;; ANALYSIS:
;;
;; The performance problem, it turns out, simplifies in practice to the
;; problem of making vc-state fast.  The two other functions that call
;; prs/rlog will not be so commonly used that the slowdown is a problem; one
;; makes snapshots, the other deletes the calling user's last change in the
;; master.
;;
;; The race condition implies that we have to either (a) lock the master
;; during the entire execution of vc-next-action, or (b) detect and
;; recover from errors resulting from dispatch on an out-of-date state.
;;
;; Alternative (a) appears to be infeasible.  The problem is that we can't
;; guarantee that the lock will ever be removed.  Suppose a user starts a
;; checkin, the change message buffer pops up, and the user, having wandered
;; off to do something else, simply forgets about it?
;;
;; Alternative (b), on the other hand, works well with a cheap way to speed up
;; vc-state.  Usually, if a file is registered, we can read its locked/
;; unlocked state and its current owner from its permissions.
;;
;; This shortcut will fail if someone has manually changed the workfile's
;; permissions; also if developers are munging the workfile in several
;; directories, with symlinks to a master (in this latter case, the
;; permissions shortcut will fail to detect a lock asserted from another
;; directory).
;;
;; Note that these cases correspond exactly to the errors which could happen
;; because of a competing checkin/checkout race in between two instances of
;; vc-next-action.
;;
;; For VC's purposes, a workfile/master pair may have the following states:
;;
;; A. Unregistered.  There is a workfile, there is no master.
;;
;; B. Registered and not locked by anyone.
;;
;; C. Locked by calling user and unchanged.
;;
;; D. Locked by the calling user and changed.
;;
;; E. Locked by someone other than the calling user.
;;
;; This makes for 25 states and 20 error conditions.  Here's the matrix:
;;
;; VC's idea of state
;;  |
;;  V  Actual state   RCS action              SCCS action          Effect
;;    A  B  C  D  E
;;  A .  1  2  3  4   ci -u -t-          admin -fb -i<file>      initial admin
;;  B 5  .  6  7  8   co -l              get -e                  checkout
;;  C 9  10 .  11 12  co -u              unget; get              revert
;;  D 13 14 15 .  16  ci -u -m<comment>  delta -y<comment>; get  checkin
;;  E 17 18 19 20 .   rcs -u -M -l       unget -n ; get -g       steal lock
;;
;; All commands take the master file name as a last argument (not shown).
;;
;; In the discussion below, a "self-race" is a pathological situation in
;; which VC operations are being attempted simultaneously by two or more
;; Emacsen running under the same username.
;;
;; The vc-next-action code has the following windows:
;;
;; Window P:
;;    Between the check for existence of a master file and the call to
;; admin/checkin in vc-buffer-admin (apparent state A).  This window may
;; never close if the initial-comment feature is on.
;;
;; Window Q:
;;    Between the call to vc-workfile-unchanged-p in and the immediately
;; following revert (apparent state C).
;;
;; Window R:
;;    Between the call to vc-workfile-unchanged-p in and the following
;; checkin (apparent state D).  This window may never close.
;;
;; Window S:
;;    Between the unlock and the immediately following checkout during a
;; revert operation (apparent state C).  Included in window Q.
;;
;; Window T:
;;    Between vc-state and the following checkout (apparent state B).
;;
;; Window U:
;;    Between vc-state and the following revert (apparent state C).
;; Includes windows Q and S.
;;
;; Window V:
;;    Between vc-state and the following checkin (apparent state
;; D).  This window may never be closed if the user fails to complete the
;; checkin message.  Includes window R.
;;
;; Window W:
;;    Between vc-state and the following steal-lock (apparent
;; state E).  This window may never close if the user fails to complete
;; the steal-lock message.  Includes window X.
;;
;; Window X:
;;    Between the unlock and the immediately following re-lock during a
;; steal-lock operation (apparent state E).  This window may never close
;; if the user fails to complete the steal-lock message.
;;
;; Errors:
;;
;; Apparent state A ---
;;
;; 1. File looked unregistered but is actually registered and not locked.
;;
;;    Potential cause: someone else's admin during window P, with
;; caller's admin happening before their checkout.
;;
;;    RCS: Prior to version 5.6.4, ci fails with message
;;         "no lock set by <user>".  From 5.6.4 onwards, VC uses the new
;;         ci -i option and the message is "<file>,v: already exists".
;;    SCCS: admin will fail with error (ad19).
;;
;;    We can let these errors be passed up to the user.
;;
;; 2. File looked unregistered but is actually locked by caller, unchanged.
;;
;;    Potential cause: self-race during window P.
;;
;;    RCS: Prior to version 5.6.4, reverts the file to the last saved
;;         version and unlocks it.  From 5.6.4 onwards, VC uses the new
;;         ci -i option, failing with message "<file>,v: already exists".
;;    SCCS: will fail with error (ad19).
;;
;;    Either of these consequences is acceptable.
;;
;; 3. File looked unregistered but is actually locked by caller, changed.
;;
;;    Potential cause: self-race during window P.
;;
;;    RCS: Prior to version 5.6.4, VC registers the caller's workfile as
;;         a delta with a null change comment (the -t- switch will be
;;         ignored). From 5.6.4 onwards, VC uses the new ci -i option,
;;         failing with message "<file>,v: already exists".
;;    SCCS: will fail with error (ad19).
;;
;; 4. File looked unregistered but is locked by someone else.
;;;
;;    Potential cause: someone else's admin during window P, with
;; caller's admin happening *after* their checkout.
;;
;;    RCS: Prior to version 5.6.4, ci fails with a
;;         "no lock set by <user>" message.  From 5.6.4 onwards,
;;         VC uses the new ci -i option, failing with message
;;         "<file>,v: already exists".
;;    SCCS: will fail with error (ad19).
;;
;;    We can let these errors be passed up to the user.
;;
;; Apparent state B ---
;;
;; 5. File looked registered and not locked, but is actually unregistered.
;;
;;    Potential cause: master file got nuked during window P.
;;
;;    RCS: will fail with "RCS/<file>: No such file or directory"
;;    SCCS: will fail with error ut4.
;;
;;    We can let these errors be passed up to the user.
;;
;; 6. File looked registered and not locked, but is actually locked by the
;; calling user and unchanged.
;;
;;    Potential cause: self-race during window T.
;;
;;    RCS: in the same directory as the previous workfile, co -l will fail
;; with "co error: writable foo exists; checkout aborted".  In any other
;; directory, checkout will succeed.
;;    SCCS: will fail with ge17.
;;
;;    Either of these consequences is acceptable.
;;
;; 7. File looked registered and not locked, but is actually locked by the
;; calling user and changed.
;;
;;    As case 6.
;;
;; 8. File looked registered and not locked, but is actually locked by another
;; user.
;;
;;    Potential cause: someone else checks it out during window T.
;;
;;    RCS: co error: revision 1.3 already locked by <user>
;;    SCCS: fails with ge4 (in directory) or ut7 (outside it).
;;
;;    We can let these errors be passed up to the user.
;;
;; Apparent state C ---
;;
;; 9. File looks locked by calling user and unchanged, but is unregistered.
;;
;;    As case 5.
;;
;; 10. File looks locked by calling user and unchanged, but is actually not
;; locked.
;;
;;    Potential cause: a self-race in window U, or by the revert's
;; landing during window X of some other user's steal-lock or window S
;; of another user's revert.
;;
;;    RCS: succeeds, refreshing the file from the identical version in
;; the master.
;;    SCCS: fails with error ut4 (p file nonexistent).
;;
;;    Either of these consequences is acceptable.
;;
;; 11. File is locked by calling user.  It looks unchanged, but is actually
;; changed.
;;
;;    Potential cause: the file would have to be touched by a self-race
;; during window Q.
;;
;;    The revert will succeed, removing whatever changes came with
;; the touch.  It is theoretically possible that work could be lost.
;;
;; 12. File looks like it's locked by the calling user and unchanged, but
;; it's actually locked by someone else.
;;
;;    Potential cause: a steal-lock in window V.
;;
;;    RCS: co error: revision <rev> locked by <user>; use co -r or rcs -u
;;    SCCS: fails with error un2
;;
;;    We can pass these errors up to the user.
;;
;; Apparent state D ---
;;
;; 13. File looks like it's locked by the calling user and changed, but it's
;; actually unregistered.
;;
;;    Potential cause: master file got nuked during window P.
;;
;;    RCS: Prior to version 5.6.4, checks in the user's version as an
;;         initial delta.  From 5.6.4 onwards, VC uses the new ci -j
;;         option, failing with message "no such file or directory".
;;    SCCS: will fail with error ut4.
;;
;;    This case is kind of nasty.  Under RCS prior to version 5.6.4,
;; VC may fail to detect the loss of previous version information.
;;
;; 14. File looks like it's locked by the calling user and changed, but it's
;; actually unlocked.
;;
;;    Potential cause: self-race in window V, or the checkin happening
;; during the window X of someone else's steal-lock or window S of
;; someone else's revert.
;;
;;    RCS: ci will fail with "no lock set by <user>".
;;    SCCS: delta will fail with error ut4.
;;
;; 15. File looks like it's locked by the calling user and changed, but it's
;; actually locked by the calling user and unchanged.
;;
;;    Potential cause: another self-race --- a whole checkin/checkout
;; sequence by the calling user would have to land in window R.
;;
;;    SCCS: checks in a redundant delta and leaves the file unlocked as usual.
;;    RCS: reverts to the file state as of the second user's checkin, leaving
;; the file unlocked.
;;
;;    It is theoretically possible that work could be lost under RCS.
;;
;; 16. File looks like it's locked by the calling user and changed, but it's
;; actually locked by a different user.
;;
;;    RCS: ci error: no lock set by <user>
;;    SCCS: unget will fail with error un2
;;
;;    We can pass these errors up to the user.
;;
;; Apparent state E ---
;;
;; 17. File looks like it's locked by some other user, but it's actually
;; unregistered.
;;
;;    As case 13.
;;
;; 18. File looks like it's locked by some other user, but it's actually
;; unlocked.
;;
;;    Potential cause: someone released a lock during window W.
;;
;;    RCS: The calling user will get the lock on the file.
;;    SCCS: unget -n will fail with cm4.
;;
;;    Either of these consequences will be OK.
;;
;; 19. File looks like it's locked by some other user, but it's actually
;; locked by the calling user and unchanged.
;;
;;    Potential cause: the other user relinquishing a lock followed by
;; a self-race, both in window W.
;;
;;     Under both RCS and SCCS, both unlock and lock will succeed, making
;; the sequence a no-op.
;;
;; 20. File looks like it's locked by some other user, but it's actually
;; locked by the calling user and changed.
;;
;;     As case 19.
;;
;; PROBLEM CASES:
;;
;;    In order of decreasing severity:
;;
;;    Cases 11 and 15 are the only ones that potentially lose work.
;; They would require a self-race for this to happen.
;;
;;    Case 13 in RCS loses information about previous deltas, retaining
;; only the information in the current workfile.  This can only happen
;; if the master file gets nuked in window P.
;;
;;    Case 3 in RCS and case 15 under SCCS insert a redundant delta with
;; no change comment in the master.  This would require a self-race in
;; window P or R respectively.
;;
;;    Cases 2, 10, 19 and 20 do extra work, but make no changes.
;;
;;    Unfortunately, it appears to me that no recovery is possible in these
;; cases.  They don't yield error messages, so there's no way to tell that
;; a race condition has occurred.
;;
;;    All other cases don't change either the workfile or the master, and
;; trigger command errors which the user will see.
;;
;;    Thus, there is no explicit recovery code.

;;; arch-tag: ca82c1de-3091-4e26-af92-460abc6213a6
;;; vc.el ends here<|MERGE_RESOLUTION|>--- conflicted
+++ resolved
@@ -7,11 +7,7 @@
 ;; Maintainer: Andre Spiegel <spiegel@gnu.org>
 ;; Keywords: tools
 
-<<<<<<< HEAD
 ;; $Id$
-=======
-;; $Id: vc.el,v 1.375 2004/04/11 15:05:18 spiegel Exp $
->>>>>>> 3f0d8131
 
 ;; This file is part of GNU Emacs.
 
