;;; cal-menu.el --- calendar functions for menu bar and popup menu support

;; Copyright (C) 1994-1995, 2001-2018 Free Software Foundation, Inc.

;; Author: Edward M. Reingold <reingold@cs.uiuc.edu>
;;         Lara Rios <lrios@coewl.cen.uiuc.edu>
;; Maintainer: Glenn Morris <rgm@gnu.org>
;; Keywords: calendar
;; Human-Keywords: calendar, popup menus, menu bar
;; Package: calendar

;; This file is part of GNU Emacs.

;; GNU Emacs is free software: you can redistribute it and/or modify
;; it under the terms of the GNU General Public License as published by
;; the Free Software Foundation, either version 3 of the License, or
;; (at your option) any later version.

;; GNU Emacs is distributed in the hope that it will be useful,
;; but WITHOUT ANY WARRANTY; without even the implied warranty of
;; MERCHANTABILITY or FITNESS FOR A PARTICULAR PURPOSE.  See the
;; GNU General Public License for more details.

;; You should have received a copy of the GNU General Public License
;; along with GNU Emacs.  If not, see <https://www.gnu.org/licenses/>.

;;; Commentary:

;; See calendar.el.

;;; Code:

(require 'calendar)

(defconst cal-menu-sunmoon-menu
  '("Sun/Moon"
    ["Lunar Phases" calendar-lunar-phases]
    ["Sunrise/sunset for cursor date" calendar-sunrise-sunset]
    ["Sunrise/sunset for cursor month" calendar-sunrise-sunset-month])
  "Key map for \"Sun/Moon\" menu in the calendar.")

(defconst cal-menu-diary-menu
  '("Diary"
    ["Other File" diary-view-other-diary-entries]
    ["Cursor Date" diary-view-entries]
    ["Mark All" diary-mark-entries]
    ["Show All" diary-show-all-entries]
    ["Insert Diary Entry" diary-insert-entry]
    ["Insert Weekly" diary-insert-weekly-entry]
    ["Insert Monthly" diary-insert-monthly-entry]
    ["Insert Yearly" diary-insert-yearly-entry]
    ["Insert Anniversary" diary-insert-anniversary-entry]
    ["Insert Block" diary-insert-block-entry]
    ["Insert Cyclic" diary-insert-cyclic-entry]
    ("Insert Bahá’í"
     ["One time" diary-bahai-insert-entry]
     ["Monthly" diary-bahai-insert-monthly-entry]
     ["Yearly" diary-bahai-insert-yearly-entry])
    ("Insert Chinese"
     ["One time" diary-chinese-insert-entry]
     ["Monthly" diary-chinese-insert-monthly-entry]
     ["Yearly" diary-chinese-insert-yearly-entry]
     ["Anniversary" diary-chinese-insert-anniversary-entry])
    ("Insert Islamic"
     ["One time" diary-islamic-insert-entry]
     ["Monthly" diary-islamic-insert-monthly-entry]
     ["Yearly" diary-islamic-insert-yearly-entry])
    ("Insert Hebrew"
     ["One time" diary-hebrew-insert-entry]
     ["Monthly" diary-hebrew-insert-monthly-entry]
     ["Yearly" diary-hebrew-insert-yearly-entry]))
    "Key map for \"Diary\" menu in the calendar.")

(defun cal-menu-holiday-window-suffix ()
  "Return a string suffix for the \"Window\" entry in `cal-menu-holidays-menu'."
  (let ((my1 (calendar-increment-month-cons -1))
        (my2 (calendar-increment-month-cons 1)))
    ;; Mon1-Mon2, Year  or  Mon1, Year1-Mon2, Year2.
    (format "%s%s-%s, %d"
            (calendar-month-name (car my1) 'abbrev)
            (if (= (cdr my1) (cdr my2))
                ""
              (format ", %d" (cdr my1)))
            (calendar-month-name (car my2) 'abbrev)
            (cdr my2))))

(defvar displayed-year)                 ; from calendar-generate

(defconst cal-menu-holidays-menu
  `("Holidays"
    ["For Cursor Date -" calendar-cursor-holidays
     :suffix (calendar-date-string (calendar-cursor-to-date) t t)
     :visible (calendar-cursor-to-date)]
    ["For Window -" calendar-list-holidays
     :suffix (cal-menu-holiday-window-suffix)]
    ["For Today -" (calendar-cursor-holidays (calendar-current-date))
     :suffix (calendar-date-string (calendar-current-date) t t)]
    "--"
    ,@(let ((l ()))
        ;; Show 11 years--5 before, 5 after year of middle month.
        ;; We used to use :suffix rather than :label and bumped into
        ;; an easymenu bug:
<<<<<<< HEAD
        ;; https://lists.gnu.org/archive/html/emacs-devel/2007-11/msg01813.html
=======
        ;; https://lists.gnu.org/r/emacs-devel/2007-11/msg01813.html
>>>>>>> 89212988
        ;; The bug has since been fixed.
        (dotimes (i 11)
          (push (vector (format "hol-year-%d" i)
                        `(lambda ()
                           (interactive)
                           (holiday-list (+ displayed-year ,(- i 5))))
                        :label `(format "For Year %d"
                                       (+ displayed-year ,(- i 5))))
                l))
        (nreverse l))
    "--"
    ["Unmark Calendar" calendar-unmark]
    ["Mark Holidays" calendar-mark-holidays])
  "Key map for \"Holidays\" menu in the calendar.")

(defconst cal-menu-goto-menu
  '("Goto"
    ["Today" calendar-goto-today]
    ["Beginning of Week" calendar-beginning-of-week]
    ["End of Week" calendar-end-of-week]
    ["Beginning of Month" calendar-beginning-of-month]
    ["End of Month" calendar-end-of-month]
    ["Beginning of Year" calendar-beginning-of-year]
    ["End of Year" calendar-end-of-year]
    ["Other Date" calendar-goto-date]
    ["Day of Year" calendar-goto-day-of-year]
    ["ISO Week" calendar-iso-goto-week]
    ["ISO Date" calendar-iso-goto-date]
    ["Astronomical Date" calendar-astro-goto-day-number]
    ["Hebrew Date" calendar-hebrew-goto-date]
    ["Persian Date" calendar-persian-goto-date]
    ["Bahá’í Date" calendar-bahai-goto-date]
    ["Islamic Date" calendar-islamic-goto-date]
    ["Julian Date" calendar-julian-goto-date]
    ["Chinese Date" calendar-chinese-goto-date]
    ["Coptic Date" calendar-coptic-goto-date]
    ["Ethiopic Date" calendar-ethiopic-goto-date]
    ("Mayan Date"
     ["Next Tzolkin" calendar-mayan-next-tzolkin-date]
     ["Previous Tzolkin" calendar-mayan-previous-tzolkin-date]
     ["Next Haab" calendar-mayan-next-haab-date]
     ["Previous Haab" calendar-mayan-previous-haab-date]
     ["Next Round" calendar-mayan-next-round-date]
     ["Previous Round" calendar-mayan-previous-round-date])
    ["French Date" calendar-french-goto-date])
  "Key map for \"Goto\" menu in the calendar.")

(defconst cal-menu-scroll-menu
  '("Scroll"
    ["Scroll Commands" nil :help "Commands that scroll the visible window"]
    ["Forward 1 Month" calendar-scroll-left]
    ["Forward 3 Months" calendar-scroll-left-three-months]
    ["Forward 1 Year" (calendar-scroll-left 12) :keys "4 C-v"]
    ["Backward 1 Month" calendar-scroll-right]
    ["Backward 3 Months" calendar-scroll-right-three-months]
    ["Backward 1 Year" (calendar-scroll-right 12) :keys "4 M-v"]
    "--"
    ["Motion Commands" nil :help "Commands that move point"]
    ["Forward 1 Day" calendar-forward-day]
    ["Forward 1 Week" calendar-forward-week]
    ["Forward 1 Month" calendar-forward-month]
    ["Forward 1 Year" calendar-forward-year]
    ["Backward 1 Day" calendar-backward-day]
    ["Backward 1 Week" calendar-backward-week]
    ["Backward 1 Month" calendar-backward-month]
    ["Backward 1 Year" calendar-backward-year])
  "Key map for \"Scroll\" menu in the calendar.")

(declare-function x-popup-menu "menu.c" (position menu))

(defmacro cal-menu-x-popup-menu (event title &rest body)
  "Call `x-popup-menu' at position EVENT, with TITLE and contents BODY.
Signals an error if popups are unavailable."
  (declare (indent 2))
  `(if (display-popup-menus-p)
       (x-popup-menu ,event (list ,title (append (list ,title) ,@body)))
     (error "Popup menus are not available on this system")))

(autoload 'diary-list-entries "diary-lib")
;; Autoloaded in diary-lib.
(declare-function calendar-check-holidays "holidays" (date))

(defun calendar-mouse-view-diary-entries (&optional date diary event)
  "Pop up menu of diary entries for mouse-selected date.
Use optional DATE and alternative file DIARY.  EVENT is the event
that invoked this command.  Shows holidays if `diary-show-holidays-flag'
is non-nil."
  (interactive "i\ni\ne")
  (let* ((date (or date (calendar-cursor-to-date nil event)))
         (diary-file (or diary diary-file))
         (diary-list-include-blanks nil)
         (diary-entries (mapcar (lambda (x) (split-string (cadr x) "\n"))
                                (diary-list-entries date 1 'list-only)))
         (holidays (if diary-show-holidays-flag
                       (calendar-check-holidays date)))
         (title (format "Diary entries%s for %s"
                        (if diary (format " from %s" diary) "")
                        (calendar-date-string date)))
         (selection (cal-menu-x-popup-menu event title
                      (mapcar (lambda (x) (list (concat "     " x))) holidays)
                      (if holidays
                          (list "--shadow-etched-in" "--shadow-etched-in"))
                      (if diary-entries
                          (mapcar 'list (apply 'append diary-entries))
                        '("None")))))
    (and selection (call-interactively selection))))

(defun calendar-mouse-view-other-diary-entries (&optional event)
  "Pop up menu of diary entries from alternative file on mouse-selected date."
  (interactive "e")
  (calendar-mouse-view-diary-entries
   (calendar-cursor-to-date nil event)
   (read-file-name "Enter diary file name: " default-directory nil t)
   event))

;; In 22, the equivalent code gave an error when not called on a date,
;; but easymenu does not seem to allow this (?).
;; The ignore-errors is because `documentation' can end up calling
;; this in a non-calendar buffer where displayed-month is unbound.  (Bug#3862)
;; This still has issues - bug#9976, so added derived-mode-p call.
(defun cal-menu-set-date-title (menu)
  "Convert date of last event to title suitable for MENU."
  (when (derived-mode-p 'calendar-mode)
    (let ((date (ignore-errors (calendar-cursor-to-date nil last-input-event))))
      (if date
          (easy-menu-filter-return menu (calendar-date-string date t nil))
        (message "Not on a date!")
        nil))))

(easy-menu-define cal-menu-context-mouse-menu nil
  "Pop up mouse menu for selected date in the calendar window."
  '("cal-menu-context-mouse-menu" :filter cal-menu-set-date-title
    "--"
    ["Holidays" calendar-cursor-holidays]
    ["Mark date" calendar-set-mark]
    ["Sunrise/sunset" calendar-sunrise-sunset]
    ["Other calendars" calendar-print-other-dates]
    ;; There was a bug (#447; fixed) with last-nonmenu-event and submenus.
    ;; These did not work if called without calendar window selected.
    ("Prepare LaTeX buffer"
     ["Daily (1 page)" cal-tex-cursor-day]
     ["Weekly (1 page, with hours)" cal-tex-cursor-week]
     ["Weekly (2 pages, with hours)" cal-tex-cursor-week2]
     ["Weekly (1 page, no hours)" cal-tex-cursor-week-iso]
     ["Weekly (1 page, with hours, different style)" cal-tex-cursor-week-monday]
     ["Weekly (2 pages, no hours)" cal-tex-cursor-week2-summary]
     ["Monthly" cal-tex-cursor-month]
     ["Monthly (landscape)" cal-tex-cursor-month-landscape]
     ["Yearly" cal-tex-cursor-year]
     ["Yearly (landscape)" cal-tex-cursor-year-landscape]
     ("Filofax styles"
      ["Filofax Daily (one-day-per-page)" cal-tex-cursor-filofax-daily]
      ["Filofax Weekly (2-weeks-at-a-glance)" cal-tex-cursor-filofax-2week]
      ["Filofax Weekly (week-at-a-glance)" cal-tex-cursor-filofax-week]
      ["Filofax Yearly" cal-tex-cursor-filofax-year]))
    ("Write HTML calendar"
     ["For selected month" cal-html-cursor-month]
     ["For selected year" cal-html-cursor-year])
    ["Diary entries" calendar-mouse-view-diary-entries :keys "d"]
    ["Insert diary entry" diary-insert-entry]
    ["Other diary file entries" calendar-mouse-view-other-diary-entries
     :keys "D"]))

(easy-menu-define cal-menu-global-mouse-menu nil
  "Menu bound to a mouse event, not specific to the mouse-click location."
  '("Calendar"
    ["Scroll forward" calendar-scroll-left-three-months]
    ["Scroll backward" calendar-scroll-right-three-months]
    ["Mark diary entries" diary-mark-entries]
    ["List holidays" calendar-list-holidays]
    ["Mark holidays" calendar-mark-holidays]
    ["Unmark" calendar-unmark]
    ["Lunar phases" calendar-lunar-phases]
    ["Sunrise times for month" calendar-sunrise-sunset-month]
    ["Show diary" diary-show-all-entries]
    ["Exit calendar" calendar-exit]))

(provide 'cal-menu)

;;; cal-menu.el ends here<|MERGE_RESOLUTION|>--- conflicted
+++ resolved
@@ -100,11 +100,7 @@
         ;; Show 11 years--5 before, 5 after year of middle month.
         ;; We used to use :suffix rather than :label and bumped into
         ;; an easymenu bug:
-<<<<<<< HEAD
-        ;; https://lists.gnu.org/archive/html/emacs-devel/2007-11/msg01813.html
-=======
         ;; https://lists.gnu.org/r/emacs-devel/2007-11/msg01813.html
->>>>>>> 89212988
         ;; The bug has since been fixed.
         (dotimes (i 11)
           (push (vector (format "hol-year-%d" i)
