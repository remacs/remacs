;;; cal-dst.el --- calendar functions for daylight saving rules  -*- lexical-binding:t -*-

;; Copyright (C) 1993-1996, 2001-2018 Free Software Foundation, Inc.

;; Author: Paul Eggert <eggert@twinsun.com>
;;         Edward M. Reingold <reingold@cs.uiuc.edu>
;; Maintainer: Glenn Morris <rgm@gnu.org>
;; Keywords: calendar
;; Human-Keywords: daylight saving time, calendar, diary, holidays
;; Package: calendar

;; This file is part of GNU Emacs.

;; GNU Emacs is free software: you can redistribute it and/or modify
;; it under the terms of the GNU General Public License as published by
;; the Free Software Foundation, either version 3 of the License, or
;; (at your option) any later version.

;; GNU Emacs is distributed in the hope that it will be useful,
;; but WITHOUT ANY WARRANTY; without even the implied warranty of
;; MERCHANTABILITY or FITNESS FOR A PARTICULAR PURPOSE.  See the
;; GNU General Public License for more details.

;; You should have received a copy of the GNU General Public License
;; along with GNU Emacs.  If not, see <https://www.gnu.org/licenses/>.

;;; Commentary:

;; See calendar.el.

;;; Code:

(require 'calendar)


(defgroup calendar-dst nil
  "Options related to Daylight Saving Time."
  :prefix "calendar-"
  :group 'calendar)


(defcustom calendar-dst-check-each-year-flag t
  "Non-nil means to check each year for DST transitions as needed.
Otherwise assume the next two transitions found after the
current date apply to all years.  This is faster, but not always
correct, since the dates of daylight saving transitions sometimes
change."
  :type 'boolean
  :version "22.1"
  :group 'calendar-dst)

;;;###autoload
(put 'calendar-daylight-savings-starts 'risky-local-variable t)
(defcustom calendar-daylight-savings-starts '(calendar-dst-starts year)
  "Sexp giving the date on which daylight saving time starts.
This is an expression in the variable `year' whose value gives the Gregorian
date in the form (month day year) on which daylight saving time starts.  It is
used to determine the starting date of daylight saving time for the holiday
list and for correcting times of day in the solar and lunar calculations.

For example, if daylight saving time is mandated to start on October 1,
you would set `calendar-daylight-savings-starts' to

      '(10 1 year)

If it starts on the first Sunday in April, you would set it to

      '(calendar-nth-named-day 1 0 4 year)

If the locale never uses daylight saving time, set this to nil."
  :type 'sexp
  :group 'calendar-dst)

;;;###autoload
(put 'calendar-daylight-savings-ends 'risky-local-variable t)
(defcustom calendar-daylight-savings-ends '(calendar-dst-ends year)
  "Sexp giving the date on which daylight saving time ends.
This is an expression in the variable `year' whose value gives the Gregorian
date in the form (month day year) on which daylight saving time ends.  It is
used to determine the starting date of daylight saving time for the holiday
list and for correcting times of day in the solar and lunar calculations.

For example, if daylight saving time ends on the last Sunday in October:

      (calendar-nth-named-day -1 0 10 year)

If the locale never uses daylight saving time, set this to nil."
  :type 'sexp
  :group 'calendar-dst)

;;; More defcustoms below.


(defvar calendar-current-time-zone-cache nil
  "Cache for result of `calendar-current-time-zone'.")
;; It gets eval'd, eg by calendar-dst-starts.
;;;###autoload
(put 'calendar-current-time-zone-cache 'risky-local-variable t)

(defvar calendar-system-time-basis
  (calendar-absolute-from-gregorian '(1 1 1970))
  "Absolute date of starting date of system clock.")

(defun calendar-absolute-from-time (x utc-diff)
  "Absolute local date of time X; local time is UTC-DIFF seconds from UTC.

X is (HIGH . LOW) or (HIGH LOW . IGNORED) where HIGH and LOW are the
high and low 16 bits, respectively, of the number of seconds since
1970-01-01 00:00:00 UTC, ignoring leap seconds.

Returns the pair (ABS-DATE . SECONDS) where SECONDS after local midnight on
absolute date ABS-DATE is the equivalent moment to X."
  (let* ((h (car x))
         (xtail (cdr x))
         (l (+ utc-diff (if (numberp xtail) xtail (car xtail))))
         (u (+ (* 512 (mod h 675)) (floor l 128))))
    ;; Overflow is a terrible thing!
    (cons (+ calendar-system-time-basis
             ;; floor((2^16 h +l) / (60*60*24))
             (* 512 (floor h 675)) (floor u 675))
          ;; (2^16 h +l) mod (60*60*24)
          (+ (* (mod u 675) 128) (mod l 128)))))

(defun calendar-time-from-absolute (abs-date s)
  "Time of absolute date ABS-DATE, S seconds after midnight.

Returns the list (HIGH LOW) where HIGH and LOW are the high and low
16 bits, respectively, of the number of seconds 1970-01-01 00:00:00 UTC,
ignoring leap seconds, that is the equivalent moment to S seconds after
midnight UTC on absolute date ABS-DATE."
  (let* ((a (- abs-date calendar-system-time-basis))
         (u (+ (* 163 (mod a 512)) (floor s 128))))
    ;; Overflow is a terrible thing!
    (list
     ;; floor((60*60*24*a + s) / 2^16)
     (+ a (* 163 (floor a 512)) (floor u 512))
     ;; (60*60*24*a + s) mod 2^16
     (+ (* 128 (mod u 512)) (mod s 128)))))

(defun calendar-next-time-zone-transition (time)
  "Return the time of the next time zone transition after TIME.
Both TIME and the result are acceptable arguments to `current-time-zone'.
Return nil if no such transition can be found."
  (let* ((base 65536)           ; 2^16 = base of current-time output
         (quarter-multiple 120) ; approx = (seconds per quarter year) / base
         (time-zone (current-time-zone time))
         (time-utc-diff (car time-zone))
         hi
         hi-zone
         (hi-utc-diff time-utc-diff)
         (quarters '(2 1 3)))
    ;; Heuristic: probe the time zone offset in the next three calendar
    ;; quarters, looking for a time zone offset different from TIME.
    (while (and quarters (eq time-utc-diff hi-utc-diff))
      (setq hi (cons (+ (car time) (* (car quarters) quarter-multiple)) 0)
            hi-zone (current-time-zone hi)
            hi-utc-diff (car hi-zone)
            quarters (cdr quarters)))
    (and
     time-utc-diff
     hi-utc-diff
     (not (eq time-utc-diff hi-utc-diff))
     ;; Now HI is after the next time zone transition.
     ;; Set LO to TIME, and then binary search to increase LO and decrease HI
     ;; until LO is just before and HI is just after the time zone transition.
     (let* ((tail (cdr time))
            (lo (cons (car time) (if (numberp tail) tail (car tail))))
            probe)
       (while
           ;; Set PROBE to halfway between LO and HI, rounding down.
           ;; If PROBE equals LO, we are done.
           (let* ((lsum (+ (cdr lo) (cdr hi)))
                  (hsum (+ (car lo) (car hi) (/ lsum base)))
                  (hsumodd (logand 1 hsum)))
             (setq probe (cons (/ (- hsum hsumodd) 2)
                               (/ (+ (* hsumodd base) (% lsum base)) 2)))
             (not (equal lo probe)))
         ;; Set either LO or HI to PROBE, depending on probe results.
         (if (eq (car (current-time-zone probe)) hi-utc-diff)
             (setq hi probe)
           (setq lo probe)))
       (setcdr hi (list (cdr hi)))
       hi))))

(autoload 'calendar-persian-to-absolute "cal-persia")

(defun calendar-time-zone-daylight-rules (abs-date utc-diff)
  "Return daylight transition rule for ABS-DATE, UTC-DIFF sec offset from UTC.
ABS-DATE must specify a day that contains a daylight saving transition.
The result has the proper form for `calendar-daylight-savings-starts'."
  (let* ((date (calendar-gregorian-from-absolute abs-date))
         (weekday (% abs-date 7))
         (m (calendar-extract-month date))
         (d (calendar-extract-day date))
         (y (calendar-extract-year date))
         (last (calendar-last-day-of-month m y))
         j rlist
         (candidate-rules               ; these return Gregorian dates
          (append
           ;; Day D of month M.
           `((list ,m ,d year))
           ;; The first WEEKDAY of month M.
           (if (< d 8)
               `((calendar-nth-named-day 1 ,weekday ,m year)))
           ;; The last WEEKDAY of month M.
           (if (> d (- last 7))
               `((calendar-nth-named-day -1 ,weekday ,m year)))
           (progn
             ;; The first WEEKDAY after day J of month M, for D-6 < J <= D.
             (setq j (1- (max 2 (- d 6))))
             (while (<= (setq j (1+ j)) (min d (- last 8)))
               (push `(calendar-nth-named-day 1 ,weekday ,m year ,j) rlist))
             rlist)
           ;; 01-01 and 07-01 for this year's Persian calendar.
           ;; FIXME what does the Persian calendar have to do with this?
           (and (= m 3) (memq d '(20 21))
                '((calendar-gregorian-from-absolute
                   (calendar-persian-to-absolute `(1 1 ,(- year 621))))))
           (and (= m 9) (memq d '(22 23))
                '((calendar-gregorian-from-absolute
                   (calendar-persian-to-absolute `(7 1 ,(- year 621))))))))
         (prevday-sec (- -1 utc-diff)) ; last sec of previous local day
         new-rules)
    (calendar-dlet* ((year (1+ y)))
      ;; Scan through the next few years until only one rule remains.
      (while (cdr candidate-rules)
        (dolist (rule candidate-rules)
          ;; The rule we return should give a Gregorian date, but here
          ;; we require an absolute date.  The following is for efficiency.
          (setq date (cond ((eq (car rule) #'calendar-nth-named-day)
                            (eval (cons #'calendar-nth-named-absday
                                        (cdr rule))))
                           ((eq (car rule) #'calendar-gregorian-from-absolute)
                            (eval (cadr rule)))
                           (t (calendar-absolute-from-gregorian (eval rule)))))
          (or (equal (current-time-zone
                      (calendar-time-from-absolute date prevday-sec))
                     (current-time-zone
                      (calendar-time-from-absolute (1+ date) prevday-sec)))
              (setq new-rules (cons rule new-rules))))
        ;; If no rules remain, just use the first candidate rule;
        ;; it's wrong in general, but it's right for at least one year.
        (setq candidate-rules (if new-rules (nreverse new-rules)
                                (list (car candidate-rules)))
              new-rules nil
              year (1+ year))))
    (car candidate-rules)))

;; TODO it might be better to extract this information directly from
;; the system timezone database. But cross-platform...?
;; See thread
<<<<<<< HEAD
;; https://lists.gnu.org/archive/html/emacs-pretest-bug/2006-11/msg00060.html
=======
;; https://lists.gnu.org/r/emacs-pretest-bug/2006-11/msg00060.html
>>>>>>> 89212988
(defun calendar-dst-find-data (&optional time)
  "Find data on the first daylight saving time transitions after TIME.
TIME defaults to `current-time'.  Return value is as described
for `calendar-current-time-zone'."
  (let* ((t0 (or time (current-time)))
         (t0-zone (current-time-zone t0))
         (t0-utc-diff (car t0-zone))
         (t0-name (cadr t0-zone)))
    (if (not t0-utc-diff)
        ;; Little or no time zone information is available.
        (list nil nil t0-name t0-name nil nil nil nil)
      (let* ((t1 (calendar-next-time-zone-transition t0))
             (t2 (and t1 (calendar-next-time-zone-transition t1))))
        (if (not t2)
            ;; This locale does not have daylight saving time.
            (list (/ t0-utc-diff 60) 0 t0-name t0-name nil nil 0 0)
          ;; Use heuristics to find daylight saving parameters.
          (let* ((t1-zone (current-time-zone t1))
                 (t1-utc-diff (car t1-zone))
                 (t1-name (cadr t1-zone))
                 (t1-date-sec (calendar-absolute-from-time t1 t0-utc-diff))
                 (t2-date-sec (calendar-absolute-from-time t2 t1-utc-diff))
                 ;; TODO When calendar-dst-check-each-year-flag is non-nil,
                 ;; the rules can be simpler than they currently are.
                 (t1-rules (calendar-time-zone-daylight-rules
                            (car t1-date-sec) t0-utc-diff))
                 (t2-rules (calendar-time-zone-daylight-rules
                            (car t2-date-sec) t1-utc-diff))
                 (t1-time (/ (cdr t1-date-sec) 60))
                 (t2-time (/ (cdr t2-date-sec) 60)))
            (if (nth 7 (decode-time t1))
                (list (/ t0-utc-diff 60) (/ (- t1-utc-diff t0-utc-diff) 60)
                      t0-name t1-name t1-rules t2-rules t1-time t2-time)
              (list (/ t1-utc-diff 60) (/ (- t0-utc-diff t1-utc-diff) 60)
                    t1-name t0-name t2-rules t1-rules t2-time t1-time))))))))

(defvar calendar-dst-transition-cache nil
  "Internal cal-dst variable storing date of daylight saving time transitions.
Value is a list with elements of the form (YEAR START END), where
START and END are expressions that when evaluated return the
start and end dates (respectively) for DST in YEAR.  Used by the
function `calendar-dst-find-startend'.")

(defun calendar-dst-find-startend (year)
  "Find the dates in YEAR on which daylight saving time starts and ends.
Returns a list (YEAR START END), where START and END are
expressions that when evaluated return the start and end dates,
respectively. This function first attempts to use pre-calculated
data from `calendar-dst-transition-cache', otherwise it calls
`calendar-dst-find-data' (and adds the results to the cache).
If dates in YEAR cannot be handled by `encode-time' (e.g. if they
are too large to be represented as a lisp integer), then rather
than an error this function returns the result appropriate for
the current year."
  (let ((e (assoc year calendar-dst-transition-cache))
        f)
    (or e
        (progn
          (setq e (calendar-dst-find-data
                   (condition-case nil
                       (encode-time 1 0 0 1 1 year)
                     (error
                      (encode-time 1 0 0 1 1 (nth 5 (decode-time))))))
                f (nth 4 e)
                e (list year f (nth 5 e))
                calendar-dst-transition-cache
                (append calendar-dst-transition-cache (list e)))
          e))))

(defun calendar-current-time-zone ()
  "Return UTC difference, dst offset, names and rules for current time zone.

Returns (UTC-DIFF DST-OFFSET STD-ZONE DST-ZONE DST-STARTS DST-ENDS
DST-STARTS-TIME DST-ENDS-TIME), based on a heuristic probing of what the
system knows:

UTC-DIFF is an integer specifying the number of minutes difference between
    standard time in the current time zone and Coordinated Universal Time
    (Greenwich Mean Time).  A negative value means west of Greenwich.
DST-OFFSET is an integer giving the daylight saving time offset in minutes.
STD-ZONE is a string giving the name of the time zone when no seasonal time
    adjustment is in effect.
DST-ZONE is a string giving the name of the time zone when there is a seasonal
    time adjustment in effect.
DST-STARTS and DST-ENDS are sexps in the variable `year' giving the daylight
    saving time start and end rules, in the form expected by
    `calendar-daylight-savings-starts'.
DST-STARTS-TIME and DST-ENDS-TIME are integers giving the number of minutes
    after midnight that daylight saving time starts and ends.

If the local area does not use a seasonal time adjustment, STD-ZONE and
DST-ZONE are equal, and all the DST-* integer variables are 0.

Some operating systems cannot provide all this information to Emacs; in this
case, `calendar-current-time-zone' returns a list containing nil for the data
it can't find."
  (or calendar-current-time-zone-cache
      (setq calendar-current-time-zone-cache (calendar-dst-find-data))))


;; Following options should be set based on conditions when the code
;; is invoked, so are not suitable for dumping into loaddefs.el.  They
;; default to US Eastern time if time zone info is not available.

(calendar-current-time-zone)

(defcustom calendar-time-zone (or (car calendar-current-time-zone-cache) -300)
  "Number of minutes difference between local standard time and UTC.
For example, -300 for New York City, -480 for Los Angeles."
  :type 'integer
  :group 'calendar-dst)

(defcustom calendar-daylight-time-offset
  (or (cadr calendar-current-time-zone-cache) 60)
  "Number of minutes difference between daylight saving and standard time.
If the locale never uses daylight saving time, set this to 0."
  :type 'integer
  :group 'calendar-dst)

(defcustom calendar-standard-time-zone-name
  (or (nth 2 calendar-current-time-zone-cache) "EST")
  "Abbreviated name of standard time zone at `calendar-location-name'.
For example, \"EST\" in New York City, \"PST\" for Los Angeles."
  :type 'string
  :group 'calendar-dst)

(defcustom calendar-daylight-time-zone-name
  (or (nth 3 calendar-current-time-zone-cache) "EDT")
  "Abbreviated name of daylight saving time zone at `calendar-location-name'.
For example, \"EDT\" in New York City, \"PDT\" for Los Angeles."
  :type 'string
  :group 'calendar-dst)

(defcustom calendar-daylight-savings-starts-time
  (or (nth 6 calendar-current-time-zone-cache) 120)
  "Number of minutes after midnight that daylight saving time starts."
  :type 'integer
  :group 'calendar-dst)

(defcustom calendar-daylight-savings-ends-time
  (or (nth 7 calendar-current-time-zone-cache)
      calendar-daylight-savings-starts-time)
  "Number of minutes after midnight that daylight saving time ends."
  :type 'integer
  :group 'calendar-dst)


(defun calendar-dst-starts (year)
  "Return the date of YEAR on which daylight saving time starts.
This function respects the value of `calendar-dst-check-each-year-flag'."
  (or (let ((expr (if calendar-dst-check-each-year-flag
                      (cadr (calendar-dst-find-startend year))
                    (nth 4 calendar-current-time-zone-cache))))
        (calendar-dlet* ((year year))
          (if expr (eval expr))))
      ;; New US rules commencing 2007.  https://www.iana.org/time-zones
      (and (not (zerop calendar-daylight-time-offset))
           (calendar-nth-named-day 2 0 3 year))))

(defun calendar-dst-ends (year)
  "Return the date of YEAR on which daylight saving time ends.
This function respects the value of `calendar-dst-check-each-year-flag'."
  (or (let ((expr (if calendar-dst-check-each-year-flag
                      (nth 2 (calendar-dst-find-startend year))
                    (nth 5 calendar-current-time-zone-cache))))
        (calendar-dlet* ((year year))
          (if expr (eval expr))))
      ;; New US rules commencing 2007.  https://www.iana.org/time-zones
      (and (not (zerop calendar-daylight-time-offset))
           (calendar-nth-named-day 1 0 11 year))))

;; used by calc, solar.
(defun dst-in-effect (date)
  "True if on absolute DATE daylight saving time is in effect.
Fractional part of DATE is local standard time of day."
  (calendar-dlet* ((year (calendar-extract-year
                          (calendar-gregorian-from-absolute (floor date)))))
    (let* ((dst-starts-gregorian (eval calendar-daylight-savings-starts))
           (dst-ends-gregorian (eval calendar-daylight-savings-ends))
           (dst-starts (and dst-starts-gregorian
                            (+ (calendar-absolute-from-gregorian
                                dst-starts-gregorian)
                               (/ calendar-daylight-savings-starts-time
                                  60.0 24.0))))
           (dst-ends (and dst-ends-gregorian
                          (+ (calendar-absolute-from-gregorian
                              dst-ends-gregorian)
                             (/ (- calendar-daylight-savings-ends-time
                                   calendar-daylight-time-offset)
                                60.0 24.0)))))
      (and dst-starts dst-ends
           (if (< dst-starts dst-ends)
               (and (<= dst-starts date) (< date dst-ends))
             (or (<= dst-starts date) (< date dst-ends)))))))

;; used by calc, lunar, solar.
(defun dst-adjust-time (date time)
  "Adjust, to account for dst on DATE, decimal fraction standard TIME.
Returns a list (date adj-time zone) where `date' and `adj-time' are the values
adjusted for `zone'; here `date' is a list (month day year), `adj-time' is a
decimal fraction time, and `zone' is a string.

Conversion to daylight saving time is done according to
`calendar-daylight-savings-starts', `calendar-daylight-savings-ends',
`calendar-daylight-savings-starts-time',
`calendar-daylight-savings-ends-time', and `calendar-daylight-time-offset'."
  (let* ((rounded-abs-date (+ (calendar-absolute-from-gregorian date)
                              (/ (round (* 60 time)) 60.0 24.0)))
         (dst (dst-in-effect rounded-abs-date))
         (time-zone (if dst
                        calendar-daylight-time-zone-name
                      calendar-standard-time-zone-name))
         (time (+ rounded-abs-date
                  (if dst (/ calendar-daylight-time-offset 24.0 60.0) 0))))
    (list (calendar-gregorian-from-absolute (truncate time))
          (* 24.0 (- time (truncate time)))
          time-zone)))

(provide 'cal-dst)

;;; cal-dst.el ends here<|MERGE_RESOLUTION|>--- conflicted
+++ resolved
@@ -249,11 +249,7 @@
 ;; TODO it might be better to extract this information directly from
 ;; the system timezone database. But cross-platform...?
 ;; See thread
-<<<<<<< HEAD
-;; https://lists.gnu.org/archive/html/emacs-pretest-bug/2006-11/msg00060.html
-=======
 ;; https://lists.gnu.org/r/emacs-pretest-bug/2006-11/msg00060.html
->>>>>>> 89212988
 (defun calendar-dst-find-data (&optional time)
   "Find data on the first daylight saving time transitions after TIME.
 TIME defaults to `current-time'.  Return value is as described
