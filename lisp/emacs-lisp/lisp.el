;;; lisp.el --- Lisp editing commands for Emacs  -*- lexical-binding:t -*-

;; Copyright (C) 1985-1986, 1994, 2000-2018 Free Software Foundation,
;; Inc.

;; Maintainer: emacs-devel@gnu.org
;; Keywords: lisp, languages
;; Package: emacs

;; This file is part of GNU Emacs.

;; GNU Emacs is free software: you can redistribute it and/or modify
;; it under the terms of the GNU General Public License as published by
;; the Free Software Foundation, either version 3 of the License, or
;; (at your option) any later version.

;; GNU Emacs is distributed in the hope that it will be useful,
;; but WITHOUT ANY WARRANTY; without even the implied warranty of
;; MERCHANTABILITY or FITNESS FOR A PARTICULAR PURPOSE.  See the
;; GNU General Public License for more details.

;; You should have received a copy of the GNU General Public License
;; along with GNU Emacs.  If not, see <https://www.gnu.org/licenses/>.

;;; Commentary:

;; Lisp editing commands to go with Lisp major mode.  More-or-less
;; applicable in other modes too.

;;; Code:

;; Note that this variable is used by non-lisp modes too.
(defcustom defun-prompt-regexp nil
  "If non-nil, a regexp to ignore before a defun.
This is only necessary if the opening paren or brace is not in column 0.
See function `beginning-of-defun'."
  :type '(choice (const nil)
		 regexp)
  :group 'lisp)
(make-variable-buffer-local 'defun-prompt-regexp)

(defcustom parens-require-spaces t
  "If non-nil, add whitespace as needed when inserting parentheses.
This affects `insert-parentheses' and `insert-pair'."
  :type 'boolean
  :group 'lisp)

(defvar forward-sexp-function nil
  ;; FIXME:
  ;; - for some uses, we may want a "sexp-only" version, which only
  ;;   jumps over a well-formed sexp, rather than some dwimish thing
  ;;   like jumping from an "else" back up to its "if".
  ;; - for up-list, we could use the "sexp-only" behavior as well
  ;;   to treat the dwimish halfsexp as a form of "up-list" step.
  "If non-nil, `forward-sexp' delegates to this function.
Should take the same arguments and behave similarly to `forward-sexp'.")

(defun forward-sexp (&optional arg)
  "Move forward across one balanced expression (sexp).
With ARG, do it that many times.  Negative arg -N means move
backward across N balanced expressions.  This command assumes
point is not in a string or comment.  Calls
`forward-sexp-function' to do the work, if that is non-nil.  If
unable to move over a sexp, signal `scan-error' with three
arguments: a message, the start of the obstacle (usually a
parenthesis or list marker of some kind), and end of the
obstacle."
  (interactive "^p")
  (or arg (setq arg 1))
  (if forward-sexp-function
      (funcall forward-sexp-function arg)
    (goto-char (or (scan-sexps (point) arg) (buffer-end arg)))
    (if (< arg 0) (backward-prefix-chars))))

(defun backward-sexp (&optional arg)
  "Move backward across one balanced expression (sexp).
With ARG, do it that many times.  Negative arg -N means
move forward across N balanced expressions.
This command assumes point is not in a string or comment.
Uses `forward-sexp' to do the work."
  (interactive "^p")
  (or arg (setq arg 1))
  (forward-sexp (- arg)))

(defun mark-sexp (&optional arg allow-extend)
  "Set mark ARG sexps from point.
The place mark goes is the same place \\[forward-sexp] would
move to with the same argument.
Interactively, if this command is repeated
or (in Transient Mark mode) if the mark is active,
it marks the next ARG sexps after the ones already marked.
This command assumes point is not in a string or comment."
  (interactive "P\np")
  (cond ((and allow-extend
	      (or (and (eq last-command this-command) (mark t))
		  (and transient-mark-mode mark-active)))
	 (setq arg (if arg (prefix-numeric-value arg)
		     (if (< (mark) (point)) -1 1)))
	 (set-mark
	  (save-excursion
	    (goto-char (mark))
	    (forward-sexp arg)
	    (point))))
	(t
	 (push-mark
	  (save-excursion
	    (forward-sexp (prefix-numeric-value arg))
	    (point))
	  nil t))))

(defun forward-list (&optional arg)
  "Move forward across one balanced group of parentheses.
This command will also work on other parentheses-like expressions
defined by the current language mode.
With ARG, do it that many times.
Negative arg -N means move backward across N groups of parentheses.
This command assumes point is not in a string or comment."
  (interactive "^p")
  (or arg (setq arg 1))
  (goto-char (or (scan-lists (point) arg 0) (buffer-end arg))))

(defun backward-list (&optional arg)
  "Move backward across one balanced group of parentheses.
This command will also work on other parentheses-like expressions
defined by the current language mode.
With ARG, do it that many times.
Negative arg -N means move forward across N groups of parentheses.
This command assumes point is not in a string or comment."
  (interactive "^p")
  (or arg (setq arg 1))
  (forward-list (- arg)))

(defun down-list (&optional arg)
  "Move forward down one level of parentheses.
This command will also work on other parentheses-like expressions
defined by the current language mode.
With ARG, do this that many times.
A negative argument means move backward but still go down a level.
This command assumes point is not in a string or comment."
  (interactive "^p")
  (or arg (setq arg 1))
  (let ((inc (if (> arg 0) 1 -1)))
    (while (/= arg 0)
      (goto-char (or (scan-lists (point) inc -1) (buffer-end arg)))
      (setq arg (- arg inc)))))

(defun backward-up-list (&optional arg escape-strings no-syntax-crossing)
  "Move backward out of one level of parentheses.
This command will also work on other parentheses-like expressions
defined by the current language mode.  With ARG, do this that
many times.  A negative argument means move forward but still to
a less deep spot.  If ESCAPE-STRINGS is non-nil (as it is
interactively), move out of enclosing strings as well.  If
NO-SYNTAX-CROSSING is non-nil (as it is interactively), prefer to
break out of any enclosing string instead of moving to the start
of a list broken across multiple strings.  On error, location of
point is unspecified."
  (interactive "^p\nd\nd")
  (up-list (- (or arg 1)) escape-strings no-syntax-crossing))

(defun up-list (&optional arg escape-strings no-syntax-crossing)
  "Move forward out of one level of parentheses.
This command will also work on other parentheses-like expressions
defined by the current language mode.  With ARG, do this that
many times.  A negative argument means move backward but still to
a less deep spot.  If ESCAPE-STRINGS is non-nil (as it is
interactively), move out of enclosing strings as well. If
NO-SYNTAX-CROSSING is non-nil (as it is interactively), prefer to
break out of any enclosing string instead of moving to the start
of a list broken across multiple strings.  On error, location of
point is unspecified."
  (interactive "^p\nd\nd")
  (or arg (setq arg 1))
  (let ((inc (if (> arg 0) 1 -1))
        (pos nil))
    (while (/= arg 0)
      (condition-case err
          (save-restriction
            ;; If we've been asked not to cross string boundaries
            ;; and we're inside a string, narrow to that string so
            ;; that scan-lists doesn't find a match in a different
            ;; string.
            (when no-syntax-crossing
              (let* ((syntax (syntax-ppss))
                     (string-comment-start (nth 8 syntax)))
                (when string-comment-start
                  (save-excursion
                    (goto-char string-comment-start)
                    (narrow-to-region
                     (point)
                     (if (nth 3 syntax) ; in string
                         (condition-case nil
                             (progn (forward-sexp) (point))
                           (scan-error (point-max)))
                       (forward-comment 1)
                       (point)))))))
            (if (null forward-sexp-function)
                (goto-char (or (scan-lists (point) inc 1)
                               (buffer-end arg)))
              (condition-case err
                  (while (progn (setq pos (point))
                                (forward-sexp inc)
                                (/= (point) pos)))
                (scan-error (goto-char (nth (if (> arg 0) 3 2) err))))
              (if (= (point) pos)
                  (signal 'scan-error
                          (list "Unbalanced parentheses" (point) (point))))))
        (scan-error
         (let ((syntax nil))
           (or
            ;; If we bumped up against the end of a list, see whether
            ;; we're inside a string: if so, just go to the beginning
            ;; or end of that string.
            (and escape-strings
                 (or syntax (setf syntax (syntax-ppss)))
                 (nth 3 syntax)
                 (goto-char (nth 8 syntax))
                 (progn (when (> inc 0)
                          (forward-sexp))
                        t))
            ;; If we narrowed to a comment above and failed to escape
            ;; it, the error might be our fault, not an indication
            ;; that we're out of syntax.  Try again from beginning or
            ;; end of the comment.
            (and no-syntax-crossing
                 (or syntax (setf syntax (syntax-ppss)))
                 (nth 4 syntax)
                 (goto-char (nth 8 syntax))
                 (or (< inc 0)
                     (forward-comment 1))
                 (setf arg (+ arg inc)))
            (signal (car err) (cdr err))))))
      (setq arg (- arg inc)))))

(defun kill-sexp (&optional arg)
  "Kill the sexp (balanced expression) following point.
With ARG, kill that many sexps after point.
Negative arg -N means kill N sexps before point.
This command assumes point is not in a string or comment."
  (interactive "p")
  (let ((opoint (point)))
    (forward-sexp (or arg 1))
    (kill-region opoint (point))))

(defun backward-kill-sexp (&optional arg)
  "Kill the sexp (balanced expression) preceding point.
With ARG, kill that many sexps before point.
Negative arg -N means kill N sexps after point.
This command assumes point is not in a string or comment."
  (interactive "p")
  (kill-sexp (- (or arg 1))))

;; After Zmacs:
(defun kill-backward-up-list (&optional arg)
  "Kill the form containing the current sexp, leaving the sexp itself.
A prefix argument ARG causes the relevant number of surrounding
forms to be removed.
This command assumes point is not in a string or comment."
  (interactive "*p")
  (let ((current-sexp (thing-at-point 'sexp)))
    (if current-sexp
        (save-excursion
          (backward-up-list arg)
          (kill-sexp)
          (insert current-sexp))
      (user-error "Not at a sexp"))))

(defvar beginning-of-defun-function nil
  "If non-nil, function for `beginning-of-defun-raw' to call.
This is used to find the beginning of the defun instead of using the
normal recipe (see `beginning-of-defun').  Major modes can define this
if defining `defun-prompt-regexp' is not sufficient to handle the mode's
needs.

The function takes the same argument as `beginning-of-defun' and should
behave similarly, returning non-nil if it found the beginning of a defun.
Ideally it should move to a point right before an open-paren which encloses
the body of the defun.")

(defun beginning-of-defun (&optional arg)
  "Move backward to the beginning of a defun.
With ARG, do it that many times.  Negative ARG means move forward
to the ARGth following beginning of defun.

If search is successful, return t; point ends up at the beginning
of the line where the search succeeded.  Otherwise, return nil.

When `open-paren-in-column-0-is-defun-start' is non-nil, a defun
is assumed to start where there is a char with open-parenthesis
syntax at the beginning of a line.  If `defun-prompt-regexp' is
non-nil, then a string which matches that regexp may also precede
the open-parenthesis.  If `defun-prompt-regexp' and
`open-paren-in-column-0-is-defun-start' are both nil, this
function instead finds an open-paren at the outermost level.

If the variable `beginning-of-defun-function' is non-nil, its
value is called as a function, with argument ARG, to find the
defun's beginning.

Regardless of the values of `defun-prompt-regexp' and
`beginning-of-defun-function', point always moves to the
beginning of the line whenever the search is successful."
  (interactive "^p")
  (or (not (eq this-command 'beginning-of-defun))
      (eq last-command 'beginning-of-defun)
      (and transient-mark-mode mark-active)
      (push-mark))
  (and (beginning-of-defun-raw arg)
       (progn (beginning-of-line) t)))

(defun beginning-of-defun-raw (&optional arg)
  "Move point to the character that starts a defun.
This is identical to function `beginning-of-defun', except that point
does not move to the beginning of the line when `defun-prompt-regexp'
is non-nil.

If variable `beginning-of-defun-function' is non-nil, its value
is called as a function to find the defun's beginning."
  (interactive "^p")   ; change this to "P", maybe, if we ever come to pass ARG
                      ; to beginning-of-defun-function.
  (unless arg (setq arg 1))
  (cond
   (beginning-of-defun-function
    (condition-case nil
        (funcall beginning-of-defun-function arg)
      ;; We used to define beginning-of-defun-function as taking no argument
      ;; but that makes it impossible to implement correct forward motion:
      ;; we used to use end-of-defun for that, but it's not supposed to do
      ;; the same thing (it moves to the end of a defun not to the beginning
      ;; of the next).
      ;; In case the beginning-of-defun-function uses the old calling
      ;; convention, fallback on the old implementation.
      (wrong-number-of-arguments
       (if (> arg 0)
           (dotimes (_ arg)
             (funcall beginning-of-defun-function))
	 (dotimes (_ (- arg))
	   (funcall end-of-defun-function))))))

   ((or defun-prompt-regexp open-paren-in-column-0-is-defun-start)
    (and (< arg 0) (not (eobp)) (forward-char 1))
    (and (let (found)
           (while
               (and (setq found
                          (re-search-backward
                           (if defun-prompt-regexp
			       (concat (if open-paren-in-column-0-is-defun-start
					   "^\\s(\\|" "")
				       "\\(?:" defun-prompt-regexp "\\)\\s(")
			     "^\\s(")
			                      nil 'move arg))
                    (nth 8 (syntax-ppss))))
           found)
	 (progn (goto-char (1- (match-end 0)))
                t)))

   ;; If open-paren-in-column-0-is-defun-start and defun-prompt-regexp
   ;; are both nil, column 0 has no significance - so scan forward
   ;; from BOB to see how nested point is, then carry on from there.
   ;;
   ;; It is generally not a good idea to land up here, because the
   ;; call to scan-lists below can be extremely slow.  This is because
   ;; back_comment in syntax.c may have to scan from bob to find the
   ;; beginning of each comment.  Fixing this is not trivial -- cyd.

   ((eq arg 0))
   (t
    (let ((floor (point-min))
	  (ceiling (point-max))
	  (arg-+ve (> arg 0)))
      (save-restriction
	(widen)
	(let ((ppss (let (syntax-begin-function)
		      (syntax-ppss)))
	      ;; position of least enclosing paren, or nil.
	      encl-pos)
	  ;; Back out of any comment/string, so that encl-pos will always
	  ;; become nil if we're at top-level.
	  (when (nth 8 ppss)
	    (goto-char (nth 8 ppss))
	    (setq ppss (syntax-ppss)))	; should be fast, due to cache.
	  (setq encl-pos (syntax-ppss-toplevel-pos ppss))
	  (if encl-pos (goto-char encl-pos))

	  (and encl-pos arg-+ve (setq arg (1- arg)))
	  (and (not encl-pos) (not arg-+ve) (not (looking-at "\\s("))
	       (setq arg (1+ arg)))

	  (condition-case nil   ; to catch crazy parens.
	      (progn
		(goto-char (scan-lists (point) (- arg) 0))
		(if arg-+ve
		    (if (>= (point) floor)
			t
		      (goto-char floor)
		      nil)
		  ;; forward to next (, or trigger the c-c
		  (goto-char (1- (scan-lists (point) 1 -1)))
		  (if (<= (point) ceiling)
		      t
		    (goto-char ceiling)
		    nil)))
	    (error
	     (goto-char (if arg-+ve floor ceiling))
	     nil))))))))

(defun beginning-of-defun--in-emptyish-line-p ()
  "Return non-nil if the point is in an \"emptyish\" line.
This means a line that consists entirely of comments and/or
whitespace."
<<<<<<< HEAD
;; See https://lists.gnu.org/archive/html/help-gnu-emacs/2016-08/msg00141.html
=======
;; See https://lists.gnu.org/r/help-gnu-emacs/2016-08/msg00141.html
>>>>>>> 89212988
  (save-excursion
    (forward-line 0)
    (let ((ppss (syntax-ppss)))
      (and (null (nth 3 ppss))
           (< (line-end-position)
              (progn (when (nth 4 ppss)
                       (goto-char (nth 8 ppss)))
                     (forward-comment (point-max))
                     (point)))))))

(defun beginning-of-defun-comments (&optional arg)
  "Move to the beginning of ARGth defun, including comments."
  (interactive "^p")
  (unless arg (setq arg 1))
  (beginning-of-defun arg)
  (let (first-line-p)
    (while (let ((ppss (progn (setq first-line-p (= (forward-line -1) -1))
                              (syntax-ppss (line-end-position)))))
             (while (and (nth 4 ppss) ; If eol is in a line-spanning comment,
                         (< (nth 8 ppss) (line-beginning-position)))
               (goto-char (nth 8 ppss)) ; skip to comment start.
               (setq ppss (syntax-ppss (line-end-position))))
             (and (not first-line-p)
                  (progn (skip-syntax-backward
                          "-" (line-beginning-position))
                         (not (bolp))) ; Check for blank line.
                  (beginning-of-defun--in-emptyish-line-p)))) ; Check for non-comment text.
    (forward-line (if first-line-p 0 1))))

(defvar end-of-defun-function
  (lambda () (forward-sexp 1))
  "Function for `end-of-defun' to call.
This is used to find the end of the defun at point.
It is called with no argument, right after calling `beginning-of-defun-raw'.
So the function can assume that point is at the beginning of the defun body.
It should move point to the first position after the defun.")

(defun buffer-end (arg)
  "Return the \"far end\" position of the buffer, in direction ARG.
If ARG is positive, that's the end of the buffer.
Otherwise, that's the beginning of the buffer."
  (if (> arg 0) (point-max) (point-min)))

(defun end-of-defun (&optional arg)
  "Move forward to next end of defun.
With argument, do it that many times.
Negative argument -N means move back to Nth preceding end of defun.

An end of a defun occurs right after the close-parenthesis that
matches the open-parenthesis that starts a defun; see function
`beginning-of-defun'.

If variable `end-of-defun-function' is non-nil, its value
is called as a function to find the defun's end."
  (interactive "^p")
  (or (not (eq this-command 'end-of-defun))
      (eq last-command 'end-of-defun)
      (and transient-mark-mode mark-active)
      (push-mark))
  (if (or (null arg) (= arg 0)) (setq arg 1))
  (let ((pos (point))
        (beg (progn (end-of-line 1) (beginning-of-defun-raw 1) (point)))
	(skip (lambda ()
		;; When comparing point against pos, we want to consider that if
		;; point was right after the end of the function, it's still
		;; considered as "in that function".
		;; E.g. `eval-defun' from right after the last close-paren.
		(unless (bolp)
		  (skip-chars-forward " \t")
		  (if (looking-at "\\s<\\|\n")
		      (forward-line 1))))))
    (funcall end-of-defun-function)
    (funcall skip)
    (cond
     ((> arg 0)
      ;; Moving forward.
      (if (> (point) pos)
          ;; We already moved forward by one because we started from
          ;; within a function.
          (setq arg (1- arg))
        ;; We started from after the end of the previous function.
        (goto-char pos))
      (unless (zerop arg)
        (beginning-of-defun-raw (- arg))
        (funcall end-of-defun-function)))
     ((< arg 0)
      ;; Moving backward.
      (if (< (point) pos)
          ;; We already moved backward because we started from between
          ;; two functions.
          (setq arg (1+ arg))
        ;; We started from inside a function.
        (goto-char beg))
      (unless (zerop arg)
        (beginning-of-defun-raw (- arg))
	(setq beg (point))
        (funcall end-of-defun-function))))
    (funcall skip)
    (while (and (< arg 0) (>= (point) pos))
      ;; We intended to move backward, but this ended up not doing so:
      ;; Try harder!
      (goto-char beg)
      (beginning-of-defun-raw (- arg))
      (if (>= (point) beg)
	  (setq arg 0)
	(setq beg (point))
        (funcall end-of-defun-function)
	(funcall skip)))))

(defun mark-defun (&optional arg)
  "Put mark at end of this defun, point at beginning.
The defun marked is the one that contains point or follows point.
With positive ARG, mark this and that many next defuns; with negative
ARG, change the direction of marking.

If the mark is active, it marks the next or previous defun(s) after
the one(s) already marked."
  (interactive "p")
  (setq arg (or arg 1))
  ;; There is no `mark-defun-back' function - see
  ;; https://lists.gnu.org/r/bug-gnu-emacs/2016-11/msg00079.html
  ;; for explanation
  (when (eq last-command 'mark-defun-back)
    (setq arg (- arg)))
  (when (< arg 0)
    (setq this-command 'mark-defun-back))
  (cond ((use-region-p)
         (if (>= arg 0)
             (set-mark
              (save-excursion
                (goto-char (mark))
                ;; change the dotimes below to (end-of-defun arg) once bug #24427 is fixed
                (dotimes (_ignore arg)
                  (end-of-defun))
                (point)))
           (beginning-of-defun-comments (- arg))))
        (t
         (let ((opoint (point))
               beg end)
           (push-mark opoint)
           ;; Try first in this order for the sake of languages with nested
           ;; functions where several can end at the same place as with the
           ;; offside rule, e.g. Python.
           (beginning-of-defun-comments)
           (setq beg (point))
           (end-of-defun)
           (setq end (point))
           (when (or (and (<= (point) opoint)
                          (> arg 0))
                     (= beg (point-min))) ; we were before the first defun!
             ;; beginning-of-defun moved back one defun so we got the wrong
             ;; one.  If ARG < 0, however, we actually want to go back.
             (goto-char opoint)
             (end-of-defun)
             (setq end (point))
             (beginning-of-defun-comments)
             (setq beg (point)))
           (goto-char beg)
           (cond ((> arg 0)
                  ;; change the dotimes below to (end-of-defun arg) once bug #24427 is fixed
                  (dotimes (_ignore arg)
                    (end-of-defun))
                  (setq end (point))
                  (push-mark end nil t)
                  (goto-char beg))
                 (t
                  (goto-char beg)
                  (unless (= arg -1)    ; beginning-of-defun behaves
                                        ; strange with zero arg - see
                                        ; https://lists.gnu.org/r/bug-gnu-emacs/2017-02/msg00196.html
                    (beginning-of-defun (1- (- arg))))
                  (push-mark end nil t))))))
  (skip-chars-backward "[:space:]\n")
  (unless (bobp)
    (forward-line 1)))

(defvar narrow-to-defun-include-comments nil
  "If non-nil, `narrow-to-defun' will also show comments preceding the defun.")

(defun narrow-to-defun (&optional include-comments)
  "Make text outside current defun invisible.
The current defun is the one that contains point or follows point.
Preceding comments are included if INCLUDE-COMMENTS is non-nil.
Interactively, the behavior depends on `narrow-to-defun-include-comments'."
  (interactive (list narrow-to-defun-include-comments))
  (save-excursion
    (widen)
    (let ((opoint (point))
	  beg end)
      ;; Try first in this order for the sake of languages with nested
      ;; functions where several can end at the same place as with
      ;; the offside rule, e.g. Python.

      ;; Finding the start of the function is a bit problematic since
      ;; `beginning-of-defun' when we are on the first character of
      ;; the function might go to the previous function.
      ;;
      ;; Therefore we first move one character forward and then call
      ;; `beginning-of-defun'.  However now we must check that we did
      ;; not move into the next function.
      (let ((here (point)))
        (unless (eolp)
	  (forward-char))
        (beginning-of-defun)
        (when (< (point) here)
          (goto-char here)
          (beginning-of-defun)))
      (setq beg (point))
      (end-of-defun)
      (setq end (point))
      (while (looking-at "^\n")
	(forward-line 1))
      (unless (> (point) opoint)
	;; beginning-of-defun moved back one defun
	;; so we got the wrong one.
	(goto-char opoint)
	(end-of-defun)
	(setq end (point))
	(beginning-of-defun)
	(setq beg (point)))
      (when include-comments
	(goto-char beg)
	;; Move back past all preceding comments (and whitespace).
	(when (forward-comment -1)
	  (while (forward-comment -1))
	  ;; Move forwards past any page breaks within these comments.
	  (when (and page-delimiter (not (string= page-delimiter "")))
	    (while (re-search-forward page-delimiter beg t)))
	  ;; Lastly, move past any empty lines.
	  (skip-chars-forward "[:space:]\n")
	  (beginning-of-line)
	  (setq beg (point))))
      (goto-char end)
      (re-search-backward "^\n" (- (point) 1) t)
      (narrow-to-region beg end))))

(defvar insert-pair-alist
  '((?\( ?\)) (?\[ ?\]) (?\{ ?\}) (?\< ?\>) (?\" ?\") (?\' ?\') (?\` ?\'))
  "Alist of paired characters inserted by `insert-pair'.
Each element looks like (OPEN-CHAR CLOSE-CHAR) or (COMMAND-CHAR
OPEN-CHAR CLOSE-CHAR).  The characters OPEN-CHAR and CLOSE-CHAR
of the pair whose key is equal to the last input character with
or without modifiers, are inserted by `insert-pair'.

If COMMAND-CHAR is specified, it is a character that triggers the
insertion of the open/close pair, and COMMAND-CHAR itself isn't
inserted.")

(defun insert-pair (&optional arg open close)
  "Enclose following ARG sexps in a pair of OPEN and CLOSE characters.
Leave point after the first character.
A negative ARG encloses the preceding ARG sexps instead.
No argument is equivalent to zero: just insert characters
and leave point between.
If `parens-require-spaces' is non-nil, this command also inserts a space
before and after, depending on the surrounding characters.
If region is active, insert enclosing characters at region boundaries.

If arguments OPEN and CLOSE are nil, the character pair is found
from the variable `insert-pair-alist' according to the last input
character with or without modifiers.  If no character pair is
found in the variable `insert-pair-alist', then the last input
character is inserted ARG times.

This command assumes point is not in a string or comment."
  (interactive "P")
  (if (not (and open close))
      (let ((pair (or (assq last-command-event insert-pair-alist)
                      (assq (event-basic-type last-command-event)
                            insert-pair-alist))))
        (if pair
            (if (nth 2 pair)
                (setq open (nth 1 pair) close (nth 2 pair))
              (setq open (nth 0 pair) close (nth 1 pair))))))
  (if (and open close)
      (if (and transient-mark-mode mark-active)
          (progn
            (save-excursion
              (goto-char (region-end))
              (insert close))
            (goto-char (region-beginning))
            (insert open))
        (if arg (setq arg (prefix-numeric-value arg))
          (setq arg 0))
        (cond ((> arg 0) (skip-chars-forward " \t"))
              ((< arg 0) (forward-sexp arg) (setq arg (- arg))))
        (and parens-require-spaces
             (not (bobp))
             (memq (char-syntax (preceding-char)) (list ?w ?_ (char-syntax close)))
             (insert " "))
        (insert open)
        (save-excursion
          (or (eq arg 0) (forward-sexp arg))
          (insert close)
          (and parens-require-spaces
               (not (eobp))
               (memq (char-syntax (following-char)) (list ?w ?_ (char-syntax open)))
               (insert " "))))
    (insert-char (event-basic-type last-command-event)
                 (prefix-numeric-value arg))))

(defun insert-parentheses (&optional arg)
  "Enclose following ARG sexps in parentheses.
Leave point after open-paren.
A negative ARG encloses the preceding ARG sexps instead.
No argument is equivalent to zero: just insert `()' and leave point between.
If `parens-require-spaces' is non-nil, this command also inserts a space
before and after, depending on the surrounding characters.
If region is active, insert enclosing characters at region boundaries.

This command assumes point is not in a string or comment."
  (interactive "P")
  (insert-pair arg ?\( ?\)))

(defun delete-pair ()
  "Delete a pair of characters enclosing the sexp that follows point."
  (interactive)
  (save-excursion (forward-sexp 1) (delete-char -1))
  (delete-char 1))

(defun raise-sexp (&optional arg)
  "Raise ARG sexps higher up the tree."
  (interactive "p")
  (let ((s (if (and transient-mark-mode mark-active)
               (buffer-substring (region-beginning) (region-end))
             (buffer-substring
              (point)
              (save-excursion (forward-sexp arg) (point))))))
    (backward-up-list 1)
    (delete-region (point) (save-excursion (forward-sexp 1) (point)))
    (save-excursion (insert s))))

(defun move-past-close-and-reindent ()
  "Move past next `)', delete indentation before it, then indent after it."
  (interactive)
  (up-list 1)
  (forward-char -1)
  (while (save-excursion		; this is my contribution
	   (let ((before-paren (point)))
	     (back-to-indentation)
	     (and (= (point) before-paren)
		  (progn
		    ;; Move to end of previous line.
		    (beginning-of-line)
		    (forward-char -1)
		    ;; Verify it doesn't end within a string or comment.
		    (let ((end (point))
			  state)
		      (beginning-of-line)
		      ;; Get state at start of line.
		      (setq state  (list 0 nil nil
					 (null (calculate-lisp-indent))
					 nil nil nil nil
					 nil))
		      ;; Parse state across the line to get state at end.
		      (setq state (parse-partial-sexp (point) end nil nil
						      state))
		      ;; Check not in string or comment.
		      (and (not (elt state 3)) (not (elt state 4))))))))
    (delete-indentation))
  (forward-char 1)
  (newline-and-indent))

(defun check-parens ()			; lame name?
  "Check for unbalanced parentheses in the current buffer.
More accurately, check the narrowed part of the buffer for unbalanced
expressions (\"sexps\") in general.  This is done according to the
current syntax table and will find unbalanced brackets or quotes as
appropriate.  (See Info node `(emacs)Parentheses'.)  If imbalance is
found, an error is signaled and point is left at the first unbalanced
character."
  (interactive)
  (condition-case data
      ;; Buffer can't have more than (point-max) sexps.
      (scan-sexps (point-min) (point-max))
    (scan-error (push-mark)
		(goto-char (nth 2 data))
		;; Could print (nth 1 data), which is either
		;; "Containing expression ends prematurely" or
		;; "Unbalanced parentheses", but those may not be so
		;; accurate/helpful, e.g. quotes may actually be
		;; mismatched.
  		(user-error "Unmatched bracket or quote"))))

(defun field-complete (table &optional predicate)
  (declare (obsolete completion-in-region "24.4"))
  (let ((minibuffer-completion-table table)
        (minibuffer-completion-predicate predicate)
        ;; This made sense for lisp-complete-symbol, but for
        ;; field-complete, this is out of place.  --Stef
        ;; (completion-annotate-function
        ;;  (unless (eq predicate 'fboundp)
        ;;    (lambda (str)
        ;;      (if (fboundp (intern-soft str)) " <f>"))))
        )
    (call-interactively 'minibuffer-complete)))

(defun lisp-complete-symbol (&optional _predicate)
  "Perform completion on Lisp symbol preceding point.
Compare that symbol against the known Lisp symbols.
If no characters can be completed, display a list of possible completions.
Repeating the command at that point scrolls the list.

The context determines which symbols are considered.  If the
symbol starts just after an open-parenthesis, only symbols with
function definitions are considered.  Otherwise, all symbols with
function definitions, values or properties are considered."
  (declare (obsolete completion-at-point "24.4")
           (advertised-calling-convention () "25.1"))
  (interactive)
  (let* ((data (elisp-completion-at-point))
         (plist (nthcdr 3 data)))
    (if (null data)
        (minibuffer-message "Nothing to complete")
      (let ((completion-extra-properties plist))
        (completion-in-region (nth 0 data) (nth 1 data) (nth 2 data)
                              (plist-get plist :predicate))))))

;;; lisp.el ends here<|MERGE_RESOLUTION|>--- conflicted
+++ resolved
@@ -409,11 +409,7 @@
   "Return non-nil if the point is in an \"emptyish\" line.
 This means a line that consists entirely of comments and/or
 whitespace."
-<<<<<<< HEAD
-;; See https://lists.gnu.org/archive/html/help-gnu-emacs/2016-08/msg00141.html
-=======
 ;; See https://lists.gnu.org/r/help-gnu-emacs/2016-08/msg00141.html
->>>>>>> 89212988
   (save-excursion
     (forward-line 0)
     (let ((ppss (syntax-ppss)))
