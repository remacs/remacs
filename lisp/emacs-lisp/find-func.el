;;; find-func.el --- find the definition of the Emacs Lisp function near point  -*- lexical-binding:t -*-

;; Copyright (C) 1997, 1999, 2001-2018 Free Software Foundation, Inc.

;; Author: Jens Petersen <petersen@kurims.kyoto-u.ac.jp>
;; Maintainer: petersen@kurims.kyoto-u.ac.jp
;; Keywords: emacs-lisp, functions, variables
;; Created: 97/07/25

;; This file is part of GNU Emacs.

;; GNU Emacs is free software: you can redistribute it and/or modify
;; it under the terms of the GNU General Public License as published by
;; the Free Software Foundation, either version 3 of the License, or
;; (at your option) any later version.

;; GNU Emacs is distributed in the hope that it will be useful,
;; but WITHOUT ANY WARRANTY; without even the implied warranty of
;; MERCHANTABILITY or FITNESS FOR A PARTICULAR PURPOSE.  See the
;; GNU General Public License for more details.

;; You should have received a copy of the GNU General Public License
;; along with GNU Emacs.  If not, see <https://www.gnu.org/licenses/>.

;;; Commentary:
;;
;; The funniest thing about this is that I can't imagine why a package
;; so obviously useful as this hasn't been written before!!
;; ;;; find-func
;; (find-function-setup-keys)
;;
;; or just:
;;
;; (load "find-func")
;;
;; if you don't like the given keybindings and away you go!  It does
;; pretty much what you would expect, putting the cursor at the
;; definition of the function or variable at point.
;;
;; The code started out from `describe-function', `describe-key'
;; ("help.el") and `fff-find-loaded-emacs-lisp-function' (Noah Friedman's
;; "fff.el").

;;; Code:

(eval-when-compile (require 'cl-lib))

;;; User variables:

(defgroup find-function nil
  "Finds the definition of the Emacs Lisp symbol near point."
;;   :prefix "find-function"
  :group 'lisp)

(defconst find-function-space-re "\\(?:\\s-\\|\n\\|;.*\n\\)+")

(defcustom find-function-regexp
  ;; Match things like (defun foo ...), (defmacro foo ...),
  ;; (define-skeleton foo ...), (define-generic-mode 'foo ...),
  ;;  (define-derived-mode foo ...), (define-minor-mode foo)
  (concat
   "^\\s-*(\\(def\\(ine-skeleton\\|ine-generic-mode\\|ine-derived-mode\\|\
ine\\(?:-global\\)?-minor-mode\\|ine-compilation-mode\\|un-cvs-mode\\|\
foo\\|\\(?:[^icfgv]\\|g[^r]\\)\\(\\w\\|\\s_\\)+\\*?\\)\\|easy-mmode-define-[a-z-]+\\|easy-menu-define\\|\
menu-bar-make-toggle\\)"
   find-function-space-re
   "\\('\\|(quote \\)?%s\\(\\s-\\|$\\|[()]\\)")
  "The regexp used by `find-function' to search for a function definition.
Note it must contain a `%s' at the place where `format'
should insert the function name.  The default value avoids `defconst',
`defgroup', `defvar', `defface'.

Please send improvements and fixes to the maintainer."
  :type 'regexp
  :group 'find-function
  :version "21.1")

(defcustom find-variable-regexp
  (concat
   "^\\s-*(\\(def[^fumag]\\(\\w\\|\\s_\\)+\\*?\\|\
easy-mmode-def\\(map\\|syntax\\)\\|easy-menu-define\\)"
   find-function-space-re
   "%s\\(\\s-\\|$\\)")
  "The regexp used by `find-variable' to search for a variable definition.
Note it must contain a `%s' at the place where `format'
should insert the variable name.  The default value
avoids `defun', `defmacro', `defalias', `defadvice', `defgroup', `defface'.

Please send improvements and fixes to the maintainer."
  :type 'regexp
  :group 'find-function
  :version "21.1")

(defcustom find-face-regexp
  (concat"^\\s-*(defface" find-function-space-re "%s\\(\\s-\\|$\\)")
  "The regexp used by `find-face' to search for a face definition.
Note it must contain a `%s' at the place where `format'
should insert the face name.

Please send improvements and fixes to the maintainer."
  :type 'regexp
  :group 'find-function
  :version "22.1")

(defcustom find-feature-regexp
  (concat ";;; Code:")
  "The regexp used by `xref-find-definitions' when searching for a feature definition.
Note it may contain up to one `%s' at the place where `format'
should insert the feature name."
  ;; We search for ";;; Code" rather than (feature '%s) because the
  ;; former is near the start of the code, and the latter is very
  ;; uninteresting. If the regexp is not found, just goes to
  ;; (point-min), which is acceptable in this case.
  :type 'regexp
  :group 'xref
  :version "25.1")

(defcustom find-alias-regexp
  "(defalias +'%s"
  "The regexp used by `xref-find-definitions' to search for an alias definition.
Note it must contain a `%s' at the place where `format'
should insert the feature name."
  :type 'regexp
  :group 'xref
  :version "25.1")

(defvar find-function-regexp-alist
  '((nil . find-function-regexp)
    (defvar . find-variable-regexp)
    (defface . find-face-regexp)
    (feature . find-feature-regexp)
    (defalias . find-alias-regexp))
  "Alist mapping definition types into regexp variables.
Each regexp variable's value should actually be a format string
to be used to substitute the desired symbol name into the regexp.
Instead of regexp variable, types can be mapped to functions as well,
in which case the function is called with one argument (the object
we're looking for) and it should search for it.")
(put 'find-function-regexp-alist 'risky-local-variable t)

(defcustom find-function-source-path nil
  "The default list of directories where `find-function' searches.

If this variable is nil then `find-function' searches `load-path' by
default."
  :type '(repeat directory)
  :group 'find-function)

(defcustom find-function-recenter-line 1
  "The window line-number from which to start displaying a symbol definition.
A value of nil implies center the beginning of the definition.
See `find-function' and `find-variable'."
  :type '(choice (const :tag "Center" nil)
		 integer)
  :group 'find-function
  :version "20.3")

(defcustom find-function-after-hook nil
  "Hook run after finding symbol definition.

See the functions `find-function' and `find-variable'."
  :type 'hook
  :group 'find-function
  :version "20.3")

;;; Functions:

(defun find-library-suffixes ()
  (let ((suffixes nil))
    (dolist (suffix (get-load-suffixes) (nreverse suffixes))
      (unless (string-match "elc" suffix) (push suffix suffixes)))))

(defun find-library--load-name (library)
  (let ((name library))
    (dolist (dir load-path)
      (let ((rel (file-relative-name library dir)))
        (if (and (not (string-match "\\`\\.\\./" rel))
                 (< (length rel) (length name)))
            (setq name rel))))
    (unless (equal name library) name)))

(defun find-library-name (library)
  "Return the absolute file name of the Emacs Lisp source of LIBRARY.
LIBRARY should be a string (the name of the library)."
  ;; If the library is byte-compiled, try to find a source library by
  ;; the same name.
  (when (string-match "\\.el\\(c\\(\\..*\\)?\\)\\'" library)
    (setq library (replace-match "" t t library)))
  (or
   (locate-file library
                (or find-function-source-path load-path)
                (find-library-suffixes))
   (locate-file library
                (or find-function-source-path load-path)
                load-file-rep-suffixes)
   (when (file-name-absolute-p library)
     (let ((rel (find-library--load-name library)))
       (when rel
         (or
          (locate-file rel
                       (or find-function-source-path load-path)
                       (find-library-suffixes))
          (locate-file rel
                       (or find-function-source-path load-path)
                       load-file-rep-suffixes)))))
   (find-library--from-load-history library)
   (error "Can't find library %s" library)))

(defun find-library--from-load-history (library)
  ;; In `load-history', the file may be ".elc", ".el", ".el.gz", and
  ;; LIBRARY may be "foo.el" or "foo".
  (let ((load-re
         (concat "\\(" (regexp-quote (file-name-sans-extension library)) "\\)"
                 (regexp-opt (get-load-suffixes)) "\\'")))
    (cl-loop
     for (file . _) in load-history thereis
     (and (stringp file) (string-match load-re file)
          (let ((dir (substring file 0 (match-beginning 1)))
                (basename (match-string 1 file)))
            (locate-file basename (list dir) (find-library-suffixes)))))))

(defvar find-function-C-source-directory
  (let ((dir (expand-file-name "src" source-directory)))
    (if (file-accessible-directory-p dir) dir))
  "Directory where the C source files of Emacs can be found.
If nil, do not try to find the source code of functions and variables
defined in C.")

(declare-function ad-get-advice-info "advice" (function))

(defun find-function-advised-original (func)
  "Return the original function definition of an advised function FUNC.
If FUNC is not a symbol, return it.  Else, if it's not advised,
return the symbol's function definition."
  (or (and (symbolp func)
           (featurep 'nadvice)
           (let ((ofunc (advice--symbol-function func)))
             (if (advice--p ofunc)
                 (advice--cd*r ofunc)
               ofunc)))
      func))

(defun find-function-C-source (fun-or-var file type)
  "Find the source location where FUN-OR-VAR is defined in FILE.
TYPE should be nil to find a function, or `defvar' to find a variable."
  (let ((dir (or find-function-C-source-directory
                 (read-directory-name "Emacs C source dir: " nil nil t))))
    (setq file (expand-file-name file dir))
    (if (file-readable-p file)
        (if (null find-function-C-source-directory)
            (setq find-function-C-source-directory dir))
      (error "The C source file %s is not available"
             (file-name-nondirectory file))))
  (unless type
    ;; Either or both an alias and its target might be advised.
    (setq fun-or-var (find-function-advised-original
		      (indirect-function
		       (find-function-advised-original fun-or-var)))))
  (with-current-buffer (find-file-noselect file)
    (goto-char (point-min))
    (unless (re-search-forward
	     (if type
		 (concat "DEFVAR[A-Z_]*[ \t\n]*([ \t\n]*\""
			 (regexp-quote (symbol-name fun-or-var))
			 "\"")
	       (concat "DEFUN[ \t\n]*([ \t\n]*\""
		       (regexp-quote (subr-name (advice--cd*r fun-or-var)))
		       "\""))
	     nil t)
      (error "Can't find source for %s" fun-or-var))
    (cons (current-buffer) (match-beginning 0))))

(defvar find-function-rust-source-directory nil)

(defun find-function-guess-rust-source-directory ()
  (when source-directory
    (let ((source-root (directory-file-name source-directory)))
      (expand-file-name "rust_src/src" source-root))))

(defun find-function-maybe-read-rust-source-directory ()
  (let ((dir (or find-function-rust-source-directory
                 (find-function-guess-rust-source-directory)
                 (read-directory-name "Emacs Rust souce dir: " source-directory nil t))))
    (setq find-function-rust-source-directory dir)
    dir))

(defun find-function-rust-source (identifier file)
  "Find the source location where IDENTIFIER is defined in FILE."
  (let* ((dir (find-function-maybe-read-rust-source-directory))
         (file (expand-file-name file dir)))
    (unless (file-readable-p file)
      (error "The Rust source file %s is not available" (file-name-nondirectory file)))

    (let* ((fname (subr-name
                   (advice--cd*r
                    (find-function-advised-original
                     (indirect-function
                      (find-function-advised-original identifier))))))
           (rust-fname (replace-regexp-in-string "-" "_" fname))
           ;; XXX: also find #[lisp_fn(name = "fname")]
           (regex (rx-to-string
                   `(and "fn" (+ space) ,rust-fname "("))))
      (with-current-buffer (find-file-noselect file)
        (goto-char (point-min))
        (unless (re-search-forward regex nil t)
          (error "Can't find source for %s" identifier))
        (cons (current-buffer) (match-beginning 0))))))


;;;###autoload
(defun find-library (library)
  "Find the Emacs Lisp source of LIBRARY.

Interactively, prompt for LIBRARY using the one at or near point."
  (interactive (list (read-library-name)))
  (prog1
      (switch-to-buffer (find-file-noselect (find-library-name library)))
    (run-hooks 'find-function-after-hook)))

(defun read-library-name ()
  "Read and return a library name, defaulting to the one near point.

A library name is the filename of an Emacs Lisp library located
in a directory under `load-path' (or `find-function-source-path',
if non-nil)."
  (let* ((dirs (or find-function-source-path load-path))
         (suffixes (find-library-suffixes))
         (table (apply-partially 'locate-file-completion-table
                                 dirs suffixes))
         (def (if (eq (function-called-at-point) 'require)
                  ;; `function-called-at-point' may return 'require
                  ;; with `point' anywhere on this line.  So wrap the
                  ;; `save-excursion' below in a `condition-case' to
                  ;; avoid reporting a scan-error here.
                  (condition-case nil
                      (save-excursion
                        (backward-up-list)
                        (forward-char)
                        (forward-sexp 2)
                        (thing-at-point 'symbol))
                    (error nil))
                (thing-at-point 'symbol))))
    (when (and def (not (test-completion def table)))
      (setq def nil))
    (completing-read (if def
                         (format "Library name (default %s): " def)
                       "Library name: ")
                     table nil nil nil nil def)))

;;;###autoload
(defun find-library-other-window (library)
  "Find the Emacs Lisp source of LIBRARY in another window.

See `find-library' for more details."
  (interactive (list (read-library-name)))
  (prog1
      (switch-to-buffer-other-window (find-file-noselect
                                      (find-library-name library)))
    (run-hooks 'find-function-after-hook)))

;;;###autoload
(defun find-library-other-frame (library)
  "Find the Emacs Lisp source of LIBRARY in another frame.

See `find-library' for more details."
  (interactive (list (read-library-name)))
  (prog1
      (switch-to-buffer-other-frame (find-file-noselect
                                     (find-library-name library)))
    (run-hooks 'find-function-after-hook)))

(defun find-function-lisp-source (symbol type library)
  (when (string-match "\\.el\\(c\\)\\'" library)
    (setq library (substring library 0 (match-beginning 1))))
  ;; Strip extension from .emacs.el to make sure symbol is searched in
  ;; .emacs too.
  (when (string-match "\\.emacs\\(.el\\)" library)
    (setq library (substring library 0 (match-beginning 1))))
  (let* ((filename (find-library-name library))
         (regexp-symbol (cdr (assq type find-function-regexp-alist))))
    (with-current-buffer (find-file-noselect filename)
      (let ((regexp (if (functionp regexp-symbol) regexp-symbol
                      (format (symbol-value regexp-symbol)
                              ;; Entry for ` (backquote) macro in loaddefs.el,
                              ;; (defalias (quote \`)..., has a \ but
                              ;; (symbol-name symbol) doesn't.  Add an
                              ;; optional \ to catch this.
                              (concat "\\\\?"
                                      (regexp-quote (symbol-name symbol))))))
            (case-fold-search))
        (with-syntax-table emacs-lisp-mode-syntax-table
          (goto-char (point-min))
          (if (if (functionp regexp)
                  (funcall regexp symbol)
                (or (re-search-forward regexp nil t)
                    ;; `regexp' matches definitions using known forms like
                    ;; `defun', or `defvar'.  But some functions/variables
                    ;; are defined using special macros (or functions), so
                    ;; if `regexp' can't find the definition, we look for
                    ;; something of the form "(SOMETHING <symbol> ...)".
                    ;; This fails to distinguish function definitions from
                    ;; variable declarations (or even uses thereof), but is
                    ;; a good pragmatic fallback.
                    (re-search-forward
                     (concat "^([^ ]+" find-function-space-re "['(]?"
                             (regexp-quote (symbol-name symbol))
                             "\\_>")
                     nil t)))
              (progn
                (beginning-of-line)
                (cons (current-buffer) (point)))
            (cons (current-buffer) nil)))))))

;;;###autoload
(defun find-function-search-for-symbol (symbol type library)
  "Search for SYMBOL's definition of type TYPE in LIBRARY.
Visit the library in a buffer, and return a cons cell (BUFFER . POSITION),
or just (BUFFER . nil) if the definition can't be found in the file.

If TYPE is nil, look for a function definition.
Otherwise, TYPE specifies the kind of definition,
and it is interpreted via `find-function-regexp-alist'.
The search is done in the source for library LIBRARY."
  (unless library
    (error "Don't know where `%s' is defined" symbol))
  ;; Some functions are defined as part of the construct
  ;; that defines something else.
  (while (and (symbolp symbol) (get symbol 'definition-name))
    (setq symbol (get symbol 'definition-name)))
<<<<<<< HEAD
  (cond
   ((string-match (rx bos "src/" (group (+ nonl) (or ".c" ".m")) eos) library)
    (find-function-C-source symbol (match-string 1 library) type))
   ((string-match (rx bos "rust_src/src/" (group (+ nonl) ".rs") eos) library)
    (find-function-rust-source symbol (match-string 1 library)))
   (t
    (find-function-lisp-source symbol type library))))
=======
  (if (string-match "\\`src/\\(.*\\.\\(c\\|m\\)\\)\\'" library)
      (find-function-C-source symbol (match-string 1 library) type)
    (when (string-match "\\.el\\(c\\)\\'" library)
      (setq library (substring library 0 (match-beginning 1))))
    ;; Strip extension from .emacs.el to make sure symbol is searched in
    ;; .emacs too.
    (when (string-match "\\.emacs\\(.el\\)" library)
      (setq library (substring library 0 (match-beginning 1))))
    (let* ((filename (find-library-name library))
	   (regexp-symbol (cdr (assq type find-function-regexp-alist))))
      (with-current-buffer (find-file-noselect filename)
	(let ((regexp (if (functionp regexp-symbol) regexp-symbol
                        (format (symbol-value regexp-symbol)
                                ;; Entry for ` (backquote) macro in loaddefs.el,
                                ;; (defalias (quote \`)..., has a \ but
                                ;; (symbol-name symbol) doesn't.  Add an
                                ;; optional \ to catch this.
                                (concat "\\\\?"
                                        (regexp-quote (symbol-name symbol))))))
	      (case-fold-search))
          (save-restriction
            (widen)
            (with-syntax-table emacs-lisp-mode-syntax-table
              (goto-char (point-min))
              (if (if (functionp regexp)
                      (funcall regexp symbol)
                    (or (re-search-forward regexp nil t)
                        ;; `regexp' matches definitions using known forms like
                        ;; `defun', or `defvar'.  But some functions/variables
                        ;; are defined using special macros (or functions), so
                        ;; if `regexp' can't find the definition, we look for
                        ;; something of the form "(SOMETHING <symbol> ...)".
                        ;; This fails to distinguish function definitions from
                        ;; variable declarations (or even uses thereof), but is
                        ;; a good pragmatic fallback.
                        (re-search-forward
                         (concat "^([^ ]+" find-function-space-re "['(]?"
                                 (regexp-quote (symbol-name symbol))
                                 "\\_>")
                         nil t)))
                  (progn
                    (beginning-of-line)
                    (cons (current-buffer) (point)))
                (cons (current-buffer) nil)))))))))
>>>>>>> 89212988

(defun find-function-library (function &optional lisp-only verbose)
  "Return the pair (ORIG-FUNCTION . LIBRARY) for FUNCTION.

ORIG-FUNCTION is the original name, after removing all advice and
resolving aliases.  LIBRARY is an absolute file name, a relative
file name inside the C sources directory, or a name of an
autoloaded feature.

If ORIG-FUNCTION is a built-in function and LISP-ONLY is non-nil,
signal an error.

If VERBOSE is non-nil, and FUNCTION is an alias, display a
message about the whole chain of aliases."
  (let ((def (when (symbolp function)
               (or (fboundp function)
                   (signal 'void-function (list function)))
               (find-function-advised-original function)))
        aliases)
    ;; FIXME for completeness, it might be nice to print something like:
    ;; foo (which is advised), which is an alias for bar (which is advised).
    (while (and def (symbolp def))
      (or (eq def function)
          (not verbose)
          (setq aliases (if aliases
                            (concat aliases
                                    (format-message
                                     ", which is an alias for `%s'"
                                     (symbol-name def)))
                          (format-message "`%s' is an alias for `%s'"
                                          function (symbol-name def)))))
      (setq function (find-function-advised-original function)
            def (find-function-advised-original function)))
    (if aliases
        (message "%s" aliases))
    (cons function
          (cond
           ((autoloadp def) (nth 1 def))
           ((subrp def)
            (if lisp-only
                (error "%s is a built-in function" function))
            (help-C-file-name def 'subr))
           ((symbol-file function 'defun))))))

;;;###autoload
(defun find-function-noselect (function &optional lisp-only)
  "Return a pair (BUFFER . POINT) pointing to the definition of FUNCTION.

Finds the source file containing the definition of FUNCTION
in a buffer and the point of the definition.  The buffer is
not selected.  If the function definition can't be found in
the buffer, returns (BUFFER).

If FUNCTION is a built-in function, this function normally
attempts to find it in the Emacs C sources; however, if LISP-ONLY
is non-nil, signal an error instead.

If the file where FUNCTION is defined is not known, then it is
searched for in `find-function-source-path' if non-nil, otherwise
in `load-path'."
  (if (not function)
    (error "You didn't specify a function"))
  (let ((func-lib (find-function-library function lisp-only t)))
    (find-function-search-for-symbol (car func-lib) nil (cdr func-lib))))

(defun find-function-read (&optional type)
  "Read and return an interned symbol, defaulting to the one near point.

If TYPE is nil, insist on a symbol with a function definition.
Otherwise TYPE should be `defvar' or `defface'.
If TYPE is nil, defaults using `function-called-at-point',
otherwise uses `variable-at-point'."
  (let* ((symb1 (cond ((null type) (function-called-at-point))
                      ((eq type 'defvar) (variable-at-point))
                      (t (variable-at-point t))))
         (symb  (unless (eq symb1 0) symb1))
         (predicate (cdr (assq type '((nil . fboundp)
                                      (defvar . boundp)
                                      (defface . facep)))))
         (prompt-type (cdr (assq type '((nil . "function")
                                        (defvar . "variable")
                                        (defface . "face")))))
         (prompt (concat "Find " prompt-type
                         (and symb (format " (default %s)" symb))
                         ": "))
         (enable-recursive-minibuffers t))
    (list (intern (completing-read
                   prompt obarray predicate
                   t nil nil (and symb (symbol-name symb)))))))

(defun find-function-do-it (symbol type switch-fn)
  "Find Emacs Lisp SYMBOL in a buffer and display it.
TYPE is nil to search for a function definition,
or else `defvar' or `defface'.

The variable `find-function-recenter-line' controls how
to recenter the display.  SWITCH-FN is the function to call
to display and select the buffer.
See also `find-function-after-hook'.

Set mark before moving, if the buffer already existed."
  (let* ((orig-point (point))
	(orig-buffers (buffer-list))
	(buffer-point (save-excursion
			(find-definition-noselect symbol type)))
	(new-buf (car buffer-point))
	(new-point (cdr buffer-point)))
    (when buffer-point
      (when (memq new-buf orig-buffers)
	(push-mark orig-point))
      (funcall switch-fn new-buf)
      (when new-point (goto-char new-point))
      (recenter find-function-recenter-line)
      (run-hooks 'find-function-after-hook))))

;;;###autoload
(defun find-function (function)
  "Find the definition of the FUNCTION near point.

Finds the source file containing the definition of the function
near point (selected by `function-called-at-point') in a buffer and
places point before the definition.
Set mark before moving, if the buffer already existed.

The library where FUNCTION is defined is searched for in
`find-function-source-path', if non-nil, otherwise in `load-path'.
See also `find-function-recenter-line' and `find-function-after-hook'."
  (interactive (find-function-read))
  (find-function-do-it function nil 'switch-to-buffer))

;;;###autoload
(defun find-function-other-window (function)
  "Find, in another window, the definition of FUNCTION near point.

See `find-function' for more details."
  (interactive (find-function-read))
  (find-function-do-it function nil 'switch-to-buffer-other-window))

;;;###autoload
(defun find-function-other-frame (function)
  "Find, in another frame, the definition of FUNCTION near point.

See `find-function' for more details."
  (interactive (find-function-read))
  (find-function-do-it function nil 'switch-to-buffer-other-frame))

;;;###autoload
(defun find-variable-noselect (variable &optional file)
  "Return a pair `(BUFFER . POINT)' pointing to the definition of VARIABLE.

Finds the library containing the definition of VARIABLE in a buffer and
the point of the definition.  The buffer is not selected.
If the variable's definition can't be found in the buffer, return (BUFFER).

The library where VARIABLE is defined is searched for in FILE or
`find-function-source-path', if non-nil, otherwise in `load-path'."
  (if (not variable)
      (error "You didn't specify a variable")
    (let ((library (or file
                       (symbol-file variable 'defvar)
                       (help-C-file-name variable 'var))))
      (find-function-search-for-symbol variable 'defvar library))))

;;;###autoload
(defun find-variable (variable)
  "Find the definition of the VARIABLE at or before point.

Finds the library containing the definition of the variable
near point (selected by `variable-at-point') in a buffer and
places point before the definition.

Set mark before moving, if the buffer already existed.

The library where VARIABLE is defined is searched for in
`find-function-source-path', if non-nil, otherwise in `load-path'.
See also `find-function-recenter-line' and `find-function-after-hook'."
  (interactive (find-function-read 'defvar))
  (find-function-do-it variable 'defvar 'switch-to-buffer))

;;;###autoload
(defun find-variable-other-window (variable)
  "Find, in another window, the definition of VARIABLE near point.

See `find-variable' for more details."
  (interactive (find-function-read 'defvar))
  (find-function-do-it variable 'defvar 'switch-to-buffer-other-window))

;;;###autoload
(defun find-variable-other-frame (variable)
  "Find, in another frame, the definition of VARIABLE near point.

See `find-variable' for more details."
  (interactive (find-function-read 'defvar))
  (find-function-do-it variable 'defvar 'switch-to-buffer-other-frame))

;;;###autoload
(defun find-definition-noselect (symbol type &optional file)
  "Return a pair `(BUFFER . POINT)' pointing to the definition of SYMBOL.
If the definition can't be found in the buffer, return (BUFFER).
TYPE says what type of definition: nil for a function, `defvar' for a
variable, `defface' for a face.  This function does not switch to the
buffer nor display it.

The library where SYMBOL is defined is searched for in FILE or
`find-function-source-path', if non-nil, otherwise in `load-path'."
  (cond
   ((not symbol)
    (error "You didn't specify a symbol"))
   ((null type)
    (find-function-noselect symbol))
   ((eq type 'defvar)
    (find-variable-noselect symbol file))
   (t
    (let ((library (or file (symbol-file symbol type))))
      (find-function-search-for-symbol symbol type library)))))

;; For symmetry, this should be called find-face; but some programs
;; assume that, if that name is defined, it means something else.
;;;###autoload
(defun find-face-definition (face)
  "Find the definition of FACE.  FACE defaults to the name near point.

Finds the Emacs Lisp library containing the definition of the face
near point (selected by `variable-at-point') in a buffer and
places point before the definition.

Set mark before moving, if the buffer already existed.

The library where FACE is defined is searched for in
`find-function-source-path', if non-nil, otherwise in `load-path'.
See also `find-function-recenter-line' and `find-function-after-hook'."
  (interactive (find-function-read 'defface))
  (find-function-do-it face 'defface 'switch-to-buffer))

(defun find-function-on-key-do-it (key find-fn)
  "Find the function that KEY invokes.  KEY is a string.
Set mark before moving, if the buffer already existed.

FIND-FN is the function to call to navigate to the function."
  (let (defn)
    (save-excursion
      (let* ((event (and (eventp key) (aref key 0))) ; Null event OK below.
	     (start (event-start event))
	     (modifiers (event-modifiers event))
	     (window (and (or (memq 'click modifiers) (memq 'down modifiers)
			      (memq 'drag modifiers))
			  (posn-window start))))
	;; For a mouse button event, go to the button it applies to
	;; to get the right key bindings.  And go to the right place
	;; in case the keymap depends on where you clicked.
	(when (windowp window)
	  (set-buffer (window-buffer window))
	  (goto-char (posn-point start)))
	(setq defn (key-binding key))))
    (let ((key-desc (key-description key)))
      (if (or (null defn) (integerp defn))
	  (message "%s is unbound" key-desc)
	(if (consp defn)
	    (message "%s runs %s" key-desc (prin1-to-string defn))
	  (funcall find-fn defn))))))

;;;###autoload
(defun find-function-on-key (key)
  "Find the function that KEY invokes.  KEY is a string.
Set mark before moving, if the buffer already existed."
  (interactive "kFind function on key: ")
  (find-function-on-key-do-it key #'find-function))

;;;###autoload
(defun find-function-on-key-other-window (key)
  "Find, in the other window, the function that KEY invokes.
See `find-function-on-key'."
  (interactive "kFind function on key: ")
  (find-function-on-key-do-it key #'find-function-other-window))

;;;###autoload
(defun find-function-on-key-other-frame (key)
  "Find, in the other frame, the function that KEY invokes.
See `find-function-on-key'."
  (interactive "kFind function on key: ")
  (find-function-on-key-do-it key #'find-function-other-frame))

;;;###autoload
(defun find-function-at-point ()
  "Find directly the function at point in the other window."
  (interactive)
  (let ((symb (function-called-at-point)))
    (when symb
      (find-function-other-window symb))))

;;;###autoload
(defun find-variable-at-point ()
  "Find directly the variable at point in the other window."
  (interactive)
  (let ((symb (variable-at-point)))
    (when (and symb (not (equal symb 0)))
      (find-variable-other-window symb))))

;;;###autoload
(defun find-function-setup-keys ()
  "Define some key bindings for the find-function family of functions."
  (define-key ctl-x-map "F" 'find-function)
  (define-key ctl-x-4-map "F" 'find-function-other-window)
  (define-key ctl-x-5-map "F" 'find-function-other-frame)
  (define-key ctl-x-map "K" 'find-function-on-key)
  (define-key ctl-x-4-map "K" 'find-function-on-key-other-window)
  (define-key ctl-x-5-map "K" 'find-function-on-key-other-frame)
  (define-key ctl-x-map "V" 'find-variable)
  (define-key ctl-x-4-map "V" 'find-variable-other-window)
  (define-key ctl-x-5-map "V" 'find-variable-other-frame))

(provide 'find-func)

;;; find-func.el ends here<|MERGE_RESOLUTION|>--- conflicted
+++ resolved
@@ -275,7 +275,7 @@
 (defun find-function-guess-rust-source-directory ()
   (when source-directory
     (let ((source-root (directory-file-name source-directory)))
-      (expand-file-name "rust_src/src" source-root))))
+      (expand-file-name "rust_src" source-root))))
 
 (defun find-function-maybe-read-rust-source-directory ()
   (let ((dir (or find-function-rust-source-directory
@@ -284,12 +284,12 @@
     (setq find-function-rust-source-directory dir)
     dir))
 
-(defun find-function-rust-source (identifier file)
+(defun find-function-rust-source (identifier file type)
   "Find the source location where IDENTIFIER is defined in FILE."
   (let* ((dir (find-function-maybe-read-rust-source-directory))
          (file (expand-file-name file dir)))
     (unless (file-readable-p file)
-      (error "The Rust source file %s is not available" (file-name-nondirectory file)))
+      (error "The Rust source file %s is not available" file))
 
     (let* ((fname (subr-name
                    (advice--cd*r
@@ -427,60 +427,52 @@
   ;; that defines something else.
   (while (and (symbolp symbol) (get symbol 'definition-name))
     (setq symbol (get symbol 'definition-name)))
-<<<<<<< HEAD
-  (cond
-   ((string-match (rx bos "src/" (group (+ nonl) (or ".c" ".m")) eos) library)
-    (find-function-C-source symbol (match-string 1 library) type))
-   ((string-match (rx bos "rust_src/src/" (group (+ nonl) ".rs") eos) library)
-    (find-function-rust-source symbol (match-string 1 library)))
-   (t
-    (find-function-lisp-source symbol type library))))
-=======
   (if (string-match "\\`src/\\(.*\\.\\(c\\|m\\)\\)\\'" library)
       (find-function-C-source symbol (match-string 1 library) type)
-    (when (string-match "\\.el\\(c\\)\\'" library)
-      (setq library (substring library 0 (match-beginning 1))))
-    ;; Strip extension from .emacs.el to make sure symbol is searched in
-    ;; .emacs too.
-    (when (string-match "\\.emacs\\(.el\\)" library)
-      (setq library (substring library 0 (match-beginning 1))))
-    (let* ((filename (find-library-name library))
-	   (regexp-symbol (cdr (assq type find-function-regexp-alist))))
-      (with-current-buffer (find-file-noselect filename)
-	(let ((regexp (if (functionp regexp-symbol) regexp-symbol
-                        (format (symbol-value regexp-symbol)
-                                ;; Entry for ` (backquote) macro in loaddefs.el,
-                                ;; (defalias (quote \`)..., has a \ but
-                                ;; (symbol-name symbol) doesn't.  Add an
-                                ;; optional \ to catch this.
-                                (concat "\\\\?"
-                                        (regexp-quote (symbol-name symbol))))))
-	      (case-fold-search))
-          (save-restriction
-            (widen)
-            (with-syntax-table emacs-lisp-mode-syntax-table
-              (goto-char (point-min))
-              (if (if (functionp regexp)
-                      (funcall regexp symbol)
-                    (or (re-search-forward regexp nil t)
-                        ;; `regexp' matches definitions using known forms like
-                        ;; `defun', or `defvar'.  But some functions/variables
-                        ;; are defined using special macros (or functions), so
-                        ;; if `regexp' can't find the definition, we look for
-                        ;; something of the form "(SOMETHING <symbol> ...)".
-                        ;; This fails to distinguish function definitions from
-                        ;; variable declarations (or even uses thereof), but is
-                        ;; a good pragmatic fallback.
-                        (re-search-forward
-                         (concat "^([^ ]+" find-function-space-re "['(]?"
-                                 (regexp-quote (symbol-name symbol))
-                                 "\\_>")
-                         nil t)))
-                  (progn
-                    (beginning-of-line)
-                    (cons (current-buffer) (point)))
-                (cons (current-buffer) nil)))))))))
->>>>>>> 89212988
+    (if (string-match "src/\\(.*\\.rs\\)" library)
+        (find-function-rust-source symbol (match-string 1 library) type)
+      (when (string-match "\\.el\\(c\\)\\'" library)
+        (setq library (substring library 0 (match-beginning 1))))
+      ;; Strip extension from .emacs.el to make sure symbol is searched in
+      ;; .emacs too.
+      (when (string-match "\\.emacs\\(.el\\)" library)
+        (setq library (substring library 0 (match-beginning 1))))
+      (let* ((filename (find-library-name library))
+             (regexp-symbol (cdr (assq type find-function-regexp-alist))))
+        (with-current-buffer (find-file-noselect filename)
+          (let ((regexp (if (functionp regexp-symbol) regexp-symbol
+                          (format (symbol-value regexp-symbol)
+                                  ;; Entry for ` (backquote) macro in loaddefs.el,
+                                  ;; (defalias (quote \`)..., has a \ but
+                                  ;; (symbol-name symbol) doesn't.  Add an
+                                  ;; optional \ to catch this.
+                                  (concat "\\\\?"
+                                          (regexp-quote (symbol-name symbol))))))
+                (case-fold-search))
+            (save-restriction
+              (widen)
+              (with-syntax-table emacs-lisp-mode-syntax-table
+                (goto-char (point-min))
+                (if (if (functionp regexp)
+                        (funcall regexp symbol)
+                      (or (re-search-forward regexp nil t)
+                          ;; `regexp' matches definitions using known forms like
+                          ;; `defun', or `defvar'.  But some functions/variables
+                          ;; are defined using special macros (or functions), so
+                          ;; if `regexp' can't find the definition, we look for
+                          ;; something of the form "(SOMETHING <symbol> ...)".
+                          ;; This fails to distinguish function definitions from
+                          ;; variable declarations (or even uses thereof), but is
+                          ;; a good pragmatic fallback.
+                          (re-search-forward
+                           (concat "^([^ ]+" find-function-space-re "['(]?"
+                                   (regexp-quote (symbol-name symbol))
+                                   "\\_>")
+                           nil t)))
+                    (progn
+                      (beginning-of-line)
+                      (cons (current-buffer) (point)))
+                  (cons (current-buffer) nil))))))))))
 
 (defun find-function-library (function &optional lisp-only verbose)
   "Return the pair (ORIG-FUNCTION . LIBRARY) for FUNCTION.
