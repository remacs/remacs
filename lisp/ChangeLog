<<<<<<< HEAD
2010-04-07  Kenichi Handa  <handa@m17n.org>

	* language/indian.el (malayalam-composable-pattern): Fix previous
	change (add U+0D4D "SIGN VIRAMA").
	(oriya-composable-pattern): Add U+0B30 and fix typo in the regexp.
	(tamil-composable-pattern): Fix typo in the regexp.
	(telugu-composable-pattern): Fix U+0C4D and typo in the regexp.
	(kannada-composable-pattern): Fix U+0CB0 and typo in the regexp.
	(malayalam-composable-pattern): Fix U+0D4D and typo in the regexp.
=======
2010-04-06  Chong Yidong  <cyd@stupidchicken.com>

	* textmodes/tex-mode.el (latex-mode): Revert 2008-03-03 change to
	paragraph-separate (Bug#5821).

2010-04-05  Juri Linkov  <juri@jurta.org>

	Put breadcrumbs on overlay instead of inserting to buffer (bug#5809).

	* info.el (Info-find-node-2): Comment out code that skips
	breadcrumbs line.
	(Info-mouse-follow-link): New command.
	(Info-link-keymap): New keymap.
	(Info-breadcrumbs): Rename from `Info-insert-breadcrumbs'.
	Return a string with links instead of inserting breadcrumbs
	to the Info buffer.
	(Info-fontify-node): Comment out code that inserts breadcrumbs.
	Instead of putting the `invisible' text property over the Info
	header, make an overlay over the Info header with the `invisible'
	property and `after-string' set to the string returned by
	`Info-breadcrumbs'.

2010-04-03  Chong Yidong  <cyd@stupidchicken.com>

	* help.el (help-window-setup-finish): Doc fix (Bug#5830).
	Reported by monkey@sandpframing.com.

2010-04-02  Juanma Barranquero  <lekktu@gmail.com>

	* cedet/semantic/imenu.el (semantic-imenu-bucketize-type-members)
	(semantic-create-imenu-directory-index): Fix typos in docstrings.
	(semantic-imenu-goto-function): Reflow docstring.

2010-03-30  Tomas Abrahamsson  <tab@lysator.liu.se>

	* textmodes/artist.el (artist-mode): Fix typo in docstring.
	Reported by Alex Schröder <kensanata@gmail.com>.  (Bug#5807)
>>>>>>> e59c4233

2010-03-30  Kenichi Handa  <handa@m17n.org>

	* language/sinhala.el (composition-function-table): Fix regexp for
	the new Unicode specification.

	* language/indian.el (devanagari-composable-pattern)
	(tamil-composable-pattern, kannada-composable-pattern)
	(malayalam-composable-pattern): Adjust for the new Unicode
	specification.
	(bengali-composable-pattern, gurmukhi-composable-pattern)
	(gujarati-composable-pattern, oriya-composable-pattern)
	(telugu-composable-pattern): New variables to cope with the new
	Unicode specification.  Use them in composition-function-table.

2010-03-29  Stefan Monnier  <monnier@iro.umontreal.ca>

	Make tmm-menubar work for the Buffers menu again.
	* tmm.el (tmm-prompt): Also handle keymap entries in the form of
	vectors rather than cons cells, as used in menu-bar-update-buffers.

2010-03-28  Chong Yidong  <cyd@stupidchicken.com>

	* progmodes/js.el (js-auto-indent-flag, js-mode-map)
	(js-insert-and-indent): Revert 2009-08-15 change, restoring
	electric punctuation for "{}();,:" (Bug#5586).

	* mail/sendmail.el (mail-default-directory): Doc fix.

2010-03-27  Chong Yidong  <cyd@stupidchicken.com>

	* mail/sendmail.el (mail-default-directory): Doc fix.

2010-03-27  Eli Zaretskii  <eliz@gnu.org>

	* subr.el (version-regexp-alist, version-to-list)
	(version-list-<, version-list-=, version-list-<=)
	(version-list-not-zero, version<, version<=, version=): Doc fix.
	(Bug#5744).

2010-03-26  YAMAMOTO Mitsuharu  <mituharu@math.s.chiba-u.ac.jp>
            Nick Roberts  <nickrob@snap.net.nz>

	* progmodes/gdb-ui.el (gdb-apple-test): New function.
	(gdb-init-1): Use it.

2010-02-10  Dan Nicolaescu  <dann@ics.uci.edu>

	* vc.el (vc-root-diff): Doc fix.

2010-03-25  Chong Yidong  <cyd@stupidchicken.com>

	* vc.el (vc-print-log, vc-print-root-log): Doc fix.

	* simple.el (append-to-buffer): Fix last change.

2010-03-24  Chong Yidong  <cyd@stupidchicken.com>

	* simple.el (append-to-buffer): Ensure that point is preserved if
	BUFFER is the current buffer.  Suggested by YAMAMOTO Mitsuharu.
	(Bug#5749)

2010-03-24  Stefan Monnier  <monnier@iro.umontreal.ca>

	* progmodes/make-mode.el (makefile-rule-action-regex): Backtrack less.
	(makefile-make-font-lock-keywords): Adjust rule since submatch 1 may
	not be present any more.

2010-03-24  Juanma Barranquero  <lekktu@gmail.com>

	* faces.el (set-face-attribute): Fix typo in docstring.
	(face-valid-attribute-values): Reflow docstring.

	* cedet/srecode/table.el (srecode-template-table): Fix docstring typo.

2010-03-23  Glenn Morris  <rgm@gnu.org>

	* textmodes/flyspell.el (sgml-lexical-context): Autoload it (Bug#5752).

2010-03-21  Chong Yidong  <cyd@stupidchicken.com>

	* indent.el (indent-for-tab-command): Doc fix.

2010-03-22  Alan Mackenzie  <acm@muc.de>

	* progmodes/cc-engine.el (c-remove-stale-state-cache):
	Fix off-by-one error.  Fixes bug #5747.

2010-03-22  Juanma Barranquero  <lekktu@gmail.com>

	* image-dired.el (image-dired-display-thumbs): Fix typo in docstring.
	(image-dired-read-comment): Doc fix.

	* json.el (json-object-type, json-array-type, json-key-type)
	(json-false, json-null, json-read-number):
	* minibuffer.el (completion-in-region-functions):
	* calendar/cal-tex.el (cal-tex-daily-end, cal-tex-number-weeks)
	(cal-tex-cursor-week):
	* emacs-lisp/trace.el (trace-function):
	* eshell/em-basic.el (eshell/printnl):
	* eshell/em-dirs.el (eshell-last-dir-ring, eshell-parse-drive-letter)
	(eshell-read-last-dir-ring, eshell-write-last-dir-ring):
	* obsolete/levents.el (allocate-event, event-key, event-object)
	(event-point, event-process, event-timestamp, event-to-character)
	(event-window, event-x, event-x-pixel, event-y, event-y-pixel):
	* textmodes/reftex-vars.el (reftex-index-macros-builtin)
	(reftex-section-levels, reftex-auto-recenter-toc, reftex-toc-mode-hook)
	(reftex-cite-punctuation, reftex-search-unrecursed-path-first)
	(reftex-highlight-selection): Fix typos in docstrings.

2010-03-19  Juanma Barranquero  <lekktu@gmail.com>

	* minibuffer.el (completion-in-region-functions): Fix docstring typos.

2010-03-18  Glenn Morris  <rgm@gnu.org>

	* mail/rmail.el (rmail-highlight-face): Restore option deleted
	2008-02-13 without comment; mark it obsolete.
	(rmail-highlight-headers): Use rmail-highlight-face once more.

2010-03-16  Chong Yidong  <cyd@stupidchicken.com>

	* woman.el (woman2-process-escapes): Only consume the newline if
	the filler character is on a line by itself (Bug#5729).

2010-03-16  Kenichi Handa  <handa@m17n.org>

	* language/indian.el (devanagari-composable-pattern): Add more
	consonants.

2010-03-14  Michael Albinus  <michael.albinus@gmx.de>

	* net/trampver.el: Update release number.

2010-03-13  Glenn Morris  <rgm@gnu.org>

	* Makefile.in (ELCFILES): Add cedet/semantic/imenu.el.

2010-03-13  Michael Albinus  <michael.albinus@gmx.de>

	* net/tramp.el (tramp-find-executable):
	Use `tramp-get-connection-buffer'.  Make the regexp for checking
	output of "wc -l" more robust.
	(tramp-find-shell): Use another shell but /bin/sh on OpenSolaris.
	(tramp-open-connection-setup-interactive-shell): Remove workaround
	for OpenSolaris bug, it is not needed anymore.

2010-03-13  Eric M. Ludlam  <zappo@gnu.org>

	* cedet/semantic/imenu.el: New file, from the CEDET repository
	(Bug#5412).

2010-03-12  Glenn Morris  <rgm@gnu.org>

	* emacs-lisp/cl-macs.el (defsubst*): Add autoload cookie.  (Bug#4427)

2010-03-11  Wilson Snyder  <wsnyder@wsnyder.org>

	* files.el (auto-mode-alist): Accept more verilog file patterns.

2010-03-09  Miles Bader  <miles@gnu.org>>

	* vc-git.el (vc-git-print-log): Use "tformat:" for shortlog,
	instead of "format:"; this ensures that the output is
	newline-terminated.

2010-03-08  Chong Yidong  <cyd@stupidchicken.com>

	* mail/rfc822.el (rfc822-addresses): Use nested catches to ensure
	that all errors are caught, and that the return value is always a
	list (Bug#5692).

2010-03-08  Kenichi Handa  <handa@m17n.org>

	* language/misc-lang.el (windows-1256): New coding system.
	(cp1256): New alias of windows-1256 (bug#5690).

2010-03-07  Andreas Schwab  <schwab@linux-m68k.org>

	* mail/rfc822.el (rfc822-addresses): Move catch clause down around
	call to rfc822-bad-address.  (Bug#5692)

2010-03-07  Štěpán Němec  <stepnem@gmail.com>  (tiny change)

	* vc-git.el (vc-git-annotate-extract-revision-at-line): Use
	vc-git-root as default directory for revision path (Bug#5657).

2010-03-06  Chong Yidong  <cyd@stupidchicken.com>

	* calculator.el (calculator): Don't bind split-window-keep-point
	(Bug#5674).

2010-03-06  Stefan Monnier  <monnier@iro.umontreal.ca>

	* vc-git.el: Re-flow to fit into 80 columns.
	(vc-git-after-dir-status-stage, vc-git-dir-status-goto-stage):
	Remove spurious `quote' element in each case alternative.
	(vc-git-show-log-entry): Use prog1.
	(vc-git-after-dir-status-stage): Remove unused var `remaining'.

2010-03-06  Glenn Morris  <rgm@gnu.org>

	* cedet/semantic/grammar.el (semantic-grammar-header-template):
	Update template copyright to GPLv3+.

2010-03-05  Stefan Monnier  <monnier@iro.umontreal.ca>

	* man.el (Man-files-regexp): Tighten up the regexp (bug#5686).

2010-03-03  Chong Yidong  <cyd@stupidchicken.com>

	* macros.el (insert-kbd-macro): Look up keyboard macro using the
	definition, not the name (Bug#5481).

2010-03-03  Štěpán Němec  <stepnem@gmail.com>  (tiny change)

	* subr.el (momentary-string-display): Don't overwrite the MESSAGE
	argument with a local variable.  (Bug#5670)

2010-03-02  Juri Linkov  <juri@jurta.org>

	* info.el (Info-index-next): Decrement line number by 2.  (Bug#5652)

2010-03-02  Michael Albinus  <michael.albinus@gmx.de>

	* net/tramp.el (tramp-do-copy-or-rename-file-out-of-band): Fix an
	error when FILENAME and NEWNAME are existing remote directories.

	* net/tramp-compat.el (tramp-compat-make-temp-file): Add optional
	parameter DIR-FLAG.

2010-03-02  Glenn Morris  <rgm@gnu.org>

	* calendar/cal-hebrew.el (holiday-hebrew-passover): Fix date
	of Yom HaAtzma'ut when it falls on a Monday (rule changed in 2004).

2010-03-01  Alan Mackenzie  <acm@muc.de>

	* progmodes/cc-engine.el (c-remove-stale-state-cache):
	Correct previous patch.

2010-03-01  Kenichi Handa  <handa@m17n.org>

	* language/burmese.el (burmese-composable-pattern): Rename from
	myanmar-composable-pattern.

	* international/characters.el (script-list):
	* international/fontset.el (script-representative-chars):
	Change myanmar to burmese.
	(otf-script-alist): Likewise.
	(setup-default-fontset): Likewise.  Re-fix :otf spec.

2010-03-01  Alan Mackenzie  <bug-cc-mode@gnu.org>

	* cc-engine.el (c-remove-stale-state-cache): Take account of when
	`good-pos' is in the same macro as `here'.  Fixes bug#5649.

2010-02-28  Katsumi Yamaoka  <yamaoka@jpl.org>

	* menu-bar.el (menu-bar-manuals-menu): Fix typo.

2010-02-28  Jan Djärv  <jan.h.d@swipnet.se>

	* scroll-bar.el (scroll-bar-drag-1): Add save-excursion, bug #5654.

2010-02-28  Michael Albinus  <michael.albinus@gmx.de>

	* net/tramp.el (tramp-handle-write-region): START can be a string.
	Take care in the checks.  Reported by Dan Davison
	<davison@stats.ox.ac.uk>.

2010-02-28  Michael Albinus  <michael.albinus@gmx.de>

	* net/dbus.el (dbus-introspect, dbus-get-property)
	(dbus-set-property, dbus-get-all-properties): Use
	`dbus-call-method' when noninteractive.  (Bug#5645)

2010-02-28  Chong Yidong  <cyd@stupidchicken.com>

	* textmodes/reftex-toc.el (reftex-toc-promote-prepare):
	* emacs-lisp/elint.el (elint-add-required-env):
	* cedet/semantic/db-find.el
	(semanticdb-find-translate-path-brutish-default):
	* cedet/ede/make.el (ede-make-check-version):
	* calendar/icalendar.el (icalendar--add-diary-entry):
	* calc/calcalg2.el (math-tracing-integral):
	* files.el (recover-session-finish): Use with-current-buffer
	instead of save-excursion.

2010-02-27  Stefan Monnier  <monnier@iro.umontreal.ca>

	Fix in-buffer completion when after-change-functions modify the buffer.
	* minibuffer.el (completion--replace): New function.
	(completion--do-completion): Use it and use relative movement.

2010-02-27  Chong Yidong  <cyd@stupidchicken.com>

	* international/fontset.el (setup-default-fontset): Fix :otf spec.

2010-02-27  Jeremy Whitlock  <jcscoobyrs@gmail.com>  (tiny change)

	* progmodes/python.el (python-pdbtrack-stack-entry-regexp):
	Allow the characters _<> in the stack entry (Bug#5653).

2010-02-26  Kenichi Handa  <handa@m17n.org>

	* language/burmese.el: Fix entries in composition-function-table.
	(myanmar-composable-pattern): New variable.

	* international/fontset.el (setup-default-fontset): Add an entry
	for myanmar.

	* international/characters.el (script-list): Add Myanmar
	Extended-A.

2010-02-26  Glenn Morris  <rgm@gnu.org>

	* custom.el (custom-initialize-delay): Doc fix.

	* mail/sendmail.el (send-mail-function): Autoload the call
	to custom-initialize-delay, not otherwise preserved in loaddefs.el.

2010-02-25  Alan Mackenzie  <acm@muc.de>

	* progmodes/cc-engine.el (c-clear-<-pair-props)
	(c-clear->-pair-props): Correct to wipe category text props, not
	syntax-table ones.

	* progmodes/cc-mode.el (c-after-change): Remove any hard
	syntax-table properties for <, > which, e.g., C-y has
	inopportunely converted from category properties.

2010-02-24  Chong Yidong  <cyd@stupidchicken.com>

	* files.el (hack-local-variables-filter): For eval forms, also
	check safe-local-variable-p (Bug#5636).

2010-02-24  Eduard Wiebe  <usenet@pusto.de>

	* javascript.el (wisent-javascript-jv-expand-tag): Avoid c(ad)ddr
	and use c(ad)r of cddr (Bug#5640).

2010-02-22  Michael Albinus  <michael.albinus@gmx.de>

	* net/tramp.el (tramp-do-copy-or-rename-file-out-of-band): Protect
	setting the modes by `ignore-errors'.  It might fail, for example
	if the file is not owned by the user but the group.
	(tramp-handle-write-region): Ensure, that `tmpfile' is always readable.

2010-02-21  Chong Yidong  <cyd@stupidchicken.com>

	* files.el (directory-listing-before-filename-regexp): Use
	stricter matching for iso-style dates, to avoid false matches with
	date-like filenames (Bug#5597).

	* htmlfontify.el (htmlfontify): Doc fix.

	* eshell/eshell.el (eshell): Doc fix.

	* startup.el (fancy-about-screen): In mode-line, apply
	mode-line-buffer-id face only to the buffer name (Bug#5613).

2010-02-20  Kevin Ryde  <user42@zip.com.au>

	* progmodes/compile.el (compilation-error-regexp-alist-alist):
	In `watcom' anchor regexp to start of line, to avoid slowness
	(Bug#5599).

2010-02-20  Eli Zaretskii  <eliz@gnu.org>

	* subr.el (remove-yank-excluded-properties): Explain in a comment
	why `category' property is removed.

2010-02-19  Chong Yidong  <cyd@stupidchicken.com>

	* isearch.el (isearch-update-post-hook, isearch-update): Revert
	2010-02-17 change.

2010-02-19  Ulf Jasper  <ulf.jasper@web.de>

	* calendar/icalendar.el (icalendar--convert-ordinary-to-ical)
	(icalendar--convert-weekly-to-ical)
	(icalendar--convert-yearly-to-ical)
	(icalendar--convert-block-to-ical)
	(icalendar--convert-cyclic-to-ical)
	(icalendar--convert-anniversary-to-ical): Take care of time
	specifications where hour has 1-digit only (Bug#5549).

2010-02-19  Nick Roberts  <nickrob@snap.net.nz>

	* progmodes/gdb-ui.el (gdb-assembler-handler): Accommodate change
	of disassemble output in GDB 7.1.

2010-02-19  Glenn Morris  <rgm@gnu.org>

	* progmodes/f90.el (f90-electric-insert): Give it a delete-selection
	property.  (Bug#5593)

2010-02-18  Sam Steingold  <sds@gnu.org>

	* vc-cvs.el (vc-cvs-merge-news): Yet another fix of message parsing.

2010-02-18  Stefan Monnier  <monnier@iro.umontreal.ca>

	Use abbreviated file names in bookmarks (bug#5591).
	* bookmark.el (bookmark-maybe-load-default-file): Remove redundant
	calls to expand-file-name.
	(bookmark-relocate): Use abbreviated file names in bookmarks.
	(bookmark-load): Use abbreviated file names in messages.

2010-02-18  Michael Albinus  <michael.albinus@gmx.de>

	* net/tramp.el (tramp-handle-directory-files): When FULL, do not
	expand "." and "..".  Reported by Thierry Volpiatto
	<thierry.volpiatto@gmail.com>.

2010-02-18  Michael Albinus  <michael.albinus@gmx.de>

	* net/tramp.el (tramp-handle-insert-file-contents): Set always the
	permissions of the temporary file to "0600".  In case the remote
	file has no read permissions for the owner, there might be
	problems otherwise.  Reported by Ole Laursen <olau@iola.dk>.

22010-02-18  Glenn Morris  <rgm@gnu.org>

	* emacs-lisp/authors.el (authors-renamed-files-alist):
	Add entries for INSTALL.CVS.

2010-02-17  Mark A. Hershberger  <mah@everybody.org>

	* vc-bzr.el: Fix typo in Known Bugs section.

	* isearch.el (isearch-update-post-hook): New hook.
	(isearch-update): Use the new hook.

2010-02-16  Michael Albinus  <michael.albinus@gmx.de>

	* net/tramp.el (tramp-do-copy-or-rename-file-out-of-band):
	Fix errors in copying directories.
	(tramp-handle-add-name-to-file, tramp-handle-copy-directory)
	(tramp-do-copy-or-rename-file, tramp-handle-delete-directory)
	(tramp-handle-delete-file)
	(tramp-handle-dired-recursive-delete-directory)
	(tramp-handle-write-region): Flush also the cache for the upper
	directory.

2010-02-16  Chong Yidong  <cyd@stupidchicken.com>

	* simple.el (save-interprogram-paste-before-kill): Doc fix.

	* cus-edit.el (hardware): Doc fix.

	* man.el (man): Add to external custom group.

	* delim-col.el (columns): Move to wp custom group.

	* doc-view.el (doc-view): Add to data custom group.

	* cedet/data-debug.el (data-debug): Move to extensions group.

	* cedet/ede.el (ede):
	* cedet/srecode.el (srecode):
	* cedet/semantic.el (semantic): Put in tools and extensions group.

	* nxml/nxml-mode.el (nxml-faces): Remove from font-lock-faces group.

	* textmodes/flyspell.el (flyspell-word): Obey the offset specified
	by ispell-parse-output (Bug#5575).

2010-02-16  Kenichi Handa  <handa@m17n.org>

	* international/ja-dic-cnv.el (iso-2022-7bit-short): Delete it.
	(skkdic-convert-okuri-ari): Ignore lines starting with '>'.
	(skkdic-convert): Use `euc-japan' coding system for writing.

2010-02-16  Glenn Morris  <rgm@gnu.org>

	* textmodes/tex-mode.el (tex-bibtex-file): Expand the result of
	tex-main-file before using it.  (Bug#5562)

2010-02-15  Stefan Monnier  <monnier@iro.umontreal.ca>

	* emacs-lisp/advice.el (ad-compile-function): Suppress byte-compiler
	warnings, since it is annoying for the user to see them each time he
	runs the code.

2010-02-15  Michael Albinus  <michael.albinus@gmx.de>

	* net/tramp.el (tramp-process-actions, tramp-read-passwd):
	* net/tramp-gvfs.el (tramp-gvfs-maybe-open-connection): Use VEC
	instead of PROC for caching "first-password-request".  Otherwise,
	new processes would not profit from passwords already entered.

	* net/tramp-cache.el (tramp-dump-connection-properties):
	Don't save "first-password-request" property.

2010-02-14  Juanma Barranquero  <lekktu@gmail.com>

	* outline.el (outline-head-from-level):
	* simple.el (with-wrapper-hook):
	* cedet/ede.el (ede-run-target, project-delete-target)
	(project-dist-files, ede-name, ede-documentation, ede-parent-project)
	(ede-adebug-project, ede-adebug-project-parent)
	(ede-adebug-project-root):
	* emacs-lisp/elint.el (elint-extra-errors, elint-current-buffer)
	(elint-defun, elint-buffer-env, elint-top-form-logged)
	(elint-unbound-variable):
	* textmodes/reftex-toc.el (reftex-toc-newhead-from-alist):
	Fix typos in docstrings.

2010-02-14  Michael Albinus  <michael.albinus@gmx.de>

	* files.el (insert-directory): When WILDCARD-REGEXP and
	FULL-DIRECTORY-P are nil, insert the file entry instead of the
	whole directory.  (Bug#5551)

	* net/ange-ftp.el (ange-ftp-insert-directory): Insert "  " for
	dired's alignment sanity.  (Bug#5516)

2010-02-14  Juri Linkov  <juri@jurta.org>

	* man.el (Man-fontify-manpage, Man-cleanup-manpage):
	Remove remaining ^H with their preceding chars.  (Bug#5566)

2010-02-13  Glenn Morris  <rgm@gnu.org>

	* simple.el (transpose-subr): Give it a doc-string.

	* textmodes/paragraphs.el (transpose-paragraphs, transpose-sentences):
	Doc fixes.

2010-02-12  Juri Linkov  <juri@jurta.org>

	* arc-mode.el (archive-unique-fname): Make directories for nested
	archives.  (Bug#5540)

2010-02-12  Juri Linkov  <juri@jurta.org>

	* ffap.el (dired-at-point): Fix docstring.  (Bug#5565)

2010-02-11  Stefan Monnier  <monnier@iro.umontreal.ca>

	* subr.el (copy-overlay): Handle deleted overlays.

	* man.el (Man-completion-table): Don't signal an error if we can't run
	manual-program (bug#4056).

2010-02-10  Juanma Barranquero  <lekktu@gmail.com>

	* textmodes/artist.el (artist-mt): Fix typos in docstring.

2010-02-10  Thierry Volpiatto  <thierry.volpiatto@gmail.com>

	* info.el (Info-bookmark-jump): Simplify.

	* bookmark.el (bookmark-handle-bookmark): Catch the right error.
	(bookmark-default-handler): Accept new bookmark field `buffer'.

2010-02-10  Chong Yidong  <cyd@stupidchicken.com>

	* iswitchb.el (iswitchb-completions): Revert last change.

2010-02-10  Michael Albinus  <michael.albinus@gmx.de>

	* ls-lisp.el (ls-lisp-insert-directory): When WILDCARD-REGEXP and
	FULL-DIRECTORY-P are nil, and FILE is absolute, expand it.
	This prevents file names like "~/" being listed literally.

2010-02-10  Dan Nicolaescu  <dann@ics.uci.edu>

	* term/xterm.el (xterm-maybe-set-dark-background-mode):
	Remove dead code.  (Bug#5546)

2010-02-09  Chong Yidong  <cyd@stupidchicken.com>

	* eshell/em-ls.el (eshell-ls-applicable): Frob file attributes
	correctly (Bug#5548).

2010-02-08  Jose E. Marchesi  <jemarch@gnu.org>

	* progmodes/ada-mode.el (ada-in-numeric-literal-p): New function.
	(ada-adjust-case): Don't adjust case in hexadecimal number literals.

2010-02-08  Kenichi Handa  <handa@m17n.org>

	* international/mule-util.el (with-coding-priority): Add autoload
	cookie for putting `lisp-indent-function'.

2010-02-07  Glenn Morris  <rgm@gnu.org>

	* progmodes/f90.el (f90-font-lock-keywords-1, f90-font-lock-keywords-2):
	Move F2003 named interfaces from keywords-2 to keywords-1, and
	use function-name-face rather than constant-face.
	Simplify "abstract interface" regexp.

2010-02-07  Chong Yidong  <cyd@stupidchicken.com>

	* eshell/esh-util.el (eshell-file-attributes): New optional arg
	ID-FORMAT.  Pass it to `file-attributes'.

	* eshell/em-ls.el (eshell-do-ls): Use it (Bug#5528).

2010-02-07  sj  <prime.wizard+emacs@gmail.com>  (tiny change)

	* faces.el (set-face-attribute): Allow calling
	internal-set-lisp-face-attribute with 'unspecified family and
	foundry argument (Bug#5536).

2010-02-07  Glenn Morris  <rgm@gnu.org>

	* progmodes/f90.el (f90-font-lock-keywords-2)
	(f90-looking-at-type-like, f90-looking-at-program-block-end):
	Handle F2003 named interfaces.

2010-02-06  Chong Yidong  <cyd@stupidchicken.com>

	* progmodes/cc-mode.el (c-common-init): Bind temporary variables
	beg and end before calling c-get-state-before-change-functions.

2010-02-06  Dan Nicolaescu  <dann@ics.uci.edu>

	* vc-bzr.el (vc-bzr-dir-extra-headers): Disable the pending merges header.

2010-02-05  Juri Linkov  <juri@jurta.org>

	* doc-view.el (doc-view-mode):
	* image-mode.el (image-mode): Put property mode-class=special.
	(Bug#4896)

2010-02-05  Mark A. Hershberger  <mah@everybody.org>

	* vc-svn.el (vc-svn-revision-table): New function.

2010-02-05  Michael Albinus  <michael.albinus@gmx.de>

	* net/ange-ftp.el (ange-ftp-insert-directory):
	* net/tramp-imap.el (tramp-imap-handle-insert-directory):
	* net/tramp-smb.el (tramp-smb-handle-insert-directory):
	Handle also directories.  (Bug#5478)

2010-02-05  Glenn Morris  <rgm@gnu.org>

	* progmodes/f90.el (f90-font-lock-keywords-2): Fix `enum'.

2010-02-05  Chong Yidong  <cyd@stupidchicken.com>

	* startup.el (command-line-1): Convert options beginning with a
	single dash as well (Bug#5519).

2010-02-05  Stefan Monnier  <monnier@iro.umontreal.ca>

	Make `initials' completion work for /hh -> /home/horn again (bug#5524).
	* minibuffer.el (completion-initials-expand): Only check the presence
	of delims *within* the boundaries, since otherwise the / delim is
	always found for files.

	Fix up various corner case problems.
	* doc-view.el (doc-view-last-page-number): New function.
	(doc-view-mode, doc-view-last-page, doc-view-goto-page): Use it.
	(doc-view-goto-page): Avoid inf-loops when the conversion fails.
	(doc-view-kill-proc): Avoid inf-loop in freak cases.
	(doc-view-reconvert-doc): Use the new recursive delete-directory.
	(doc-view-convert-current-doc): Don't create the resolution.el file
	here any more.
	(doc-view-pdf/ps->png): Do it here instead.
	(doc-view-already-converted-p): Check that resolution.el is present.
	(doc-view-pdf->png): Don't rely on doc-view-pdf/ps->png for the few
	windows that are not yet showing images.

2010-02-04  Alan Mackenzie  <acm@muc.de>

	Change strategy for marking < and > as template delimiters: mark
	them strictly in matching pairs.

	* cc-mode.el (c-before-change):
	Use c-get-state-before-change-functions.
	(c-common-init): Adapt to use
	c-get-state-before-change-functions (note plural).

	* cc-langs.el (c-no-parens-syntax-table): New syntax table, used
	for searching syntactically for matching <s and >s.
	(c-get-state-before-change-functions): New language variable (note
	the plural) which supersedes c-get-state-before-change-function.

	* cc-engine.el (c-clear-<-pair-props, c-clear->-pair-props)
	(c-clear-<>-pair-props, c-clear-<-pair-props-if-match-after)
	(c-clear->-pair-props-if-match-before)
	(c-before-change-check-<>-operators): New functions.
	(c-after-change-check-<>-operators): Use macro
	c-unmark-<->-as-paren.

	* cc-defs.el (c-search-backward-char-property): New macro.

	* cc-cmds.el (c-electric-lt-gt): Do not set text properties on <
	and > any more.  (These will be handled by font locking.)

2010-02-04  Michael Albinus  <michael.albinus@gmx.de>

	* dired.el (dired-revert): If DIRED-DIRECTORY is a cons cell, call
	`dired-uncache' for every elemnt which is an absolute file name.

	* net/tramp.el (tramp-handle-dired-uncache): When DIR is not a
	directory, handle its directory component.
	(tramp-handle-file-remote-p): Let-bind `tramp-verbose' to 3; this
	function is called permanently and creates noise, otherwise.

	* net/tramp-imap.el (tramp-imap-handle-insert-directory):
	* net/tramp-smb.el (tramp-smb-handle-insert-directory):
	Handle the case, FILENAME is not in `default-directory'.  (Bug#5478)

2010-02-04  David Burger  <dburger@google.com>  (tiny change)

	* macros.el (apply-macro-to-region-lines):
	Minor simplification.  (Bug#5485)

2010-02-04  Glenn Morris  <rgm@gnu.org>

	* mail/rmail.el (rmail-show-message-1): Handle malformed
	quoted-printable text.  (Bug#5441)

	* mail/mail-utils.el (mail-unquote-printable-region): Doc fix.

	* simple.el (visual-line-mode): Capitalize lighter.

2010-02-03  John Wiegley  <jwiegley@gmail.com>

	* iswitchb.el (iswitchb-completions): Add bookmark files to the
	list of files considered for "virtual buffer" completions.

2010-02-03  Michael Albinus  <michael.albinus@gmx.de>

	* net/ange-ftp.el (ange-ftp-insert-directory): Parse directory
	also in case of (and (not full) (not wildcard)). This is needed,
	when dired is called with a list of files, which are not in
	`default-directory'.  (Bug#5478)

2010-02-03  Stefan Monnier  <monnier@iro.umontreal.ca>

	* vc-hooks.el (vc-path): Make it an obsolete var, rather than function.

2010-02-02  Juri Linkov  <juri@jurta.org>

	* textmodes/ispell.el (ispell-message-text-end): Remove final newline
	from unidiff to allow function-line after @@.

2010-02-02  Juri Linkov  <juri@jurta.org>

	* ediff-util.el (ediff-file-checked-in-p): Replace '(nil CVS) by
	'(RCS SCCS) with inverted condition.

2010-02-02  Michael Albinus  <michael.albinus@gmx.de>

	* net/ange-ftp.el (ange-ftp-skip-msgs): Ignore all ""^500 .*AUTH"
	messages.

2010-02-01  Juri Linkov  <juri@jurta.org>

	* arc-mode.el (archive-zip-extract): Use `member-ignore-case' to
	compare with "pkunzip" and "pkzip" instead of only "pkzip".
	In the `archive-extract-by-stdout' branch use `shell-quote-argument'
	only when (car archive-zip-extract) is "unzip".  (Bug#5475)

2010-02-01  Stefan Monnier  <monnier@iro.umontreal.ca>

	* doc-view.el (doc-view-new-window-function): Be a bit more defensive.
	(doc-view-revert-buffer): New command.
	(doc-view-mode-map): Use it.

2010-02-01  Dan Nicolaescu  <dann@ics.uci.edu>

	* vc-bzr.el (vc-bzr-dir-extra-headers): Add a header when a
	pending merge is detected.

2010-01-31  Juri Linkov  <juri@jurta.org>

	* progmodes/grep.el (zrgrep): Call `grep-compute-defaults' at the
	beginning of interactive spec like all other grep commands do.
	Put "all" in front of "gz".  (Bug#5260)

2010-01-29  Dan Nicolaescu  <dann@ics.uci.edu>

	* vc-bzr.el (vc-bzr-after-dir-status): Match another renaming indicator.

2010-01-29  Chong Yidong  <cyd@stupidchicken.com>

	* dirtrack.el (dirtrack): Warn instead of signalling error if the
	regexp is incorrect (Bug#5476).

2010-01-29  Michael Albinus  <michael.albinus@gmx.de>

	* net/tramp.el (tramp-handle-insert-directory): Handle also
	symlinks, when FILENAME is not in `default-directory'.

2010-01-28  Michael Albinus  <michael.albinus@gmx.de>

	* net/ange-ftp.el (ange-ftp-insert-directory): Handle the case,
	FILE is not in `default-directory'.  (Bug#5478)

	* net/tramp.el (tramp-handle-insert-directory): Simplify handling
	of SWITCHES.  Handle the case, FILENAME is not in
	`default-directory'.  (Bug#5478)
	(tramp-register-file-name-handlers): Add safe-magic property.

2010-01-28  Chong Yidong  <cyd@stupidchicken.com>

	* arc-mode.el (archive-zip-extract): Quote the argument passed to
	unzip (Bug#5475).

2010-01-28  Nil Geisweiller  <ngeiswei@googlemail.com>  (tiny change)

	* progmodes/flymake.el (flymake-allowed-file-name-masks)
	(flymake-master-make-header-init): Add other C++ filename masks.
	(flymake-find-possible-master-files)
	(flymake-check-patch-master-file-buffer): Doc fixes (Bug#5488).

2010-01-28  Michael Albinus  <michael.albinus@gmx.de>

	Fix some busybox annoyances.

	* net/tramp.el (tramp-wrong-passwd-regexp): Add "Timeout, server
	not responding." string.
	(tramp-open-connection-setup-interactive-shell): Dump stty
	settings.  Enable "neveropen" arg for all `tramp-send-command'
	calls.  Handle "=" in variable values properly.
	(tramp-find-inline-encoding): Raise an error, when no encoding is
	found.
	(tramp-wait-for-output): Check, whether PROC buffer is available.
	Remove spurious " ^H" sequences, sent by busybox.
	(tramp-get-ls-command): Suppress coloring, if possible.

2010-01-28  Glenn Morris  <rgm@gnu.org>

	* vc-svn.el (vc-svn-update): Use "svn --non-interactive".  (Bug#4280)

	* log-edit.el (log-edit-strip-single-file-name): Add missing
	:safe, :group, and :version tags.

2010-01-27  Stephen Berman  <stephen.berman@gmx.net>

	* calendar/diary-lib.el (diary-unhide-everything): Handle narrowed
	buffers.  (Bug#5477)

2010-01-27  David De La Harpe Golden  <david@harpegolden.net>

	* files.el (delete-directory): Handle moving to trash without
	first doing recursion (Bug#5436).

2010-01-26  Dan Nicolaescu  <dann@ics.uci.edu>

	* vc-hooks.el (vc-path): Mark as obsolete.

2010-01-25  Dan Nicolaescu  <dann@ics.uci.edu>

	* vc-annotate.el (vc-annotate-revision-at-line): Compare file
	names too.

	* vc-bzr.el (vc-bzr-print-log): Use the more compact --line option
	for the short log.
	(vc-bzr-log-view-mode): Adjust regexp for the above change.

2010-01-25  Mark A. Hershberger  <mah@everybody.org>

	* progmodes/python.el: Replace reference to obsolete c-subword-mode.

	* vc-bzr.el (vc-bzr-revision-table): New function.

2010-01-25  Eric Hanchrow  <eric.hanchrow@gmail.com>  (tiny change)

	* vc-git.el (vc-git-dir-status-goto-stage): Pass --relative to the
	diff-index command.  This requires at least git-1.5.5.  (Bug#1589).

2010-01-24  Dan Nicolaescu  <dann@ics.uci.edu>

	Remove support for adding --signoff on commit.
	Future support will use an incompatible generic mechanism.
	* vc-git.el (vc-git-add-signoff): Remove variable.
	(vc-git-toggle-signoff): Remove function.
	(vc-git-extra-menu-map): Do not bind vc-git-toggle-signoff.

	* term/xterm.el (xterm-maybe-set-dark-background-mode): Rename
	from xterm-set-background-mode.  Return t if the background mode
	was set.
	(terminal-init-xterm): Move tty-set-up-initial-frame-faces
	earlier, call it again in case the background mode has changed.

2010-01-23  Dmitri Paduchikh  <dpaduch@k66.ru>  (tiny change)

	* emacs-lisp/advice.el (ad-set-orig-definition): Fix typo
	(Bug#3541).

2010-01-23  Chong Yidong  <cyd@stupidchicken.com>

	* emacs-lisp/assoc.el (aelement): Doc fix.
	(aput, adelete, amake): Use lexical-let (Bug#5450).

2010-01-23  Stephen Leake  <stephen_leake@member.fsf.org>

	* progmodes/ada-mode.el (ada-in-paramlist-p): Pragma syntax
	is the same as subprogram call, not declaration.  (Bug#5435).

2010-01-23  Michael Albinus  <michael.albinus@gmx.de>

	* net/tramp-smb.el (tramp-smb-conf): New defcustom.
	(tramp-smb-maybe-open-connection): Use it.

2010-01-22  Michael Albinus  <michael.albinus@gmx.de>

	* net/tramp-imap.el (top): Autoload needed packages.  (Bug#5448)

2010-01-22  Stefan Monnier  <monnier@iro.umontreal.ca>

	* mail/rmailmm.el (rmail-mime-handle): Don't set the buffer to unibyte
	just because we see "encoding: 8bit".
	* mail/rmail.el (rmail-show-message-1): Decode the body's QP into bytes.

2010-01-22  Chong Yidong  <cyd@stupidchicken.com>

	* isearch.el (isearch-allow-scroll): Doc fix (Bug#5446).

2010-01-22  Eli Zaretskii  <eliz@gnu.org>

	* jka-compr.el (jka-compr-load): If load-file is not in
	load-history, try its file-truename version.  (bug#5447)

2010-01-21  Alan Mackenzie  <acm@muc.de>

	Fix a situation where deletion of a cpp construct throws an error.
	* progmodes/cc-engine.el (c-invalidate-state-cache): Before
	invoking c-with-all-but-one-cpps-commented-out, check that the
	special cpp construct is still in the buffer.
	(c-parse-state): Record the special cpp with markers, not numbers.

2010-01-21  Kenichi Handa  <handa@m17n.org>

	* textmodes/sgml-mode.el (sgml-maybe-name-self): No need to
	process last-command-event, as it is now decoded first (Bug#5380).

2010-01-20  Chong Yidong  <cyd@stupidchicken.com>

	* term.el (term-send-raw-meta): Revert 2009-12-04 change (Bug#5330).

2010-01-20  Glenn Morris  <rgm@gnu.org>

	* indent.el (tab-always-indent): Fix custom-type.

2010-01-19  Alan Mackenzie  <acm@muc.de>

	* progmodes/cc-defs.el: Fix bug#5395: typing '#' in an empty
	buffer throws "args out of range".
	(c-set-cpp-delimiters, c-clear-cpp-delimiters): Check for EOB
	playing the role of delimiter.

2010-01-18  Stephen Leake  <stephen_leake@member.fsf.org>

	* progmodes/ada-mode.el: Fix bug#5400.
	(ada-matching-decl-start-re): Move into ada-goto-decl-start.
	(ada-goto-decl-start): Rename from ada-goto-matching-decl-start; callers
	changed.  Delete RECURSIVE parameter; never used.  Improve doc string.
	Improve comments in "is" portion.  Handle null procedure declaration.
	(ada-move-to-end): Improve doc string.

2010-01-18  Óscar Fuentes  <ofv@wanadoo.es>

	* ido.el (ido-cur-list): Initialize to nil.
	Remove obsolete information from commentary.
	(ido-choice-list): Initialize to nil.
	(ido-get-bufname): Reject minibuffers.
	(ido-make-buffer-list): If "default" is a nonexistent
	buffer, ignore it, as per the function's comment.
	(ido-kill-buffer-internal): New function.
	(ido-kill-buffer-at-head): Use it.
	(ido-visit-buffer): Likewise.

2010-01-18  Chong Yidong  <cyd@stupidchicken.com>

	* calendar/time-date.el (date-to-time): Doc fix (Bug#5408).

2010-01-18  Juanma Barranquero  <lekktu@gmail.com>

	* cedet/ede/locate.el (ede-locate-file-in-project)
	(ede-locate-file-in-project-impl): Fix typos in docstrings.
	(ede-enable-locate-on-project): Fix typos in error messages.

	* cedet/semantic/util-modes.el (semantic-unmatched-syntax-face)
	(semantic-stickyfunc-old-hlf, semantic-stickyfunc-header-line-format)
	(semantic-stickyfunc-sticky-classes, semantic-highlight-func-mode-setup)
	(semantic-stickyfunc-fetch-stickyline): Fix typos in docstrings.
	(semantic-stickyfunc-popup-menu, semantic-highlight-func-popup-menu):
	Fix typos in menu help.

	* emacs-lisp/chart.el (chart-file-count, chart-rmail-from):
	Fix typos in chart titles.

	* whitespace.el (whitespace-style, global-whitespace-newline-mode):
	* cedet/semantic.el (semantic-require-version, semantic--buffer-cache)
	(semantic-unmatched-syntax-cache-check, semantic-unmatched-syntax-hook)
	(semantic--before-fetch-tags-hook, semantic-new-buffer-fcn-was-run)
	(semantic--umatched-syntax-needs-refresh-p, semantic-elapsed-time)
	(semantic-parse-stream, semantic-parse-region)
	(semantic-parse-region-default, semantic--set-buffer-cache)
	(semantic-minimum-working-buffer-size, semantic-refresh-tags-safe)
	(semantic-bovinate-toplevel, semantic-load-system-cache-loaded)
	(semantic-default-submodes):
	* cedet/semantic/db-ebrowse.el (semanticdb-table-ebrowse)
	(semanticdb-create-ebrowse-database)
	(semanticdb-find-tags-for-completion-method)
	(semanticdb-find-tags-by-class-method)
	(semanticdb-deep-find-tags-by-name-method)
	(semanticdb-deep-find-tags-for-completion-method):
	* cedet/semantic/db-el.el (semanticdb-elisp-mapatom-collector)
	(semanticdb-find-tags-by-name-method, emacs-lisp-mode)
	(semanticdb-find-tags-for-completion-method)
	(semanticdb-find-tags-by-class-method)
	(semanticdb-deep-find-tags-for-completion-method):
	* cedet/semantic/db-find.el (semanticdb-find-translate-path)
	(semanticdb-find-need-cache-update-p, semanticdb-find-result-with-nil-p)
	(semanticdb-find-scanned-include-tags, semanticdb-find-tags-collector)
	(semanticdb-find-tags-by-name-method)
	(semanticdb-find-tags-by-name-regexp-method)
	(semanticdb-find-tags-for-completion-method)
	(semanticdb-find-tags-by-class-method)
	(semanticdb-find-tags-external-children-of-type-method)
	(semanticdb-find-tags-subclasses-of-type-method)
	(semanticdb-deep-find-tags-by-name-method)
	(semanticdb-deep-find-tags-by-name-regexp-method)
	(semanticdb-deep-find-tags-for-completion-method):
	* cedet/semantic/db-global.el (semanticdb-enable-gnu-global-hook)
	(semanticdb-enable-gnu-global-in-buffer)
	(semanticdb-find-tags-for-completion-method)
	(semanticdb-deep-find-tags-by-name-method)
	(semanticdb-deep-find-tags-for-completion-method):
	* cedet/semantic/db-javascript.el (semanticdb-javascript-tags)
	(javascript-mode, semanticdb-find-translate-path)
	(semanticdb-find-tags-for-completion-method)
	(semanticdb-find-tags-by-class-method)
	(semanticdb-deep-find-tags-by-name-method)
	(semanticdb-deep-find-tags-for-completion-method)
	(semanticdb-find-tags-external-children-of-type-method):
	* cedet/semantic/idle.el (semantic-idle-work-core-handler)
	(define-semantic-idle-service, semantic-idle-summary-useful-context-p)
	(global-semantic-idle-scheduler-mode):
	* cedet/srecode/dictionary.el (srecode-field-value)
	(srecode-dictionary-add-section-dictionary):
	* emacs-lisp/eieio.el (eieio-error-unsupported-class-tags)
	(eieio-generic-form, eieio-help-mode-augmentation-maybee, eieio-browse)
	(describe-class, eieio-describe-generic, describe-generic):
	* emacs-lisp/eieio-speedbar.el (eieio-speedbar-handle-click)
	(eieio-speedbar-expand):
	* emulation/viper-cmd.el (viper-exec-form-in-vi)
	(viper-exec-form-in-emacs, viper-harness-minor-mode, viper-ESC)
	(viper-repeat, viper-replace-state-exit-cmd, viper-toggle-search-style)
	(viper-del-backward-char-in-replace, viper-backward-indent)
	(viper-brac-function, viper-register-to-point, viper-submit-report):
	* net/tramp.el (tramp-remote-coding-commands):
	* term/x-win.el (emacs-session-save, x-menu-bar-open, icon-map-list):
	Fix typos in docstrings.

2010-01-17  Chong Yidong  <cyd@stupidchicken.com>

	* mail/sendmail.el (mail-yank-original): Set the mark if the
	specified function for yanking does not do it.

2010-01-17  Dan Nicolaescu  <dann@ics.uci.edu>

	* vc.el (with-vc-properties): Deal with directory arguments.  (Bug#5298)

	* vc-dir.el (vc-dir-resynch-file): Update the vc-dir header when
	resyncing a directory.

2010-01-17  Stephen Leake  <stephen_leake@member.fsf.org>

	* progmodes/ada-mode.el: Fix bug#1920.
	(ada-ident-re): Delete ., allow multibyte characters.
	(ada-goto-label-re): New; matches goto labels.
	(ada-block-label-re): New; matches block labels.
	(ada-label-re): New; matches both.
	(ada-named-block-re): Deleted; callers changed to use
	`ada-block-label-re' instead.
	(ada-get-current-indent, ada-get-indent-noindent, ada-get-indent-loop):
	Use `ada-block-label-re'.
	(ada-indent-on-previous-lines): Improve handling of goto labels.
	(ada-get-indent-block-start): Special-case block label.
	(ada-get-indent-label): Split into `ada-indent-block-label' and
	`ada-indent-goto-label'.
	(ada-goto-stmt-start, ada-goto-next-non-ws):
	Optionally ignore goto labels.
	(ada-goto-next-word): Simplify.
	(ada-indent-newline-indent-conditional): Insert newline before
	trying to fix indentation; doc fix.

2010-01-17  Jay Belanger  <jay.p.belanger@gmail.com>

	* calc/calc.el (calc-command-flags): Give it an initial value.

2010-01-17  Glenn Morris  <rgm@gnu.org>

	* cedet/semantic/idle.el (semantic-idle-work-for-one-buffer): Doc fix.

2010-01-17  Juanma Barranquero  <lekktu@gmail.com>

	* cedet/semantic.el (semantic-mode):
	* files.el (minibuffer-with-setup-hook):
	* textmodes/artist.el (artist-mt, artist-key-undraw-continously)
	(artist-key-draw-continously, artist-key-do-continously-continously)
	(artist-key-set-point-continously, artist-mouse-draw-continously):
	Fix typos in docstrings.

2010-01-16  Lennart Borgman  <lennart.borgman@gmail.com>

	* nxml/nxml-mode.el (nxml-extend-after-change-region): Never
	return t (Bug#3898).

2010-01-16  Frédéric Perrin  <frederic.perrin@resel.fr>  (tiny change)

	* vc-dispatcher.el (vc-do-command): Set LC_MESSAGES, so that we
	can parse the output of the external commands (Bug#5279).

2010-01-16  Jari Aalto  <jari.aalto@cante.net>

	* pcmpl-unix.el (pcmpl-unix-read-passwd-file): Doc fix.

2010-01-16  Chong Yidong  <cyd@stupidchicken.com>

	* emacs-lisp/advice.el (ad-add-advice): Doc fix (Bug#5274)

	* emacs-lisp/cl-macs.el (defstruct): Doc fix (Bug#5267).

	* startup.el (command-line): Remove unused --icon-type arg.
	Handle --display arg, passing it to command-line-1 (Bug#5392).

2010-01-16  Mario Lang  <mlang@delysid.org>

	* cedet/ede/cpp-root.el (ede-cpp-root-project):
	* cedet/ede/files.el (ede-expand-filename):
	* cedet/ede/simple.el (ede-simple-project):
	* cedet/semantic/complete.el (semantic-complete-read-tag-engine)
	(semantic-complete-inline-tag-engine):
	* cedet/semantic/db-el.el (semanticdb-equivalent-mode):
	* cedet/semantic/db-global.el (semanticdb-equivalent-mode):
	* cedet/semantic/db-javascript.el (semanticdb-equivalent-mode):
	* cedet/semantic/db.el (semanticdb-equivalent-mode):
	* cedet/semantic/decorate/include.el (semantic-decoration-unknown-include-describe):
	* cedet/semantic/idle.el (semantic-idle-work-for-one-buffer):
	* emacs-lisp/chart.el (chart-translate-namezone):
	* textmodes/artist.el (artist-compute-popup-menu-table):
	Remove duplicated words in doc-strings.

2010-01-15   David Abrahams  <dave@boostpro.com>  (tiny change)

	* net/mairix.el (mairix-widget-send-query): Send -1 instead of nil
	to mairix-search to suppress threading (Bug#5342).

2010-01-15  Kenichi Handa  <handa@m17n.org>

	* international/mule-cmds.el (canonicalize-coding-system-name):
	Convert "msXXX", "ibmXXX", "windows-XXX" to "cpXXX" (Bug#5387).

2010-01-15  Glenn Morris  <rgm@gnu.org>

	* log-view.el (top-level): Require 'wid-edit.  (Bug#5311)

	* wid-edit.el (widget-keymap): Doc fix.

	* vc-svn.el (vc-svn-print-log): Use --limit rather than -l since the
	former seems to be more widely accepted by various svn versions.

2010-01-14  Juanma Barranquero  <lekktu@gmail.com>

	* find-cmd.el (find-constituents):
	* vc-arch.el (vc-arch-root):
	* window.el (window-body-height, pop-up-frames):
	* cedet/semantic/edit.el (semantic-reparse-needed-change-hook)
	(semantic-no-reparse-needed-change-hook):
	* cedet/srecode/insert.el (srecode-resolve-argument-list)
	(srecode-template-inserter-blank, srecode-template-inserter-variable)
	(srecode-template-inserter-ask, srecode-template-inserter-width)
	(srecode-template-inserter-section-start)
	(srecode-template-inserter-section-end, srecode-insert-method):
	* emacs-lisp/eieio-base.el (eieio-singleton, slot-missing):
	* progmodes/ada-stmt.el (ada-if):
	* progmodes/gdb-ui.el (gdb-jsonify-buffer):
	* textmodes/ispell.el (ispell-grep-options, ispell-dictionary-alist)
	(ispell-encoding8-command, ispell-aspell-supports-utf8)
	(ispell-last-program-name, ispell-help): Fix typos in docstrings.

	* progmodes/flymake.el (flymake-post-syntax-check):
	Fix typo in error message.

2010-01-14  Juanma Barranquero  <lekktu@gmail.com>

	* hexl.el (hexl-printable-character): Fix check of `hexl-iso',
	which is always a string.  (Bug#5313)

2010-01-14  Juanma Barranquero  <lekktu@gmail.com>

	* progmodes/ada-xref.el (ada-default-prj-properties):
	Simplify previous change.

2010-01-14  Stephen Leake  <stephen_leake@member.fsf.org>

	* progmodes/ada-xref.el (ada-default-prj-properties):
	Default ada_project_path to $ADA_PROJECT_PATH.

2010-01-14  Stephen Leake  <stephen_leake@member.fsf.org>

	* progmodes/ada-mode.el (ada-create-keymap):
	Override `narrow-to-defun' with `ada-narrow-to-defun'.

2010-01-14  Stephen Leake  <stephen_leake@member.fsf.org>

	* progmodes/ada-mode.el: Deal with Ada 2005 "overriding" keyword.
	(ada-subprog-start-re, ada-imenu-subprogram-menu-re): Add keyword.
	(ada-get-current-indent, ada-imenu-generic-expression)
	(ada-which-function): Check for it.

2010-01-14  Stephen Leake  <stephen_leake@member.fsf.org>

	* progmodes/ada-mode.el (ada-clean-buffer-before-saving): Make obsolete.
	(ada-mode): Don't obey `ada-clean-buffer-before-saving' anymore.

2010-01-14  Glenn Morris  <rgm@gnu.org>

	* frame.el (show-trailing-whitespace): Safe if boolean.  (Bug#5312)

2010-01-14  Kenichi Handa  <handa@m17n.org>

	* composite.el (auto-composition-mode): Make it a buffer local
	variable (permanent-local).
	(auto-composition-function): Set the default value to
	auto-compose-chars.
	(auto-composition-mode): Make it a simple function, not a minor mode.
	(global-auto-composition-mode): Likewise.
	(turn-on-auto-composition-if-enabled): Delete it.

2010-01-13  Karl Fogel  <kfogel@red-bean.com>

	* bookmark.el (bookmark-bmenu-execute-deletions): Doc fix (Bug#5276).

2010-01-12  Michael Albinus  <michael.albinus@gmx.de>

	* files.el (copy-directory): Compute target for recursive
	directories with identical names.  (Bug#5343)

2010-01-12  Glenn Morris  <rgm@gnu.org>

	* mail/emacsbug.el (report-emacs-bug-pretest-address): Set
	it to bug-gnu-emacs rather than emacs-pretest-bug.

2010-01-12  Juanma Barranquero  <lekktu@gmail.com>

	* cedet/data-debug.el (data-debug): Fix customization group reference.

2010-01-12  Juanma Barranquero  <lekktu@gmail.com>

	* cedet/semantic/analyze.el (semantic-analyze-push-error)
	(semantic-analyze-context, semantic-analyze-context-assignment)
	(semantic-analyze-find-tag-sequence, semantic-analyze-find-tag):
	* cedet/semantic/java.el (java-mode, semantic-tag-include-filename)
	(semantic-java-doc-keywords-map):
	* cedet/semantic/bovine/c.el (c-mode, semantic-c-member-of-autocast)
	(semantic-lex-c-nested-namespace-ignore-second, semantic-parse-region)
	(semantic-c-parse-lexical-token, semantic-c-debug-mode-init-pch)
	(semantic-c-classname, semantic-format-tag-uml-prototype)
	(semantic-c-dereference-namespace, semantic-analyze-type-constants):
	* cedet/semantic/bovine/el.el (semantic-elisp-form-to-doc-string)
	(semantic-emacs-lisp-obsoleted-doc, semantic-up-context)
	(semantic-get-local-variables, semantic-end-of-command)
	(semantic-beginning-of-command, semantic-ctxt-current-class-list)
	(lisp-mode):
	* cedet/semantic/bovine/make.el (makefile-mode):
	* cedet/semantic/wisent/python.el (wisent-python-string-re)
	(wisent-python-implicit-line-joining-p, wisent-python-forward-string)
	(wisent-python-lex-beginning-of-line, wisent-python-lex-end-of-line)
	(semantic-lex, semantic-get-local-variables, python-mode):
	* cedet/semantic/wisent/python-wy.el (wisent-python-wy--keyword-table):
	* cedet/srecode/extract.el (srecode-extract-state-set)
	(srecode-extract-method): Fix typos in docstrings.

2010-01-11  Sam Steingold  <sds@gnu.org>

	* imenu.el (imenu-default-create-index-function): Detect infinite
	loops caused by imenu-prev-index-position-function.

2010-01-11  Juanma Barranquero  <lekktu@gmail.com>

	* htmlfontify.el (htmlfontify-load-rgb-file)
	(htmlfontify-unload-rgb-file, hfy-fallback-colour-values)
	(htmlfontify-manual, htmlfontify, hfy-page-header, hfy-page-footer)
	(hfy-src-doc-link-style, hfy-src-doc-link-unstyle, hfy-link-extn)
	(hfy-link-style-fun, hfy-index-file, hfy-instance-file)
	(hfy-html-quote-regex, hfy-init-kludge-hook, hfy-post-html-hooks)
	(hfy-default-face-def, hfy-etag-regex, hfy-html-quote-map)
	(hfy-etags-cmd-alist-default, hfy-etags-bin, hfy-ignored-properties)
	(hfy-which-etags, hfy-etags-cmd, hfy-istext-command, hfy-display-class)
	(hfy-optimisations, hfy-tags-cache, hfy-tags-sortl, hfy-tags-rmap)
	(hfy-style-assoc, hfy-sheet-assoc, hfy-facemap-assoc, hfy-interq)
	(hfy-colour-vals, hfy-default-header, hfy-link-style-string)
	(hfy-triplet, hfy-slant, hfy-weight, hfy-combined-face-spec)
	(hfy-face-attr-for-class, hfy-face-to-style-i, hfy-size-to-int)
	(hfy-flatten-style, hfy-face-to-style, hfy-face-or-def-to-name)
	(hfy-face-to-css, hfy-p-to-face, hfy-p-to-face-lennart, hfy-face-at)
	(hfy-fontified-p, hfy-merge-adjacent-spans, hfy-buffer)
	(hfy-html-enkludge-buffer, hfy-html-quote, hfy-html-dekludge-buffer)
	(hfy-force-fontification, htmlfontify-buffer, hfy-dirname)
	(hfy-make-directory, hfy-text-p, hfy-mark-tag-names, hfy-relstub)
	(hfy-href-stub, hfy-href, hfy-mark-tag-hrefs, hfy-prepare-index-i)
	(hfy-prepare-index, hfy-prepare-tag-map, hfy-subtract-maps)
	(htmlfontify-run-etags): Fix typos in docstrings and remove superfluous
	backslash-quoting from parentheses, etc.

2010-01-11  Chong Yidong  <cyd@stupidchicken.com>

	* progmodes/js.el: Autoload javascript-mode alias.

2010-01-11  Juanma Barranquero  <lekktu@gmail.com>

	* ffap.el (ffap-shell-prompt-regexp, ffap-all-subdirs, ffap-url-p)
	(ffap-alist, ffap-tex-path, ffap-url-at-point, ffap-gopher-regexp)
	(ffap-gopher-at-point, ffap-file-at-point, ffap-read-file-or-url)
	(ffap-read-url-internal, ffap-menu, ffap-at-mouse):
	Fix typos in docstrings.
	(ffap-url-regexp): Doc fix.
	(ffap-at-mouse): Fix typo in message.

2010-01-11  Glenn Morris  <rgm@gnu.org>

	* version.el (emacs-copyright): Set copyright year to 2010.

2010-01-10  Stefan Monnier  <monnier@iro.umontreal.ca>

	* format.el (format-annotate-function): Only set
	write-region-post-annotation-function after running to-fn so as not to
	affect nested write-region calls (bug#5273).

2010-01-10  Chong Yidong  <cyd@stupidchicken.com>

	* cedet/semantic.el (semantic-new-buffer-setup-functions):
	Add python parser.

	* Makefile.in (ELCFILES): Add wisent/python-wy.el and
	wisent/python.el.

2010-01-10  Richard Kim  <emacs18@gmail.com>

	* cedet/semantic/wisent/python-wy.el:
	* cedet/semantic/wisent/python.el: New files.

2010-01-09  Chong Yidong  <cyd@stupidchicken.com>

	* man.el (Man-goto-section): Signal error if the section is not
	found (Bug#5317).

2010-01-09  Juanma Barranquero  <lekktu@gmail.com>

	* vc-bzr.el (vc-bzr-working-revision): On Windows and MS-DOS, accept
	URLs with a leading triple slash in the file: scheme.  (Bug#5345)

2010-01-09  Chong Yidong  <cyd@stupidchicken.com>

	* progmodes/compile.el: Don't treat compile-command as safe if
	compilation-read-command might be nil (Bug#4218).

2010-01-09  Jan Djärv  <jan.h.d@swipnet.se>

	* startup.el (command-line-1): Use orig-argi to check for ignored X and
	NS options.

2010-01-08  Kenichi Handa  <handa@m17n.org>

	* international/fontset.el (build-default-fontset-data):
	Exclude characters in scripts kana, hangul, han, or cjk-misc.

2010-01-07  Juanma Barranquero  <lekktu@gmail.com>

	* vc-dir.el (vc-dir-prepare-status-buffer): Pass a (fake) filename
	to `create-file-buffer' as it expects, not just a buffer name.
	(vc-dir-mode): Include the buffer name in `list-buffers-directory',
	to help uniquify.  (Bug#3224)

2010-01-06  Jan Djärv  <jan.h.d@swipnet.se>

	* font-setting.el (font-setting-change-default-font): Use user-spec
	instead of name.

2010-01-06  Dan Nicolaescu  <dann@ics.uci.edu>

	* vc-bzr.el (vc-bzr-after-dir-status): Ignore pending merges.

2010-01-05  Tom Tromey  <tromey@redhat.com>

	* progmodes/python.el (python-font-lock-keywords):
	Handle qualified decorators (Bug#881).

2010-01-05  Dan Nicolaescu  <dann@ics.uci.edu>

	* vc-bzr.el (vc-bzr-working-revision): Fix looking for a revision
	in a lightweight checkout.

2010-01-05  Kenichi Handa  <handa@m17n.org>

	* language/indian.el (malayalam-composable-pattern): Fix ZWNJ and ZWJ.

2010-01-05  Dan Nicolaescu  <dann@ics.uci.edu>

	* vc-bzr.el (vc-bzr-diff): Obey vc-disable-async-diff.

2010-01-04  Dan Nicolaescu  <dann@ics.uci.edu>

	* vc-bzr.el (vc-bzr-state-heuristic): Make it work for lightweight
	checkouts.  (Bug#618)
	(vc-bzr-log-view-mode): Also highlight the author.
	(vc-bzr-shelve-map): Change binding for vc-bzr-shelve-apply-at-point.
	(vc-bzr-shelve-menu-map):
	(vc-bzr-dir-extra-headers): Improve menu and tooltip text.
	(vc-bzr-shelve-apply): Make prompt more explicit.

2010-01-02  Chong Yidong  <cyd@stupidchicken.com>

	* net/browse-url.el (browse-url-encode-url): Don't escape commas.
	They are valid characters in URL paths (rfc3986), and at least
	Firefox does not understand the encoded version (Bug#3166).

2010-01-02  Daniel Elliott  <danelliottster@gmail.com>  (tiny change)

	* progmodes/octave-mod.el (octave-end-keywords)
	(octave-block-begin-or-end-regexp, octave-block-match-alist):
	Add "end" keyword (Bug#3061).
	(octave-end-as-array-index-p): New function.
	(calculate-octave-indent): Use it.

2010-01-02  Karl Fogel  <kfogel@red-bean.com>

	* bookmark.el: Consistently put the text property on the bookmark name.
	(bookmark-bmenu-marks-width): Bump back to 2, to include
	annotation marks.
	(bookmark-bmenu-hide-filenames): Adjust for above, and put the text
	property on the bookmark name, instead of not putting it at all.
	(bookmark-bmenu-list): Fix where we put the text property.

2010-01-02  Karl Fogel  <kfogel@red-bean.com>

	* bookmark.el (bookmark-bmenu-save): Just depend on the new logic
	for showing buffer modified state (as added in the previous change).

2010-01-02  Karl Fogel  <kfogel@red-bean.com>

	* bookmark.el: Show modified state of bookmark buffer more accurately.
	(bookmark-bmenu-list): Initialize buffer-modified-p properly.
	(bookmark-send-edited-annotation): Mark bookmark-alist as modified.
	(with-buffer-modified-unmodified): New macro.
	(bookmark-bmenu-show-filenames, bookmark-bmenu-hide-filenames)
	(bookmark-bmenu-mark, bookmark-bmenu-unmark, bookmark-bmenu-delete):
	Use new macro to preserve the buffer modified state.

2010-01-02  Karl Fogel  <kfogel@red-bean.com>

	* bookmark.el (bookmark-bmenu-select, bookmark-bmenu-1-window)
	(bookmark-bmenu-2-window, bookmark-bmenu-this-window)
	(bookmark-bmenu-other-window, bookmark-bmenu-switch-other-window)
	(bookmark-bmenu-show-annotation, bookmark-bmenu-edit-annotation)
	(bookmark-bmenu-rename, bookmark-bmenu-locate)
	(bookmark-bmenu-relocate, bookmark-bmenu-goto-bookmark):
	Remove unnecessary calls to `bookmark-bmenu-ensure-position'.

2010-01-02  Eli Zaretskii  <eliz@gnu.org>

	* emacs-lisp/easy-mmode.el (define-globalized-minor-mode):
	Make the lines in the generated doc string shorter.  (Bug#4668)

2010-01-02  Ryan Yeske  <rcyeske@gmail.com>

	* net/rcirc.el: Add follow-link binding (Bug#4738).

2010-01-02  Eli Zaretskii  <eliz@gnu.org>

	* Makefile.in (bzr-update): Rename from cvs-update.
	(cvs-update): New target for backward compatibility.

	* makefile.w32-in (bzr-update): Rename from cvs-update.
	(cvs-update): New target for backward compatibility.

2010-01-02  Karl Fogel  <kfogel@red-bean.com>

	* bookmark.el: Remove gratuitous gratitude.

2010-01-02  Karl Fogel  <kfogel@red-bean.com>

	* bookmark.el (bookmark-bmenu-any-marks): New function
	(bookmark-bmenu-save): Clear buffer modification if no marks.

2010-01-02  Karl Fogel  <kfogel@red-bean.com>

	* bookmark.el (bookmark-bmenu-marks-width): Define to 1, not 2.
	(bookmark-bmenu-list, bookmark-bmenu-bookmark): Calculate property
	positions by using `bookmark-bmenu-marks-width', instead of hardcoding.
	This fixes the `bookmark-bmenu-execute-deletions' bug reported here:

	http://lists.gnu.org/archive/html/emacs-devel/2009-12/msg00819.html
	From: Sun Yijiang <sunyijiang {_AT_} gmail.com>
	To: emacs-devel {_AT_} gnu.org
	Subject: bookmark.el bug report
	Date: Mon, 28 Dec 2009 14:19:16 +0800
	Message-ID: 5065e2900912272219y3734fc9fsdaee41167ef99ad7@mail.gmail.com

2010-01-02  Karl Fogel  <kfogel@red-bean.com>

	* bookmark.el: Improvements suggested by Drew Adams:
	(bookmark-bmenu-ensure-position): New name for
	`bookmark-bmenu-check-position'.  Just ensure the position,
	don't return any meaningful value.
	(bookmark-bmenu-header-height, bookmark-bmenu-marks-width):
	New constants.

2010-01-02  Juanma Barranquero  <lekktu@gmail.com>

	* bookmark.el (bookmarks-already-loaded): Doc fix (don't use `iff').
	(bookmark-yank-point, bookmark-bmenu-check-position):
	Fix typos in docstrings.
	(bookmark-save-flag, bookmark-bmenu-toggle-filenames)
	(bookmark-name-from-full-record, bookmark-get-position)
	(bookmark-set-position, bookmark-set, bookmark-handle-bookmark)
	(bookmark-delete, bookmark-save, bookmark-save, bookmark-bmenu-mode):
	Remove useless quoting of parenthesis, etc. in docstrings.

	* ediff-mult.el (ediff-prepare-meta-buffer): Fix typo in help message.
	(ediff-append-custom-diff): Fix typo in error message.
	(ediff-meta-mark-equal-files): Fix typos in messages.

	* mpc.el (mpc-playlist-delete): Fix typo in error messages.

	* cedet/semantic/db-typecache.el (semanticdb-typecache-find-default):
	Fix typo in docstring.

	* net/imap-hash.el (imap-hash-make): Doc fix.
	(imap-hash-test): Fix typo in error message; reflow docstring.
	(imap-hash-p, imap-hash-get, imap-hash-put, imap-hash-make-message)
	(imap-hash-count, imap-hash-server, imap-hash-port, imap-hash-ssl)
	(imap-hash-mailbox, imap-hash-user, imap-hash-password):
	Fix typos in docstrings.
	(imap-hash-open-connection): Fix typo in error message.

	* play/gomoku.el (gomoku): Fix typos in docstring.

	* progmodes/gdb-ui.el (gdb-location-alist): Reflow docstring.
	(gdb-jsonify-buffer): Fix typos in docstring.
	(gdb-goto-breakpoint): Fix typo in error message.
	("Display Other Windows"): Fix typo in help message.
	(gdb-speedbar-expand-node): Fix typo in question.

	* progmodes/idlw-help.el (idlwave-help-browse-url-available)
	(idlwave-html-system-help-location, idlwave-html-help-location)
	(idlwave-help-browser-function, idlwave-help-browser-generic-program)
	(idlwave-help-browser-generic-args, idlwave-help-directory)
	(idlwave-html-help-is-available, idlwave-help-mode-line-indicator)
	(idlwave-help-mode-map, idlwave-help-mode, idlwave-do-context-help)
	(idlwave-online-help, idlwave-help-html-link)
	(idlwave-help-show-help-frame, idlwave-help-assistant-command):
	Fix typos in docstrings.
	(idlwave-help-with-source, idlwave-help-find-routine-definition):
	Reflow docstrings.
	(idlwave-help-assistant-start): Fix typo in error message.

	* progmodes/octave-mod.el (octave-mode, octave-electric-semi)
	(octave-electric-space): Fix typos in docstrings.

2010-01-01  Chong Yidong  <cyd@stupidchicken.com>

	* files.el (minibuffer-with-setup-hook): Doc fix (Bug#5149).

2010-01-01  Juri Linkov  <juri@jurta.org>

	* comint.el (comint-input-ring-size): Make it a defcustom and
	increase the default to 500 (Bug#5148).

2009-12-31  Nick Roberts  <nickrob@snap.net.nz>

	Further changes from EMACS_23_1_RC branch (2009-12-29 contd).
	* term/x-win.el (x-gtk-stock-map): Map some GUD buttons.
	* progmodes/gud.el (gud-menu-map): Add reverse-execution commands.

2009-12-30  Nick Roberts  <nickrob@snap.net.nz>

	Show working revision correctly for mercurial.
	* vc-hg.el (vc-hg-working-revision): Use hg parent instead of
	hg log as suggested by Alex Harsanyi <alexharsanyi@gmail.com>.

2009-12-29  Juanma Barranquero  <lekktu@gmail.com>

	Declare some functions for the byte-compiler.
	* progmodes/gdb-ui.el (speedbar-change-initial-expansion-list)
	(speedbar-timer-fn, speedbar-change-expand-button-char)
	(speedbar-delete-subblock, speedbar-center-buffer-smartly): Declare.

2009-12-29  Nick Roberts  <nickrob@snap.net.nz>

	This changeset reverts GDB Graphical Interface to use annotations.
	* progmodes/gdb-ui.el, progmodes/gud.el: Import from EMACS_23_1_RC.

2009-12-29  Dan Nicolaescu  <dann@ics.uci.edu>

	Make vc-dir work on subdirectories of the bzr root.
	* vc-bzr.el (vc-bzr-after-dir-status): Add new argument.  Return
	file names relative to it.
	(vc-bzr-dir-status, vc-bzr-dir-status-files): Pass the bzr root
	relative directory to vc-bzr-after-dir-status.

2009-12-28  Tassilo Horn  <tassilo@member.fsf.org>

	* font-lock.el (font-lock-refresh-defaults): New function, which
	can be used to let font-lock react to external changes in
	variables like font-lock-defaults and keywords.
	See http://thread.gmane.org/gmane.emacs.devel/118777/focus=118802

2009-12-28  Dan Nicolaescu  <dann@ics.uci.edu>

	* vc-rcs.el (vc-rcs-register): Fix registering a specific version.

	* vc-bzr.el (vc-bzr-log-view-mode): Fix short log regexp.

2009-12-28  Juanma Barranquero  <lekktu@gmail.com>

	Supersede color.diff settings in git log (bug#5211).

	* vc-git.el (vc-git-print-log): Pass "--no-color" to log to avoid
	escape chars in its output when the user has color.diff set to `always'.
	This fix works on git 1.4.2 and newer (released on 2006-08-13).

2009-12-26  Kevin Ryde  <user42@zip.com.au>

	* info-look.el (sh-mode): Look for coreutils new "Concept Index"
	node.  Keep previous "Index" name to work with past coreutils too.

	* man.el (man): Revise docstring a bit to show -a and -l as
	examples.  Add -k description since support for it has otherwise
	been a secret.  (Further to bug#3717.)
	(Man-bgproc-sentinel): When "-k foo" produces no output show error
	"no matches" rather than "Can't find manpage", as the latter reads
	like -k was interpreted as a page name, which is not so.  (Bug#5431)

2009-12-26  Michael Albinus  <michael.albinus@gmx.de>

	* net/tramp.el (tramp-handle-insert-directory): Quote "'" in the
	switches.  Check also for //SUBDIRED// line.

2009-12-25  Kenichi Handa  <handa@m17n.org>

	* language/indian.el (devanagari-composable-pattern): Fixed to
	handle ZWNJ and ZWJ.  Use it in composition-function-table for
	Devanagari.
	(malayalam-composable-pattern): Fix previous change.

2009-12-23  Vinicius Jose Latorre  <viniciusjl@ig.com.br>

	* ps-print.el (ps-face-attributes): It was not returning the
	attribute face for faces specified as string.  Reported by harven
	<harven@free.fr>.
	(ps-print-version): New version 7.3.5.

2009-12-18  Ulf Jasper  <ulf.jasper@web.de>

	* calendar/icalendar.el (icalendar--convert-tz-offset): Fixed
	timezone names.
	(icalendar--convert-tz-offset): Fixed the "last-day-problem".
	(icalendar--add-diary-entry): Remove the trailing blank that
	diary-make-entry inserts.

2009-12-17  Michael Albinus  <michael.albinus@gmx.de>

	Make `file-expand-wildcards' work for remote files.

	* files.el (file-expand-wildcards): In case of remote files, check
	only local file name part for wildcards.  Provide feature 'files
	and subfeature 'remote-wildcards.  (Bug#5198)

	* net/tramp.el (tramp-handle-file-remote-p): Expand file name only
	if there is already an established connection.
	(tramp-advice-file-expand-wildcards): Remove it.

	* net/tramp-compat.el (top): Autoload `tramp-handle-file-remote-p'.
	(tramp-advice-file-expand-wildcards): Moved from tramp.el.
	Activate advice for older GNU Emacs versions.  (Bug#5237)

2009-12-17  Juanma Barranquero  <lekktu@gmail.com>

	Some doc fixes (more needed).

	* find-cmd.el (find-constituents): Reflow docstring.
	(find-cmd, find-prune, find-command): Fix typos in docstrings.
	(find-generic): Doc fix.

2009-12-17  Juri Linkov  <juri@jurta.org>

	Fix regression from 23.1 to allow multiple modes in Local Variables.

	* files.el (hack-local-variables-filter): While ignoring duplicates,
	don't take `mode' into account.
	(hack-local-variables-filter, hack-dir-local-variables): Don't
	remove duplicate `mode' from local-variables-alist (like `eval').

2009-12-17  Juri Linkov  <juri@jurta.org>

	Make `dired-diff' more safe.  (Bug#5225)

	* dired-aux.el (dired-diff): Signal an error when `file' equals to
	`current' or when `file' is a directory of the `current' file.

2009-12-17  Andreas Schwab  <schwab@linux-m68k.org>

	* emacs-lisp/autoload.el (batch-update-autoloads): Only exclude
	unconditionally preloaded files.

2009-12-16  Juri Linkov  <juri@jurta.org>

	Revert to old 23.1 logic of using the file at the mark as default.
	* dired-aux.el (dired-diff): Use the file at the mark as default
	if it's not the same as the current file, and the target dir is
	the current dir or the mark is active.  Add the current file
	as the arg of `dired-dwim-target-defaults'.  Use the default file
	in the prompt.  (Bug#5225)

2009-12-15  Michael Albinus  <michael.albinus@gmx.de>

	* net/tramp.el (tramp-echo-mark-marker-length): New defconst.
	(tramp-echo-mark, tramp-echoed-echo-mark-regexp): Use it.
	(tramp-check-for-regexp): Check also, when an echoing shell stops
	to echo sent commands.

2009-12-14  Chong Yidong  <cyd@stupidchicken.com>

	* Makefile.in: Revert last change (Bug#5191).

2009-12-14  Dan Nicolaescu  <dann@ics.uci.edu>

	* vc-hg.el (vc-hg-print-log): Fix argument order.
	(vc-hg-working-revision): Make sure the command is executed in a
	known environment so that we can parse the output.  (Bug#4417)

2009-12-14  Chong Yidong  <cyd@stupidchicken.com>

	* progmodes/python.el (python-symbol-completions): Remove text
	properties from symbol string before calling python-send-receive.

2009-12-14  Nick Roberts  <nickrob@snap.net.nz>

	* progmodes/gdb-mi.el (gdb-frame-handler): Only set gud-lat-frame
	when there are values for both file and line.  (Bug#5060)

2009-12-14  Juri Linkov  <juri@jurta.org>

	* ediff-ptch.el (ediff-context-diff-label-regexp): Don't match
	whitespace after the file name of the first line of unified format,
	because git-diff doesn't output whitespace and file modification time
	after the file name.

2009-12-14  David Kastrup  <dak@gnu.org>

	* info.el (Info-hide-cookies-node): Before hiding a cookie,
	check if it already has the `display' property added by
	`Info-display-images-node', and not put the `invisible' property
	in this case.

2009-12-14  Chong Yidong  <cyd@stupidchicken.com>

	* cedet/semantic/mru-bookmark.el (global-semantic-mru-bookmark-mode)
	(semantic-mru-bookmark-mode): Doc fixes.

	* cedet/semantic/db.el (semanticdb-cache-get): Use error instead
	of assert.

2009-12-13  Glenn Morris  <rgm@gnu.org>

	* mail/emacsbug.el (message-sort-headers): Define for compiler.
	(report-emacs-bug): In message-mode, sort manually before storing
	original report text.  (Bug#5178)
	Remove superfluous save-excursion.

2009-12-12  Michael Albinus  <michael.albinus@gmx.de>

	* net/dbus.el (dbus-property-handler): Filter lambda forms out
	when responding to "GetAll" properties.

2009-12-12  Chong Yidong  <cyd@stupidchicken.com>

	* simple.el (compose-mail): Remove mail-setup-with-from from
	customization checks.

2009-12-12  Eli Zaretskii  <eliz@gnu.org>

	* arc-mode.el (archive-rar-summarize): Support Attribute fields in
	RAR archives created on Unix systems.

2009-12-12  Stefan Monnier  <monnier@iro.umontreal.ca>

	* minibuffer.el (minibuffer-local-must-match-filename-map): Re-instate
	the varalias that was accidentally removed by the 2009-11-19 change
	(bug#5186).

2009-12-12  Kenichi Handa  <handa@m17n.org>

	* language/indian.el (indian-compose-regexp): New function.
	(malayalam-composable-pattern): Fix the pattern.
	(composition-function-table): Set malayalam-composable-pattern for
	Malayalam characters.

2009-12-11  Chong Yidong  <cyd@stupidchicken.com>

	* progmodes/bug-reference.el (bug-reference-map): Bind mouse-2
	rather than down-mouse-1, based on follow-link conventions.

	* makefile.w32-in: Ensure that Lisp files in CEDET subdirectories
	are compiled.

2009-12-11  Michael McNamara  <mac@mail.brushroad.com>

	* progmodes/verilog-mode.el (verilog-vmm-begin-re, verilog-vmm-end-re)
	(verilog-vmm-statement-re, verilog-ovm-statement-re)
	(verilog-defun-level-not-generate-re, verilog-calculate-indent)
	(verilog-leap-to-head, verilog-backward-token):
	Fix indenting VMM macros.  Reported by Jonathan Ashbrook.

2009-12-11  Wilson Snyder  <wsnyder@wsnyder.org>

	* progmodes/verilog-mode.el (verilog-auto-lineup)
	(verilog-nameable-item-re): Cleanup user-visible spelling and
	documentation errors.  One reported by Gary Delp.
	(verilog-submit-bug-report): Mention bug tracking and CC co-author.
	(verilog-read-decls): Fix AUTOWIRE with types declared in a
	package, bug195.  Reported by Pierre-David Pfister.

2009-12-11  Glenn Morris  <rgm@gnu.org>

	* progmodes/cc-engine.el (safe-pos-list): Define for compiler.

	* mail/emacsbug.el: No longer require sendmail.
	Replace sendmail's `mail-text' by `rfc822-goto-eoh'.  (Bug#5174)
	(report-emacs-bug-orig-text): Doc fix.
	(report-emacs-bug-send-command, report-emacs-bug-send-hook):
	New local variables, to adapt to different mail-user-agents.
	(report-emacs-bug): Fix test for a gnu.org address.
	Use overlays for emphasis, since font-lock defeats 'face property.
	Pretest bugs also end up at the newsgroup these days.
	Stop message-mode stripping text properties.
	Set and use the new buffer-local variables.
	(report-emacs-bug-hook): Add doc-string.
	Remove some unnecessary save-excursions and simplify.
	Use the appropriate hook and send-command.

	* emacs-lisp/lisp-mode.el (emacs-lisp-mode-map): Standardize the
	capitalization of some menu entries.

2009-12-10  Vinicius Jose Latorre  <viniciusjl@ig.com.br>

	* whitespace.el (whitespace-display-char-on): Ensure
	`buffer-display-table' is unique when two or more windows are
	visible.  Reported by Martin Pohlack <mp26@os.inf.tu-dresden.de>.
	New version 12.1.

2009-12-10  Eli Zaretskii  <eliz@gnu.org>

	* arc-mode.el (archive-rar-summarize): Allow between 6 and 7
	characters in the Attribute field.

2009-12-10  Dan Nicolaescu  <dann@ics.uci.edu>

	* vc-svn.el (vc-svn-after-dir-status): Fix regexp.  (Bug#4741)

2009-12-10  Stefan Monnier  <monnier@iro.umontreal.ca>

	Let loaddefs.el adjust to changes in autoload-excludes (bug#5162).
	* emacs-lisp/autoload.el (autoload-generate-file-autoloads):
	Disregard autoload-excludes.
	(update-directory-autoloads): Obey autoload-excludes here instead.
	But don't store its contents in no-autoloads and remove entries that
	refer to excludes files.

2009-12-10  Glenn Morris  <rgm@gnu.org>

	* mail/feedmail.el (top-level): Move require 'mail-utils to start.
	(expand-mail-aliases): Define for compiler.

	* vc-annotate.el (log-view-vc-backend, log-view-vc-fileset):
	Define for compiler.

	* mail/emacsbug.el (report-emacs-bug): Use whichever send command is
	appropriate for the mail-user-agent in use.

2009-12-09  Michael Albinus  <michael.albinus@gmx.de>

	* net/tramp.el (tramp-handle-insert-directory): Suppress error messages.

2009-12-09  Dan Nicolaescu  <dann@ics.uci.edu>

	Fix short log parsing and fontification.
	* vc-bzr.el (vc-bzr-log-view-mode): Match dot in revision number.
	Fix fontification for the [merge] label.

2009-12-09  Vivek Dasmohapatra  <vivek@etla.org>

	Drop some properties to avoid surprises.
	* htmlfontify.el (hfy-ignored-properties): New defcustom.
	(hfy-fontify-buffer): Use it.

2009-12-09  Stefan Monnier  <monnier@iro.umontreal.ca>

	Minor cleanup.
	* ffap.el (ffap-symbol-value): Replace ffap-soft-value.
	Adjust all callers.
	(ffap-locate-file): Remove unused arg `dir-ok' and make other
	args compulsory.  Adjust callers.
	(ffap-gopher-at-point): Remove unused var `name'.

	Get rid of the ELCFILES abomination.
	* Makefile.in (update-elclist, ELCFILES, compile-last): Remove.
	(compile-elcfiles): New phony target.
	(compile-main): Compute ELCFILES dynamically.
	(compile-clean): New target to remove left-over elc files.
	(compile, all): Use it.

2009-12-09  Kenichi Handa  <handa@etlken>

	* international/mule-diag.el: Require help-mode instead of help-fns.

2009-12-09  Kenichi Handa  <handa@m17n.org>

	* international/mule-cmds.el (ucs-names): Supply sufficiently
	fine ranges instead of pre-calculating accurate ranges.
	Iterate with bigger gc-cons-threshold.

2009-12-08  Dan Nicolaescu  <dann@ics.uci.edu>

	Add support for stashing a snapshot of the current tree.
	* vc-git.el (vc-git-stash-snapshot): New function.
	(vc-git-stash-map, vc-git-extra-menu-map): Add a mapping for it.

2009-12-08  Jose E. Marchesi  <jemarch@gnu.org>

	* play/gomoku.el (gomoku-mode-map): Remap `move-(beginning|end)-of-line'
	instead of `(beginning|end)-of-line'.

2009-12-08  Glenn Morris  <rgm@gnu.org>

	* vc-mtn.el (vc-mtn-print-log): Fix typo in previous.

	* Makefile.in (ELCFILES): Regenerate.

2009-12-07  Juri Linkov  <juri@jurta.org>

	Don't lazy-highlight the comint output in history Isearch mode.

	* comint.el (comint-history-isearch-search): Instead of
	`comint-line-beginning-position', use `comint-after-pmark-p'
	to check if point if before the process mark, and go to
	`process-mark' in this case.

2009-12-07  Stefan Monnier  <monnier@iro.umontreal.ca>

	* textmodes/tex-mode.el (latex-complete)
	(latex-indent-or-complete): Remove.
	(latex-mode): Set completion-at-point-functions instead.

	Provide a standard completion command and hook it into TAB.
	* minibuffer.el (completion-at-point-functions): New var.
	(completion-at-point): New command.
	* indent.el (indent-for-tab-command): Handle the `complete' behavior.
	* progmodes/python.el (python-mode-map): Use completion-at-point.
	(python-completion-at-point): Rename from python-partial-symbol and
	adjust for use in completion-at-point-functions.
	(python-mode): Setup completion-at-point for Python completion.
	* emacs-lisp/lisp.el (lisp-completion-at-point): New function
	extracted from lisp-complete-symbol.
	(lisp-complete-symbol): Use it.
	* emacs-lisp/lisp-mode.el (emacs-lisp-mode): Use define-derived-mode,
	setup completion-at-point for Elisp completion.
	(emacs-lisp-mode-map, lisp-interaction-mode-map):
	Use completion-at-point.
	* ielm.el (ielm-map): Use completion-at-point.
	(inferior-emacs-lisp-mode): Setup completion-at-point-functions.
	* progmodes/sym-comp.el: Move to...
	* obsolete/sym-comp.el: Move from progmodes.

2009-12-07  Eli Zaretskii  <eliz@gnu.org>

	Prevent save-buffer in Rmail buffers from using the coding-system
	of the current message, and from clobbering the encoding mnemonics
	in the mode line (Bug#4623).

	* mail/rmail.el (rmail-swap-buffers): Swap encoding and modified
	flag, too.
	(rmail-message-encoding): New variable.
	(rmail-write-region-annotate): Record the encoding of the current
	message in rmail-message-encoding.
	(rmail-after-save-hook): New function, restores the encoding of
	the current message after the message collection is saved.

2009-12-07  Juri Linkov  <juri@jurta.org>

	* progmodes/grep.el (grep-read-files): Use `completing-read'
	instead of `read-string'.  Set its `collection' arg to
	`read-file-name-internal'.  (Bug#4301)

2009-12-07  Juri Linkov  <juri@jurta.org>

	Correctly restore original Isearch point.  (Bug#4994)

	* isearch.el (isearch-mode): Move `isearch-push-state' after
	`(run-hooks 'isearch-mode-hook)'.
	(isearch-cancel): When `isearch-push-state-function' is defined,
	let-bind `isearch-cmds' to the first state (the last element of
	`isearch-cmds') and call `isearch-top-state' (it calls pop-state
	function and restores the original point).  Otherwise, move point
	to `isearch-opoint'.

2009-12-07  Stefan Monnier  <monnier@iro.umontreal.ca>

	* international/mule-cmds.el (ucs-names): Weed out at compile-time the
	chars that don't have names, so the table can be built much faster at
	run-time.

2009-12-07  Chong Yidong  <cyd@stupidchicken.com>

	* vc-bzr.el (vc-bzr-annotate-command): More elegant form for last
	change.  Suggested by David Kastrup.

	* simple.el (compose-mail): Check for incompatibilities and warn.
	(compose-mail-user-agent-warnings): New option.

2009-12-07  Dan Nicolaescu  <dann@ics.uci.edu>

	Support showing a single log entry from vc-annotate.
	* vc.el (print-log): Add a new argument: START-REVISION.
	(vc-print-log-internal): Add a new optional argument and
	pass it to the backend.
	(vc-print-log, vc-print-root-log): Adjust callers.
	* vc-annotate.el (vc-annotate-show-log-revision-at-line): If a
	buffer already displays the requested log entry, use it.
	Otherwise display only the log entry in question.
	* vc-svn.el (vc-svn-print-log):
	* vc-mtn.el (vc-mtn-print-log):
	* vc-hg.el (vc-hg-state):
	* vc-git.el (vc-git-print-log): Add support for new argument START-REVISION.
	(vc-git-show-log-entry): Return t on success.
	* vc-bzr.el (vc-bzr-print-log): Add support new argument START-REVISION.
	(vc-bzr-show-log-entry): Return t on success.
	* vc-rcs.el (vc-rcs-print-log):
	* vc-sccs.el (vc-sccs-print-log):
	* vc-cvs.el (vc-cvs-print-log): Add new argument, ignore it.

2009-12-07  Dan Nicolaescu  <dann@ics.uci.edu>

	* ediff-mult.el (ediff-setup-meta-map, ediff-prepare-meta-buffer):
	Add menus to the meta mode.  (Bug#5043)

2009-12-07  Michael Kifer  <kifer@cs.stonybrook.edu>

	* ediff-init.el (ediff-event-key): Use event-to-character instead of
	event-key.

	* ediff.el (ediff-buffers-internal): Add unwind-protect.

2009-12-07  Michael Albinus  <michael.albinus@gmx.de>

	Handle prompt rules of ksh in OpenBSD 4.5.  Reported by Raphaël
	Berbain <raphael.berbain@gmail.com>.

	* net/tramp.el (tramp-end-of-output): Move up.  Use `#' and `$'
	characters.
	(tramp-initial-end-of-output): New defconst.
	(tramp-methods, tramp-find-shell)
	(tramp-open-connection-setup-interactive-shell)
	(tramp-maybe-open-connection): Use it.
	(tramp-shell-prompt-pattern, tramp-wait-for-output): Handle
	existence of `#' and `$'.

	* net/tramp-fish.el (tramp-fish-maybe-open-connection): Use
	`tramp-initial-end-of-output'.

2009-12-07  Dan Nicolaescu  <dann@ics.uci.edu>

	Get the background mode from the terminal for xterm, and set
	faces accordingly.
	* term/xterm.el (xterm-set-background-mode): New function.
	(terminal-init-xterm): Use it in case xterm supports background
	color queries.  Recompute faces after getting the background
	color.

2009-12-07  Ulrich Mueller  <ulm@gentoo.org>

	* emacs-lisp/bytecomp.el (byte-compile-insert-header): Put the version
	number comment back on its own line, for easier parsing.

2009-12-07  Stefan Monnier  <monnier@iro.umontreal.ca>

	Make it work for non-file buffers (bug#5102).
	* doc-view.el (doc-view-current-cache-dir):
	Use doc-view-buffer-file-name rather than buffer-file-name.
	(doc-view-mode): Use buffer-name when buffer-file-name is nil.

2009-12-06  Óscar Fuentes  <ofv@wanadoo.es>

	* vc-bzr.el (vc-bzr-annotate-command): Handle the case where the
	author field is too short.

2009-12-06  Dan Nicolaescu  <dann@ics.uci.edu>

	* vc-git.el (vc-git-print-log): Handle a limit argument.
	Display the short log in graph form and with labels.
	(vc-git-log-view-mode): Handle labels.

	Make vc-revert change VC state from 'added to 'unregistered.
	* vc-git.el (vc-git-revert): Call git reset first.

2009-12-06  Ulf Jasper  <ulf.jasper@web.de>

	* net/newst-backend.el, net/newst-plainview.el:
	* net/newst-reader.el, net/newst-ticker.el:
	* net/newst-treeview.el, net/newsticker.el:
	Require/provide newst-... (instead of newsticker-...).  (Bug#5096)

2009-12-06  Chong Yidong  <cyd@stupidchicken.com>

	* log-view.el (log-view-mode-map): Bind "=" to log-view-diff too.

	* vc-bzr.el (vc-bzr-annotate-command): Show author in annotation.
	Handle empty author field (Bug#4144).  Suggested by Óscar Fuentes.
	(vc-bzr-annotate-time, vc-bzr-annotate-extract-revision-at-line):
	Update annotation regexp.

	* simple.el (beginning-of-visual-line): Constrain to field
	boundaries (Bug#5106).

2009-12-06  Ulf Jasper  <ulf.jasper@web.de>

	* xml.el (xml-substitute-numeric-entities): Move
	newsticker--decode-numeric-entities in newst-backend.el to
	xml-substitute-numeric-entities in xml.el.  (Bug#5008)
	* net/newst-backend.el (newsticker--parse-generic-feed)
	(newsticker--parse-generic-items)
	(newsticker--decode-numeric-entities): Move
	newsticker--decode-numeric-entities in newst-backend.el to
	xml-substitute-numeric-entities in xml.el.  (Bug#5008)

2009-12-06  Daniel Colascione  <dan.colascione@gmail.com>

	* progmodes/js.el (js--js-not): Add null to the list of values.

2009-12-06  Chong Yidong  <cyd@stupidchicken.com>

	* ansi-color.el (ansi-color-for-comint-mode): Add :version keyword.

2009-12-06  Roland Winkler  <Roland.Winkler@physik.uni-erlangen.de>

	* textmodes/bibtex.el (bibtex-enclosing-field): Exclude entry
	delimiter if it is at the end of the current line.
	(bibtex-generate-url-list): Fix docstring.

2009-12-06  Stefan Monnier  <monnier@iro.umontreal.ca>

	* minibuffer.el (minibuffer-complete-and-exit): Don't replace the
	minibuffer's content with itself.
	Fold the confirm-after-completion case into the `confirm' case.
	(completion-pcm-word-delimiters): Add : and / to the delimiters.

2009-12-06  Kevin Ryde  <user42@zip.com.au>

	* ffap.el (ffap-rfc-path): Make this a defcustom since
	`ffap-rfc-directories' is also a defcustom.  (Bug#4514.)

	* info-look.el: Add setup for apropos-mode to use emacs-lisp-mode
	manuals, similar to existing setup for help-mode.  (Bug#3913.)

2009-12-05  Juri Linkov  <juri@jurta.org>

	Save and restore dired buffer's point positions too.  (Bug#4880)

	* dired.el (dired-save-positions): Return in the first element
	buffer's position in format (BUFFER DIRED-FILENAME BUFFER-POINT).
	Doc fix.
	(dired-restore-positions): First restore buffer's position.
	While restoring window's positions, check if window still displays
	the original buffer.

2009-12-05  Chong Yidong  <cyd@stupidchicken.com>

	* bindings.el (complete-symbol): Call semantic-ia-complete-symbol
	if possible.

	* cedet/semantic/ia.el (semantic-ia-complete-symbol):
	Make argument optional.

	* shell.el (shell): Require ansi-color (Bug#5113).

	* ansi-color.el (ansi-color-for-comint-mode): Default to t.

	* hl-line.el (global-hl-line-highlight): Minor doc fix (Bug#4925).

2009-12-05  Alan Mackenzie  <acm@muc.de>

	* progmodes/cc-mode.el (c-before-hack-hook)
	(c-postprocess-file-styles): Revert change 2009-07-18T21:03:43Z!acm@muc.de to permit
	`c-file-style' to work again.  This reversion restores the current
	software to its state in Emacs 23.1.  (Bug#4146)

2009-12-05  Kevin Ryde  <user42@zip.com.au>

	* textmodes/sgml-mode.el (sgml-lexical-context): Recognise
	comment-start-skip to comment-end-skip as comment (Bug#4781).

2009-12-05  Juri Linkov  <juri@jurta.org>

	* info.el (Info-find-node-2): Set `Info-current-subfile' to nil
	for virtual nodes.  (Bug#4147)
	(Info-find-node-2): Set `Info-current-node-virtual' to nil
	when moving from a virtual node.
	(Info-mode-menu): Add `Info-virtual-index' to the menu.
	(Info-mode): Add `Info-virtual-index' to the docstring.

2009-12-05  Eric Ludlam  <zappo@gnu.org>

	* cedet/semantic/bovine/c.el (semantic-c-describe-environment):
	Describe project macro symbols.

	* cedet/semantic/complete.el (semantic-complete-do-completion):
	Don't call semantic-collector-current-exact-match.

	* cedet/ede.el (ede-apply-preprocessor-map): Accept lists of
	ede-objects as targets.

	* cedet/ede/pmake.el (ede-proj-makefile-insert-variables): Output
	a target's object list even if compiler vars are already in the
	Makefile.

	* cedet/ede/emacs.el (ede-preprocessor-map): Add config.h to the
	list of headers producing necessary macros.

2009-12-05  Roland Winkler  <Roland.Winkler@physik.uni-erlangen.de>

	* textmodes/bibtex.el (bibtex-map-entries): Use marker to keep
	track of the buffer position of the end of a BibTeX entry as this
	position may change during reformatting.
	(bibtex-format-entry): Remove whitespace before processing
	numerical fields so that we recognize the latter properly.
	(bibtex-reformat): Do not use push which changes the global value
	of bibtex-entry-format.
	(bibtex-field-braces-alist, bibtex-field-strings-alist)
	(bibtex-field-re-init): Replace only space characters by regexp
	for whitespace.
	(bibtex-generate-url-list, bibtex-cite-matcher-alist): Fix docstring.
	(bibtex-initialize): Also update bibtex-strings.
	(bibtex-kill-field): Preserve white space at end of entry.
	(bibtex-kill-entry, bibtex-yank-pop, bibtex-insert-kill):
	Update bibtex-reference-keys.

2009-12-05  Stefan Monnier  <monnier@iro.umontreal.ca>

	* minibuffer.el (completion-pcm--merge-try): Also consider placing
	point after a star, if that's the only place where modifications can
	make progress.

2009-12-05  Dan Nicolaescu  <dann@ics.uci.edu>

	* vc-dir.el (vc-dir): Use the correct markup for showing keymaps
	in docstrings.

2009-12-04  Juri Linkov  <juri@jurta.org>

	* proced.el (proced): Call `(proced-update t)' to update process
	information instead of only running proced-post-display-hook.
	(proced-send-signal): Add a leading space to the buffer name
	" *Marked Processes*" to make this buffer ephemeral.

2009-12-04  Juri Linkov  <juri@jurta.org>

	* dired.el (dired-auto-revert-buffer): New defcustom.
	(dired-internal-noselect): Use it.

2009-12-04  Juri Linkov  <juri@jurta.org>

	Change roles of modes and functions in image-mode.el (Bug#5062).

	* image-mode.el: Replace `image-mode-maybe' with `image-mode'
	in `auto-mode-alist'.
	(image-mode-previous-major-mode): New variable.
	(image-minor-mode-map): Rename from `image-mode-text-map'.
	(image-mode): Move graceful error-handling code from
	`image-minor-mode' to here.  On errors call `image-mode-as-text'.
	(image-minor-mode): Remove all image-handling code.
	Replace `image-mode-text-map' with `image-minor-mode-map'.
	Check for `image-type' in mode-line format string.
	(image-mode-maybe): Make obsolete with an alias to `image-mode'.
	(image-mode-as-text): New function with most code from
	`image-mode-maybe'.
	(image-toggle-display-text): Move code that removes image
	properties from `image-toggle-display' to here.
	(image-toggle-display-image): New function with code that adds
	image properties copied from `image-toggle-display'.
	(image-toggle-display): Remove most code with leaving only code
	that toggles between `image-mode-as-text' and `image-mode'.

2009-12-04  Ulf Jasper  <ulf.jasper@web.de>

	* net/newst-treeview.el
	(newsticker--treeview-list-highlight-start): Restored call to
	save-excursion: Selected item was stuck.
	(newsticker--treeview-list-select): New.
	(newsticker--treeview-item-show-text)
	(newsticker--treeview-item-show)
	(newsticker--treeview-item-update): Use new
	newsticker-treeview-item-mode.
	(newsticker-treeview-update): Keep current item.
	(newsticker-treeview-next-new-or-immortal-item): Doc change.
	(newsticker--treeview-first-feed): Doc change.
	(newsticker-treeview-list-menu)
	(newsticker-treeview-item-menu): Added menu entries.
	(newsticker-treeview-item-mode): New.

	* net/newst-backend.el (newsticker-customize): Delete other
	windows.

2009-12-04  Sam Steingold  <sds@gnu.org>

	* log-view.el (log-view-mode-map): "q" calls quit-window,
	like in all the other non-self-insert buffers.

2009-12-04  Stefan Monnier  <monnier@iro.umontreal.ca>

	Minor cleanup.
	* term.el (term-send-raw, term-send-raw-meta): Use read-key-sequence's
	key decoding rather than do it manually via last-input-event +
	ascii-character.
	(term-exec): Use delete-and-extract-region.
	(term-handle-ansi-terminal-messages): Remove unused var `end'.
	(term-process-pager): Remove unused var `i'.
	(term-dynamic-simple-complete): Make obsolete.
	(serial-update-config-menu): Remove unused vars `y' and `str'.
	(term-update-mode-line): Remove unused var `temp'.

2009-12-03  Dan Nicolaescu  <dann@ics.uci.edu>

	Limit the number of log entries displayed by default.
	* vc.el (vc-print-log-internal): Fix check for limit-unsupported.
	(vc-print-log, vc-print-root-log): Use vc-log-show-limit when not
	using a prefix argument.

2009-12-03  Glenn Morris  <rgm@gnu.org>

	* progmodes/idlwave.el (class): Restore still useful declaration.

2009-12-03  Alan Mackenzie  <acm@muc.de>

	Enhance `c-parse-state' to run efficiently in "brace deserts".

	* progmodes/cc-mode.el (c-basic-common-init):
	Call c-state-cache-init.
	(c-neutralize-syntax-in-and-mark-CPP): Rename from
	c-extend-and-neutralize-syntax-in-CPP.  Mark each CPP construct by
	placing `category' properties value 'c-cpp-delimiter at its boundaries.

	* progmodes/cc-langs.el (c-before-font-lock-function):
	c-extend-and-neutralize-syntax-in-CPP has been renamed
	c-neutralize-syntax-in-and-mark-CPP.

	* progmodes/cc-fonts.el (c-cpp-matchers): Mark template brackets
	with `category' properties now, not `syntax-table' ones.

	* progmodes/cc-engine.el (c-syntactic-end-of-macro): A new
	enhanced (but slower) version of c-end-of-macro that won't land
	inside a literal or on another awkward character.
	(c-state-cache-too-far, c-state-cache-start)
	(c-state-nonlit-pos-interval, c-state-nonlit-pos-cache)
	(c-state-nonlit-pos-cache-limit, c-state-point-min)
	(c-state-point-min-lit-type, c-state-point-min-lit-start)
	(c-state-min-scan-pos, c-state-brace-pair-desert)
	(c-state-old-cpp-beg, c-state-old-cpp-end): New constants and
	buffer local variables.
	(c-state-literal-at, c-state-lit-beg)
	(c-state-cache-non-literal-place, c-state-get-min-scan-pos)
	(c-state-mark-point-min-literal, c-state-cache-top-lparen)
	(c-state-cache-top-paren, c-state-cache-after-top-paren)
	(c-get-cache-scan-pos, c-get-fallback-scan-pos)
	(c-state-balance-parens-backwards, c-parse-state-get-strategy)
	(c-renarrow-state-cache)
	(c-append-lower-brace-pair-to-state-cache)
	(c-state-push-any-brace-pair, c-append-to-state-cache)
	(c-remove-stale-state-cache)
	(c-remove-stale-state-cache-backwards, c-state-cache-init)
	(c-invalidate-state-cache-1, c-parse-state-1)
	(c-invalidate-state-cache): New defuns/defmacros/defsubsts.
	(c-parse-state): Enhance and refactor.
	(c-debug-parse-state): Amend to deal with all the new variables.

	* progmodes/cc-defs.el (c-<-as-paren-syntax, c-mark-<-as-paren)
	(c->-as-paren-syntax, c-mark->-as-paren, c-unmark-<->-as-paren):
	modify to use category text properties rather than syntax-table ones.
	(c-suppress-<->-as-parens, c-restore-<->-as-parens): New defsubsts
	to switch off/on the syntactic paren property of C++ template
	delimiters using the category property.
	(c-with-<->-as-parens-suppressed): Macro to invoke code with
	template delims suppressed.
	(c-cpp-delimiter, c-set-cpp-delimiters, c-clear-cpp-delimiters):
	New constant/macros which apply category properties to the start
	and end of preprocessor constructs.
	(c-comment-out-cpps, c-uncomment-out-cpps): Defsubsts which
	"comment out" the syntactic value of characters in preprocessor
	constructs.
	(c-with-cpps-commented-out)
	(c-with-all-but-one-cpps-commented-out): Macros to invoke code
	with characters in all or all but one preprocessor constructs
	"commented out".

2009-12-03  Roland Winkler  <Roland.Winkler@physik.uni-erlangen.de>

	* proced.el (proced-filter-alist): Use regexp-quote.

2009-12-03  Michael Albinus  <michael.albinus@gmx.de>

	Cleanup.
	* eshell/em-unix.el (top): Require 'esh-opt and 'pcomplete.
	(eshell/su, eshell/sudo): Require 'tramp.  Fix problems reading
	arguments.  Expand `default-directory'.

	* net/tramp.el (tramp-handle-file-remote-p): Expand FILENAME for
	the benefit of returning an expanded localname.
	(tramp-tramp-file-p): Handle the case NAME is not a string.

2009-12-03  Dan Nicolaescu  <dann@ics.uci.edu>

	Add support for bzr shelve/unshelve.
	* vc-bzr.el (vc-bzr-shelve-map, vc-bzr-shelve-menu-map)
	(vc-bzr-extra-menu-map): New variables.
	(vc-bzr-extra-menu, vc-bzr-extra-status-menu, vc-bzr-shelve)
	(vc-bzr-shelve-apply, vc-bzr-shelve-list)
	(vc-bzr-shelve-get-at-point, vc-bzr-shelve-delete-at-point)
	(vc-bzr-shelve-apply-at-point, vc-bzr-shelve-menu): New functions.
	(vc-bzr-dir-extra-headers): Display shelves.

	* vc-bzr.el (vc-bzr-print-log): Deal with nil arguments better.

2009-12-03  Stefan Monnier  <monnier@iro.umontreal.ca>

	* textmodes/bibtex.el (bibtex-complete-internal):
	Use completion-in-region.
	(bibtex-text-in-field-bounds): Remove unused var `opoint'.

2009-12-03  Dan Nicolaescu  <dann@ics.uci.edu>

	Support applying stashes.  Improve UI.
	* vc-git.el (vc-git-dir-extra-headers): Add tooltips.
	(vc-git-stash-apply, vc-git-stash-pop)
	(vc-git-stash-apply-at-point, vc-git-stash-pop-at-point)
	(vc-git-stash-menu): New functions.
	(vc-git-stash-menu-map): New variable.
	(vc-git-stash-map): Add bindings to popup a menu and to apply stashes.

2009-12-03  Glenn Morris  <rgm@gnu.org>

	* vc.el (log-view-vc-backend, log-view-vc-fileset): Declare.
	(vc-print-log-internal): Fix previous change.
	(vc-revert): Correct pluralization.

2009-12-03  Stefan Monnier  <monnier@iro.umontreal.ca>

	* progmodes/make-mode.el (makefile-special-targets-list): No need for
	it to be an alist any more.
	(makefile-complete): Use completion-in-region.

	* progmodes/octave-mod.el (octave-complete-symbol):
	Use completion-in-region.

	Misc cleanup.
	* progmodes/idlwave.el (idlwave-comment-hook): Simplify with `or'.
	(idlwave-code-abbrev, idlwave-display-user-catalog-widget)
	(idlwave-complete-class): Don't quote lambda.
	(idlwave-find-symbol-syntax-table, idlwave-mode-syntax-table)
	(idlwave-mode-map): Move initialization into declaration.
	(idlwave-action-and-binding): Use backquotes.
	(idlwave-in-quote, idlwave-reset-sintern, idlwave-complete-in-buffer):
	Simplify.
	(idlwave-is-pointer-dereference): Remove unused var `pos'.
	(idlwave-xml-create-rinfo-list): Remove unused var `entry'.
	(idlwave-convert-xml-clean-sysvar-aliases): Remove unused vars `new',
	`parts', and `all-parts'.
	(idlwave-xml-create-sysvar-alist): Remove unused var `fields'.
	(idlwave-convert-xml-system-routine-info): Remove unused string
	`version-string'.
	(idlwave-display-user-catalog-widget): Use dolist.
	(idlwave-scanning-lib): Declare dynamically-scoped var.
	(idlwave-scan-library-catalogs): Remove unused var `flags'.
	(completion-highlight-first-word-only): Declare to silence bytecomp.
	(idlwave-popup-select): Tighten scope of `resp'.
	(idlwave-find-struct-tag): Remove unused var `beg'.
	(idlwave-after-load-rinfo-hook): Declare.
	(idlwave-sintern-class-info): Remove unused var `taglist'.
	(idlwave-find-class-definition): Remove unused var `list'.
	(idlwave-complete-sysvar-tag-help): Remove unused var `main-base'.
	(idlwave-what-module-find-class): Remove unused var `classes'.

2009-12-03  Juanma Barranquero  <lekktu@gmail.com>

	* progmodes/pascal.el: Require CL when compiling (for lexical-let).

2009-12-03  Stefan Monnier  <monnier@iro.umontreal.ca>

	* hippie-exp.el (try-expand-dabbrev-visible): Preserve point in the
	buffers visited.  Remove redundant current-buffer-saving.

2009-12-02  Stefan Monnier  <monnier@iro.umontreal.ca>

	Use completion-in-buffer and remove uses of dynamic scoping.
	* progmodes/pascal.el (pascal-str, pascal-all, pascal-pred)
	(pascal-buffer-to-use, pascal-flag): Don't declare.
	(pascal-func-completion, pascal-type-completion, pascal-var-completion)
	(pascal-get-completion-decl, pascal-keyword-completion):
	Add `pascal-str' argument, save-excursion,
	return the found completions, and don't filter with pascal-pred.
	(pascal-completion-cache): New var.
	(pascal-completion): Don't switch buffer any more (it was never
	necessary).  Don't save-excursion any more (it's done by the called
	subroutines).  Use a cache to avoid redundant computations.
	Use complete-with-action rather than pascal-completion-response and
	let it apply the predicate as well.
	(pascal-complete-word): Use completion-in-buffer when
	pascal-toggle-completions is nil.
	(pascal-show-completions): Don't bind pascal-buffer-to-use since it's
	not used any more.
	(pascal-comp-defun): Don't change buffer any more.
	Use complete-with-action rather than pascal-completion-response and
	let it apply the predicate as well.
	(pascal-goto-defun): Change buffer before calling pascal-comp-defun
	when neded.

2009-12-02  Kenichi Handa  <handa@m17n.org>

	* language/indian.el: Include ZWJ and ZWNJ in the patterns to
	shape for all Indic scripts.

2009-12-02  Stefan Monnier  <monnier@iro.umontreal.ca>

	Use completion-in-buffer.
	* wid-edit.el (widget-field-text-end): New function.
	(widget-field-value-get): Use it.
	(widget-string-complete, widget-file-complete)
	(widget-color-complete): Use it and completion-in-region.
	(widget-complete): Don't narrow the buffer.

2009-12-02  Glenn Morris  <rgm@gnu.org>

	* mail/rmail.el (rmail-pop-to-buffer): New function.  (Bug#2282)
	(rmail-select-summary): Use rmail-pop-to-buffer.
	* mail/rmailsum.el: Replace all pop-to-buffer calls with
	rmail-pop-to-buffer, to prevent horizontal splits.

	* calendar/diary-lib.el (diary-list-entries): Replace superfluous
	save-excursion with save-current-buffer.
	Widen before searching.  (Bug#5093)
	(diary-list-sexp-entries): Remove superfluous save-excursion.

2009-12-02  Michael Welsh Duggan  <mwd@cert.org>

	* woman.el (woman-make-bufname): Handle man-pages with "." in the
	name.  (Bug#5038)

2009-12-02  Andreas Politz  <politza@fh-trier.de>  (tiny change)

	* ido.el (ido-file-internal): Handle filenames at point that do
	not have a directory part.  (Bug#5049)

2009-12-02  Juanma Barranquero  <lekktu@gmail.com>

	* mpc.el (mpc-intersection, mpc-host, mpc-songs-playlist)
	(mpc-songs-jump-to, mpc-resume): Doc fixes.

2009-12-01  Rob Riepel  <riepel@networking.Stanford.EDU>

	* emulation/tpu-extras.el (tpu-cursor-free-mode): Emit message.
	(tpu-set-cursor-free, tpu-set-cursor-bound): Don't emit a message
	any more.

2009-12-01  Stefan Monnier  <monnier@iro.umontreal.ca>

	* comint.el (comint-insert-input): Ignore clicks to the right of
	the field.  Reported by Bob Nnamtrop <bobnnamtrop@gmail.com>.

	* vc.el (vc-print-log-internal): Don't wait for the process to
	terminate before setting up the major mode.

	* pcmpl-unix.el (pcomplete/cd): Complete more than one argument, just
	in case.

	* pcomplete.el (pcomplete-std-complete): Don't try to complete past
	the last element.

	* simple.el (normal-erase-is-backspace-mode): Fix thinko in message.

2009-12-01  Glenn Morris  <rgm@gnu.org>

	* window.el (window--display-buffer-2): Fix previous changes.

2009-12-01  Chong Yidong  <cyd@stupidchicken.com>

	* mail/sendmail.el (mail-setup-hook, mail-send-hook): Doc fixes.

2009-12-01  Glenn Morris  <rgm@gnu.org>

	* Makefile.in (ELCFILES): Add mpc.elc.

2009-12-01  Stefan Monnier  <monnier@iro.umontreal.ca>

	* mpc.el: New file.

2009-12-01  Glenn Morris  <rgm@gnu.org>

	* window.el (window-to-use): Define for compiler.

	* emacs-lisp/bytecomp.el (byte-compile-save-excursion): Make message
	consistent with others (no final period).

	* mail/rmailmm.el (rmail-mime-handle): Doc fix.
	(rmail-mime-show): Downcase the encoding.  (Bug#5070)

2009-12-01  Dan Nicolaescu  <dann@ics.uci.edu>

	Make vc-print-log buttons work.
	* log-view.el (log-view-mode-map): Inherit from widget-keymap.

2009-11-30  Ryan C. Thompson  <rct@thompsonclan.org>  (tiny change)

	* savehist.el (savehist-autosave-interval): Allow setting to nil
	through customize.  (Bug#5056)

2009-11-30  Juanma Barranquero  <lekktu@gmail.com>

	Fix references to jit-lock properties.
	* progmodes/perl-mode.el (perl-font-lock-syntactic-keywords):
	Refer to jit-lock-defer-multiline, not jit-lock-multiline.
	(perl-font-lock-special-syntactic-constructs):
	Quote jit-lock-defer-multiline property.

2009-11-30  Dan Nicolaescu  <dann@ics.uci.edu>

	* vc-git.el (vc-git-registered): Call vc-git-root only once.

2009-11-30  Juri Linkov  <juri@jurta.org>

	* misearch.el (multi-isearch-search-fun): Always provide a non-nil
	value `buffer' of `multi-isearch-next-buffer-current-function'.
	Use `(current-buffer)' when `buffer' is nil.
	(multi-isearch-next-buffer-from-list): Don't fallback to
	`(current-buffer)' when `buffer' is nil.  (Bug#4947)

2009-11-30  Juri Linkov  <juri@jurta.org>

	* misearch.el (multi-isearch-read-buffers): Move canonicalization
	of buffers with `get-buffer' to `multi-isearch-buffers'.
	(multi-isearch-buffers, multi-isearch-buffers-regexp):
	Canonicalize BUFFERS with `get-buffer'.  Doc fix.
	(multi-isearch-files, multi-isearch-files-regexp): Canonicalize
	FILES with `expand-file-name' converting relative file names
	to absolute.  Doc fix.  (Bug#4727)

2009-11-30  Juri Linkov  <juri@jurta.org>

	* misearch.el (multi-isearch-read-buffers)
	(multi-isearch-read-matching-buffers): New functions.
	(multi-isearch-buffers, multi-isearch-buffers-regexp):
	Use them in the `interactive' spec.  Doc fix.
	(multi-isearch-read-files, multi-isearch-read-matching-files):
	New functions.
	(multi-isearch-files, multi-isearch-files-regexp):
	Use them in the `interactive' spec.  Doc fix.  (Bug#4725)

2009-11-30  Juri Linkov  <juri@jurta.org>

	* doc-view.el (doc-view-continuous):
	Rename from `doc-view-continuous-mode'.
	(doc-view-menu): Move "Toggle display" to the top.
	Add submenu "Continuous" with radio buttons "Off"/"On"
	and "Save as Default".
	(doc-view-scroll-up-or-next-page)
	(doc-view-scroll-down-or-previous-page)
	(doc-view-next-line-or-next-page)
	(doc-view-previous-line-or-previous-page): Rename
	`doc-view-continuous-mode' to `doc-view-continuous'.  (Bug#4896)

2009-11-30  Juri Linkov  <juri@jurta.org>

	* comint.el (comint-mode-map): Rebind `M-r' from
	`comint-previous-matching-input' to
	`comint-history-isearch-backward-regexp'.
	Unbind `M-s' to allow global key binding `M-s'.
	Add menu items for `comint-history-isearch-backward' and
	`comint-history-isearch-backward-regexp'.  (Bug#3746)

2009-11-30  Juri Linkov  <juri@jurta.org>

	* replace.el (perform-replace): Let-bind recenter-last-op to nil.
	For def=recenter, replace `recenter' with `recenter-top-bottom'
	that is called with `this-command' and `last-command' let-bound
	to `recenter-top-bottom'.  When the last `def' was not `recenter',
	set `recenter-last-op' to nil.  (Bug#4981)

2009-11-30  Stefan Monnier  <monnier@iro.umontreal.ca>

	Minor cleanup and simplification.
	* filecache.el (file-cache-add-directory)
	(file-cache-add-directory-recursively)
	(file-cache-add-from-file-cache-buffer)
	(file-cache-delete-file-regexp, file-cache-delete-directory)
	(file-cache-files-matching-internal, file-cache-display): Use dolist.
	(file-cache-temp-minibuffer-message): Delete function.
	(file-cache-minibuffer-complete): Use minibuffer-message instead.

	* progmodes/perl-mode.el (perl-font-lock-special-syntactic-constructs):
	Don't signal an error when bumping into EOB in tr, s, or y.

2009-11-29  Juri Linkov  <juri@jurta.org>

	* startup.el (fancy-about-text): Fix wording of Guided Tour.
	(Bug#4960)

	* descr-text.el (describe-char-unidata-list): Use lowercase name
	for "Unicode name" like in other tags.

2009-11-29  Juri Linkov  <juri@jurta.org>

	* ediff-util.el (ediff-minibuffer-with-setup-hook):
	New compatibility macro.
	(ediff-read-file-name): Use it instead of `minibuffer-with-setup-hook'.

2009-11-29  Juri Linkov  <juri@jurta.org>

	Add defcustom to define the cycling order of `recenter-top-bottom'.
	(Bug#4981)

	* window.el (recenter-last-op): Doc fix.
	(recenter-positions): New defcustom.
	(recenter-top-bottom): Rewrite to use `recenter-positions'.
	(move-to-window-line-top-bottom): Rewrite to use `recenter-positions'.

2009-11-29  Michael Albinus  <michael.albinus@gmx.de>

	Improve integration of Tramp and ange-ftp in eshell.

	* eshell/em-unix.el (eshell/whoami): Make it a defun but a defalias.
	(eshell/su): Flatten args.  Apply better args parsing.  Use "cd".
	(eshell/sudo): Flatten args.  Let-bind `default-directory'.

	* eshell/esh-util.el (top): Require also Tramp when compiling.
	(eshell-directory-files-and-attributes): Check for FTP remote
	connection.
	(eshell-parse-ange-ls): Let-bind `ange-ftp-name-format',
	`ange-ftp-ftp-name-arg', `ange-ftp-ftp-name-res'.
	(eshell-file-attributes): Handle ".".  Return `entry'.

	* net/ange-ftp.el (ange-ftp-parse-filename): Use `save-match-data'.
	(ange-ftp-directory-files-and-attributes)
	(ange-ftp-real-directory-files-and-attributes): New defuns.

	* net/tramp.el (tramp-maybe-open-connection): Open the remote
	shell with "exec" when possible.  This prevents trailing prompts
	in `start-file-process'.

2009-11-28  Stefan Monnier  <monnier@iro.umontreal.ca>

	Try and remove assumptions about point-min==1.
	* nxml/rng-valid.el (rng-validate-mode): Don't hardcode point-min==1.
	(rng-compute-mode-line-string): Show the validation percentage in
	terms of the narrowed text, not the widened text.
	(rng-do-some-validation): Don't catch internal errors when debugging.
	(rng-first-error): Simplify.
	(rng-after-change-function): Remove work around.  AFAIK the bug has
	been fixed a while ago.

	* image-mode.el (image-minor-mode): Exit more gracefully when the image
	cannot be displayed (e.g. when doing C-x C-f some-new-file.svg RET).

	* man.el (Man-completion-table): Make it easier to enter "<sec> <name>".

	* eshell/em-prompt.el (eshell-prompt-function): Abbreviate pwd, since
	`cd' doesn't always do it for us (bug#5067).

	* pcomplete.el (pcomplete-entries): Revert change installed mistakenly
	on 2009-10-25 as part of some other change (bug#5067).

2009-11-27  Stefan Monnier  <monnier@iro.umontreal.ca>

	* emacs-lisp/bytecomp.el (byte-compile-warning-types): New type
	`suspicious'.
	(byte-compile-warnings): Use byte-compile-warning-types.
	(byte-compile-save-excursion): Warn about use of set-buffer right
	after save-excursion.

	* progmodes/gud.el (gud-basic-call): Don't only save the buffer but
	the excursion as well.

2009-11-27  Michael Albinus  <michael.albinus@gmx.de>

	* eshell/em-unix.el (eshell/su, eshell/sudo): New defuns,
	providing a Tramp related implementation of "su" and "sudo".
	(eshell-unix-initialize): Add "su" and "sudo".

2009-11-27  Daiki Ueno  <ueno@unixuser.org>

	* net/socks.el (socks-send-command): Convert binary request to
	unibyte before sending.  This fixes mishandling of some port
	numbers such as 129.

2009-11-27  Stefan Monnier  <monnier@iro.umontreal.ca>

	* help.el (describe-bindings-internal): Remove `interactive'.

	* man.el (Man-completion-table): Trim a terminating "(".
	Remove the space between name page a section.
	Add the command's description on the `help-echo' property.
	Remove `process-connection-type' binding since it's unused by
	call-process.
	Provide completion for the "<section> <name>" format as well.
	(Man-default-man-entry): Remove spurious var shadowing the argument.

2009-11-26  Kevin Ryde  <user42@zip.com.au>

	* log-view.el: Add "Keywords: tools", since its other keywords
	aren't in finder-known-keywords, and following vc.el.

	* sha1.el (sha1-string-external): default-directory "/" in case
	otherwise non-existent.  process-connection-type pipe for touch of
	efficiency recommended by elisp manual.  (An aside in Bug#3911.)

2009-11-26  Stefan Monnier  <monnier@iro.umontreal.ca>

	Misc coding convention cleanups.
	* htmlfontify.el (hfy-init-kludge-hook): Rename from
	hfy-init-kludge-hooks.
	(hfy-etags-cmd, hfy-flatten-style, hfy-invisible-name, hfy-face-at)
	(hfy-fontify-buffer, hfy-prepare-index-i, hfy-subtract-maps)
	(hfy-save-kill-buffers, htmlfontify-copy-and-link-dir): Use dolist
	and push.
	(hfy-slant, hfy-weight): Use tables rather than code.
	(hfy-box-to-border-assoc, hfy-box-to-style, hfy-decor)
	(hfy-face-to-style-i, hfy-fontify-buffer): Use `case'.
	(hfy-face-attr-for-class): Initialize `face-spec' directly.
	(hfy-face-to-css): Remove `nconc' with single arg.
	(hfy-p-to-face-lennart): Use `or'.
	(hfy-face-at): Hoist common code.  Remove spurious quotes in `case'.
	(hfy-overlay-props-at, hfy-mark-tag-hrefs): Eta-reduce.
	(hfy-compile-stylesheet, hfy-merge-adjacent-spans)
	(hfy-compile-face-map, hfy-parse-tags-buffer): Use push.
	(hfy-force-fontification): Use run-hooks.

2009-11-26  Vivek Dasmohapatra  <vivek@etla.org>

	Various minor fixes.
	* htmlfontify.el (hfy-default-header): Add toggle_invis since
	Javascript belongs in the header, not the body.
	(hfy-javascript): Remove.
	(hfy-fontify-buffer): Don't insert it any more.
	(hfy-face-at): Handle (face0 face1 face2) style face properties.
	Fix bug in invis handling when there were no invis props in a chunk.

2009-11-26  Stefan Monnier  <monnier@iro.umontreal.ca>

	* vc-bzr.el (vc-bzr-annotate-command): Make operation asynchronous.

2009-11-26  Dan Nicolaescu  <dann@ics.uci.edu>

	* finder.el (finder-mode-map): Add a menu.

2009-11-26  Michael McNamara  <mac@mail.brushroad.com>

	* progmodes/verilog-mode.el (verilog-at-struct-p): Support "signed" and
	"unsigned" structs.

	(verilog-leap-to-head, verilog-backward-token): Handle "disable
	fork" statement better.

2009-11-26  Wilson Snyder  <wsnyder@wsnyder.org>

	* progmodes/verilog-mode.el (verilog-auto-insert-lisp)
	(verilog-delete-auto, verilog-delete-empty-auto-pair)
	(verilog-library-filenames): Fix AUTOINSERTLISP to support insert-file.
	Reported by Clay Douglass.

	(verilog-auto-inst, verilog-auto-star-safe)
	(verilog-delete-auto-star-implicit, verilog-read-sub-decls):
	Fix removing "// Interfaces" when saving .* expansions.  Reported by
	Pierre-David Pfister.

2009-11-26  Glenn Morris  <rgm@gnu.org>

	* eshell/em-dirs.el (eshell/cd): Don't throw to a tag outside
	the scope.

2009-11-25  Johan Bockgård  <bojohan@gnu.org>

	* vc-annotate.el (vc-annotate-revision-previous-to-line):
	Really use previous revision.

2009-11-25  Kevin Ryde  <user42@zip.com.au>

	* man.el (Man-completion-table): default-directory "/" in case
	doesn't otherwise exist.  process-environment COLUMNS=999 so as
	not to truncate long names.  process-connection-type pipe to avoid
	any chance of hitting the pseudo-tty TIOCGWINSZ.
	(man): completion-ignore-case t for friendliness and since man
	itself is case-insensitive on the command line.
	Further to Bug#3717.

	* arc-mode.el: Add "Keywords: files", so the details in its
	commentary can be reached from finder-by-keyword.
	* textmodes/dns-mode.el: Add "Keywords: comm".  It's only an
	editing mode, but it's comms related and sgml-mode.el has "comm"
	on that basis too.
	* textmodes/bibtex-style.el: Add "Keywords: tex".
	* international/isearch-x.el, international/ja-dic-cnv.el:
	* international/ja-dic-utl.el, international/kkc.el:
	Add "Keywords: i18n", so they can be reached from finder-by-keyword.

2009-11-25  Juri Linkov  <juri@jurta.org>

	* man.el (Man-completion-table): Modify regexp to include
	section names to completion strings.  (Bug#3717)

2009-11-25  Juri Linkov  <juri@jurta.org>

	Search recursively in gzipped files.  (Bug#4982)

	* progmodes/grep.el (grep-highlight-matches): Add new options
	`always' and `auto'.  Doc fix.
	(grep-process-setup): Check `grep-highlight-matches' for
	`auto-detect' to determine the need to compute grep defaults.
	Move Windows/DOS specific --colors settings handling
	to `grep-compute-defaults'.  Check `grep-highlight-matches'
	to get the value of "--color=".
	(grep-compute-defaults): Compute `grep-highlight-matches' when it
	has the value `auto-detect'.  Move Windows/DOS specific settings
	from `grep-process-setup'.
	(zrgrep): New command with alias `rzgrep'.

2009-11-25  Juri Linkov  <juri@jurta.org>

	* doc-view.el (doc-view-mode): Set buffer-local `view-read-only'
	to nil instead of switching off view-mode.  (Bug#4896)

2009-11-25  Juri Linkov  <juri@jurta.org>

	Mouse-wheel scrolling for DocView Continuous mode.  (Bug#4896)

	* mwheel.el (mwheel-scroll-up-function)
	(mwheel-scroll-down-function): New defvars.
	(mwheel-scroll): Funcall `mwheel-scroll-up-function' instead of
	`scroll-up', and `mwheel-scroll-down-function' instead of
	`scroll-down'.

	* doc-view.el (doc-view-scroll-up-or-next-page)
	(doc-view-scroll-down-or-previous-page): Add optional ARG.
	Use this ARG in the call to image-scroll-up/image-scroll-down.
	Change `interactive' spec to "P".  Goto next/previous page only
	when `doc-view-continuous-mode' is non-nil or ARG is nil (for the
	SPC/DEL case).  Doc fix.
	(doc-view-next-line-or-next-page)
	(doc-view-previous-line-or-previous-page): Rename arg to ARG
	for consistency.
	(doc-view-mode): Set buffer-local `mwheel-scroll-up-function' to
	`doc-view-scroll-up-or-next-page', and buffer-local
	`mwheel-scroll-down-function' to
	`doc-view-scroll-down-or-previous-page'.

2009-11-25  Juri Linkov  <juri@jurta.org>

	Provide additional default values (directories at other Dired
	windows) via M-n in the minibuffer of some Dired commands.

	* dired-aux.el (dired-diff, dired-compare-directories)
	(dired-do-create-files): Use `dired-dwim-target-defaults' to set
	`minibuffer-default' in `minibuffer-with-setup-hook'.
	(dired-dwim-target-directory): Find a window that displays Dired
	buffer instead of failing when the next window is not Dired.
	Use `get-window-with-predicate' to find for the next Dired window.
	(dired-dwim-target-defaults): New function.

	* ediff-util.el (ediff-read-file-name):
	Use `dired-dwim-target-defaults' to set `minibuffer-default'
	in `minibuffer-with-setup-hook'.

2009-11-25  Juri Linkov  <juri@jurta.org>

	Provide additional default values (file name at point or at the
	current Dired line) via M-n for file reading minibuffers.  (Bug#5010)

	* minibuffer.el (read-file-name-defaults): New function.
	(read-file-name): Reset `minibuffer-default' to nil when
	it duplicates initial input `insdef'.
	Bind `minibuffer-default-add-function' to lambda that
	calls `read-file-name-defaults' in `minibuffer-selected-window'.
	(minibuffer-insert-file-name-at-point): New command.

	* files.el (file-name-at-point-functions): New defcustom.
	(find-file-default): Remove defvar.
	(find-file-read-args): Don't use `find-file-default'.
	Move `minibuffer-with-setup-hook' that sets `minibuffer-default'
	to `read-file-name'.
	(find-file-literally): Use `read-file-name' with
	`confirm-nonexistent-file-or-buffer'.

	* ffap.el (ffap-guess-file-name-at-point): New autoloaded function.

	* dired.el (dired-read-dir-and-switches):
	Move `minibuffer-with-setup-hook' that sets `minibuffer-default'
	to `read-file-name'.
	(dired-file-name-at-point): New function.
	(dired-mode): Add hook `dired-file-name-at-point' to
	`file-name-at-point-functions'.

2009-11-25  Stefan Monnier  <monnier@iro.umontreal.ca>

	Really make the *Completions* window soft-dedicated (bug#5030).
	* window.el (window--display-buffer-2): Add `dedicated' argument.
	(display-buffer): Pass it when needed so the dedicated flag is set
	after calling set-window-buffer, which would otherwise reset it.

2009-11-25  Stefan Monnier  <monnier@iro.umontreal.ca>

	* progmodes/meta-mode.el (meta-complete-symbol):
	* progmodes/etags.el (complete-tag):
	* mail/mailabbrev.el (mail-abbrev-complete-alias):
	Use completion-in-region.

	* dabbrev.el (dabbrev--minibuffer-origin): Use minibuffer-selected-window.
	(dabbrev-completion): Use completion-in-region.
	(dabbrev--abbrev-at-point): Simplify regexp.

	* abbrev.el (abbrev--before-point): Use word-motion functions
	if :regexp is not specified (bug#5031).

	* subr.el (string-prefix-p): New function.

	* man.el (Man-completion-cache): New var.
	(Man-completion-table): Use it.

	* vc.el (vc-print-log-internal): Make `limit' optional for better
	compatibility (e.g. with vc-annotate.el).

2009-11-24  Kevin Ryde  <user42@zip.com.au>

	* emacs-lisp/checkdoc.el (checkdoc-proper-noun-regexp):
	Build value with regexp-opt instead of explicit joining loop.  (Bug#4927)

	* emacs-lisp/elint.el (elint-add-required-env): Better error message
	when .el source file not found or other error.

2009-11-24  Markus Triska  <markus.triska@gmx.at>

	* linum.el (linum-update-window): Ignore intangible (bug#4996).

2009-11-24  Stefan Monnier  <monnier@iro.umontreal.ca>

	Handle the [back] button properly (bug#4979).
	* descr-text.el (describe-text-properties): Add a `buffer' argument.
	Use help-setup-xref, help-buffer, and with-help-window.
	(describe-char): Add `buffer' argument.
	Pass proper command to help-setup-xref.  Don't meddle with
	help-xref-stack-item directly.
	(describe-text-category): Use with-help-window and help-buffer.

	* emacs-lisp/shadow.el (list-load-path-shadows): Setup a major mode
	for the displayed buffer (bug#4887).

	* man.el (Man-completion-table): New function.
	(man): Use it.

2009-11-24  David Reitter  <david.reitter@gmail.com>

	* vc-git.el (vc-git-registered): Use checkout directory (where
	.git is) rather than the file's directory and a relative path spec
	to work around a bug in git.

2009-11-24  Michael Albinus  <michael.albinus@gmx.de>

	Improve handling of processes on remote hosts.

	* eshell/esh-util.el (eshell-path-env): New defvar.
	(eshell-parse-colon-path): New defun.
	(eshell-file-attributes): Use `eshell-parse-colon-path'.

	* eshell/esh-ext.el (eshell-search-path):
	Use `eshell-parse-colon-path'.
	(eshell-remote-command): Remove argument HANDLER.
	(eshell-external-command): Check for FTP remote connection.

	* eshell/esh-proc.el (eshell-gather-process-output):
	Use `file-truename', in order to start also symlinked files.
	Apply `start-file-process' instead of `start-process'.
	Shorten `command' to the local file name part.

	* eshell/em-cmpl.el (eshell-complete-commands-list):
	Use `eshell-parse-colon-path'.

	* eshell/em-unix.el (eshell/du): Check for FTP remote connection.

	* net/tramp.el (tramp-eshell-directory-change): New defun.  Add it
	to `eshell-directory-change-hook'.

2009-11-24  Tassilo Horn  <tassilo@member.fsf.org>

	* doc-view.el (doc-view-mode): Switch off view-mode explicitly,
	because it could be enabled automatically if view-read-only is non-nil.

2009-11-24  Michael Kifer  <kifer@cs.stonybrook.edu>

	* ediff-vers.el (ediff-rcs-get-output-buffer): Revert the change
	made on 2009-11-22.

2009-11-24  Glenn Morris  <rgm@gnu.org>

	* bookmark.el (bookmark-bmenu-hide-filenames): Remove assignment to
	deleted variable bookmark-bmenu-bookmark-column.

	* cedet/semantic/idle.el (global-semantic-idle-scheduler-mode):
	Move after definition of global-semantic-idle-tag-highlight-mode.

2009-11-24  Stefan Monnier  <monnier@iro.umontreal.ca>

	* bookmark.el (bookmark-bmenu-search): Clear echo area when exiting.

2009-11-23  Ken Brown  <kbrown@cornell.edu>  (tiny change)

	* net/browse-url.el (browse-url-filename-alist): On Windows, add
	two slashes to the "file:" prefix.
	(browse-url-file-url): De-munge Cygwin filenames before passing
	them to Windows browser.
	(browse-url-default-windows-browser): Use call-process.

2009-11-23  Juri Linkov  <juri@jurta.org>

	Implement DocView Continuous mode.  (Bug#4896)
	* doc-view.el (doc-view-continuous-mode): New defcustom.
	(doc-view-mode-map): Bind C-n/<down> to
	`doc-view-next-line-or-next-page', C-p/<up> to
	`doc-view-previous-line-or-previous-page'.
	(doc-view-next-line-or-next-page)
	(doc-view-previous-line-or-previous-page): New commands.

2009-11-23  Juri Linkov  <juri@jurta.org>

	Implement Isearch in comint input history.  (Bug#3746)
	* comint.el (comint-mode): Add `comint-history-isearch-setup' to
	`isearch-mode-hook'.
	(comint-history-isearch): New defcustom.
	(comint-history-isearch-backward)
	(comint-history-isearch-backward-regexp): New commands.
	(comint-history-isearch-message-overlay): New buffer-local variable.
	(comint-history-isearch-setup, comint-history-isearch-end)
	(comint-goto-input, comint-history-isearch-search)
	(comint-history-isearch-message, comint-history-isearch-wrap)
	(comint-history-isearch-push-state)
	(comint-history-isearch-pop-state): New functions.

2009-11-23  Michael Albinus  <michael.albinus@gmx.de>

	* net/tramp.el (tramp-shell-prompt-pattern): Use \r for carriage
	return.
	(tramp-handle-make-symbolic-link)
	(tramp-handle-dired-compress-file, tramp-handle-expand-file-name):
	Quote file names.
	(tramp-send-command-and-check): New argument DONT-SUPPRESS-ERR.
	(tramp-handle-process-file): Use it.

2009-11-23  Stefan Monnier  <monnier@iro.umontreal.ca>

	* window.el (move-to-window-line-last-op): Remove.
	(move-to-window-line-top-bottom): Reuse recenter-last-op instead.

2009-11-23  Deniz Dogan  <deniz.a.m.dogan@gmail.com>  (tiny change)

	Make M-r mirror the new cycling behavior of C-l.
	* window.el (move-to-window-line-last-op): New var.
	(move-to-window-line-top-bottom): New command.
	(global-map): Bind M-r move-to-window-line-top-bottom.

2009-11-23  Sven Joachim  <svenjoac@gmx.de>

	* dired-x.el (dired-guess-shell-alist-default):
	Support xz format.  (Bug#4953)

2009-11-22  Chong Yidong  <cyd@stupidchicken.com>

	* cedet/srecode/map.el (srecode-get-maps):
	* cedet/semantic/wisent/wisent.el (wisent-parse-toggle-verbose-flag):
	* cedet/semantic/wisent/comp.el (wisent-toggle-verbose-flag):
	* cedet/semantic/decorate/mode.el (semantic-decoration-mode)
	(semantic-toggle-decoration-style):
	* cedet/semantic/decorate/include.el
	(semantic-decoration-include-describe)
	(semantic-decoration-unknown-include-describe)
	(semantic-decoration-unparsed-include-describe)
	(semantic-decoration-all-include-summary):
	* cedet/semantic/bovine/c.el (semantic-c-debug-mode-init):
	* cedet/semantic/analyze/complete.el
	(semantic-analyze-possible-completions):
	* cedet/semantic/util-modes.el (semantic-highlight-edits-mode)
	(semantic-show-unmatched-syntax-mode)
	(semantic-show-parser-state-mode, semantic-stickyfunc-mode)
	(semantic-highlight-func-mode):
	* cedet/semantic/util.el (semantic-describe-buffer):
	* cedet/semantic/symref.el (semantic-symref-find-references-by-name)
	(semantic-symref-find-tags-by-name)
	(semantic-symref-find-tags-by-regexp)
	(semantic-symref-find-tags-by-completion)
	(semantic-symref-find-file-references-by-name)
	(semantic-symref-find-text):
	* cedet/semantic/senator.el (senator-copy-tag, senator-kill-tag)
	(senator-yank-tag):
	* cedet/semantic/scope.el (semantic-calculate-scope):
	* cedet/semantic/mru-bookmark.el (semantic-mru-bookmark-mode):
	* cedet/semantic/idle.el (semantic-idle-scheduler-mode)
	(define-semantic-idle-service):
	* cedet/semantic/complete.el (semantic-complete-analyze-inline)
	(semantic-complete-analyze-inline-idle):
	* cedet/semantic/analyze.el (semantic-analyze-current-context):
	* cedet/mode-local.el (describe-mode-local-bindings)
	(describe-mode-local-bindings-in-mode):
	* cedet/ede/make.el (ede-make-check-version):
	* cedet/ede/locate.el (ede-enable-locate-on-project):
	* cedet/cedet-idutils.el (cedet-idutils-expand-filename)
	(cedet-idutils-version-check):
	* cedet/cedet-global.el (cedet-gnu-global-expand-filename)
	(cedet-gnu-global-version-check):
	* cedet/cedet-cscope.el (cedet-cscope-expand-filename)
	(cedet-cscope-version-check): Use called-interactively-p instead
	of interactive-p.

	* cedet/semantic/ia.el (semantic-ia-completion-format-tag-function):
	Use semantic-format-tag-prototype.

2009-11-22  Michael Kifer  <kifer@cs.stonybrook.edu>

	* emulation/viper-cmd.el: Use viper-last-command-char instead of
	last-command-char/last-command-event.
	(viper-prefix-arg-value): Do correct conversion of event-char for
	XEmacs.

	* emulation/viper-util.el, emulation/viper.el:
	Use viper-last-command-char instead of
	last-command-char/last-command-event.

	* ediff-init.el, ediff-mult.el, ediff-util.el:
	Replace last-command-char and last-command-event
	with (ediff-last-command-char) everywhere.

	* ediff-vers.el (ediff-rcs-get-output-buffer): Make sure the buffer is
	created in fundamental mode.

	* ediff.el (ediff-version): Revert the change of interactive-p to
	called-interactively-p.

2009-11-22  Tassilo Horn  <tassilo@member.fsf.org>

	* progmodes/subword.el (subword-mode-map): Fix subword-mode-map
	generation from word-movement command names.

2009-11-21  Chong Yidong  <cyd@stupidchicken.com>

	* cedet/semantic/complete.el (semantic-complete-read-tag-engine)
	(semantic-complete-jump-local, semantic-complete-jump):
	Improve prompt string.

2009-11-21  Jan Djärv  <jan.h.d@swipnet.se>

	* cus-start.el (all): Add native condition for font-use-system-font.

2009-11-21  Nathaniel Flath  <flat0103@gmail.com>

	* progmodes/cc-menus.el (cc-imenu-java-generic-expression):
	Correct the patch from 2009-11-18.  (Bug#3910)

2009-11-21  Tassilo Horn  <tassilo@member.fsf.org>

	* progmodes/subword.el: Rename from lisp/subword.el.

	* subword.el: Rename to progmodes/subword.el.

	* Makefile.in (ELCFILES): Adapt to subword.el move.

2009-11-21  Thierry Volpiatto  <thierry.volpiatto@gmail.com>
	    Stefan Monnier  <monnier@iro.umontreal.ca>

	* bookmark.el (bookmark-bmenu-bookmark-column): Remove var.
	(bookmark-bmenu-list): Save name on `bookmark-name-prop' text-prop.
	(bookmark-bmenu-show-filenames): Use push.
	(bookmark-bmenu-hide-filenames): Use local var instead of
	bookmark-bmenu-bookmark-column.  Use pop.  Don't save window-excursion.
	(bookmark-bmenu-bookmark): Use the new `bookmark-name-prop' text-prop.
	(bookmark-bmenu-execute-deletions): Don't bother adding/removing the
	filenames now that the bookmark names are always available.

2009-11-21  Stefan Monnier  <monnier@iro.umontreal.ca>

	* bookmark.el (bookmark-search-prompt, bookmark-search-timer): Remove.
	(bookmark-search-pattern): Move and leave unbound.
	(bookmark-bmenu-mode-map): Change binding.
	(bookmark-read-search-input): Simplify.
	Don't use text-char-description.  Don't error on non-char events.
	(bookmark-filtered-alist-by-regexp-only): Remove by folding into the
	only caller (i.e. bookmark-bmenu-filter-alist-by-regexp).
	(bookmark-bmenu-search): Don't check we're in a bookmark-list buffer.
	Use a local var for the timer.
	(bookmark-bmenu-cancel-search): Remove by folding into the only caller
	(i.e. bookmark-bmenu-search).

2009-11-21  Glenn Morris  <rgm@gnu.org>

	* mail/rmailmm.el (rmail-mime): Decode in fundamental-mode.  (Bug#4993)

2009-11-20  Ken Brown  <kbrown@cornell.edu>  (tiny change)

	* net/browse-url.el (browse-url-default-windows-browser):
	Use cygstart for cygwin.

2009-11-20  Karl Fogel  <karl.fogel@red-bean.com>

	* bookmark.el: Formatting and doc fixes only:
	(bookmark-search-delay): Shorten doc string to fit in 80 columns.
	(bookmark-bmenu-search): Wrap to fit within 80 columns.
	Minor grammar and punctuation fixes in doc string.
	(bookmark-read-search-input): Adjust to fit within 80 columns.

2009-11-20  Tassilo Horn  <tassilo@member.fsf.org>

	* progmodes/cc-cmds.el (c-forward-into-nomenclature)
	(c-backward-into-nomenclature): Adapt to subword renaming.

	* subword.el (subword-forward, subword-backward, subword-mark)
	(subword-kill, subword-backward-kill, subword-transpose)
	(subword-downcase, subword-upcase, subword-capitalize)
	(subword-forward-internal, subword-backward-internal):
	Rename from forward-subword, backward-subword, mark-subword,
	kill-subword, backward-kill-subword, transpose-subwords,
	downcase-subword, upcase-subword, capitalize-subword,
	forward-subword-internal, backward-subword-internal.

2009-11-20  Thierry Volpiatto  <thierry.volpiatto@gmail.com>

	* bookmark.el (bookmark-search-delay, bookmark-search-prompt):
	New options.
	(bookmark-search-pattern, bookmark-search-timer, bookmark-quit-flag):
	New vars.
	(bookmark-read-search-input, bookmark-filtered-alist-by-regexp-only)
	(bookmark-bmenu-filter-alist-by-regexp)
	(bookmark-bmenu-goto-bookmark, bookmark-bmenu-cancel-search): New funs.
	(bookmark-bmenu-search): New command.
	(bookmark-bmenu-mode-map): Bind it.

2009-11-20  Chong Yidong  <cyd@stupidchicken.com>

	* cedet/semantic/complete.el (semantic-complete-inline-map): Doc fix.

	* cedet/semantic/idle.el (define-semantic-idle-service)
	(semantic-idle-summary-mode, semantic-idle-completions): Doc fix.

2009-11-20  Tassilo Horn  <tassilo@member.fsf.org>

	* progmodes/cc-cmds.el: declare-functioned forward-subword and
	backward-subword to quit the byte-compiler.

	* makefile.w32-in: Don't refer cc-subword.elc but subword.elc.

	* Makefile.in: Don't refer cc-subword.elc but subword.elc.

	* progmodes/cc-cmds.el (c-update-modeline)
	(c-forward-into-nomenclature, c-backward-into-nomenclature):
	Refer to subword.el functions instead of cc-subword.el.

	* progmodes/cc-mode.el (subword-mode, c-mode-base-map): Refer to
	subword.el functions instead of cc-subword.el.

	* progmodes/cc-subword.el: Rename to subword.el.
	* subword.el: Rename from progmodes/cc-subword.el.
	(subword-mode-map): Rename from c-subword-mode-map.
	(subword-mode): Rename from c-subword-mode.
	(global-subword-mode): New global minor mode.
	(forward-subword): Rename from c-forward-subword.
	(backward-subword): Rename from c-backward-subword.
	(mark-subword): Rename from c-mark-subword.
	(kill-subword): Rename from c-kill-subword.
	(backward-kill-subword): Rename from c-backward-kill-subword.
	(transpose-subwords): Rename from c-tranpose-subword.
	(downcase-subword): Rename from c-downcase-subword.
	(capitalize-subword): Rename from c-capitalize-subword.
	(forward-subword-internal): Rename from c-forward-subword-internal.
	(backward-subword-internal): Rename from c-backward-subword-internal.

2009-11-20  Dan Nicolaescu  <dann@ics.uci.edu>

	* vc.el (vc-deduce-fileset): Allow non-state changing operations
	from a dired buffer.
	(vc-dired-deduce-fileset): New function.
	(vc-root-diff, vc-print-root-log): Use it.

	* vc-annotate.el (vc-annotate-show-log-revision-at-line): Pass a
	nil LIMIT argument to vc-print-log-internal.

2009-11-20  Glenn Morris  <rgm@gnu.org>

	* Makefile.in (ELCFILES): Regenerate.

2009-11-20  Chong Yidong  <cyd@stupidchicken.com>

	* cedet/cedet.el (cedet-menu-map): Re-order menu items.

	* cedet/semantic.el: Enable idle-mode menu items only if
	global-semantic-idle-scheduler-mode is enabled.
	(semantic-default-submodes): Doc fix.

	* cedet/semantic/idle.el (global-semantic-idle-scheduler-mode):
	When turning off, disable other idle modes.

2009-11-20  Jay Belanger  <jay.p.belanger@gmail.com>

	* calc/calc.el (calc-set-mode-line):
	Rename `calc-complement-signed-mode' to `calc-twos-complement-mode'.
	(math-format-number): Rename `math-format-complement-signed' to
	`math-format-twos-complement'.

	* calc/calc-bin.el (math-format-twos-complement): Rename from
	math-format-complement-signed.
	(calc-radix): Rename `calc-complement-signed-mode' to
	`calc-twos-complement-mode'.
	(calc-octal-radix, calc-hex-radix): Add an argument for
	two's complement.

	* calc/calc-embed.el (calc-embedded-mode-vars):
	Rename `calc-complement-signed-mode' to `calc-twos-complement-mode'.

	* calc/calc-ext.el (calc-init-extensions):
	Rename `calc-complement-signed-mode' to `calc-twos-complement-mode'.
	(math-format-number-fancy): Let `calc-twos-complement-mode' be nil.

	* calc/calc-units.el (math-build-units-table-buffer):
	Let `calc-twos-complement-mode' be nil.

	* calc/calc-menu.el (calc-modes-menu): Clean up two's complement
	entries.

	* calc/calc-vec.el (calcFunc-vunpack):
	* calc/calc-aent.el (calc-do-calc-eval):
	* calc/calc-forms.el (math-format-date):
	* calc/calc-graph.el (calc-graph-plot):
	* calc/calc-math.el (math-use-emacs-fn):
	* calc/calccomp.el (math-compose-expr):
	Let `calc-twos-complement-mode' be nil.

2009-11-19  Stefan Monnier  <monnier@iro.umontreal.ca>

	* abbrev.el (abbrev-with-wrapper-hook): (re)move...
	* simple.el (with-wrapper-hook): ...to here.  Add argument `args'.
	* minibuffer.el (completion-in-region-functions): New hook.
	(completion-in-region): New function.
	* emacs-lisp/lisp.el (lisp-complete-symbol):
	* pcomplete.el (pcomplete-std-complete): Use it.

2009-11-19  Stefan Monnier  <monnier@iro.umontreal.ca>

	* textmodes/tex-mode.el (latex-complete-bibtex-cache)
	(latex-complete-alist): New vars.
	(latex-string-prefix-p, latex-complete-bibtex-keys)
	(latex-complete-envnames, latex-complete-refkeys)
	(latex-complete-data): New functions.
	(latex-complete, latex-indent-or-complete): New commands.

	* window.el (display-buffer-mark-dedicated): New var.
	(display-buffer): Obey it.
	* minibuffer.el (minibuffer-completion-help): Use it.

	* progmodes/sym-comp.el (symbol-complete): Use completion-in-region.

	* filecache.el (file-cache-add-file): Use push and cons.
	(file-cache-delete-file-regexp): Use push.
	(file-cache-complete): Use completion-in-region.

	* simple.el (with-wrapper-hook): Fix thinko.

	* hfy-cmap.el (hfy-rgb-file): Use locate-file.
	(htmlfontify-load-rgb-file): Remove unnused var `ff'.
	Use with-current-buffer and string-to-number.
	(hfy-fallback-colour-values): Use assoc-string.
	* htmlfontify.el (hfy-face-to-css): Remove unused var `style'.
	(hfy-face-at): Remove unused var `found-face'.
	(hfy-compile-stylesheet): Remove unused var `css'.
	(hfy-fontify-buffer): Remove unused vars `in-style', `invis-button',
	and `orig-buffer'.
	(hfy-buffer, hfy-copy-and-fontify-file, hfy-parse-tags-buffer):
	Use with-current-buffer.
	(hfy-text-p): Use expand-file-name and fewer setq.

2009-11-19  Vivek Dasmohapatra  <vivek@etla.org>

	* htmlfontify.el, hfy-cmap.el: New files.

2009-11-19  Juri Linkov  <juri@jurta.org>

	* minibuffer.el (completions-format): New defcustom.
	(completion--insert-strings): Implement vertical format.

	* simple.el (switch-to-completions): Move point to the first
	completion when point was at the beginning of the buffer.

2009-11-19  Juri Linkov  <juri@jurta.org>

	* find-dired.el (find-name-arg): Remove autoload.  (Bug#4387)

	* progmodes/grep.el (rgrep): Require `find-dired' for `find-name-arg'.

2009-11-19  Chong Yidong  <cyd@stupidchicken.com>

	* mail/sendmail.el (mail-yank-prefix): Change default to "> ".
	(mail-signature): Change default to t.
	(mail-from-style): Deprecate `system-default' value.
	(mail-insert-from-field): For default value of mail-from-style,
	default to `angles' unless `angles' needs quoting and `parens'
	does not.
	(mail-citation-prefix-regexp): Use citation regexp from
	message-mode.

2009-11-19  Michael Albinus  <michael.albinus@gmx.de>

	* net/tramp.el (tramp-do-copy-or-rename-file-out-of-band):
	Set variables for computing the prompt for reading password.

2009-11-19  Glenn Morris  <rgm@gnu.org>

	* dired-aux.el (dired-compress-file-suffixes): Add ".xz".  (Bug#4953)

	* textmodes/flyspell.el (sgml-lexical-context): Declare.

	* net/newst-treeview.el (newsticker-treeview-treewindow-width)
	(newsticker-treeview-listwindow-height): Fix custom type.

2009-11-19  Kenichi Handa  <handa@m17n.org>

	* descr-text.el (describe-char-padded-string): Compose with TAB
	only if there's a font for CH.
	(describe-char): Fix the condition for detecting a trivial composition.

2009-11-18  Nathaniel Flath  <flat0103@gmail.com>

	* progmodes/cc-menus.el (cc-imenu-java-generic-expression): A new,
	more accurate version of the regexp.  (Bug#3910)

2009-11-18  Bernhard Herzog  <bernhard.herzog@intevation.de>  (tiny change)

	* vc-hg.el (vc-hg-diff): Fix last patch: do not change directory.

2009-11-18  Juanma Barranquero  <lekktu@gmail.com>

	* font-setting.el (font-use-system-font): Declare for byte-compiler.
	(font-setting-change-default-font): Fix typo in docstring.

2009-11-18  Alan Mackenzie  <acm@muc.de>

	* progmodes/cc-defs.el (c-version): Bump to 5.31.8.

2009-11-17  Jan Djärv  <jan.h.d@swipnet.se>

	* font-setting.el (font-use-system-font): Move ...

	* cus-start.el (all): ... to here.

2009-11-17  Michael Albinus  <michael.albinus@gmx.de>

	* net/tramp.el (tramp-advice-file-expand-wildcards): Simplify.
	Don't set `ad-return-value' if `ad-do-it' doesn't.

	* net/tramp-gvfs.el (tramp-gvfs-handle-write-region): Set file
	modification time.

2009-11-17  Jan Djärv  <jan.h.d@swipnet.se>

	* menu-bar.el: Put "Use system font" in Option-menu.
	(menu-bar-options-save): Add font-use-system-font.

	* loadup.el: If feature system-font-setting or font-render-setting is
	there, load font-setting.

	* Makefile.in (ELCFILES): Add font-settings.el.
	* font-setting.el: New file.

2009-11-17  Glenn Morris  <rgm@gnu.org>

	* vc-svn.el (vc-svn-print-log): Fix typo in previous.

	* net/newst-treeview.el (newsticker--treeview-list-update-faces):
	Preserve point in the list buffer.  (Bug#4939)
	Use point-at-eol.
	(newsticker--treeview-list-update-highlight)
	(newsticker--treeview-tree-update-highlight): Use point-at-bol/eol.

2009-11-16  Jay Belanger  <jay.p.belanger@gmail.com>

	* calc/calc-bin.el (math-symclip, calcFunc-symclip, calc-symclip):
	Remove.

	* calc/calc-ext.el (calc-init-extensions): Remove references to
	symclip.

	* calc/calc-menu.el (calc-arithmetic-menu): Remove `calc-symclip'.

	* calc/calc-map.el (calc-get-operator, calc-b-oper-keys):
	* calc/calc-help.el (calc-b-prefix-help): Remove references to
	`calc-symclip'.

2009-11-16  Kevin Ryde  <user42@zip.com.au>

	* textmodes/flyspell.el (sgml-mode-flyspell-verify):
	Use `sgml-lexical-context' instead of own parse for tag (Bug#4511).

	* emacs-lisp/lisp-mnt.el (lm-keywords): Allow multi-line keywords.
	(lm-keywords-list): Allow comma-only separator like "foo,bar".
	Ignore trailing spaces by omit-nulls to split-string (fixing
	regression from Emacs 21 due to the incompatible split-string
	change).  (Bug #4928.)

2009-11-16  Dan Nicolaescu  <dann@ics.uci.edu>

	* vc.el (vc-log-show-limit): Default to 2000.
	(vc-print-log-internal): Insert buttons to request more entries
	when limiting the output.

	* vc-sccs.el (vc-sccs-print-log):
	* vc-rcs.el (vc-rcs-print-log):
	* vc-cvs.el (vc-cvs-print-log):
	* vc-git.el (vc-git-print-log): Return 'limit-unsupported when
	LIMIT is non-nil.

2009-11-16  Michael Albinus  <michael.albinus@gmx.de>

	* net/tramp-gvfs.el (tramp-gvfs-dbus-event-error): Raise only an
	error when `tramp-gvfs-dbus-event-vector' is set.
	(tramp-gvfs-maybe-open-connection): Loop over `read-event'.

2009-11-16  Stefan Monnier  <monnier@iro.umontreal.ca>

	* vc-rcs.el (vc-rcs-consult-headers): Add missing save-excursion.

2009-11-16  Michael Albinus  <michael.albinus@gmx.de>

	* net/dbus.el (dbus-unregister-service): New defun.
	(dbus-register-property): Register the handlers of
	"org.freedesktop.DBus.Properties" for SERVICE.
	(dbus-property-handler): Fix docstring.

2009-11-16  YAMAMOTO Mitsuharu  <mituharu@math.s.chiba-u.ac.jp>

	* emacs-lisp/bytecomp.el (byte-compile-output-file-form):
	Quote doc string reference in defvaralias as it is not in special form.
	(byte-compile-output-docform): Doc fix.

2009-11-16  Jay Belanger  <jay.p.belanger@gmail.com>

	* calc/calc.el (math-2-word-size, math-half-2-word-size)
	(calc-complement-signed-mode): New variables.
	(calc-set-mode-line): Add indicator for twos-complements.
	(math-format-number): Format twos-complement notation.

	* calc/calc-bin.el (calc-word-size): Reset the variables
	`math-2-word-size' and `math-half-2-word-size'.
	(math-format-complement-signed, math-symclip, calcFunc-symclip)
	(calc-symclip): New functions.

	* calc/calc-aent.el (math-read-token): Read complement signed numbers.

	* calc/calc-embed.el (calc-embedded-mode-vars):
	Add `calc-complement-signed-mode' to the list of modes.

	* calc/calc-map.el (calc-get-operator): Add `calc-symclip'.
	(calc-b-oper-keys): Add `calc-symclip' to list.

	* calc/calc-ext.el (math-read-number-fancy): Read complement
	signed numbers.
	(calc-init-extensions): Add binding for `calc-symclip'.
	Add autoload for `calcFunc-symclip' and `calc-symclip'.

	* calc/calc-menu.el (calc-arithmetic-menu): Add item for
	`calc-symclip'.
	(calc-modes-menu): Add item for twos complement mode.

	* calc/calc-help.el (calc-b-prefix-help): Add help for `calc-symclip'.

2009-11-15  Chong Yidong  <cyd@stupidchicken.com>

	* register.el (jump-to-register, insert-register): Handle Semantic
	tags.  From commented-out advice in semantic/senator.el.

2009-11-15  Dan Nicolaescu  <dann@ics.uci.edu>

	* vc.el (vc-log-show-limit): New variable.
	(vc-print-log, vc-print-root-log): Add new argument LIMIT.  Set it
	when using a prefix argument.
	(vc-print-log-internal): Add new argument LIMIT.

	* vc-svn.el (vc-svn-print-log):
	* vc-mtn.el (vc-mtn-print-log):
	* vc-hg.el (vc-hg-print-log):
	* vc-bzr.el (vc-bzr-print-log): Add new optional argument LIMIT,
	pass it to the log command when set.  Make the BUFFER argument
	non-optional.

	* vc-sccs.el (vc-sccs-print-log):
	* vc-rcs.el (vc-rcs-print-log):
	* vc-git.el (vc-git-print-log):
	* vc-cvs.el (vc-cvs-print-log): Add new optional argument LIMIT,
	ignore it.  Make the BUFFER argument non-optional

	* bindings.el (mode-line-buffer-identification): Do not purecopy.

2009-11-15  Chong Yidong  <cyd@stupidchicken.com>

	* dired.el (dired-mode-map): Move encryption items to "Operate"
	menu (Bug#4703).

	* strokes.el (strokes-update-window-configuration): Make strokes
	buffer current before erasing (Bug#4906).

	* cedet/semantic/idle.el (semantic-idle-summary-mode)
	(semantic-idle-summary-mode): Define using define-minor-mode
	instead of define-semantic-idle-service.
	(semantic-idle-summary-mode): New function.
	(semantic-idle-summary-mode-setup): Use pre-command-hook to ensure
	that mouse motion does not reset the echo area.

2009-11-15  Juri Linkov  <juri@jurta.org>

	* simple.el (set-mark-default-inactive): Add :type, :group
	and :version.  (Bug#4876)

2009-11-15  Michael Albinus  <michael.albinus@gmx.de>

	* arc-mode.el (archive-maybe-copy): Move creation of directory ...
	(archive-unique-fname): ... here.  (Bug#4929)

2009-11-15  Stefan Monnier  <monnier@iro.umontreal.ca>

	* help-mode.el (help-make-xrefs): Undo the last revert, and replace it
	with a real fix.

	* novice.el (disabled-command-function): Add useful args.
	Setup the help buffer so that [back] works.
	Remove redundant call to help-mode.
	(disabled-command-function): Use `case'.
	(en/disable-command): New function extracted from enable-command.
	(enable-command, disable-command): Use it.

2009-11-14  Glenn Morris  <rgm@gnu.org>

	* menu-bar.el (menu-bar-tools-menu): Read and send mail entries are not
	constants.  (Bug#4913)

	* emacs-lisp/elint.el (elint-standard-variables): Doc fix.

2009-11-14  Shigeru Fukaya  <shigeru.fukaya@gmail.com>

	* emacs-lisp/elint.el (elint-standard-variables): Add some variables
	defined in C that have no doc-strings.  (Bug#1063)

2009-11-14  Francis Wright  <F.J.Wright@qmul.ac.uk>

	* cus-edit.el (data, files):
	* ps-print.el (postscript): Doc fixes for custom groups.  (Bug#3327)

2009-11-14  Chong Yidong  <cyd@stupidchicken.com>

	* simple.el (shell-command): Doc fix (Bug#4891).

	* help-mode.el (help-make-xrefs): Revert 2009-11-13 change.

2009-11-14  Glenn Morris  <rgm@gnu.org>

	* emulation/viper.el (viper-set-hooks): Remove duplicate advice
	statements for vc-diff, emerge-quit, and rmail-cease-edit.
	If they are already loaded, eval-after-load will do the right thing.

	* speedbar.el (top-level): Remove unnecessary load of ange-ftp when
	compiling.

	* emacs-lisp/bytecomp.el (byte-compile-single-version): Remove, unused.

	* simple.el (x-selection-owner-p): Declare.
	(read-mail-command): Use custom radio type rather than choice.
	(completion-no-auto-exit): Doc fix.

	* custom.el (defgroup):
	* epg-config.el (epg): Doc fixes.

2009-11-14  Dan Nicolaescu  <dann@ics.uci.edu>

	* bindings.el (mode-line-buffer-identification): Purecopy only the string.
	* international/ccl.el (define-ccl-program): Do not purecopy the
	docstring, defconst does it anyway.

2009-11-13  Stefan Monnier  <monnier@iro.umontreal.ca>

	* add-log.el (add-change-log-entry): Avoid displaying the changelog
	a second time.

	* x-dnd.el (x-dnd-maybe-call-test-function):
	* window.el (split-window-vertically):
	* whitespace.el (whitespace-help-on):
	* vc-rcs.el (vc-rcs-consult-headers):
	* userlock.el (ask-user-about-lock-help)
	(ask-user-about-supersession-help):
	* type-break.el (type-break-force-mode-line-update):
	* time-stamp.el (time-stamp-conv-warn):
	* terminal.el (te-set-output-log, te-more-break, te-filter)
	(te-sentinel, terminal-emulator):
	* term.el (make-term, term-exec, term-sentinel, term-read-input-ring)
	(term-write-input-ring, term-check-source, term-start-output-log):
	(term-display-buffer-line, term-dynamic-list-completions):
	(term-ansi-make-term, serial-term):
	* subr.el (selective-display):
	* strokes.el (strokes-xpm-to-compressed-string, strokes-decode-buffer)
	(strokes-encode-buffer, strokes-xpm-for-compressed-string):
	* speedbar.el (speedbar-buffers-tail-notes, speedbar-buffers-item-info)
	(speedbar-reconfigure-keymaps, speedbar-add-localized-speedbar-support)
	(speedbar-remove-localized-speedbar-support)
	(speedbar-set-mode-line-format, speedbar-create-tag-hierarchy)
	(speedbar-update-special-contents, speedbar-buffer-buttons-engine)
	(speedbar-buffers-line-directory):
	* simple.el (shell-command-on-region, append-to-buffer)
	(prepend-to-buffer):
	* shadowfile.el (shadow-save-todo-file):
	* scroll-bar.el (scroll-bar-set-window-start, scroll-bar-drag-1)
	(scroll-bar-maybe-set-window-start):
	* sb-image.el (speedbar-image-dump):
	* saveplace.el (save-place-alist-to-file, save-places-to-alist)
	(load-save-place-alist-from-file):
	* ps-samp.el (ps-print-message-from-summary):
	* ps-print.el (ps-flush-output, ps-insert-file, ps-get-boundingbox)
	(ps-background-image, ps-begin-job, ps-do-despool):
	* ps-bdf.el (bdf-find-file, bdf-read-font-info):
	* printing.el (pr-interface, pr-ps-file-print, pr-find-buffer-visiting)
	(pr-ps-message-from-summary, pr-lpr-message-from-summary):
	(pr-call-process, pr-file-list, pr-interface-save):
	* novice.el (disabled-command-function)
	(enable-command, disable-command):
	* mouse.el (mouse-buffer-menu-alist):
	* mouse-copy.el (mouse-kill-preserving-secondary):
	* macros.el (kbd-macro-query):
	* ledit.el (ledit-go-to-lisp, ledit-go-to-liszt):
	* informat.el (batch-info-validate):
	* ido.el (ido-copy-current-word, ido-initiate-auto-merge):
	* hippie-exp.el (try-expand-dabbrev-visible):
	* help-mode.el (help-make-xrefs):
	* help-fns.el (describe-variable):
	* generic-x.el (bat-generic-mode-run-as-comint):
	* finder.el (finder-mouse-select):
	* find-dired.el (find-dired-sentinel):
	* filesets.el (filesets-file-close):
	* files.el (list-directory):
	* faces.el (list-faces-display, describe-face):
	* facemenu.el (list-colors-display):
	* ezimage.el (ezimage-image-association-dump, ezimage-image-dump):
	* epg.el (epg--process-filter, epg-cancel):
	* epa.el (epa--marked-keys, epa--select-keys, epa-display-info)
	(epa--read-signature-type):
	* emerge.el (emerge-copy-as-kill-A, emerge-copy-as-kill-B)
	(emerge-file-names):
	* ehelp.el (electric-helpify):
	* ediff.el (ediff-regions-wordwise, ediff-regions-linewise):
	* ediff-vers.el (rcs-ediff-view-revision):
	* ediff-util.el (ediff-setup):
	* ediff-mult.el (ediff-append-custom-diff):
	* ediff-diff.el (ediff-exec-process, ediff-process-sentinel)
	(ediff-wordify):
	* echistory.el (Electric-command-history-redo-expression):
	* dos-w32.el (find-file-not-found-set-buffer-file-coding-system):
	* disp-table.el (describe-display-table):
	* dired.el (dired-find-buffer-nocreate):
	* dired-aux.el (dired-rename-subdir, dired-dwim-target-directory):
	* dabbrev.el (dabbrev--same-major-mode-p):
	* chistory.el (list-command-history):
	* apropos.el (apropos-documentation):
	* allout.el (allout-obtain-passphrase):
	(allout-copy-exposed-to-buffer):
	(allout-verify-passphrase): Use with-current-buffer.

2009-11-13  Glenn Morris  <rgm@gnu.org>

	* Makefile.in (ELCFILES): Regenerate.

2009-11-13  Michael Albinus  <michael.albinus@gmx.de>

	* net/dbus.el (dbus-registered-objects-table): Rename from
	`dbus-registered-functions-table', because it contains also properties.
	(dbus-unregister-object): Unregister also properties.
	(dbus-get-property, dbus-set-property, dbus-get-all-properties):
	Use a timeout of 500 msec, in order to not block.
	(dbus-register-property, dbus-property-handler): New defuns.

2009-11-13  Stefan Monnier  <monnier@iro.umontreal.ca>

	* simple.el (minibuffer-default-add-completions): Drop deprecated
	4th arg.

2009-11-13  Tomas Abrahamsson  <tab@lysator.liu.se>

	* textmodes/artist.el (artist-mouse-choose-operation):
	Call `tmm-prompt' instead of `x-popup-menu' if we cannot popup
	menus.  Bug noticed by Eli Zaretskii <eliz@gnu.org>.
	(artist-compute-up-event-key): New function.
	(artist-mouse-choose-operation, artist-down-mouse-1): Call it.

2009-11-13  Kenichi Handa  <handa@m17n.org>

	* language/japan-util.el: Make sure that the value of jisx0208
	property is jisx0208 character.

2009-11-13  Dan Nicolaescu  <dann@ics.uci.edu>

	* international/mule.el (auto-coding-regexp-alist): Only purecopy
	car or each item, not the whole list.

2009-11-12  Stefan Monnier  <monnier@iro.umontreal.ca>

	* minibuffer.el (minibuffer-completion-help):
	Use minibuffer-hide-completions.

2009-11-12  Per Starbäck  <per@starback.se>  (tiny change)

	* dired.el (dired-save-positions, dired-restore-positions): New funs.
	(dired-revert): Use them (bug#4880).

2009-11-12  Dan Nicolaescu  <dann@ics.uci.edu>

	* tooltip.el (tooltip-frame-parameters): Undo previous change.

2009-11-12  Juri Linkov  <juri@jurta.org>

	* ffap.el (ffap-alternate-file-other-window, ffap-literally):
	New functions.
	(find-file-literally-at-point): Alias of `ffap-literally'.

2009-11-12  Dan Nicolaescu  <dann@ics.uci.edu>

	* textmodes/ispell.el (ispell-skip-region-alist):
	* textmodes/css-mode.el (auto-mode-alist):
	* progmodes/compile.el (auto-mode-alist):
	* international/mule.el (ctext-non-standard-encodings-alist)
	(ctext-non-standard-encodings-regexp):
	* simple.el (shell-command-switch, text-read-only):
	* replace.el (occur-mode-map):
	* paths.el (rmail-file-name):
	* jka-cmpr-hook.el (jka-compr-build-file-regexp):
	* find-file.el (ff-special-constructs):
	* files.el (file-name-handler-alist):
	* composite.el: Purecopy strings.

	* emacs-lisp/cl-macs.el (define-compiler-macro): Purecopy the file name.

2009-11-11  Dan Nicolaescu  <dann@ics.uci.edu>

	* widget.el (define-widget): Purecopy the docstring.
	* international/mule-cmds.el (charset): Do not purecopy the
	docstring here, define-widget does it.

	* textmodes/texinfo.el (texinfo-open-quote, texinfo-close-quote):
	* textmodes/bibtex-style.el (auto-mode-alist):
	* progmodes/inf-lisp.el (inferior-lisp-prompt):
	* progmodes/compile.el (compile-command):
	* language/korea-util.el (default-korean-keyboard):
	* international/mule-conf.el (file-coding-system-alist):
	* emacs-lisp/eldoc.el (eldoc-minor-mode-string):
	* tooltip.el (tooltip-frame-parameters):
	* newcomment.el (comment-end, comment-padding):
	* dired.el (dired-trivial-filenames):
	* comint.el (comint-file-name-prefix): Purecopy initial values.

2009-11-11  Michael Albinus  <michael.albinus@gmx.de>

	* net/tramp.el (tramp-advice-minibuffer-electric-separator)
	(tramp-advice-minibuffer-electric-tilde): Unload advices via
	`tramp-unload'.
	(tramp-advice-make-auto-save-file-name)
	(tramp-advice-file-expand-wildcards): Apply also `ad-activate'
	after removing the advice.

2009-11-11  Dan Nicolaescu  <dann@ics.uci.edu>

	* progmodes/grep.el (grep-regexp-alist):
	* international/mule-cmds.el (iso-2022-control-alist):
	* emacs-lisp/timer.el (timer-duration-words):
	* subr.el (version-separator, version-regexp-alist):
	* minibuffer.el (completion-styles-alist):
	* faces.el (face-attribute-name-alist, list-faces-sample-text):
	Change defvars to defconsts.

	* Makefile.in (ELCFILES): Add international/mule-conf.elc.
	* loadup.el ("international/mule-conf"): Load the byte compiled version.
	* international/mule-conf.el: Allow to be byte compiled.

	* international/mule.el (define-charset): Purecopy props.
	(load-with-code-conversion): Purecopy doc string and file name.
	(put-charset-property): Purecopy strings.
	(auto-coding-alist, auto-coding-regexp-alist): Purecopy initial value.

	* international/mule-cmds.el (register-input-method): Purecopy arguments.
	(define-char-code-property): Correctly purecopy the table.

	* international/ccl.el (define-ccl-program): Purecopy the docstring.

	* emacs-lisp/easy-mmode.el (define-minor-mode): Purecopy :lighter.

	* subr.el (add-hook): Purecopy strings.
	(eval-after-load): Purecopy load-history-regexp and the form.

	* custom.el (custom-declare-group): Purecopy load-file-name.

	* subr.el (menu-bar-separator): New defconst.
	* net/eudc.el (eudc-tools-menu):
	* international/mule-cmds.el (set-coding-system-map)
	(mule-menu-keymap):
	* emacs-lisp/lisp-mode.el (emacs-lisp-mode-map):
	* vc-hooks.el (vc-menu-map):
	* replace.el (occur-mode-map):
	* menu-bar.el (menu-bar-file-menu, menu-bar-search-menu)
	(menu-bar-edit-menu, menu-bar-goto-menu)
	(menu-bar-custom-menu, menu-bar-showhide-menu)
	(menu-bar-options-menu, menu-bar-tools-menu)
	(menu-bar-encryption-decryption-menu, menu-bar-describe-menu)
	(menu-bar-search-documentation-menu, menu-bar-manuals-menu)
	(menu-bar-help-menu):
	* ediff-hook.el (menu-bar-ediff-menu, menu-bar-ediff-merge-menu):
	* buff-menu.el (Buffer-menu-mode-map): Use menu-bar-separator.

	* term/x-win.el (x-gtk-stock-map):
	* progmodes/vera-mode.el (auto-mode-alist):
	* progmodes/inf-lisp.el (inferior-lisp-filter-regexp)
	(inferior-lisp-program, inferior-lisp-load-command):
	* progmodes/hideshow.el (hs-special-modes-alist):
	* progmodes/gud.el (same-window-regexps):
	* progmodes/grep.el (grep-program, find-program, xargs-program):
	* net/telnet.el (same-window-regexps):
	* net/rlogin.el (same-window-regexps):
	* language/ethiopic.el (font-ccl-encoder-alist):
	* vc-sccs.el (vc-sccs-master-templates):
	* vc-rcs.el (vc-rcs-master-templates):
	* subr.el (cl-assertion-failed):
	* simple.el (next-error-overlay-arrow-position):
	* lpr.el (lpr-command):
	* locate.el (locate-ls-subdir-switches):
	* info.el (same-window-regexps, info)
	(Info-goto-emacs-command-node, Info-goto-emacs-key-command-node):
	* image-mode.el (image-mode, auto-mode-alist):
	* hippie-exp.el (hippie-expand-ignore-buffers):
	* format.el (format-alist):
	* find-dired.el (find-ls-subdir-switches, find-grep-options)
	(find-name-arg):
	* facemenu.el (facemenu-keybindings):
	* dired.el (dired-listing-switches, dired-chown-program):
	* diff.el (diff-switches, diff-command):
	* cus-edit.el (same-window-regexps):
	* bindings.el (mode-line-mule-info)
	(mode-line-buffer-identification): Purecopy strings.

2009-11-11  Juri Linkov  <juri@jurta.org>

	* simple.el (dired-get-filename) <declare-function>:
	Tell the byte-compiler about dired-get-filename.
	(shell-command): In Dired mode, get filename from the current line
	as the default value.

2009-11-10  Glenn Morris  <rgm@gnu.org>

	* dired.el, hi-lock.el, calendar/cal-menu.el, calendar/calendar.el:
	* calendar/holidays.el, progmodes/cperl-mode.el:
	Update x-popup-menu declarations.

	* emacs-lisp/shadow.el (find-emacs-lisp-shadows)
	(list-load-path-shadows): Use dolist.
	(list-load-path-shadows): Use with-current-buffer.

2009-11-10  Juri Linkov  <juri@jurta.org>

	* minibuffer.el (read-file-name): Support a list of default values
	in `default-filename'.  Use the first file name where only one
	element is required.  Doc fix.

2009-11-09  Michael Albinus  <michael.albinus@gmx.de>

	* net/dbus.el (dbus-unregister-object): Release service, if no
	other method is registered for it.

2009-11-08  Markus Rost  <rost@math.uni-bielefeld.de>

	* bookmark.el (bookmark-completing-read): Sort bookmark names if
	bookmark-sort-flag is non-nil (Bug#4653).

2009-11-08  Chong Yidong  <cyd@stupidchicken.com>

	* cedet/semantic/ctxt.el (semantic-get-local-variables): Disable
	the progress reporter entirely.

	* emulation/cua-base.el: Add CUA property to some CC mode commands
	(Bug#4100).

2009-11-08  Kevin Ryde  <user42@zip.com.au>

	* emacs-lisp/checkdoc.el (checkdoc-proper-noun-regexp): Match noun
	at end of sentence (Bug#4818).

2009-11-08  Jared Finder  <jfinder@crypticstudios.com>

	* progmodes/compile.el (compilation-error-regexp-alist-alist):
	Handle "see declaration of" MSFT statements (Bug#4100).

2009-11-08  Michael Albinus  <michael.albinus@gmx.de>

	* net/tramp.el (tramp-advice-make-auto-save-file-name)
	(tramp-advice-file-expand-wildcards): Unload via
	`ad-remove-advice'.

	* net/trampver.el: Update release number.

2009-11-08  Kevin Ryde  <user42@zip.com.au>

	* net/tramp.el (tramp-advice-file-expand-wildcards): Don't rely on
	`ad-do-it'.

2009-11-08  Andr  <m00naticus@gmail.com>  (tiny change)

	* net/tramp.el (tramp-handle-write-region): Copy but rename temp file,
	in order to keep context in SELinux.

2009-11-08  Chong Yidong  <cyd@stupidchicken.com>

	* dired-aux.el (dired-query): Place cursor in echo area and allow
	C-g.

	* dired.el (dired-mode-map): Disable dired-maybe-insert-subdir
	menu item if not on a directory (Bug#4701).

2009-11-07  Michael Albinus  <michael.albinus@gmx.de>

	Sync with Tramp 2.1.17.

	* net/tramp.el (tramp-handle-copy-directory): Don't use
	`file-remote-p' (due to compatibility).

	* net/tramp-compat.el (tramp-compat-copy-directory)
	(tramp-compat-delete-directory): New defuns.

	* net/tramp-fish.el (tramp-fish-handle-delete-directory):
	* net/tramp-gvfs.el (tramp-gvfs-handle-delete-directory): Use
	`tramp-compat-delete-directory'.

	* net/tramp-smb.el (tramp-smb-handle-copy-directory)
	(tramp-smb-handle-delete-directory): Use
	`tramp-compat-copy-directory' and `tramp-compat-delete-directory'.

	* net/trampver.el: Update release number.

2009-11-07  Chong Yidong  <cyd@stupidchicken.com>

	* tar-mode.el (tar-copy): Call write-region on the right buffer
	(Bug#4857).

	* mail/rmailsum.el (rmail-summary-rmail-update): Call linum-update
	by hand, if necessary (Bug#4878).

2009-11-06  Chong Yidong  <cyd@stupidchicken.com>

	* buff-menu.el (Buffer-menu-buffer+size): Use display property to
	align size column (Bug#4839).

	* emacs-lisp/autoload.el (autoload-rubric): Always issue a provide
	statement.

2009-11-05  Dan Nicolaescu  <dann@ics.uci.edu>

	* progmodes/ld-script.el (auto-mode-alist):
	* vc-hooks.el (vc-directory-exclusion-list): Purecopy strings.

	* cus-face.el (custom-declare-face): Purecopy face spec.

2009-11-06  Kenichi Handa  <handa@m17n.org>

	* international/uni-bidi.el: Re-generated.
	* international/uni-category.el: Re-generated.
	* international/uni-combining.el: Re-generated.
	* international/uni-mirrored.el: Re-generated.

2009-11-05  Dan Nicolaescu  <dann@ics.uci.edu>

	* textmodes/tex-mode.el (tex-alt-dvi-print-command)
	(tex-dvi-print-command, tex-bibtex-command, tex-start-commands)
	(tex-start-options, slitex-run-command, latex-run-command)
	(tex-run-command, tex-directory):
	* textmodes/ispell.el (ispell-html-skip-alists)
	(ispell-tex-skip-alists, ispell-tex-skip-alists):
	* textmodes/fill.el (adaptive-fill-first-line-regexp):
	(adaptive-fill-regexp):
	* textmodes/dns-mode.el (auto-mode-alist):
	* progmodes/python.el (interpreter-mode-alist):
	* progmodes/etags.el (tags-compression-info-list):
	* progmodes/etags.el (tags-file-name):
	* net/browse-url.el (browse-url-galeon-program)
	(browse-url-firefox-program):
	* mail/sendmail.el (mail-signature-file)
	(mail-citation-prefix-regexp):
	* international/mule-conf.el (eight-bit):
	* international/latexenc.el (latex-inputenc-coding-alist):
	* international/fontset.el (x-pixel-size-width-font-regexp):
	* emacs-lisp/warnings.el (warning-type-format):
	* emacs-lisp/trace.el (trace-buffer):
	* emacs-lisp/lisp-mode.el (lisp-interaction-mode-map)
	(emacs-lisp-mode-map):
	* calendar/holidays.el (holiday-solar-holidays)
	(holiday-bahai-holidays, holiday-islamic-holidays)
	(holiday-christian-holidays, holiday-hebrew-holidays)
	(hebrew-holidays-4, hebrew-holidays-3, hebrew-holidays-2)
	(hebrew-holidays-1, holiday-oriental-holidays)
	(holiday-general-holidays):
	* x-dnd.el (x-dnd-known-types):
	* tool-bar.el (tool-bar):
	* startup.el (site-run-file):
	* shell.el (shell-dumb-shell-regexp):
	* rfn-eshadow.el (file-name-shadow-tty-properties)
	(file-name-shadow-properties):
	* paths.el (remote-shell-program, news-directory):
	* mouse.el ([C-down-mouse-3]):
	* menu-bar.el (menu-bar-tools-menu):
	* jka-cmpr-hook.el (jka-compr-load-suffixes)
	(jka-compr-mode-alist-additions, jka-compr-compression-info-list)
	(jka-compr-compression-info-list):
	* isearch.el (search-whitespace-regexp):
	* image-file.el (image-file-name-extensions):
	* find-dired.el (find-ls-option):
	* files.el (directory-listing-before-filename-regexp)
	(directory-free-space-args, insert-directory-program)
	(list-directory-brief-switches, magic-fallback-mode-alist)
	(magic-fallback-mode-alist, auto-mode-interpreter-regexp)
	(automount-dir-prefix):
	* faces.el (face-x-resources, x-font-regexp, x-font-regexp-head)
	(x-font-regexp-slant, x-font-regexp-weight, face-x-resources)
	(face-font-registry-alternatives, face-font-registry-alternatives)
	(face-font-family-alternatives):
	* facemenu.el (facemenu-add-new-face, facemenu-background-menu)
	(facemenu-foreground-menu, facemenu-face-menu):
	* epa-hook.el (epa-file-name-regexp):
	* dnd.el (dnd-protocol-alist):
	* textmodes/rst.el (auto-mode-alist):
	* button.el (default-button): Purecopy strings.

2009-11-06  Glenn Morris  <rgm@gnu.org>

	* Makefile.in (ELCFILES): Update.

2009-11-05  Stefan Monnier  <monnier@iro.umontreal.ca>

	* emacs-lisp/lucid.el: Move to obsolete/lucid.el.
	* emacs-lisp/levents.el: Move to obsolete/levents.el.

	* nxml/xsd-regexp.el (xsdre-gen-categories):
	* nxml/xmltok.el (xmltok-parse-entity):
	* nxml/rng-parse.el (rng-parse-validate-file):
	* nxml/rng-maint.el (rng-format-manual)
	(rng-manual-output-force-new-line):
	* nxml/rng-loc.el (rng-save-schema-location-1):
	* nxml/rng-cmpct.el (rng-c-parse-file):
	* nxml/nxml-maint.el (nxml-insert-target-repertoire-glyph-set):
	* nxml/nxml-parse.el (nxml-parse-file): Use with-current-buffer.

2009-11-05  Wilson Snyder  <wsnyder@wsnyder.org>

	* progmodes/verilog-mode.el (verilog-getopt-file, verilog-set-define):
	Remove extra save-excursions and make-variable-buffer-local's.
	Suggested by Stefan Monnier.

	(verilog-getopt-file, verilog-module-inside-filename-p)
	(verilog-set-define): Merge GNU 1.35 and repair changes from
	switching to using with-current-buffer.

	(verilog-read-always-signals-recurse): Fix "a == 2'b00 ? b : c"
	being treated as a number and confusing AUTORESET.
	Reported by Dan Dever.

	(verilog-auto-ignore-concat, verilog-read-sub-decls-expr):
	Add verilog-auto-ignore-concat to fix backward compatibility with
	older verilog-modes.  Reported by Dan Katz.

	(verilog-read-auto-template): Fix AUTO_TEMPLATEs with regexps
	containing closing anchors "...$".

	(verilog-read-decls): Fix AUTOREG not detecting "assign {a,b}".
	Reported by Wade Smith.

	(verilog-batch-execute-func): Comment on function usage.

2009-11-05  Michael McNamara  <mac@mail.brushroad.com>

	* progmodes/verilog-mode.el (verilog-label-re): Fix regular expression
	for labels.

	(verilog-label-re, verilog-calc-1): Support proper indent of named
	asserts.

	(verilog-backward-token, verilog-basic-complete-re)
	(verilog-beg-of-statement, verilog-indent-re): Support proper
	indent of the assert statement at the beginning of a block of text.

	(verilog-beg-block-re, verilog-ovm-begin-re): Support the
	`ovm_object_param_utils_begin and `ovm_component_param_utils_begin
	tokens as begins.

2009-11-05  Glenn Morris  <rgm@gnu.org>

	* emacs-lisp/bytecomp.el (byte-compile-insert-header): Drop test for
	Emacs 19.  (Bug#1531)
	(byte-compile-fix-header): Update for the above change.
	Drop test for epoch::version.

	* emacs-lisp/autoload.el (autoload-rubric): Add optional feature arg.
	* cus-dep.el (custom-make-dependencies):
	* finder.el (finder-compile-keywords):
	Use autoload-rubric's feature argument.

	* calendar/diary-lib.el (top-level): Make load behave more like require.

	* vc-git.el (vc-git-stash-map): Move definition before use.

2009-11-04  Dan Nicolaescu  <dann@ics.uci.edu>

	* custom.el (custom-declare-group): Purecopy standard-value.
	(custom-declare-group): Purecopy custom-prefix.

	* international/mule.el (load-with-code-conversion):
	Call do-after-load-evaluation unconditionally.

	* emacs-lisp/bytecomp.el (byte-compile-output-file-form): Handle defvaralias.

2009-11-04  Stefan Monnier  <monnier@iro.umontreal.ca>

	* descr-text.el: Require help-mode rather than help-fns (bug#4861).

2009-11-04  Glenn Morris  <rgm@gnu.org>

	* emacs-lisp/bytecomp.el (byte-compile-version-cond): Remove macro.
	(byte-compile-compatibility): Remove option.
	(byte-compile-close-variables, byte-compile-fix-header)
	(byte-compile-insert-header, byte-compile-output-docform)
	(byte-compile-file-form-defmumble, byte-compile-byte-code-maker)
	(byte-compile-lambda, byte-compile-form, byte-defop-compiler19)
	(byte-compile-list, byte-compile-concat, byte-compile-function-form)
	(byte-compile-insert, byte-compile-defun):
	Remove support for byte-compile-compatibility and Emacs 18.  (Bug#4571)
	(byte-defop-compiler19): Remove.
	Without byte-compile-compatibility, the 'emacs19-opcode property is not
	used by anything.  Replace all calls with byte-defop-compiler.

2009-11-04  Juri Linkov  <juri@jurta.org>

	* menu-bar.el (menu-bar-make-mm-toggle): Quote each element of `props'.
	(menu-bar-options-menu): Don't quote the `prop' arg of
	`menu-bar-make-mm-toggle'.

2009-11-04  Juanma Barranquero  <lekktu@gmail.com>

	* calendar/calendar.el (cal-loaddefs):
	* calendar/diary-lib.el (diary-loaddefs):
	* calendar/holidays.el (hol-loaddefs):
	* eshell/esh-module.el (esh-groups): Load rather than require.

2009-11-03  Stefan Monnier  <monnier@iro.umontreal.ca>

	* calendar/todo-mode.el (todo-add-category): Don't hardcode
	point-min==1.
	(todo-top-priorities): Only display-buffer when called interactively.
	(todo-item-start): Don't save excursion point.
	(todo-item-end): Be slightly more careful.  Add `include-sep' arg.
	(todo-insert-item-here, todo-file-item, todo-remove-item):
	Adjust uses of todo-item-start and todo-item-end.

	* emacs-lisp/autoload.el (generated-autoload-feature): Remove.
	(autoload-rubric): Don't use any more.
	* cedet/semantic/fw.el (semantic/loaddefs):
	* cedet/srecode.el (srecode/loaddefs):
	* cedet/ede.el (ede/loaddefs): Load rather than require.
	* cedet/ede/cpp-root.el:
	* cedet/ede/emacs.el:
	* cedet/ede/files.el:
	* cedet/ede/linux.el:
	* cedet/ede/locate.el:
	* cedet/ede/make.el:
	* cedet/ede/shell.el:
	* cedet/ede/speedbar.el:
	* cedet/ede/system.el:
	* cedet/ede/util.el:
	* cedet/semantic/analyze.el:
	* cedet/semantic/bovine.el:
	* cedet/semantic/complete.el:
	* cedet/semantic/ctxt.el:
	* cedet/semantic/db-file.el:
	* cedet/semantic/db-find.el:
	* cedet/semantic/db-global.el:
	* cedet/semantic/db-mode.el:
	* cedet/semantic/db-typecache.el:
	* cedet/semantic/db.el:
	* cedet/semantic/debug.el:
	* cedet/semantic/dep.el:
	* cedet/semantic/doc.el:
	* cedet/semantic/edit.el:
	* cedet/semantic/find.el:
	* cedet/semantic/format.el:
	* cedet/semantic/html.el:
	* cedet/semantic/ia-sb.el:
	* cedet/semantic/ia.el:
	* cedet/semantic/idle.el:
	* cedet/semantic/lex-spp.el:
	* cedet/semantic/lex.el:
	* cedet/semantic/mru-bookmark.el:
	* cedet/semantic/scope.el:
	* cedet/semantic/senator.el:
	* cedet/semantic/sort.el:
	* cedet/semantic/symref.el:
	* cedet/semantic/tag-file.el:
	* cedet/semantic/tag-ls.el:
	* cedet/semantic/tag-write.el:
	* cedet/semantic/tag.el:
	* cedet/semantic/util-modes.el:
	* cedet/semantic/analyze/complete.el:
	* cedet/semantic/analyze/refs.el:
	* cedet/semantic/bovine/c.el:
	* cedet/semantic/bovine/gcc.el:
	* cedet/semantic/bovine/make.el:
	* cedet/semantic/bovine/scm.el:
	* cedet/semantic/decorate/include.el:
	* cedet/semantic/decorate/mode.el:
	* cedet/semantic/symref/cscope.el:
	* cedet/semantic/symref/global.el:
	* cedet/semantic/symref/grep.el:
	* cedet/semantic/symref/idutils.el:
	* cedet/semantic/symref/list.el:
	* cedet/semantic/wisent/java-tags.el:
	* cedet/semantic/wisent/javascript.el:
	* cedet/srecode/compile.el:
	* cedet/srecode/cpp.el:
	* cedet/srecode/document.el:
	* cedet/srecode/el.el:
	* cedet/srecode/expandproto.el:
	* cedet/srecode/getset.el:
	* cedet/srecode/insert.el:
	* cedet/srecode/java.el:
	* cedet/srecode/map.el:
	* cedet/srecode/mode.el:
	* cedet/srecode/template.el:
	* cedet/srecode/texi.el: Remove the file-local setting of
	generated-autoload-feature.

	* emacs-lisp/byte-run.el (define-obsolete-variable-alias): Use dolist,
	and only put a prop if it is non-nil.

2009-11-03  Juri Linkov  <juri@jurta.org>

	* menu-bar.el (menu-bar-make-mm-toggle, menu-bar-make-toggle)
	(menu-bar-options-menu): Fix list quoting (Bug#4429).

	* buff-menu.el (Buffer-menu-mode-map): Add hyphen between "Buffer"
	and "Menu" to make top-level menu item visually one unit (like
	it's done for "Lisp-Interaction", "Emacs-Lisp" and other
	multi-word menu items).  Fix :help string for quit-window.

2009-11-03  Glenn Morris  <rgm@gnu.org>

	* cedet/mode-local.el (with-mode-local): Doc fix.

	* emacs-lisp/bytecomp.el (byte-compile-file-form-defvar)
	(byte-compile-file-form-define-abbrev-table)
	(byte-compile-file-form-custom-declare-variable)
	(byte-compile-variable-ref, byte-compile-defvar):
	Whether or not a warning is enabled should only affect whether we issue
	the warning, not whether or not we collect the relevant data.
	Eg warnings can be turned on and off throughout the course of a file.

	* eshell/esh-mode.el (ansi-color-apply-on-region): Autoload it...
	(eshell-handle-ansi-color): ... Rather than requiring ansi-color.

2009-11-03  Stefan Monnier  <monnier@iro.umontreal.ca>

	* term/ns-win.el (ns-scroll-bar-move, ns-face-at-pos):
	* play/mpuz.el (mpuz-create-buffer):
	* play/landmark.el (lm-prompt-for-move, lm-print-wts, lm-print-smell)
	(lm-print-y,s,noise, lm-print-w0, lm-init):
	* play/gomoku.el (gomoku-prompt-for-move):
	* play/fortune.el (fortune-in-buffer):
	* play/dissociate.el (dissociated-press):
	* play/decipher.el (decipher-adjacency-list, decipher-display-regexp)
	(decipher-analyze-buffer, decipher-stats-buffer, decipher-stats-buffer):
	* mail/supercite.el (sc-eref-show):
	* mail/smtpmail.el (smtpmail-send-it):
	* mail/rmailsum.el (rmail-summary-next-labeled-message)
	(rmail-summary-previous-labeled-message, rmail-summary-wipe)
	(rmail-summary-undelete-many, rmail-summary-rmail-update)
	(rmail-summary-goto-msg, rmail-summary-expunge)
	(rmail-summary-get-new-mail, rmail-summary-search-backward)
	(rmail-summary-add-label, rmail-summary-output-menu)
	(rmail-summary-output-body):
	* mail/rfc822.el (rfc822-addresses):
	* mail/reporter.el (reporter-dump-variable, reporter-dump-state):
	* mail/mailpost.el (post-mail-send-it):
	* mail/hashcash.el (hashcash-generate-payment):
	* mail/feedmail.el (feedmail-run-the-queue)
	(feedmail-queue-send-edit-prompt-help-first)
	(feedmail-send-it-immediately, feedmail-give-it-to-buffer-eater)
	(feedmail-deduce-address-list):
	* eshell/esh-ext.el (eshell-remote-command):
	* eshell/em-unix.el (eshell-occur-mode-mouse-goto):
	* emulation/viper-util.el (viper-glob-unix-files, viper-save-setting)
	(viper-wildcard-to-regexp, viper-glob-mswindows-files)
	(viper-save-string-in-file, viper-valid-marker):
	* emulation/viper-keym.el (viper-toggle-key):
	* emulation/viper-ex.el (ex-expand-filsyms, viper-get-ex-file)
	(ex-edit, ex-global, ex-mark, ex-next-related-buffer, ex-quit)
	(ex-get-inline-cmd-args, ex-tag, ex-command, ex-compile):
	* emulation/viper-cmd.el (viper-exec-form-in-vi)
	(viper-exec-form-in-emacs, viper-brac-function):
	* emulation/viper.el (viper-delocalize-var):
	* emulation/vip.el (vip-mode, vip-get-ex-token, vip-ex, vip-get-ex-pat)
	(vip-get-ex-command, vip-get-ex-opt-gc, vip-get-ex-buffer)
	(vip-get-ex-count, vip-get-ex-file, ex-edit, ex-global, ex-mark)
	(ex-map, ex-unmap, ex-quit, ex-read, ex-tag, ex-command):
	* emulation/vi.el (vi-switch-mode, vi-ex-cmd):
	* emulation/edt.el (edt-electric-helpify):
	* emulation/cua-rect.el (cua--rectangle-aux-replace):
	* emulation/cua-gmrk.el (cua--insert-at-global-mark)
	(cua--delete-at-global-mark, cua--copy-rectangle-to-global-mark)
	(cua-indent-to-global-mark-column):
	* calendar/diary-lib.el (calendar-mark-1):
	* calendar/cal-hebrew.el (calendar-hebrew-mark-date-pattern):
	Use with-current-buffer.
	* emulation/viper.el (viper-delocalize-var): Use dolist.

2009-11-03  Chong Yidong  <cyd@stupidchicken.com>

	* comint.el (comint-replace-by-expanded-history-before-point):
	Replace !! with the previous input string literally (Bug#1795).

2009-11-02  Jay Belanger  <jay.p.belanger@gmail.com>

	* calc/calc-forms.el (calc-date-notation): Allow a "blank string"
	to be made up of whitespace.

2009-11-02  Chong Yidong  <cyd@stupidchicken.com>

	* minibuffer.el (read-file-name): Don't use file dialogs for
	remote directories (Bug#99).

2009-11-01  Chong Yidong  <cyd@stupidchicken.com>

	* progmodes/sh-script.el (sh-font-lock-paren): Fix last change.

2009-11-01  Andreas Schwab  <schwab@linux-m68k.org>

	* view.el (view-mode-exit): If OLD-BUF is dead bury the buffer
	instead of deleting the window or frame.

2009-10-31  Chong Yidong  <cyd@stupidchicken.com>

	* textmodes/sgml-mode.el (sgml-mode-facemenu-add-face-function):
	Support face colors.

	* textmodes/tex-mode.el (tex-facemenu-add-face-function):
	New function.  Support face colors (Bug#1168).
	(tex-common-initialization): Use it.

	* facemenu.el (facemenu-enable-faces-p): Enable facemenu if the
	mode allows it (Bug#1168).

2009-10-31  Juri Linkov  <juri@jurta.org>

	* facemenu.el (list-colors-display): Don't mark buffer as
	modified (Bug#3948).

2009-10-31  Chong Yidong  <cyd@stupidchicken.com>

	* international/mule-diag.el (list-character-sets-1): Minor
	message fix (Bug#3526).

	* progmodes/etags.el (etags-list-tags, etags-tags-apropos): Fix
	face property (Bug#4834).
	(etags-list-tags, etags-tags-apropos-additional)
	(etags-tags-apropos, tags-select-tags-table): Add follow-link
	property.

	* menu-bar.el (menu-bar-tools-menu): Add Semantic and EDE menu
	items.

	* cedet/cedet.el (cedet-menu-map): Remove Semantic and EDE menu
	items.

	* cedet/ede.el (ede-minor-mode):
	* cedet/semantic.el (semantic-mode): Toggle menu separators.

2009-10-31  Stefan Monnier  <monnier@iro.umontreal.ca>

	* textmodes/two-column.el (2C-split):
	* textmodes/texnfo-upd.el (texinfo-multi-file-included-list):
	* textmodes/tex-mode.el (tex-set-buffer-directory):
	* textmodes/spell.el (spell-region, spell-string):
	* textmodes/reftex.el (reftex-erase-buffer):
	(reftex-get-file-buffer-force, reftex-kill-temporary-buffers):
	* textmodes/reftex-toc.el (reftex-toc-promote-action):
	* textmodes/reftex-sel.el (reftex-get-offset, reftex-insert-docstruct)
	(reftex-select-item):
	* textmodes/reftex-ref.el (reftex-label-info-update)
	(reftex-offer-label-menu):
	* textmodes/reftex-index.el (reftex-index-change-entry)
	(reftex-index-phrases-info):
	* textmodes/reftex-global.el (reftex-create-tags-file)
	(reftex-save-all-document-buffers, reftex-ensure-write-access):
	* textmodes/reftex-dcr.el (reftex-echo-ref, reftex-echo-cite)
	(reftex-view-crossref-from-bibtex):
	* textmodes/reftex-cite.el (reftex-bibtex-selection-callback)
	(reftex-extract-bib-entries-from-thebibliography)
	(reftex-all-used-citation-keys, reftex-create-bibtex-file):
	* textmodes/refbib.el (r2b-capitalize-title):
	(r2b-convert-buffer, r2b-help):
	* textmodes/page-ext.el (pages-directory)
	(pages-directory-goto-with-mouse):
	* textmodes/bibtex.el (bibtex-validate-globally):
	* textmodes/bib-mode.el (bib-capitalize-title):
	* textmodes/artist.el (artist-clear-buffer, artist-system):
	* progmodes/xscheme.el (global-set-scheme-interaction-buffer):
	(local-set-scheme-interaction-buffer, xscheme-process-filter)
	(verify-xscheme-buffer, xscheme-enter-interaction-mode)
	(xscheme-enter-debugger-mode, xscheme-debugger-mode-p)
	(xscheme-send-control-g-interrupt, xscheme-start-process)
	(xscheme-process-sentinel, xscheme-cd):
	* progmodes/verilog-mode.el (verilog-read-always-signals)
	(verilog-set-define, verilog-getopt-file)
	(verilog-module-inside-filename-p):
	* progmodes/sh-script.el:
	* progmodes/python.el (python-pdbtrack-get-source-buffer)
	(python-pdbtrack-grub-for-buffer, python-execute-file):
	* progmodes/octave-inf.el (inferior-octave):
	* progmodes/idlwave.el (idlwave-scan-user-lib-files)
	(idlwave-shell-compile-helper-routines, idlwave-set-local)
	(idlwave-display-completion-list-xemacs, idlwave-list-abbrevs)
	(idlwave-display-completion-list-emacs, idlwave-list-load-path-shadows)
	(idlwave-completion-fontify-classes, idlwave-display-calling-sequence):
	* progmodes/idlw-shell.el (idlwave-shell-examine-display-clear)
	(idlwave-shell-filter, idlwave-shell-examine-highlight)
	(idlwave-shell-sentinel, idlwave-shell-filter-directory)
	(idlwave-shell-display-line, idlwave-shell-set-bp-in-module)
	(idlwave-shell-examine-display, idlwave-shell-run-region)
	(idlwave-shell-filter-bp, idlwave-shell-save-and-action)
	(idlwave-shell-sources-filter, idlwave-shell-goto-next-error):
	* progmodes/idlw-help.el (idlwave-help-get-special-help)
	(idlwave-help-get-help-buffer):
	* progmodes/gud.el (gud-basic-call, gud-find-class)
	(gud-tooltip-activate-mouse-motions-if-enabled):
	* progmodes/gdb-mi.el (gdb-mouse-toggle-breakpoint-fringe):
	* progmodes/ebrowse.el (ebrowse-member-table, ebrowse-save-tree-as)
	(ebrowse-view-exit-fn, ebrowse-tags-list-members-in-file)
	(ebrowse-tags-next-file):
	* progmodes/ebnf2ps.el (ebnf-generate-eps, ebnf-generate-eps)
	(ebnf-eps-production-list, ebnf-begin-file, ebnf-log)
	(ebnf-eps-finish-and-write):
	* progmodes/cpp.el (cpp-edit-save):
	* progmodes/cperl-mode.el (cperl-pod-to-manpage):
	* progmodes/cc-defs.el (c-emacs-features):
	* progmodes/antlr-mode.el (antlr-invalidate-context-cache)
	(antlr-directory-dependencies):
	* progmodes/ada-xref.el (ada-gnat-parse-gpr, ada-get-ali-file-name)
	(ada-run-application, ada-find-in-src-path, ada-goto-parent)
	(ada-find-any-references, ada-make-filename-from-adaname)
	(ada-make-body-gnatstub):
	* obsolete/rnews.el (news-list-news-groups):
	* obsolete/resume.el (resume-suspend-hook, resume-write-buffer-to-file):
	* obsolete/iso-acc.el (iso-acc-minibuf-setup):
	* net/rcirc.el (rcirc-debug):
	* net/newst-treeview.el (newsticker--treeview-list-add-item)
	(newsticker--treeview-list-clear, newsticker-treeview-browse-url)
	(newsticker--treeview-list-update-faces, newsticker-treeview-save)
	(newsticker--treeview-item-show-text, newsticker--treeview-item-show)
	(newsticker--treeview-tree-update-tag, newsticker--treeview-buffer-init)
	(newsticker-treeview-show-item, newsticker--treeview-unfold-node)
	(newsticker--treeview-list-clear-highlight)
	(newsticker--treeview-list-update-highlight)
	(newsticker--treeview-list-highlight-start)
	(newsticker--treeview-tree-update-highlight)
	(newsticker--treeview-get-selected-item)
	(newsticker-treeview-mark-list-items-old)
	(newsticker--treeview-set-current-node):
	* net/newst-plainview.el (newsticker--buffer-set-uptodate):
	* net/newst-backend.el (newsticker--get-news-by-funcall)
	(newsticker--get-news-by-wget, newsticker--image-get)
	(newsticker--image-sentinel):
	* net/mairix.el (mairix-rmail-fetch-field, mairix-gnus-fetch-field):
	* net/eudcb-ph.el (eudc-ph-do-request, eudc-ph-open-session):
	(eudc-ph-close-session):
	* net/eudc.el (eudc-save-options):
	* language/thai-word.el (thai-update-word-table):
	* language/japan-util.el (japanese-string-conversion):
	* international/titdic-cnv.el (tsang-quick-converter)
	(ziranma-converter, ctlau-converter):
	* international/mule-cmds.el (describe-language-environment):
	* international/ja-dic-cnv.el (skkdic-convert-okuri-ari)
	(skkdic-convert-postfix, skkdic-convert-prefix):
	(skkdic-convert-okuri-nasi, skkdic-convert):
	* emacs-lisp/re-builder.el (reb-update-overlays):
	* emacs-lisp/pp.el (pp-to-string, pp-display-expression):
	* emacs-lisp/gulp.el (gulp-send-requests):
	* emacs-lisp/find-gc.el (trace-call-tree):
	* emacs-lisp/eieio-opt.el (eieio-browse, eieio-describe-class)
	(eieio-describe-generic):
	* emacs-lisp/eieio-base.el (eieio-persistent-read):
	* emacs-lisp/edebug.el (edebug-outside-excursion):
	* emacs-lisp/debug.el (debugger-make-xrefs):
	* emacs-lisp/cust-print.el (custom-prin1-to-string):
	* emacs-lisp/chart.el (chart-new-buffer):
	* emacs-lisp/authors.el (authors-scan-el, authors-scan-change-log):
	Use with-current-buffer.
	* textmodes/artist.el (artist-system): Don't call
	copy-sequence on a fresh string.
	* progmodes/idlw-shell.el (easymenu setup): Use dolist.

2009-10-31  Stephen Berman  <stephen.berman@gmx.net>

	* calendar/todo-mode.el (todo-edit-item): Signal an error if there
	is no item to edit.  (Bug#4820)
	(todo-top-priorities): Restore point and restore narrowing in Todo
	buffer.  (Bug#4820)

2009-10-31  Glenn Morris  <rgm@gnu.org>

	* net/ange-ftp.el (top-level): Don't require dired when compiling.
	(comint-last-output-start, comint-last-input-start)
	(comint-last-input-end): Don't defvar when compiling.
	(ange-ftp-process-file): Use bound-and-true-p.

	* pcmpl-rpm.el (top-level): Move provide statement to end.
	(pcmpl-rpm): Remove unused custom group.

	* pcmpl-gnu.el (tar-parse-info, tar-header-name): Declare for compiler.

	* mail/emacsbug.el (report-emacs-bug): Request `emacs -Q' recipes.

	* emacs-lisp/bytecomp.el (byte-compile-warning-types)
	(byte-compile-warnings): Add `constants' as an option.
	(byte-compile-callargs-warn, byte-compile-arglist-warn)
	(display-call-tree): Update for byte-compile-fdefinition possibly
	returning `(macro lambda ...)'.  (Bug#4778)
	(byte-compile-variable-ref, byte-compile-setq-default):
	Respect `constants' member of byte-compile-warnings.

	* cedet/semantic/tag.el (semantic--tag-link-list-to-buffer):
	Use mapc rather than mapcar because the return value is never used.

	* cedet/srecode/template.el, cedet/semantic/wisent/javascript.el:
	* cedet/semantic/wisent/java-tags.el, cedet/semantic/texi.el:
	* cedet/semantic/html.el:
	Suppress harmless warnings about setting up semantic-imenu (not
	part of Emacs) variables.

2009-10-30  Stefan Monnier  <monnier@iro.umontreal.ca>

	* vc-bzr.el (vc-bzr-revision-keywords): New var.
	(vc-bzr-revision-completion-table): Use it to fix completion of "s:"
	to "submit:".

	* cedet/srecode/srt-mode.el (semantic-analyze-possible-completions):
	* cedet/semantic/symref/list.el (semantic-symref-rb-toggle-expand-tag):
	* cedet/semantic/symref/grep.el (semantic-symref-perform-search):
	* cedet/semantic/bovine/gcc.el (semantic-gcc-query):
	* cedet/semantic/bovine/c.el (semantic-c-parse-lexical-token):
	* cedet/semantic/analyze/debug.el (semantic-analyzer-debug-add-buttons)
	(semantic-analyzer-debug-global-symbol)
	(semantic-analyzer-debug-missing-innertype)
	(semantic-analyzer-debug-insert-include-summary):
	* cedet/semantic/util.el (semantic-file-tag-table):
	(semantic-describe-buffer-var-helper, semantic-something-to-tag-table)
	(semantic-recursive-find-nonterminal-by-name):
	* cedet/semantic/tag-ls.el (semantic-tag-calculate-parent-default):
	* cedet/semantic/tag-file.el (semantic-prototype-file):
	* cedet/semantic/symref.el (semantic-symref-parse-tool-output):
	* cedet/semantic/sb.el (semantic-sb-fetch-tag-table):
	* cedet/semantic/lex-spp.el (semantic-lex-spp-lex-text-string):
	* cedet/semantic/idle.el (semantic-idle-work-for-one-buffer):
	(semantic-idle-summary-maybe-highlight):
	* cedet/semantic/ia-sb.el (semantic-ia-speedbar)
	(semantic-ia-sb-tag-info):
	* cedet/semantic/grammar.el (semantic-analyze-possible-completions):
	* cedet/semantic/find.el (semantic-brute-find-tag-by-position):
	* cedet/semantic/ede-grammar.el (project-compile-target):
	(ede-proj-makefile-insert-variables):
	* cedet/semantic/debug.el (semantic-debug-set-parser-location):
	(semantic-debug-set-source-location, semantic-debug-interface-layout)
	(semantic-debug-mode, semantic-debug):
	* cedet/semantic/db.el (semanticdb-needs-refresh-p):
	* cedet/semantic/db-typecache.el (semanticdb-typecache-refresh-for-buffer):
	* cedet/semantic/db-javascript.el (semanticdb-equivalent-mode):
	* cedet/semantic/db-find.el (semanticdb-find-log-new-search)
	(semanticdb-find-translate-path-includes--internal)
	(semanticdb-reset-log, semanticdb-find-log-activity):
	* cedet/semantic/db-file.el (object-write):
	* cedet/semantic/db-el.el (semanticdb-equivalent-mode):
	* cedet/semantic/db-ebrowse.el (semanticdb-ebrowse-C-file-p)
	(semanticdb-create-ebrowse-database):
	* cedet/semantic/db-debug.el (semanticdb-table-sanity-check):
	* cedet/semantic/complete.el (semantic-displayor-focus-request)
	(semantic-collector-calculate-completions-raw)
	(semantic-complete-read-tag-analyzer):
	* cedet/semantic/analyze.el (semantic-analyze-pulse):
	* cedet/ede/util.el (ede-update-version-in-source):
	* cedet/ede/proj.el (project-delete-target):
	* cedet/ede/proj-elisp.el (ede-update-version-in-source)
	(ede-proj-flush-autoconf):
	* cedet/ede/pconf.el (ede-proj-configure-synchronize)
	(ede-proj-configure-synchronize):
	* cedet/ede/locate.el (ede-locate-file-in-project-impl):
	* cedet/ede/linux.el (ede-linux-version):
	* cedet/ede/emacs.el (ede-emacs-version):
	* cedet/ede/dired.el (ede-dired-add-to-target):
	* cedet/ede.el (ede-buffer-header-file, ede-find-target)
	(ede-buffer-documentation-files, ede-project-buffers, ede-set)
	(ede-target-buffers, ede-buffers, ede-make-project-local-variable):
	* cedet/cedet-idutils.el (cedet-idutils-fnid-call):
	(cedet-idutils-lid-call, cedet-idutils-expand-filename)
	(cedet-idutils-version-check):
	* cedet/cedet-global.el (cedet-gnu-global-call):
	(cedet-gnu-global-expand-filename, cedet-gnu-global-root)
	(cedet-gnu-global-version-check, cedet-gnu-global-scan-hits):
	* cedet/cedet-cscope.el (cedet-cscope-call)
	(cedet-cscope-expand-filename, cedet-cscope-version-check):
	Use with-current-buffer.
	* cedet/ede.el (ede-make-project-local-variable)
	(ede-set-project-variables, ede-set): Use dolist.

2009-10-30  Dan Nicolaescu  <dann@ics.uci.edu>

	* textmodes/ispell.el (ispell-skip-region-alist):
	* international/mule-conf.el (eight-bit):
	* international/fontset.el (font-encoding-alist):
	* startup.el (pure-space-overflow-message):
	* simple.el (overwrite-mode-textual, overwrite-mode-binary):
	* paths.el (gnus-nntp-service, rmail-spool-directory)
	(term-file-prefix):
	* files.el (save-some-buffers-action-alist):
	* cmuscheme.el (same-window-buffer-names):
	* ielm.el (same-window-buffer-names):
	* shell.el (same-window-buffer-names):
	* mail/sendmail.el (same-window-buffer-names):
	* progmodes/inf-lisp.el (same-window-buffer-names):
	* bindings.el (mode-line-client)
	(mode-line-column-line-number-mode-map):
	* language/tibetan.el (tibetan-precomposition-rule-regexp)
	(tibetan-precomposed-regexp): Purecopy string arguments.

2009-10-28  Stefan Monnier  <monnier@iro.umontreal.ca>

	* calc/calc.el (calc, calc-refresh, calc-trail-buffer, calc-record)
	(calcDigit-nondigit):
	* calc/calc-yank.el (calc-copy-to-buffer):
	* calc/calc-units.el (calc-invalidate-units-table):
	* calc/calc-trail.el (calc-trail-yank):
	* calc/calc-store.el (calc-insert-variables):
	* calc/calc-rewr.el (math-rewrite, math-rewrite-phase):
	* calc/calc-prog.el (calc-read-parse-table):
	* calc/calc-keypd.el (calc-do-keypad, calc-keypad-right-click):
	* calc/calc-help.el (calc-describe-bindings, calc-describe-key):
	* calc/calc-graph.el (calc-graph-delete, calc-graph-add-curve)
	(calc-graph-juggle, calc-graph-count-curves, calc-graph-plot)
	(calc-graph-plot, calc-graph-format-data, calc-graph-set-styles)
	(calc-graph-name, calc-graph-find-command, calc-graph-view)
	(calc-graph-view, calc-gnuplot-command, calc-graph-init):
	* calc/calc-ext.el (calc-realign):
	* calc/calc-embed.el (calc-do-embedded, calc-do-embedded)
	(calc-embedded-finish-edit, calc-embedded-make-info)
	(calc-embedded-finish-command, calc-embedded-stack-change):
	* calc/calc-aent.el (calcAlg-enter): Use with-current-buffer.

	* cedet/mode-local.el (make-obsolete-overload): Add `when' argument.
	(overload-docstring-extension): Use that info.
	* cedet/semantic/fw.el (semantic-alias-obsolete): Pass the `when' info.
	* cedet/semantic/idle.el (semantic-eldoc-current-symbol-info):
	* cedet/semantic/tag-ls.el (semantic-nonterminal-protection)
	(semantic-nonterminal-abstract, semantic-nonterminal-leaf)
	(semantic-nonterminal-full-name): Add the new `when' info.
	* cedet/semantic/decorate/mode.el (semantic/decorate): Require CL for
	`assert'.

	* pcomplete.el (pcomplete-comint-setup): If there's a choice, replace
	shell-dynamic-complete-filename in preference to
	comint-dynamic-complete-filename.

	* bookmark.el (bookmark-insert-location, bookmark-bmenu-list)
	(bookmark-bmenu-show-filenames, bookmark-bmenu-hide-filenames):
	Don't consider whether the display supports colors.
	(bookmark-import-new-list): Use dolist.
	(bookmark-bmenu-mode-map): Move initialization into declaration.
	(bookmark-bmenu-list): Use dolist, simplify.
	(bookmark-show-all-annotations): Use save-selected-window and dolist.
	(menu-bar-final-items): Use push.

2009-10-28  Bernhard Herzog  <bernhard.herzog@intevation.de>  (tiny change)

	* vc-hg.el (vc-hg-state, vc-hg-working-revision): Use process-file so
	it works on remote files.
	(vc-hg-diff): Don't pass any `--cwd' argument.

2009-10-27  Kevin Ryde  <user42@zip.com.au>

	* emacs-lisp/checkdoc.el (checkdoc-proper-noun-region-engine):
	Use help-xref-info-regexp and help-xref-url-regexp to identify links.
	(Further to Bug#3921).

2009-10-27  Michael Albinus  <michael.albinus@gmx.de>

	* net/tramp-imap.el (top): Add `X-Size' to `imap-hash-headers'.
	(tramp-imap-do-copy-or-rename-file): Don't use the inode, when
	calling `tramp-imap-put-file'.  Add file size to the call.
	(tramp-imap-get-file-entries): Compute also user name, file size,
	and date.
	(tramp-imap-handle-insert-directory): Insert uid and gid.
	(tramp-imap-handle-file-attributes): Transform uid and gid
	according to `id-format'.
	(tramp-imap-put-file): New optional parameter SIZE.  Encode file
	size in header X-Size.

2009-10-26  Juanma Barranquero  <lekktu@gmail.com>

	* simple.el (transpose-subr): Give clearer error when the mark
	is not set.  (Bug#4807)

2009-10-26  Michael Albinus  <michael.albinus@gmx.de>

	* net/tramp.el (tramp-perl-file-truename): New defconst.
	Perl code contributed by yary <not.com@gmail.com> (tiny change).
	(tramp-handle-file-truename, tramp-get-remote-perl): Use it.
	Check also for "perl-file-spec" and "perl-cwd-realpath" properties.
	(tramp-handle-write-region): In case of APPEND, reuse the tmpfile name.

	* net/tramp-imap.el (tramp-imap-file-name-handler-alist):
	Ignore `dired-call-process'.
	(tramp-imap-make-iht): Use `user' and `ssl' with `imap-hash-make'.

2009-10-26  Julian Scheid  <julians37@gmail.com>

	* net/tramp.el (tramp-perl-file-name-all-completions): New defconst.
	(tramp-get-remote-readlink): New defun.
	(tramp-handle-file-truename): Use it.
	(tramp-handle-file-exists-p): Check file-attributes cache, assume
	file exists if cache value present.
	(tramp-check-cached-permissions): New defun.
	(tramp-handle-file-readable-p): Use it.
	(tramp-handle-file-writable-p): Likewise.
	(tramp-handle-file-executable-p): Likewise.
	(tramp-handle-file-name-all-completions): Try using Perl to get
	partial completions.  When perl not available, combine `cd' and
	`ls' into single remote operation and use shell expansion to get
	partial remote directory contents.  Set `file-exists-p' cache for
	directory and any files returned by ls.  Change cache handling to
	support partial directory contents.  Use error message emitted by
	remote `cd' or Perl code for local tramp-error.
	(tramp-do-copy-or-rename-file-directly): Avoid separate
	tramp-send-command-and-check call.
	(tramp-handle-process-file): Merge three remote ops into one.
	Do not flush all caches when `process-file-side-effects' is set.
	(tramp-handle-write-region): Avoid tramp-set-file-uid-gid if
	file-attributes shows uid/gid to be set already.

2009-10-26  Dan Nicolaescu  <dann@ics.uci.edu>

	* textmodes/tex-mode.el (tex-dvi-view-command)
	(tex-show-queue-command, tex-open-quote):
	* progmodes/ruby-mode.el (auto-mode-alist)
	(interpreter-mode-alist): Purecopy strings.

	* emacs-lisp/lisp-mode.el (emacs-lisp-mode-map): Purecopy item names.

	* emacs-lisp/derived.el (define-derived-mode): Purecopy the doc
	string for the hook, keymap and abbrev table.

	* emacs-lisp/byte-run.el (make-obsolete): Purecopy the current name.

	* x-dnd.el (x-dnd-xdnd-to-action):
	* startup.el (fancy-startup-text, fancy-about-text): Change to
	defconst from defvar.

	* ps-print.el (ps-page-dimensions-database): Purecopy initial value.

	* mouse.el (mouse-buffer-menu-mode-groups, x-fixed-font-alist):
	Purecopy initialization strings.

	* mail/sendmail.el (mail-header-separator)
	(mail-personal-alias-file):
	* mail/rmail.el (rmail-default-dont-reply-to-names)
	(rmail-ignored-headers, rmail-retry-ignored-headers)
	(rmail-highlighted-headers, rmail-secondary-file-directory)
	(rmail-secondary-file-regexp):
	* files.el (null-device, file-name-invalid-regexp)
	(locate-dominating-stop-dir-regexp)
	(inhibit-first-line-modes-regexps): Purecopy initialization strings.
	(interpreter-mode-alist): Use mapcar instead of mapc.

	* buff-menu.el (Buffer-menu-mode-map): Purecopy name.

	* bindings.el (mode-line-major-mode-keymap): Purecopy name.
	(completion-ignored-extensions):
	(debug-ignored-errors): Purecopy strings.

2009-10-26  Stefan Monnier  <monnier@iro.umontreal.ca>

	* pcomplete.el (pcomplete-std-complete): Obey pcomplete-use-paring.
	(pcomplete, pcomplete-parse-buffer-arguments, pcomplete-opt)
	(pcomplete--here): Use push.

	* subr.el (all-completions): Declare the 4th arg obsolete.

2009-10-25  Stefan Monnier  <monnier@iro.umontreal.ca>

	* pcomplete.el (pcomplete-unquote-argument-function): New var.
	(pcomplete-unquote-argument): New function.
	(pcomplete--common-suffix): Always pay attention to case.
	(pcomplete--table-subvert): Quote and unquote the text.
	(pcomplete--common-quoted-suffix): New function.
	(pcomplete-std-complete): Use it and pcomplete-begin.

	* bookmark.el (bookmark-bmenu-list): Don't use switch-to-buffer if
	we're inside a dedicated or minibuffer window.

2009-10-25  Stefan Monnier  <monnier@iro.umontreal.ca>

	* cedet/semantic/fw.el (semantic-alias-obsolete)
	(semantic-varalias-obsolete): Make the `when' arg mandatory.
	(define-mode-overload-implementation):
	* cedet/semantic/decorate/mode.el (semantic-decorate-pending-decoration-hooks):
	* cedet/semantic/wisent.el (wisent-lex-make-token-table):
	* cedet/semantic/util.el (semantic-file-token-stream)
	(semantic-something-to-stream):
	* cedet/semantic/tag.el (semantic-tag-make-assoc-list)
	(semantic-expand-nonterminal):
	* cedet/semantic/tag-file.el (semantic-find-nonterminal)
	(semantic-find-dependency, semantic-find-nonterminal)
	(semantic-find-dependency):
	* cedet/semantic/lex.el (semantic-flex-start, semantic-flex-end)
	(semantic-flex-text, semantic-flex-make-keyword-table)
	(semantic-flex-keyword-p, semantic-flex-keyword-put)
	(semantic-flex-keyword-get, semantic-flex-map-keywords)
	(semantic-flex-keywords, semantic-flex-buffer, semantic-flex-list):
	* cedet/semantic/java.el (semantic-java-prototype-nonterminal):
	* cedet/semantic/idle.el (semantic-before-idle-scheduler-reparse-hooks)
	(semantic-after-idle-scheduler-reparse-hooks):
	* cedet/semantic/edit.el (semantic-edits-incremental-reparse-failed-hooks):
	* cedet/semantic/db-mode.el (semanticdb-mode-hooks):
	* cedet/semantic.el (semantic-toplevel-bovine-table)
	(semantic-toplevel-bovine-cache)
	(semantic-before-toplevel-bovination-hook, semantic-init-hooks)
	(semantic-init-mode-hooks, semantic-init-db-hooks)
	(semantic-bovination-working-type): Provide the `when' arg.

2009-10-24  Karl Fogel  <kfogel@red-bean.com>

	* bookmark.el: Update documentation, especially documentation
	of `bookmark-alist' and of the bookmark file format.
	Patch by Drew Adams, with minor tweaks from me.  (Bug#4195)

2009-10-24  Chong Yidong  <cyd@stupidchicken.com>

	* mail/emacsbug.el (report-emacs-bug): Clarify that the
	keybindings apply to the mail buffer (Bug#4003).  Shrink help
	window to buffer.

	* whitespace.el (whitespace-mode, whitespace-newline-mode)
	(global-whitespace-mode, global-whitespace-newline-mode)
	(whitespace-toggle-options, global-whitespace-toggle-options):
	Doc fix (Bug#3660).

	* nxml/nxml-mode.el (nxml-balanced-close-start-tag): Use the value
	of xmltok-start before the end tag was inserted (Bug#2840).

	* progmodes/sh-script.el (sh-font-lock-paren): Handle case
	patterns that are preceded by an open-paren (Bug#1320).

2009-10-24  Sven Joachim  <svenjoac@gmx.de>

	* files.el (delete-directory): Delete symlinks to directories with
	delete-file (Bug#4739).

2009-10-24  Chong Yidong  <cyd@stupidchicken.com>

	* cedet/semantic/util.el (semantic-recursive-find-nonterminal-by-name):
	* cedet/semantic/tag.el (semantic-token-type-parent): Add WHEN
	argument to make-obsolete.

	* cedet/semantic/fw.el (semantic-alias-obsolete)
	(semantic-varalias-obsolete): Add optional WHEN argument.

2009-10-24  Dan Nicolaescu  <dann@ics.uci.edu>

	* vc.el (vc-backend-for-registration): Rename from
	vc-get-backend-for-registration.  Update callers.

	* international/mule-cmds.el (set-language-info-alist):
	Purecopy lang-env.
	(leim-list-header, leim-list-entry-regexp): Change defvars to defconst.
	(charset): Purecopy the name.
	(define-char-code-property): Purecopy string arguments.

	* emacs-lisp/byte-run.el (make-obsolete, make-obsolete-variable):
	Purecopy string arguments.

	* emacs-lisp/lisp-mode.el (emacs-lisp-mode-map):
	* ediff-hook.el (menu-bar-ediff-menu):
	* buff-menu.el (Buffer-menu-mode-map): Purecopy names and tooltips.
	* bookmark.el (menu-bar-bookmark-map): Add :help and purecopy the name.

2009-10-24  Glenn Morris  <rgm@gnu.org>

	* comint.el (comint-dynamic-list-completions):
	* term.el (term-dynamic-list-completions): Use choose-completion rather
	than obsolete alias mouse-choose-completion.

	* filecache.el (file-cache-completions-keymap): Bind mouse-2 to
	file-cache-choose-completion.
	(file-cache-choose-completion): Handle an optional event argument.
	(file-cache-mouse-choose-completion): Make it an obsolete alias.

	* progmodes/octave-mod.el (octave-complete-symbol):
	Use choose-completion if mouse-choose-completion is ever removed.

	* textmodes/sgml-mode.el (sgml-looking-back-at): Move definition before
	use.

	* emacs-lisp/checkdoc.el (generate-autoload-cookie): Define for
	compiler.

	* vc-hooks.el (vc-responsible-backend): Fix declaration.

2009-10-24  Stefan Monnier  <monnier@iro.umontreal.ca>

	* minibuffer.el (completion--embedded-envvar-table): Fix last change.
	Ignore `pred' now that we receive one.
	Handle test-completion specially.

2009-10-23  Dan Nicolaescu  <dann@ics.uci.edu>

	* vc.el (vc-responsible-backend): Throw an error if not backend is
	found.  Remove the REGISTER argument.  Move the code dealing with
	REGISTER ...
	(vc-get-backend-for-registration): ... here.  New function.
	(vc-deduce-fileset): Call vc-get-backend-for-registration instead
	of vc-responsible-backend, pass the file name instead of the
	directory name.

2009-10-23  Stefan Monnier  <monnier@iro.umontreal.ca>

	* pcomplete.el (pcomplete-common-suffix, pcomplete-table-subvert):
	New funs.
	(pcomplete-std-complete): Use them.  Obey pcomplete-termination-string.
	(pcomplete-comint-setup): Don't modify a global var via
	accidental side-effects.
	(pcomplete-shell-setup): Adjust call accordingly.
	(pcomplete-parse-comint-arguments): Use push.

2009-10-23  Chong Yidong  <cyd@stupidchicken.com>

	* emacs-lisp/checkdoc.el (checkdoc-proper-noun-region-engine):
	Allow uncapitalized info node names (Bug#3921).

	* mail/emacsbug.el (report-emacs-bug): Tweak the sentence pointing
	to the DEBUG file (Bug#3781).

2009-10-23  Jari Aalto  <jari.aalto@cante.net>

	* textmodes/ispell.el (ispell-dictionary-base-alist): Add finnish
	dictionary entry (Bug#4579).

2009-10-23  Michael Albinus  <michael.albinus@gmx.de>

	* net/tramp.el (top): Remove `tramp-rfn-eshadow-update-overlay'
	from `rfn-eshadow-update-overlay-hook' when unloading.
	(tramp-methods): Add `tramp-copy-keep-tmpfile' for "rsync" and
	"rsyncc".  Adjust doc string.
	(tramp-temp-buffer-file-name): New buffer-local defvar.
	(tramp-handle-insert-file-contents, tramp-handle-write-region):
	Keep temporary file when indicated by method ("rsync" and
	"rsyncc").
	(tramp-handle-write-region): Handle APPEND.
	(tramp-delete-temp-file-function): New defun.  Added to
	`kill-buffer-hook'.

2009-10-23  Juanma Barranquero  <lekktu@gmail.com>

	* menu-bar.el (cua-enable-cua-keys): Declare for the byte-compiler.

2009-10-23  Dan Nicolaescu  <dann@ics.uci.edu>

	* term/tty-colors.el (msdos-color-values): Remove declaration, unused.
	(color-name-rgb-alist, tty-standard-colors)
	(tty-color-mode-alist): Change to defconst.

	* simple.el (mark-inactive): Purecopy message.

	* menu-bar.el (menu-bar-make-mm-toggle, menu-bar-make-toggle): Fix macro.
	(global-map, yank-menu):
	* textmodes/ispell.el (ispell-menu-map):
	* net/eudc.el (eudc-tools-menu):
	* international/mule-cmds.el (describe-language-environment-map)
	(setup-language-environment-map, set-coding-system-map)
	(mule-menu-keymap):
	* vc-hooks.el (vc-menu-entry, vc-menu-map):
	* replace.el (occur-mode-map):
	* pcvs-defs.el (cvs-global-menu): Purecopy names and tooltips.

2009-10-23  Jay Belanger  <jay.p.belanger@gmail.com>

	* calc/calc.el (math-read-number, math-read-number-simple): Use
	`save-match-data'.

2009-10-22  Stefan Monnier  <monnier@iro.umontreal.ca>

	* simple.el (normal-erase-is-backspace-mode): Use input-decode-map
	rather than fiddling with global-map bindings, since it should only
	affect per-terminal settings.
	See http://bugs.gentoo.org/show_bug.cgi?id=289709.

	* minibuffer.el (completion-table-with-terminator): Allow to specify
	the terminator-regexp.

	* simple.el (switch-to-completions): Look for *Completions* in other
	frames as well.

	* pcomplete.el: Allow the use of completion-tables.
	(pcomplete-std-complete): New command.
	(pcomplete-dirs-or-entries): Use a single call to pcomplete-entries.
	(pcomplete--here): Use a function for `form' rather than an expression,
	so it can be byte-compiled.
	(pcomplete-here, pcomplete-here*): Adjust accordingly.
	Add edebug declaration.
	(pcomplete-show-completions): Remove unused var `curbuf'.
	(pcomplete-do-complete, pcomplete-stub):
	Don't assume `completions' is a list of strings any more.

2009-10-22  Juanma Barranquero  <lekktu@gmail.com>

	* find-dired.el (find-name-arg): Fix typo in docstring.

2009-10-22  Stefan Monnier  <monnier@iro.umontreal.ca>

	* pcmpl-linux.el (pcomplete/kill): Don't abuse pcomplete-entries.
	(pcmpl-linux-fs-types): Same, and update to new modules layout.

	* pcmpl-gnu.el (pcmpl-gnu-makefile-names): Use a single call to
	pcomplete-entries.

	* comint.el (comint-read-input-ring, comint-write-input-ring)
	(comint-substitute-in-file-name)
	(comint-dynamic-complete-as-filename)
	(comint-dynamic-simple-complete)
	(comint-dynamic-list-filename-completions)
	(comint-dynamic-list-completions)
	(comint-redirect-results-list-from-process): Minor simplifications.

2009-10-21  Kevin Ryde  <user42@zip.com.au>

	* emacs-lisp/checkdoc.el (checkdoc-file-comments-engine):
	When inserting ";;; Code" put it before any ";;;###autoload" cookie on
	the first form.  And insert a blank line after ";;; Code" since
	that's usual style.  (Bug#4612)

	* net/dns.el: Add "Keywords: comm", as per net/net-utils.el.

2009-10-21  Stefan Monnier  <monnier@iro.umontreal.ca>

	* minibuffer.el (completion-table-with-terminator): Properly implement
	boundaries, in case `terminator' appears in the suffix.
	(completion--embedded-envvar-table): Don't return boundaries if
	there's no valid completion.  Simplify.
	(completion-file-name-table): New completion table extracted from
	completion--file-name-table.
	(completion--file-name-table): Use it.
	(read-file-name-predicate): Declare obsolete.
	(read-file-name): Use the pred arg i.s.o read-file-name-predicate.
	* vc-bzr.el (vc-bzr-revision-completion-table): Use the new
	completion-file-name-table, and use the `pred' argument.
	* files.el (locate-file-completion-table): Use the `pred' arg rather
	than read-file-name-predicate.
	(abbreviate-file-name): Use \` rather than ^ for BOS.

2009-10-21  Dan Nicolaescu  <dann@ics.uci.edu>

	* vc.el (vc-deduce-fileset): Undo previous change, do not tell
	vc-responsible-backend to register, it causes problems.

2009-10-21  Stefan Monnier  <monnier@iro.umontreal.ca>

	* help-fns.el: Don't require help-mode (to avoid bootstrap issues).

2009-10-21  Eric Ludlam  <zappo@gnu.org>

	* cedet/semantic/bovine/c.el (semantic-c-debug-mode-init)
	(semantic-c-debug-mode-init-pch): New functions.
	(semantic-c-debug-mode-init-last-mode): New var.
	(semantic-c-parse-lexical-token): Use them.

	* cedet/semantic/lex-spp.el (semantic-lex-spp-anlyzer-do-replace):
	When extracting the argument list, limit only by point-max.

2009-10-21  Michael Albinus  <michael.albinus@gmx.de>

	* net/tramp-smb.el (tramp-smb-get-stat-capability): New defun.
	(tramp-smb-handle-file-attributes): Use it.
	(tramp-smb-do-file-attributes-with-stat): Don't raise an error.
	(tramp-smb-handle-insert-directory): Use `mapc' rather than
	`mapcar'.  Use `tramp-smb-get-stat-capability'.
	Add `dired-filename' text properties.
	(tramp-smb-get-cifs-capabilities): Apply `save-match-data'.
	(tramp-smb-maybe-open-connection): Simplify check for smbclient
	version.

2009-10-20  Stefan Monnier  <monnier@iro.umontreal.ca>

	* subr.el (read-key-delay): Reduce to 0.01.
	(read-key): Use read-key-sequence-vector to avoid turning M-t into 244
	(bug#4751).

2009-10-19  Stefan Monnier  <monnier@iro.umontreal.ca>

	* bindings.el (function-key-map): Map C-@ to C-SPC if C-@ is unbound.

	* info.el (Info-complete-menu-item): Handle `boundaries' explicitly.
	(Info-menu): Remove unused vars `last' and `completions'.
	(Info-index-nodes): Remove unused var `node'.

	* info.el (Info-complete-menu-item): Use complete-with-action.

2009-10-19  Dan Nicolaescu  <dann@ics.uci.edu>

	Make vc-annotate work through copies and renames.
	* vc-annotate.el (vc-annotate-extract-revision-at-line):
	Return the file name too.
	(vc-annotate-revision-at-line)
	(vc-annotate-find-revision-at-line)
	(vc-annotate-revision-previous-to-line)
	(vc-annotate-show-log-revision-at-line): Update to get the file
	name from vc-annotate-extract-revision-at-line.
	(vc-annotate-show-diff-revision-at-line-internal): Change the
	argument to mean whether to show a file diff or not.  Get the file
	name from vc-annotate-extract-revision-at-line.
	(vc-annotate-show-diff-revision-at-line):
	Update vc-annotate-show-diff-revision-at-line call.
	(vc-annotate-warp-revision): Add an optional file argument.

	* vc-git.el (vc-git-annotate-command): Pass -C -C to the blame command.
	(vc-git-annotate-extract-revision-at-line): Also return the file
	name if found.

	* vc-hg.el (vc-hg-annotate-command): Pass --follow to the annotate
	command.  Remove unused code.
	(vc-hg-annotate-re): Update to match --follow output.
	(vc-hg-annotate-extract-revision-at-line): Also return the file
	name if found.

	* vc.el: Update annotate-extract-revision-at-line documentation.

2009-10-18  Kevin Ryde  <user42@zip.com.au>

	* ibuffer.el (ibuffer-confirm-operation-on): Correction to error
	re-throw, `err' is a pair not a list so can't use apply (Bug#4740).

	* net/browse-url.el (browse-url): Identify alist with "consp and
	not functionp" and let all other things go down the `apply' leg,
	as suggested by Stefan.  (Further to bug#4531.)

2009-10-18  Chong Yidong  <cyd@stupidchicken.com>

	* minibuffer.el (read-file-name): Check for repeat before putting
	a default argument in file-name-history (Bug#4657).

	* emacs-lisp/lisp-mode.el (preceding-sexp): Recognize hash table
	read syntax (Bug#4737).

	* textmodes/sgml-mode.el (sgml-delete-tag): Use sgml-looking-back-at.

2009-10-18  Aaron S. Hawley  <aaron.s.hawley@gmail.com>

	* textmodes/sgml-mode.el (sgml-tag-help): Prompt user for tag.
	(html-tag-alist, html-tag-help): Add descriptions for undocumented
	entries and make note of obsolete tags.

2009-10-18  Stefan Monnier  <monnier@iro.umontreal.ca>

	* net/ange-ftp.el (ange-ftp-file-size): Use unwind-protect.

2009-10-18  Glenn Morris  <rgm@gnu.org>

	* Makefile.in (compile-last): Ensure GREP_OPTIONS is null before calling
	grep, so that binary files (eg international/uni-bidi.el) can match.
	Remove test for "UnicodeData" files, since it is hopefully unnecessary
	now, and in any case the file header format has changed.

2009-10-17  Glenn Morris  <rgm@gnu.org>

	* textmodes/flyspell.el (flyspell-large-region, flyspell-word)
	(flyspell-get-word, flyspell-large-region)
	(flyspell-auto-correct-previous-word): Doc/error message fixes.

2009-10-17  Chong Yidong  <cyd@stupidchicken.com>

	* Makefile.in (ELCFILES): Add ede/shell.

2009-10-17  Dan Nicolaescu  <dann@ics.uci.edu>

	* term/common-win.el (x-colors): Purecopy it.

2009-10-17  Stefan Monnier  <monnier@iro.umontreal.ca>

	* tar-mode.el (tar-data-swapped-p): Make the assertion a bit more
	permissive for when the buffer is empty.
	(tar-header-block-tokenize): Decode the username and groupname.
	(tar-chown-entry, tar-chgrp-entry): Encode the names (bug#4730).

2009-10-17  Chong Yidong  <cyd@stupidchicken.com>

	* cedet/srecode/srt.el:
	* cedet/srecode/compile.el:
	* cedet/semantic/mru-bookmark.el:
	* cedet/semantic/debug.el:
	* cedet/semantic/complete.el:
	* cedet/semantic/analyze.el: Require CL when compiling.

2009-10-17  Eric Ludlam  <zappo@gnu.org>

	* cedet/semantic/scope.el
	(semantic-analyze-scoped-inherited-tag-map): Wrap calculation of
	tmpscope so that the regular scope will continue to work.

	* cedet/semantic/idle.el (semantic-idle-tag-highlight):
	Use semantic-idle-summary-highlight-face as the highlighting.

	* emacs-lisp/eieio-base.el (eieio-persistent-save): If buffer
	contains multibyte characters, choose first applicable coding
	system automatically.

	* cedet/ede/project-am.el (project-run-target): New method.
	(project-run-target): New method.

	* cedet/ede.el (ede-target): Add run target menu item.
	(ede-project, ede-minor-keymap): Add ede-run-target binding.
	(ede-run-target): New function.
	(ede-target::project-run-target): New method.

	* cedet/ede/proj.el (project-run-target): New method.

	* cedet/ede/proj-shared.el (ede-gcc-libtool-shared-compiler)
	(ede-g++-libtool-shared-compiler): Remove SHELL.  Remove COMMANDS.
	Add :rules.
	(ede-proj-target-makefile-shared-object): Only libtool compilers
	now available.  Add linkers for libtool.
	(ede-cc-linker-libtool, ede-g++-linker-libtool): New.
	(ede-proj-makefile-target-name): Always use .la extension.

	* cedet/ede/proj-prog.el (project-run-target): New method.

	* cedet/ede/proj-obj.el (ede-cc-linker): Rename from ede-gcc-linker.
	(ede-g++-linker): Change Change link lines.

	* cedet/ede/pmake.el (ede-pmake-insert-variable-shared):
	When searching for old variables, go to the end of the buffer and
	search backward from there.
	(ede-proj-makefile-automake-insert-subdirs)
	(ede-proj-makefile-automake-insert-extradist): New methods.
	(ede-proj-makefile-create): Use them.

	* cedet/ede/pconf.el (ede-proj-configure-test-required-file):
	Force FILE to expand to the current target.  Use file-exists-p to
	check that it exists.

	* cedet/ede/linux.el (ede-linux-version): Don't call "head".
	(ede-linux-load): Wrap dir in file-name-as-directory.
	Set :version slot.

	* cedet/ede/files.el (ede-get-locator-object): When enabling
	locate, do so on "top".

	* cedet/ede/emacs.el (ede-emacs-file-existing): Wrap "dir" in
	file-name-as-directory during compare.
	(ede-emacs-version): Return Emacs/XEmacs differentiator.
	Get version number from different places.  Don't call egrep.
	(ede-emacs-load): Set :version slot.  Call file-name-as-directory
	to set the directory.

	* cedet/ede/shell.el: New file.

	* cedet/inversion.el (inversion-decoders): Allow for stray . in
	alpha/beta variants.

2009-10-17  Stefan Monnier  <monnier@iro.umontreal.ca>

	* international/mule-cmds.el (select-safe-coding-system): If the file
	has a coding cookie, use it regardless of any other setting (bug#4712).

2009-10-17  Glenn Morris  <rgm@gnu.org>

	* cedet/semantic/grammar.el (semantic-grammar--lex-delim-spec):
	All errors should have messages.

	* foldout.el (foldout-mouse-swallow-events):
	* gs.el (gs-load-image): Replace obsolete forms of sit-for, sleep-for.

	* dired.el (dired-ls-F-marks-symlinks, dired-keep-marker-rename)
	(dired-keep-marker-copy, dired-keep-marker-hardlink)
	(dired-keep-marker-symlink, dired-dwim-target)
	(dired-copy-preserve-time): Do not autoload these defcustoms.

	* mail/rmail.el (rmail-write-region-annotate): Prevent viewing different
	messages from messing up the file coding.  (Bug#4623)

2009-10-17  Jari Aalto  <jari.aalto@cante.net>

	* textmodes/ispell.el (ispell-get-decoded-string): Give an error
	if no match is found for the current dictionary.  (Bug#4578)

	* textmodes/flyspell.el (flyspell-get-word): Make `following' argument
	optional, since that is how it is documented, and this is often called
	with a nil argument.  (Bug#4577)
	(flyspell-external-point-words, flyspell-auto-correct-word)
	(flyspell-correct-word-before-point, flyspell-word-search-forward)
	(flyspell-word-search-backward): Remove nil argument in calls to
	flyspell-get-word, since it is not needed now.

2009-10-17  Ulrich Mueller  <ulm@gentoo.org>

	* play/doctor.el (doctor-adverbp): Exclude some nouns.  (Bug#4565)

2009-10-16  Glenn Morris  <rgm@gnu.org>

	* net/rcirc.el (rcirc-authenticate): Simplify previous change.

2009-10-16  Toru TSUNEYOSHI  <t_tuneyosi@hotmail.com>

	* net/ange-ftp.el (ange-ftp-send-cmd): Handle `size' like `mdtm'.
	(ange-ftp-file-size): New function.
	(ange-ftp-file-attributes): Use it.

2009-10-16  Michael Albinus  <michael.albinus@gmx.de>

	* net/tramp-smb.el (tramp-smb-version): New defvar.
	(tramp-smb-maybe-open-connection): Use it, in order to avoid
	repeated checks.

2009-10-16  Glenn Morris  <rgm@gnu.org>

	* emacs-lisp/byte-run.el (define-obsolete-variable-alias): Doc fix.
	Maybe copy some custom properties from old to new name.  (Bug#4706)

2009-10-16  Juanma Barranquero  <lekktu@gmail.com>

	* subr.el (error, sit-for, start-process-shell-command)
	(start-file-process-shell-command): Set the calling convention
	after the function definition.

2009-10-16  Stefan Monnier  <monnier@iro.umontreal.ca>

	* subr.el (error, sit-for, start-process-shell-command)
	(start-file-process-shell-command): Use the new
	set-advertised-calling-convention feature.

2009-10-16  Taichi Kawabata  <kawabata.taichi@gmail.com>

	* international/ucs-normalize.el (ucs-normalize-version):
	Change to 1.2.
	(check-range): Adjust for Unicode 5.2.

2009-10-15  Juri Linkov  <juri@jurta.org>

	* menu-bar.el (menu-bar-file-menu): Convert `separator-exit'
	to the `menu-item' format.

2009-10-15  Michael Albinus  <michael.albinus@gmx.de>

	* net/tramp.el (tramp-replace-environment-variables): Do not fail
	if the environment variable does not exist.

	* net/tramp-smb.el (tramp-smb-errors): Add error messages.
	(tramp-smb-get-share, tramp-smb-get-localname): Use only VEC as
	parameter.
	(tramp-smb-handle-add-name-to-file)
	(tramp-smb-handle-copy-directory, tramp-smb-handle-copy-file)
	(tramp-smb-handle-delete-directory, tramp-smb-handle-delete-file)
	(tramp-smb-handle-file-attributes)
	(tramp-smb-do-file-attributes-with-stat)
	(tramp-smb-handle-file-local-copy)
	(tramp-smb-handle-insert-directory)
	(tramp-smb-handle-make-directory)
	(tramp-smb-handle-make-directory-internal)
	(tramp-smb-handle-make-symbolic-link)
	(tramp-smb-handle-rename-file, tramp-smb-handle-set-file-modes)
	(tramp-smb-handle-write-region, tramp-smb-get-file-entries)
	(tramp-smb-maybe-open-connection): Apply the changed parameters.
	(tramp-smb-read-file-entry): Read Disk names in compressed format.
	Handle long file names.
	(tramp-smb-get-cifs-capabilities): Check, whether the connection
	process is running.
	(tramp-smb-maybe-open-connection): Trace "smbclient -V" command.
	Read share names with "-g" option.

2009-10-15  Ryan Yeske  <rcyeske@gmail.com>

	* net/rcirc.el (rcirc-view-log-file): New command.
	(rcirc-track-minor-mode-map): Remove C-c ` binding.
	(rcirc-authenticate, rcirc-authinfo): Allow nickserv-nick to be
	specified.

2009-10-15  Glenn Morris  <rgm@gnu.org>

	* w32-fns.el (w32-batch-update-autoloads): Take autoload-make-program
	from the second command-line argument.
	* makefile.w32-in (autoloads, $(lisp)/calendar/cal-loaddefs.el)
	($(lisp)/calendar/diary-loaddefs.el, $(lisp)/calendar/hol-loaddefs.el)
	($(lisp)/mh-e/mh-loaddefs.el): Pass $(MAKE) as second argument to
	w32-batch-update-autoloads.
	* emacs-lisp/autoload.el (autoload-make-program): New variable.
	(batch-update-autoloads): Handle autoload-excludes on windows-nt.

	* mail/rmailedit.el (rmail-cease-edit): Give an error if the end of
	the headers cannot be located.  Simplify, subtracting superflous
	save-excursions.

2009-10-15  Stefan Monnier  <monnier@iro.umontreal.ca>

	Replace completion-base-size by completion-base-position to fix bugs
	such as (bug#4699).
	* simple.el (completion-base-position): New var.
	(completion-base-size): Mark as obsolete.
	(choose-completion): Make it work for mouse events as well.
	Pass the new base-position to choose-completion-string.
	(choose-completion-guess-base-position): New function, extracted from
	choose-completion-delete-max-match.
	(choose-completion-delete-max-match): Use it.  Make obsolete.
	(choose-completion-string): Use the new base-position info.
	(completion-root-regexp): Delete.
	(completion-setup-function): Preserve completion-base-position.
	Eliminate obsolete base-size manipulation.
	* minibuffer.el (display-completion-list): Don't mess with base-size.
	(minibuffer-completion-help): Set completion-base-position instead.
	* mouse.el (mouse-choose-completion): Redefine as a mere alias to
	choose-completion.
	* textmodes/bibtex.el (bibtex-complete):
	* emacs-lisp/crm.el (crm--choose-completion-string):
	Adjust to new calling convention.
	* complete.el (partial-completion-mode): Use minibufferp to avoid
	bumping into incompatible change to choose-completion-string-functions.
	* ido.el (ido-choose-completion-string): Make its calling convention
	more permissive.
	* comint.el (comint-dynamic-list-input-ring-select): Remove obsolete
	base-size manipulation.
	(comint-dynamic-list-input-ring): Use dotimes and push.
	* iswitchb.el (iswitchb-completion-help): Remove dead-code call to
	fundamental-mode.  Use `or'.

2009-10-14  Juri Linkov  <juri@jurta.org>

	* misearch.el (multi-isearch-next-buffer-from-list)
	(multi-isearch-next-file-buffer-from-list): Doc fix.  (Bug#4723)

2009-10-14  Stefan Monnier  <monnier@iro.umontreal.ca>

	* Makefile.in (compile-onefile): Load `bytecomp' rather than
	`bytecomp.el'.

	* minibuffer.el (completion-pcm--merge-completions): Make sure the
	string we return is all made up of text from the completions rather
	than part from the completions and part from the input (bug#4219).

	* ido.el (ido-everywhere): Use define-minor-mode.

	* buff-menu.el (list-buffers, ctl-x-map):
	Mark the entry points with ;;;###autoload cookies.

2009-10-14  Dan Nicolaescu  <dann@ics.uci.edu>

	* vc-git.el (vc-git-dir-extra-headers): Set the branch name
	correctly in the detached head case.
	(vc-git-print-log): Remove unused binding.

	* vc.el (vc-responsible-backend): When a directory is passed for
	for registration create a VC repository if no backend is
	responsible for the directory argument.
	(vc-deduce-fileset): Tell vc-responsible-backend to register.

	* vc.el: Move comments about RCS and SCCS ...
	* vc-rcs.el:
	* vc-sccs.el: ... here, respectively.

2009-10-14  Stefan Monnier  <monnier@iro.umontreal.ca>

	* minibuffer.el (completion--file-name-table): Return nil if there's
	no file completion, even if substitute-in-file-name changed
	the string (bug#4708).

2009-10-13  Juri Linkov  <juri@jurta.org>

	* files-x.el (read-file-local-variable-value): Don't filter out
	minor modes from mode name completion (bug#4664).

2009-10-13  Juanma Barranquero  <lekktu@gmail.com>

	* international/mule-cmds.el (ucs-names): Remove exclusion of
	"Enclosed Ideographic Supplement" range (U+1F200..U+1F2FF).

2009-10-13  Kenichi Handa  <handa@m17n.org>

	* international/uni-name.el: Regenerated.

2009-10-13  Juanma Barranquero  <lekktu@gmail.com>

	* bs.el (bs-mode): Fix last change.  (`revert-buffer-function'
	should be automatically buffer-local, but isn't.)

2009-10-12  Sam Steingold  <sds@gnu.org>

	* progmodes/compile.el (compilation-next-error-function): Fix the
	timestamps if the buffer has been visited before.
	(compilation-mode-font-lock-keywords): Do not prepend "^ *" to
	non-anchored patterns, like the perl one (bug#3928).

2009-10-12  Glenn Morris  <rgm@gnu.org>

	* net/tramp-smb.el (tramp-smb-do-file-attributes-with-stat):
	Let-bind `size'.

2009-10-12  Juanma Barranquero  <lekktu@gmail.com>

	* proced.el (proced-unload-function): New function.

	* bs.el (bs-mode): Set `revert-buffer-function' to `bs-refresh'.
	(bs-refresh): Add IGNORED arg for `revert-buffer' compatibility.
	Doc fix.

	* menu-bar.el (menu-bar-file-menu): Fix format of `separator-exit' item.

2009-10-11  Juri Linkov  <juri@jurta.org>

	* files-x.el (read-file-local-variable-value):
	Provide default value only for bound variables (bug#4664).

2009-10-11  Michael Albinus  <michael.albinus@gmx.de>

	* net/tramp.el (tramp-local-host-p): Function shall return nil for
	connection methods like smb.

	* net/tramp-cache.el (tramp-flush-connection-property): The hash
	can be empty.

	* net/tramp-smb.el (tramp-smb-errors): Add error messages.
	(tramp-smb-file-name-handler-alist): Add handlers for
	`add-name-to-file', `make-symbolic-link'.
	(tramp-smb-handle-add-name-to-file)
	(tramp-smb-do-file-attributes-with-stat)
	(tramp-smb-handle-make-symbolic-link)
	(tramp-smb-get-cifs-capabilities): New defuns.
	(tramp-smb-handle-copy-directory, tramp-smb-handle-copy-file)
	(tramp-smb-handle-delete-directory, tramp-smb-handle-delete-file)
	(tramp-smb-handle-file-local-copy)
	(tramp-smb-handle-make-directory-internal)
	(tramp-smb-handle-rename-file, tramp-smb-handle-write-region):
	The file name syntax depends on cifs capabilities.
	(tramp-smb-handle-file-attributes):
	Call `tramp-smb-do-file-attributes-with-stat' if possible.
	(tramp-smb-handle-insert-directory): Use posix attributes if possible.
	(tramp-smb-handle-set-file-modes): It is applicable for posix only.

2009-10-11  Chong Yidong  <cyd@stupidchicken.com>

	* emacs-lisp/eieio.el: Avoid requiring cl at runtime.
	(eieio-defclass): Apply deftype handler and setf-method properties
	directly.
	(eieio-add-new-slot): Avoid union function from cl library.
	(eieio--typep): New function.
	(eieio-perform-slot-validation): Use it.

2009-10-10  Karl Fogel  <kfogel@red-bean.com>

	* bookmark.el (bookmark-yank-word, bookmark-insert-current-bookmark):
	Update documentation to refer to the variables documented in r1.135.
	(Bug#4188)

2009-10-10  Karl Fogel  <kfogel@red-bean.com>

	* bookmark.el (Info-suffix-list): Remove this unused variable.
	(bookmark-current-point): Remove this obsolete variable.
	(bookmark-set, bookmark-rename, bookmark-send-edited-annotation):
	Adjust for removal of bookmark-current-point.

	(bookmarks-already-loaded, bookmark-current-buffer)
	(bookmark-yank-point): Document.  (Bug#4188)

2009-10-10  Glenn Morris  <rgm@gnu.org>

	* frame.el (frame-height): Doc fix.

	* calendar/calendar.el (calendar-split-width-threshold): New option.
	(calendar-basic-setup): Use calendar-split-width-threshold.

2009-10-10  Sascha Wilde  <wilde@sha-bang.de>

	* cedet/ede/proj-shared.el (ede-proj-makefile-target-name):
	Use .la for Automake.

2009-10-09  Chong Yidong  <cyd@stupidchicken.com>

	* cedet/ede/pconf.el (ede-proj-configure-synchronize):
	Use "autoreconf -i".  Suggested by Andreas Schwab.

2009-10-09  Juanma Barranquero  <lekktu@gmail.com>

	* international/mule-cmds.el (ucs-names): Exclude new "Enclosed
	Ideographic Supplement" range (U+1F200..U+1F2FF).

2009-10-09  Karl Fogel  <kfogel@red-bean.com>

	* bookmark.el (bookmark-bmenu-rename): Don't call bookmark-bmenu-list,
	since the list will have been rebuilt anyway.  (Bug#4349)

2009-10-09  Karl Fogel  <kfogel@red-bean.com>

	* bookmark.el (bookmark-delete): Don't let batch arg prevent saving.
	(bookmark-bmenu-execute-deletions): Don't save here, as
	bookmark-delete will now do so if necessary.
	Suggested by Thierry Volpiatto <thierry.volpiatto {_AT_} gmail.com>.
	(Bug#4348)

2009-10-09  Glenn Morris  <rgm@gnu.org>

	* mail/emacsbug.el (report-emacs-bug): Also print `features'.

2009-10-09  Karl Fogel  <kfogel@red-bean.com>

	* bookmark.el (bookmark-jump): Add new `display-func' parameter.
	(bookmark-jump-other-window): Just invoke bookmark-jump with new
	argument now, so the two function's behaviors will match.  (Bug#3645)

2009-10-08  Chong Yidong  <cyd@stupidchicken.com>

	* cedet/ede/proj.el (project-make-dist, project-compile-project):
	Fix filename test.
	(ede-proj-dist-makefile): Use expand-file-name instead of concat
	to expand file names.

2009-10-08  Michael Albinus  <michael.albinus@gmx.de>

	* net/tramp.el (tramp-file-name-real-user, tramp-file-name-domain)
	(tramp-file-name-real-host, tramp-file-name-port):
	Apply `save-match-data'.

	* net/tramp-smb.el (tramp-smb-handle-copy-directory): Handle the
	case both directories are remote.
	(tramp-smb-handle-expand-file-name): Implement "~" expansion.
	(tramp-smb-maybe-open-connection): Flush the cache only if necessary.

2009-10-08  Chong Yidong  <cyd@stupidchicken.com>

	* cedet/ede/proj-obj.el (ede-gcc-linker): New var.
	(ede-proj-target-makefile-objectcode): Use it.

	* cedet/ede/source.el (ede-want-any-source-files-p)
	(ede-want-any-auxiliary-files-p, ede-want-any-files-p):
	Return search result.  This error was introduced while merging.

2009-10-07  Juanma Barranquero  <lekktu@gmail.com>

	* makefile.w32-in (WINS_UPDATES): Fix typo in previous change.

2009-10-07  Glenn Morris  <rgm@gnu.org>

	* emacs-lisp/autoload.el (batch-update-autoloads): Remove useless use
	of concat.

2009-10-07  Stefan Monnier  <monnier@iro.umontreal.ca>

	* files-x.el (read-file-local-variable): Include some
	non-user-variables in the completion table (bug#4664).

2009-10-07  Michael Albinus  <michael.albinus@gmx.de>

	* net/tramp-cache.el (tramp-flush-connection-property): Add trace
	message.

	* net/tramp-smb.el (tramp-smb-errors): Add error messages.
	(tramp-smb-file-name-handler-alist): Add handler for
	`copy-directory', `expand-file-name', `set-file-modes'.
	(tramp-smb-handle-copy-directory)
	(tramp-smb-handle-expand-file-name)
	(tramp-smb-handle-set-file-modes): New defuns.
	(tramp-smb-handle-copy-file): Handle KEEP-DATE.
	(tramp-smb-handle-file-attributes): Simplify check for retrieving
	entry.
	(tramp-smb-handle-insert-directory): Don't flush the cache.
	(tramp-smb-maybe-open-connection): Check for samba client and
	server versions.

2009-10-07  Eli Zaretskii  <eliz@gnu.org>

	* emacs-lisp/autoload.el (batch-update-autoloads): Fix last change
	to not error out of search for "^lisp=" fails.

2009-10-07  Juanma Barranquero  <lekktu@gmail.com>

	* makefile.w32-in (WINS_UPDATES): New macro.
	(custom-deps, finder-data, autoloads): Use it.

2009-10-07  Glenn Morris  <rgm@gnu.org>

	* Makefile.in (autoloads): Revert previous change.
	* emacs-lisp/autoload.el (batch-update-autoloads): Rather than having
	the list of preloaded files passed on the command-line, get
	it from src/Makefile.

	* calendar/calendar.el (calendar-basic-setup): In the wide frame case,
	show the original buffer rather than a random one.

2009-10-07  Markus Rost  <rost@math.uni-bielefeld.de>

	* help.el (describe-no-warranty): Place point in a slightly better
	position in the GPLv3 text.

2009-10-06  Sam Steingold  <sds@gnu.org>

	* net/tramp-compat.el (tramp-compat-process-running-p): Check that
	the comm attribute is present before calling regexp-quote.

2009-10-06  Juanma Barranquero  <lekktu@gmail.com>

	* play/animate.el (animate-string): For good effect, make sure
	`indent-tabs-mode' and `show-trailing-whitespace' are nil.

	* play/animate.el (animate-sequence, animate-birthday-present):
	* misc.el (butterfly): Don't set `indent-tabs-mode'.

2009-10-06  Glenn Morris  <rgm@gnu.org>

	* emacs-lisp/byte-run.el (define-obsolete-face-alias): Doc fix.

	* emacs-lisp/autoload.el (autoload-excludes): New variable.
	(autoload-generate-file-autoloads): Skip files in autoload-excludes.
	(batch-update-autoloads): Process a string value of autoload-excludes,
	set during the build process.
	* Makefile.in (autoloads): Skip preloaded files.  (Bug#4446)

	* net/tramp.el (tramp-handle-start-file-process): Move tramp-error call
	inside with-parsed...  macro so that `v' is defined.

	* progmodes/f90.el (f90-end-of-block, f90-beginning-of-block):
	* progmodes/fortran.el (fortran-end-of-block)
	(fortran-beginning-of-block):
	Also push mark in the macro case.

	* emerge.el (emerge-show-file-name):
	* calc/calc.el (calc-quit):
	* calc/calc-misc.el (calc-big-or-small):
	* calc/calc-graph.el (calc-graph-view):
	* calc/calc-ext.el (calc-reset):
	* calendar/calendar.el (calendar-basic-setup):
	Use window-full-height-p.

	* mail/rmailedit.el (rmail-cease-edit): If there is a Content-Type
	header we don't understand, don't insert another.  (Bug#4624)
	If changing mime charset, insert the new one in the right place.

2009-10-06  Matthew Junker  <matthew.junker@sbcglobal.net>  (tiny change)

	* calendar/cal-tex.el (cal-tex-cursor-month-landscape)
	(cal-tex-cursor-month): Correctly increment the end date for diary and
	holiday listing.  (Bug#4626)

2009-10-05  Stefan Monnier  <monnier@iro.umontreal.ca>

	* help-fns.el (describe-function-1): Don't burp if the function is not
	a symbol.

2009-10-05  Juanma Barranquero  <lekktu@gmail.com>

	* emacs-lisp/chart.el (chart-face-pixmap-list, chart-new-buffer, chart)
	(chart-axis-range, chart-axis-names, chart-sequece, chart-bar)
	(chart-draw, chart-axis-draw, chart-sort, chart-sort-matchlist)
	(chart-draw-line, chart-bar-quickie): Fix typos in docstrings.

	* emacs-lisp/eieio.el (generic-p, eieiomt-next, eieio-generic-form)
	(eieio-default-superclass): Reflow docstrings.
	(this, class-option-assoc, defclass, eieio-class-un-autoload)
	(eieio-unbind-method-implementations, defmethod)
	(eieio-validate-slot-value, eieio-validate-class-slot-value)
	(oref-default, eieio-oref-default, eieio-oset, eieio-oset-default)
	(with-slots, eieio-add-new-slot, object-assoc, object-remove-from-list)
	(eieio-slot-originating-class-p, eieio-slot-name-index)
	(eieio-pre-method-execution-hooks, eieio-initarg-to-attribute)
	(constructor, initialize-instance, no-next-method, object-print)
	(object-write, eieio-override-prin1, eieio-edebug-prin1-to-string):
	Fix typos in docstrings.
	(eieio-defclass, eieio-perform-slot-validation-for-default, defgeneric)
	(child-of-class-p, object-slots, slot-boundp, slot-exists-p)
	(next-method-p): Doc fixes.
	(eieio-add-new-slot, call-next-method, eieiomt-add, change-class):
	Fix typos in error messages.
	(eieio-defmethod): Fix typo in description of generic method.

	* emacs-lisp/eieio-base.el (eieio-instance-inheritor, slot-unbound)
	(eieio-persistent-save-interactive, slot-missing):
	Fix typos in docstrings.
	(eieio-instance-inheritor-slot-boundp): Doc fix.

	* emacs-lisp/eieio-comp.el (byte-compile-file-form-defmethod)
	(byte-compile-defmethod-param-convert): Fix typos in docstrings.

	* emacs-lisp/eieio-custom.el (eieio-done-customizing)
	(eieio-custom-object-apply-reset):
	Fix typos in docstrings and error messages.

	* emacs-lisp/eieio-datadebug.el (data-debug-show):
	Fix typo in docstring.

	* emacs-lisp/eieio-opt.el (top): Fix typo in error message.
	(eieio-browse-tree): Doc fix.
	(eieio-all-generic-functions, eieio-class-speedbar): Reflow docstrings.
	(eieio-help-mode-augmentation-maybee, eieio-class-speedbar-make-map):
	Fix typos in docstrings.

	* emacs-lisp/eieio-speedbar.el (eieio-speedbar-file-button): Doc fix.
	(eieio-speedbar-key-map, eieio-speedbar-create-engine)
	(eieio-speedbar-buttons, eieio-speedbar, eieio-speedbar-object-children)
	(eieio-speedbar-make-tag-line, eieio-speedbar-object-expand):
	Reflow docstrings.

2009-10-05  Dan Nicolaescu  <dann@ics.uci.edu>

	* vc-hg.el (log-view-vc-backend): Declare for compiler.
	(vc-hg-outgoing-mode, vc-hg-incoming-mode):
	Set log-view-vc-backend so that diff can work.

	* log-view.el (log-view-diff): Use vc-diff-internal instead of
	vc-version-diff.
	(vc-diff-internal): Autoload this instead of vc-version-diff.

2009-10-05  Eli Zaretskii  <eliz@gnu.org>

	* simple.el (eval-expression): Doc fix.

	* progmodes/cwarn.el (cwarn-mode): Doc fix.

2009-10-05  Michael Albinus  <michael.albinus@gmx.de>

	* files.el (directory-files-no-dot-files-regexp): New defconst.
	(delete-directory): Use it.
	(copy-directory): Use it.  Remove parameter PRESERVE-UID-GID.

	* net/tramp.el (tramp-verbose): Fix docstring.
	(tramp-methods): Add recursive option to `tramp-copy-args'.
	Add `tramp-copy-recursive'.  Valid for "rcp", "scp", "scp1", "scp2",
	"scp1_old", "scp2_old", "rsync", "rsyncc".
	(tramp-default-method): Check also for `auth-source-user-or-password'.
	(tramp-file-name-handler-alist, tramp-file-name-for-operation):
	Add handler for `copy-directory'.
	(tramp-handle-copy-directory): New defun.
	(tramp-do-copy-or-rename-file-out-of-band): Handle directory case.
	(tramp-handle-start-file-process): Raise an error when PROGRAM is nil.
	Optimize sent command.

2009-10-05  Stefan Monnier  <monnier@iro.umontreal.ca>

	* calendar/diary-lib.el (diary-show-all-entries): Re-fit the calendar
	window if necessary.

	* calendar/calendar.el (calendar-basic-setup): Don't call
	switch-to-buffer in a dedicated window.

2009-10-05  Karl Fogel  <kfogel@red-bean.com>

	* bookmark.el (bookmark-handle-bookmark): If bookmark has no file,
	don't do anything related to relocating, just return nil.
	(bookmark-error-no-filename): New error.
	(bookmark-default-handler): Signal `bookmark-error-no-filename' if
	bookmark has no file.  Don't even attempt to handle things that
	are not files; the whole point of custom handlers is to keep that
	knowledge elsewhere anyway.  Tighten some comments.
	(bookmark-file-or-variation-thereof): Remove now-unused function.
	(bookmark-location): Doc string fix.
	(Bug#4250)

2009-10-04  Karl Fogel  <kfogel@red-bean.com>

	* bookmark.el (bookmark-handle-bookmark): When relocating a bookmark,
	don't use a file dialog, because they usually don't know how to read
	a directory target from the user.  (Bug#4230)
	Also, make sure the prompt can display directories as well as files.

2009-10-04  Karl Fogel  <kfogel@red-bean.com>

	* bookmark.el (bookmark-set, bookmark-buffer-name):
	Improve doc strings.  (Bug#1193)

2009-10-04  Karl Fogel  <kfogel@red-bean.com>

	* bookmark.el (bookmark-get-bookmark, bookmark-get-bookmark-record)
	(bookmark-set-name, bookmark-prop-get, bookmark-prop-set)
	(bookmark-get-annotation, bookmark-set-annotation)
	(bookmark-get-filename, bookmark-set-filename, bookmark-get-position)
	(bookmark-set-position, bookmark-get-front-context-string)
	(bookmark-set-front-context-string, bookmark-get-rear-context-string)
	(bookmark-set-rear-context-string, bookmark-location, bookmark-jump)
	(bookmark-jump-other-window, bookmark-handle-bookmark)
	(bookmark-relocate, bookmark-insert-location, bookmark-rename)
	(bookmark-insert, bookmark-delete, bookmark-time-to-save-p)
	(bookmark-edit-annotation-mode, bookmark-edit-annotation):
	Improve doc strings to say whether bookmark can be a string or
	a record or both, and make other consistency and clarity fixes.
	(bookmark-get-handler, bookmark--jump-via, bookmark-write-file)
	(bookmark-default-annotation-text, bookmark-yank-word)
	(bookmark-maybe-load-default-file, bookmark-maybe-sort-alist)
	(bookmark-import-new-list, bookmark-maybe-rename)
	(bookmark-bmenu-show-filenames, bookmark-bmenu-hide-filenames)
	(bookmark-bmenu-bookmark): Give these doc strings.
	(bookmark-bmenu-check-position): Give this a doc string, but also
	add a FIXME comment about how the function may be pointless.
	(bookmark-default-handler): Rework doc string and change a
	parameter name, to clarify that this takes a bookmark record
	not a bookmark name.
	(bookmark-set): Change a parameter name to indicate its meaning,
	and improve the doc string a bit.
	(Bug#4188)

2009-10-04  Karl Fogel  <kfogel@red-bean.com>

	* bookmark.el (bookmark-alist): Document the new `handler' element
	in the param alist.
	(bookmark-make-record-function): Adjust documentation for above.
	(Bug#4193)

2009-10-04  Karl Fogel  <kfogel@red-bean.com>

	* info.el (Info-bookmark-make-record): Document this function.
	(Info-bookmark-jump): Document with a doc string, not just a comment.
	(Bug#4203)

2009-10-04  Chong Yidong  <cyd@stupidchicken.com>

	* cedet/semantic.el (semantic-new-buffer-setup-functions): New option.
	(semantic-new-buffer-fcn): Call parser setup functions here.
	(semantic-mode): Don't call parser setup functions here, it's done
	in semantic-new-buffer-fcn now.
	(semantic-mode): Parse all existing buffers when enabled.

	* cedet/srecode/compile.el (srecode-compile-file):
	Call semantic-new-buffer-fcn if the buffer has not been parsed.

2009-10-04  Chong Yidong  <cyd@stupidchicken.com>

	* cedet/ede/pmake.el (ede-pmake-insert-variable-once): Delete.

	* cedet/ede/proj-comp.el: Don't require ede/pmake at toplevel.
	(proj-comp-insert-variable-once): New macro, renamed from
	ede-pmake-insert-variable-once in ede/pmake.edl.
	(ede-proj-makefile-insert-variables): Use it.

2009-10-04  Michael Albinus  <michael.albinus@gmx.de>

	* files.el (copy-directory): New defun.

	* dired-aux.el (dired-copy-file-recursive): Use it.

2009-10-04  Juanma Barranquero  <lekktu@gmail.com>

	* cedet/ede/makefile-edit.el (makefile-beginning-of-command)
	(makefile-end-of-command):
	* cedet/srecode/srt-mode.el (semantic-beginning-of-context)
	(semantic-end-of-context): Fix previous change.  Doc fixes.

2009-10-04  Juanma Barranquero  <lekktu@gmail.com>

	* files-x.el (modify-dir-local-variable)
	(copy-dir-locals-to-file-locals-prop-line):
	* cedet/ede/makefile-edit.el (makefile-beginning-of-command)
	(makefile-end-of-command):
	* cedet/semantic/lex.el (semantic-lex-token):
	* cedet/semantic/analyze/fcn.el
	(semantic-analyze-dereference-metatype-1):
	* cedet/semantic/bovine/c.el (semantic-lex-cpp-define)
	(semantic-lex-cpp-undef):
	* cedet/semantic/wisent/wisent.el (wisent-skip-block):
	* cedet/srecode/srt-mode.el (semantic-beginning-of-context)
	(semantic-end-of-context): Fix typos in docstrings.

	* recentf.el (recentf-unload-function): New function.

2009-10-04  Chong Yidong  <cyd@stupidchicken.com>

	* cedet/ede.el (ede-project-placeholder-cache-file):
	* cedet/semantic/db-file.el (semanticdb-default-save-directory):
	* cedet/srecode/map.el (srecode-map-save-file):
	Use locate-user-emacs-file.  Suggested by Juanma Barranquero.

2009-10-04  Glenn Morris  <rgm@gnu.org>

	* window.el (window-full-height-p): Add doc string.

2009-10-04  Martin Rudalics  <rudalics@gmx.at>

	* window.el (window-full-height-p): New function.  (Bug#4543)

2009-10-03  Chong Yidong  <cyd@stupidchicken.com>

	* cedet/srecode/insert.el: Require srecode/args.

	* cedet/srecode/args.el: Require srecode/dictionary instead of
	srecode/insert.

	* cedet/srecode/srt-mode.el (srecode-template-mode): Doc fix.

	* files.el (auto-mode-alist): Add .srt and Project.ede.

	* cedet/semantic.el (semantic-mode):
	Handle srecode-template-mode-hook as well.
	(semantic-mode): Use js-mode-hook for Javascript hook.

	* cedet/srecode/template.el: Remove hook variable.

	* cedet/ede/proj-comp.el: Require ede/pmake when compiling.

	* cedet/ede.el (ede-target-forms-menu): Don't enable if no
	projects exist.
	(ede-project-placeholder-cache-file): Default to a file in
	user-emacs-directory.

	* cedet/srecode/map.el (srecode-map-base-template-dir): Look for
	templates in data-directory.
	(srecode-map-save-file): Default to a file in user-emacs-directory.

	* cedet/ede/srecode.el (ede-srecode-setup): Use default templates
	directory.

2009-09-30  Eric Ludlam  <zappo@gnu.org>

	* cedet/semantic/util-modes.el (semantic-highlight-func-mode):
	Doc fix.

	* cedet/ede/proj-comp.el (ede-proj-makefile-insert-variables):
	Only insert each variable once.

	* cedet/ede/pmake.el (ede-pmake-insert-variable-once): New macro.
	(ede-pmake-insert-variable-shared): Use it.

	* cedet/ede/cpp-root.el (ede-preprocessor-map): Do not deref table
	for lexical table iff table is nil.

2009-10-03  Dan Nicolaescu  <dann@ics.uci.edu>

	* vc.el: Remove commented out code.
	(vc-derived-from-dir-mode): Remove, unused.
	(vc-version-diff, vc-diff): Consistently pass t to vc-deduce-fileset.

2009-10-03  Michael Albinus  <michael.albinus@gmx.de>

	* net/tramp-ftp.el (tramp-ftp-file-name-handler):
	Disable `file-name-handler-alist' when loading 'ange-ftp.  Otherwise,
	there could be recursive loading when `default-directory' is a
	remote file name.  (Bug#4614)

2009-10-03  Glenn Morris  <rgm@gnu.org>

	* calendar/calendar.el (calendar-basic-setup): Handle the case where
	the frame is wide.
	(calendar-generate-window): Test for shrinkability rather than width.

	* cedet/semantic/db-find.el (data-debug-insert-tag-list): Comment out
	declaration, currently false.

	* mail/rmail.el (rmail-generate-viewer-buffer): Be more careful about
	reusing existing buffers, in case we happen to visit two files with the
	same basename.  (Bug#4593)

2009-10-02  Eli Zaretskii  <eliz@gnu.org>

	* makefile.w32-in (update-subdirs-CMD): Add cedet to $(WINS_SUBDIR).
	(WINS_CEDET_SUBDIRS): List of subdirectories of cedet.
	(bootstrap-clean-CMD, bootstrap-clean-SH): Remove *.elc files in
	subdirs of cedet as well.
	(AUTOGENEL): Add loaddefs.el files in cedet subdirectories.

2009-10-02  Stefan Monnier  <monnier@iro.umontreal.ca>

	* emacs-lisp/eldoc.el (eldoc-get-fnsym-args-string):
	Obey advertised-signature-table.

	* help-fns.el (help-function-arglist): Don't check
	advertised-signature-table.
	(describe-function-1): Do it here instead so it also applies to subrs.

2009-10-02  Michael Albinus  <michael.albinus@gmx.de>

	* simple.el (start-file-process): Say in the doc-string, that file
	handlers might not support pty association, if PROGRAM is nil.

	* net/ange-ftp.el (ange-ftp-generate-passwd-key): Check, whether
	HOST and USER are strings.  They are nil, when there are
	incomplete entries in ~/.netrc, for example.
	(ange-ftp-delete-directory): Implement RECURSIVE case.  Change to
	root directory ("device busy" error otherwise).

	* net/tramp-smb.el (tramp-smb-handle-make-directory-internal):
	Flush file properties of created directory.

2009-10-02  Eli Zaretskii  <eliz@gnu.org>

	* makefile.w32-in (WINS_BASIC): Remove cedet.
	(WINS_CEDET): Add cedet.
	(update-subdirs-SH): Use $(WINS_SUBDIR), not $(WINS).

2009-10-02  Kevin Ryde  <user42@zip.com.au>

	* net/browse-url.el (browse-url): Pass any symbol in
	browse-url-browser-function to `apply', since if you've mistakenly put
	an unbound symbol then the error is clearer.  (Bug#4531)

2009-10-02  Juanma Barranquero  <lekktu@gmail.com>

	* allout.el (allout-init, allout-back-to-current-heading)
	(allout-beginning-of-current-entry, allout-ascend-to-depth)
	(allout-ascend, allout-up-current-level, allout-end-of-level)
	(allout-previous-visible-heading, allout-forward-current-level)
	(allout-backward-current-level, allout-show-children):
	* apropos.el (apropos-describe-plist):
	* bookmark.el (bookmark-maybe-historicize-string, bookmark-bmenu-list):
	* comint.el (comint-strip-ctrl-m, comint-goto-process-mark):
	* completion.el (add-completion, add-permanent-completion):
	* descr-text.el (describe-text-category, describe-char):
	* desktop.el (desktop-lazy-abort):
	* dired-x.el (dired-omit-expunge, dired-x-bind-find-file):
	* dired.el (dired-build-subdir-alist):
	* ediff.el (ediff-version):
	* elide-head.el (elide-head, elide-head-show):
	* emerge.el (emerge-version):
	* env.el (getenv):
	* face-remap.el (variable-pitch-mode):
	* faces.el (describe-face):
	* ffap.el (ffap-next-url, find-file-at-point, ffap-at-mouse)
	(dired-at-point):
	* files.el (find-file-existing, auto-save-mode):
	* font-lock.el (font-lock-fontify-buffer):
	* help-fns.el (describe-function, describe-variable)
	(describe-syntax, describe-categories):
	* help.el (view-lossage, describe-bindings, describe-key)
	(describe-mode):
	* hexl.el (hexl-current-address):
	* hi-lock.el (hi-lock-mode, hi-lock-find-patterns):
	* info.el (Info-goto-emacs-key-command-node):
	* log-edit.el (log-edit-insert-cvs-template)
	(log-edit-insert-cvs-rcstemplate):
	* menu-bar.el (menu-bar-mode):
	* mouse.el (mouse-appearance-menu):
	* newcomment.el (comment-indent-new-line):
	* pgg.el (pgg-save-coding-system, pgg-encrypt-region)
	(pgg-encrypt-symmetric-region, pgg-encrypt-symmetric)
	(pgg-encrypt, pgg-decrypt-region, pgg-decrypt)
	(pgg-sign-region, pgg-sign, pgg-verify-region, pgg-verify):
	* recentf.el (recentf-mode):
	* savehist.el (savehist-mode, savehist-save):
	* shadowfile.el (shadow-copy-files):
	* simple.el (kill-ring-save, next-line, previous-line)
	(normal-erase-is-backspace-mode):
	* strokes.el (strokes-update-window-configuration)
	(strokes-load-user-strokes, strokes-prompt-user-save-strokes)
	(strokes-xpm-for-stroke):
	* time.el (emacs-uptime, emacs-init-time):
	* tutorial.el (tutorial--describe-nonstandard-key)
	(tutorial--detailed-help):
	* type-break.el (type-break-mode)
	(type-break-mode-line-message-mode, type-break-query-mode)
	(type-break-guesstimate-keystroke-threshold):
	* vc.el (vc-version-diff, vc-diff, vc-root-diff):
	* version.el (emacs-version):
	* vt-control.el (vt-keypad-on, vt-keypad-off, vt-numlock):
	* winner.el (winner-mode):
	* calendar/timeclock.el (timeclock-in, timeclock-out)
	(timeclock-status-string, timeclock-change)
	(timeclock-workday-remaining-string)
	(timeclock-workday-elapsed-string)
	(timeclock-when-to-leave-string):
	* calendar/todo-mode.el (todo-add-category):
	* emacs-lisp/advice.el (ad-enable-regexp, ad-disable-regexp):
	* emacs-lisp/autoload.el (update-file-autoloads):
	* emacs-lisp/checkdoc.el (checkdoc-current-buffer)
	(checkdoc-start, checkdoc-continue, checkdoc-rogue-spaces)
	(checkdoc-message-text, checkdoc-defun):
	* emacs-lisp/debug.el (debugger-list-functions):
	* emacs-lisp/easy-mmode.el (easy-mmode-define-navigation):
	* emacs-lisp/eieio-opt.el (eieio-describe-class)
	(eieio-describe-generic):
	* emacs-lisp/lisp-mnt.el (lm-synopsis):
	* emacs-lisp/shadow.el (list-load-path-shadows):
	* emulation/cua-base.el (cua-mode):
	* emulation/edt.el (edt-set-scroll-margins):
	* emulation/tpu-edt.el (tpu-toggle-newline-and-indent)
	(tpu-toggle-regexp, tpu-toggle-search-direction)
	(tpu-toggle-rectangle, tpu-toggle-control-keys):
	* emulation/tpu-extras.el (tpu-set-scroll-margins):
	* emulation/viper-cmd.el (viper-set-searchstyle-toggling-macros)
	(viper-set-parsing-style-toggling-macro)
	(viper-set-emacs-state-searchstyle-macros):
	* emulation/viper.el (viper-set-hooks):
	* eshell/esh-mode.el (eshell-truncate-buffer):
	* international/mule-cmds.el (prefer-coding-system)
	(describe-input-method, describe-language-environment):
	* international/mule-diag.el (list-character-sets)
	(describe-character-set, describe-coding-system)
	(describe-fontset, list-fontsets, list-input-methods):
	* mail/sendmail.el (mail-signature):
	* net/ange-ftp.el (ange-ftp-copy-file):
	* net/browse-url.el (browse-url):
	* net/eudc.el (eudc-set-server, eudc-get-attribute-list):
	* net/quickurl.el (quickurl-add-url):
	* net/rcirc.el (names, topic):
	* net/xesam.el (xesam-mode):
	* play/5x5.el (5x5-new-game):
	* play/yow.el (apropos-zippy):
	* progmodes/ada-mode.el (ada-mode-version):
	* progmodes/f90.el (f90-beginning-of-subprogram, f90-end-of-subprogram)
	(f90-end-of-block)
	(f90-beginning-of-block):
	* progmodes/fortran.el (fortran-end-of-block)
	(fortran-beginning-of-block):
	* progmodes/js.el (js-syntactic-context, js-gc, js-eval):
	* progmodes/python.el (python-describe-symbol, python-shell):
	* term/ns-win.el (ns-print-buffer):
	* textmodes/bibtex.el (bibtex-end-of-entry, bibtex-url):
	* textmodes/flyspell.el (flyspell-mode-on):
	* textmodes/page-ext.el (set-page-delimiter, pages-directory)
	(pages-directory-for-addresses):
	* textmodes/table.el (table-recognize-cell)
	(table-query-dimension, table-generate-source)
	(table-insert-sequence, table--warn-incompatibility):
	* textmodes/tex-mode.el (tex-validate-buffer):
	* textmodes/texinfmt.el (texinfmt-version)
	(texinfo-format-buffer):
	Use `called-interactively-p' instead of `interactive-p'.

2009-10-02  Juanma Barranquero  <lekktu@gmail.com>

	* image-mode.el (image-toggle-display):
	* emacs-lisp/elp.el (elp-instrument-function):
	* emacs-lisp/advice.el (ad-make-advised-definition):
	* emacs-lisp/easy-mmode.el (define-minor-mode):
	* net/browse-url.el (browse-url-maybe-new-window):
	* progmodes/sh-script.el (sh-learn-buffer-indent):
	Pass new argument 'any to `called-interactively-p'.

2009-10-01  Juanma Barranquero  <lekktu@gmail.com>

	* international/uni-bidi.el:
	* international/uni-category.el:
	* international/uni-combining.el:
	* international/uni-comment.el:
	* international/uni-decimal.el:
	* international/uni-decomposition.el:
	* international/uni-digit.el:
	* international/uni-lowercase.el:
	* international/uni-mirrored.el:
	* international/uni-name.el:
	* international/uni-numeric.el:
	* international/uni-old-name.el:
	* international/uni-titlecase.el:
	* international/uni-uppercase.el:
	Regenerate from Unicode 5.2.0 data.

2009-10-01  Glenn Morris  <rgm@gnu.org>

	* Makefile.in (ELCFILES): Regenerate.

2009-10-01  Stefan Monnier  <monnier@iro.umontreal.ca>

	* subr.el (interactive-p): Mark obsolete.
	(called-interactively-p): Make the optional-ness of `kind' obsolete.
	* emacs-lisp/bytecomp.el (byte-compile-fdefinition): Make it obey
	advertised-signature-table for subroutines as well.

	* emacs-lisp/byte-run.el (advertised-signature-table): New var.
	(set-advertised-calling-convention): New function.
	(make-obsolete, define-obsolete-function-alias)
	(make-obsolete-variable, define-obsolete-variable-alias):
	Make the optional-ness of `when' obsolete.
	(define-obsolete-face-alias): Make `when' non-optional.
	* help-fns.el (help-function-arglist):
	* emacs-lisp/bytecomp.el (byte-compile-fdefinition):
	Use advertised-signature-table.

2009-10-01  Michael Albinus  <michael.albinus@gmx.de>

	* files.el (delete-directory): New defun.  The original function
	in fileio.c has been renamed to `delete-directory-internal'.

	* dired.el (dired-delete-file): Call `delete-directory' with
	RECURSIVE parameter.

	* net/ange-ftp.el (ange-ftp-delete-directory): Add optional
	parameter RECURSIVE.  Implementation is missing.

	* net/tramp.el (tramp-handle-make-directory): Flush upper
	directory's file properties.
	(tramp-handle-delete-directory): Handle optional parameter RECURSIVE.
	(tramp-handle-dired-recursive-delete-directory): Flush directory
	properties after the remove command only.

	* net/tramp-fish.el (tramp-fish-handle-delete-directory):
	Handle optional parameter RECURSIVE.

	* net/tramp-gvfs.el (tramp-gvfs-handle-delete-directory):
	Handle optional parameter RECURSIVE.

	* net/tramp-smb.el (tramp-smb-errors): Add error message for
	connection timeout.
	(tramp-smb-handle-delete-directory): Handle optional parameter
	RECURSIVE.

2009-10-01  Stefan Monnier  <monnier@iro.umontreal.ca>

	* emacs-lisp/bytecomp.el (byte-compile-defmacro-declaration): New fun.
	(byte-compile-file-form-defmumble, byte-compile-defmacro): Use it.
	(byte-compile-defmacro): Use backquotes.

	* files.el (cd-absolute): Don't abbreviate-file-name (bug#4599).

	* vc-dispatcher.el (vc-resynch-window): Don't revert a buffer which
	has no associated file.
	(vc-resynch-buffer): Use vc-dir-buffers.

2009-10-01  Glenn Morris  <rgm@gnu.org>

	* emacs-lisp/chart.el (chart-zap-chars, chart-bar-quickie)
	(chart-file-count):
	* emacs-lisp/eieio-comp.el (byte-compile-defmethod-param-convert):
	* emacs-lisp/eieio-datadebug.el (data-debug-insert-object-button):
	* emacs-lisp/eieio-opt.el (eieio-describe-class):
	* emacs-lisp/eieio-speedbar.el (eieio-speedbar-create):
	* emacs-lisp/eieio.el (defclass, eieio-defclass-autoload)
	(eieio-copy-parents-into-subclass, make-instance, class-children)
	(eieio-generic-form):
	* cedet/cedet-files.el (cedet-directory-name-to-file-name):
	* cedet/cedet-idutils.el (cedet-idutils-search)
	(cedet-idutils-expand-filename, cedet-idutils-support-for-directory)
	(cedet-idutils-version-check):
	* cedet/cedet.el (cedet-version):
	* cedet/data-debug.el (data-debug-insert-overlay-button)
	(data-debug-insert-overlay-list-button)
	(data-debug-insert-buffer-button)
	(data-debug-insert-buffer-list-button)
	(data-debug-insert-process-button, data-debug-insert-ring-button)
	(data-debug-insert-widget, data-debug-insert-stuff-list-button)
	(data-debug-insert-stuff-vector-button)
	(data-debug-insert-symbol-button, data-debug-insert-string)
	(data-debug-insert-number, data-debug-insert-lambda-expression)
	(data-debug-insert-nil, data-debug-insert-simple-thing)
	(data-debug-insert-custom, data-debug-edebug-expr):
	* cedet/ede.el (ede-auto-add-method, ede-project-class-files)
	(global-ede-mode-map, ede-new, ede-debug-target)
	(ede-customize-current-target, ede-buffers, ede-map-buffers, ede-set):
	* cedet/semantic.el (semantic-minimum-working-buffer-size)
	(semantic-fetch-tags, semantic-submode-list)
	(semantic-default-submodes):
	* cedet/ede/source.el (ede-source-match):
	* cedet/ede/project-am.el (project-am-type-alist, project-add-file)
	(project-am-package-info):
	* cedet/ede/proj.el (ede-proj-target, project-new-target):
	* cedet/ede/proj-elisp.el (ede-proj-tweak-autoconf):
	* cedet/ede/proj-comp.el (ede-current-build-list):
	* cedet/ede/makefile-edit.el (makefile-move-to-macro):
	* cedet/ede/files.el (ede-toplevel-project-or-nil):
	* cedet/ede/cpp-root.el (initialize-instance):
	* cedet/ede/autoconf-edit.el (autoconf-find-last-macro)
	(autoconf-parameter-strip, autoconf-insert-new-macro):
	* cedet/semantic/wisent.el (wisent-lex-eoi):
	* cedet/semantic/util-modes.el (global-semantic-show-parser-state-mode)
	(semantic-show-parser-state-mode):
	* cedet/semantic/texi.el (semantic-texi-environment-regexp):
	* cedet/semantic/tag.el (semantic-tag-new-variable)
	(semantic-tag-class, semantic-tag-new-variable, semantic-tag-copy)
	(semantic--tag-deep-copy-attributes, semantic--tag-deep-copy-value)
	(semantic--tag-deep-copy-tag-list)
	(semantic-tag-components-with-overlays-default):
	* cedet/semantic/symref.el (semantic-symref-find-text):
	* cedet/semantic/senator.el (senator-yank-tag)
	(senator-transpose-tags-up):
	* cedet/semantic/scope.el (semantic-analyze-scoped-tags-default)
	(semantic-analyze-scoped-inherited-tags, semantic-scope-find):
	* cedet/semantic/sb.el (semantic-sb-autoexpand-length):
	* cedet/semantic/lex.el (semantic-lex-comment-regex)
	(semantic-lex-maximum-depth, define-lex, semantic-lex-token)
	(semantic-lex-unterminated-syntax-protection, define-lex-analyzer):
	* cedet/semantic/lex-spp.el
	(semantic-lex-spp-dynamic-macro-symbol-obarray-stack)
	(semantic-lex-spp-symbol, semantic-lex-spp-one-token-to-txt):
	* cedet/semantic/idle.el
	(semantic-idle-summary-current-symbol-info-brutish)
	(semantic-idle-summary-current-symbol-info-default):
	* cedet/semantic/grammar.el (semantic-grammar-recreate-package)
	(semantic--grammar-macro-compl-dict):
	* cedet/semantic/grammar-wy.el (semantic-grammar-wy--parse-table):
	* cedet/semantic/format.el (semantic-format-tag-custom-list)
	(semantic-format-tag-canonical-name-default):
	* cedet/semantic/find.el (semantic-find-tag-by-overlay-in-region)
	(semantic-find-tags-for-completion)
	(semantic-find-tags-by-scope-protection-default)
	(semantic-deep-find-tags-for-completion):
	* cedet/semantic/edit.el
	(semantic-edits-incremental-reparse-failed-hook)
	(semantic-edits-verbose-flag, semantic-edits-assert-valid-region)
	(semantic-edits-splice-remove, semantic-edits-splice-replace):
	* cedet/semantic/doc.el (semantic-documentation-comment-preceeding-tag):
	* cedet/semantic/dep.el (semantic-dependency-include-path):
	* cedet/semantic/db.el (semanticdb-default-find-index-class)
	(semanticdb-match-any-mode, semanticdb-with-match-any-mode)
	(semanticdb-project-roots):
	* cedet/semantic/db-find.el (semanticdb-implied-include-tags)
	(semanticdb-find-adebug-insert-scanned-tag-cons)
	(semanticdb-find-log-buffer-name, semanticdb-find-result-mapc)
	(semanticdb-brute-deep-find-tags-for-completion):
	* cedet/semantic/db-ebrowse.el (semanticdb-ebrowse-add-tree-to-table):
	* cedet/semantic/ctxt.el (semantic-beginning-of-context-default)
	(semantic-end-of-context-default)
	(semantic-ctxt-current-function-default)
	(semantic-ctxt-scoped-types-default):
	* cedet/semantic/complete.el (semantic-complete-read-tag-engine)
	(semantic-complete-inline-tag-engine)
	(semantic-complete-inline-custom-type)
	(semantic-complete-read-tag-analyzer):
	* cedet/semantic/chart.el (semantic-chart-tags-by-class)
	(semantic-chart-database-size):
	* cedet/semantic/analyze.el (semantic-analyze-current-symbol)
	(semantic-analyze-current-context):
	* cedet/semantic/symref/list.el (semantic-symref)
	(semantic-symref-hide-buffer, semantic-symref-symbol):
	* cedet/semantic/symref/grep.el (semantic-symref-grep-use-template):
	* cedet/semantic/symref/filter.el (semantic-symref-hits-in-region):
	* cedet/semantic/bovine/el.el (semantic-elisp-form-to-doc-string):
	* cedet/semantic/bovine/c.el (semantic-lex-c-preprocessor-symbol-map)
	(semantic-c-parse-token-hack-depth, semantic-c--template-name-1)
	(semantic-c-dereference-template):
	* cedet/semantic/analyze/refs.el (semantic--analyze-refs-full-lookup)
	(semantic--analyze-refs-full-lookup-with-parents)
	(semantic--analyze-refs-full-lookup-simple):
	* cedet/semantic/analyze/complete.el
	(semantic-analyze-possible-completions):
	* cedet/srecode/table.el (srecode-mode-table-new):
	* cedet/srecode/srt.el (srecode-read-variable-name):
	* cedet/srecode/srt-mode.el (srecode-macro-help, srecode-in-macro-p):
	* cedet/srecode/semantic.el (srecode-semantic-handle-:tag)
	(srecode-semantic-handle-:tagtype, srecode-semantic-insert-tag):
	* cedet/srecode/map.el (srecode-current-map):
	* cedet/srecode/insert.el (srecode-insert)
	(srecode-insert-variable-secondname-handler, srecode-insert-method)
	(srecode-template-inserter-point-override)
	(srecode-insert-include-lookup):
	* cedet/srecode/getset.el (srecode-auto-choose-class):
	* cedet/srecode/extract.el (srecode-inserter-extract):
	* cedet/srecode/document.el
	(srecode-document-autocomment-return-last-alist)
	(srecode-document-autocomment-param-type-alist)
	(srecode-document-insert-function-comment)
	(srecode-document-insert-variable-one-line-comment)
	(srecode-document-function-name-comment):
	* cedet/srecode/dictionary.el (srecode-create-dictionary)
	(srecode-compound-toString):
	* cedet/srecode/compile.el (srecode-flush-active-templates):
	* cedet/srecode/args.el (srecode-semantic-handle-:blank):
	Doc/message fixes.

	* vc-cvs.el (vc-cvs-parse-entry): Be more careful with the
	match-data.  (Bug#4555).

	* cedet/semantic/bovine/gcc.el
	(semantic-c-reset-preprocessor-symbol-map): Fix declaration.
	(semantic-gcc-get-include-paths, semantic-gcc-setup-data): Doc fixes.

	* emacs-lisp/check-declare.el (check-declare-scan): Read the declaration
	rather than parsing it as a regexp.  This relaxes the layout
	requirements and makes errors easier to detect.
	(check-declare-verify): Check file is regular.
	(check-declare-directory): Doc fix.
	* subr.el (declare-function): Doc fix.

	* ibuffer.el (ibuffer-format-qualifier):
	* isearch.el (hi-lock-regexp-okay):
	* calc/calc.el (math-zerop):
	* mail/uce.el (rmail-msgbeg, rmail-msgend):
	* term/w32-win.el (setup-default-fontset, set-fontset-font):
	Remove unused declarations.

2009-10-01  Juanma Barranquero  <lekktu@gmail.com>

	* cedet/semantic/wisent/javat-wy.el
	(wisent-java-tags-wy--keyword-table): Use \000 instead of literal ^@.

2009-09-30  Juanma Barranquero  <lekktu@gmail.com>

	* cedet/srecode/expandproto.el: Fix provide statement.

2009-09-30  Eric Ludlam  <zappo@gnu.org>

	* emacs-lisp/eieio.el (boolean-p): Delete.

2009-09-30  Sascha Wilde  <wilde@sha-bang.de>

	* cedet/ede/srecode.el: Fix provide statement.

2009-09-30  Glenn Morris  <rgm@gnu.org>

	* cedet/ede/proj.el (ede-proj-target-makefile-miscelaneous):
	* cedet/ede/proj-aux.el (ede-aux-source):
	* cedet/ede/proj-misc.el (ede-proj-target-makefile-miscelaneous)
	(ede-misc-source):
	* cedet/semantic/mru-bookmark.el (semantic-mrub-completing-read)
	(semantic-mrub-switch-tags): Fix doc typos.

	* cedet/semantic/db-global.el (data-debug-new-buffer)
	(data-debug-insert-thing): Remove unneeded declarations (one broken).
	(semanticdb-enable-gnu-global-databases): Fix prompt typo.

	* cedet/semantic/analyze/fcn.el (semantic-scope-find): Fix declaration.

	* cedet/semantic/bovine/gcc.el (semantic-gcc-setup): Replace runtime
	use of CL function `remove-if-not'.

	* emacs-lisp/authors.el (authors-ignored-files): Add "js2-mode.el".

	* emacs-lisp/elint.el (elint-init-form): Report declarations where the
	filename is not a string.

2009-09-29  Chong Yidong  <cyd@stupidchicken.com>

	* files.el (safe-local-eval-forms): Fix typo.

2009-09-29  Stefan Monnier  <monnier@iro.umontreal.ca>

	* vc-hooks.el (vc-dir-buffers): New var.
	(vc-state-refresh): New function.
	(vc-state): Use it.
	(vc-after-save): Always ask the backend to recompute the new state.
	Always call vc-dir if necessary, using vc-dir-buffers.
	* vc-dir.el (vc-dir-prepare-status-buffer, vc-dir-resynch-file):
	Use vc-dir-buffers.
	(vc-dir-mode): Use vc-dir-buffers rather than after-save-hook.
	(vc-dir-prepare-status-buffer, vc-dir-update)
	(vc-dir-resync-directory-files, vc-dir-resynch-file, vc-dir-mode):
	Don't call expand-file-name on default-directory.

2009-09-29  Juanma Barranquero  <lekktu@gmail.com>

	* speedbar.el (speedbar-item-delete):
	* calc/calc-prog.el (calc-kbd-if):
	* language/hanja-util.el (hanja-init-load): Fix typos in messages.

	* epa.el (epa-key-list-mode-map):
	* hi-lock.el (hi-lock-menu): Fix typos in menus.

	* progmodes/hideshow.el (hs-allow-nesting): Reflow docstring.
	(hs-show-hook): Fix typo in docstring.

2009-09-29  Glenn Morris  <rgm@gnu.org>

	* cedet/semantic/symref/idutils.el:
	* cedet/semantic/symref/list.el: Relicense under GPLv3+.

	* cedet/ede/srecode.el (srecode-resolve-arguments): Fix declaration.

	* cedet/semantic/complete.el (semantic-displayor-focus-abstract-child-p):
	* cedet/semantic/tag-file.el (semanticdb-table-child-p):
	* cedet/srecode/compile.el (srecode-template-inserter-newline-child-p):
	Mark declarations not understood by check-declare.

	* emacs-lisp/check-declare.el (check-declare-locate): Remove pointless
	file-name-nondirectory call preventing location of cedet files.
	(check-declare-verify): Use literal search rather than re-search.
	Add basic defmethod and defclass, and define-overloadable-function.

	* net/tramp-smb.el (tramp-smb-handle-directory-files-and-attributes):
	Use tramp-compat-file-attributes rather than nonexistent
	tramp-compat-handle-file-attributes.

	* Makefile.in (lisptagsfiles4): New.
	(AUTOGENEL): Add cedet loaddefs files.
	(TAGS, TAGS-LISP): Use $lisptagsfiles4.
	(update-elclist, compile-always, backup-compiled-files)
	(bootstrap-clean): Add yet another directory level.
	(update-elclist): Use LC_COLLATE rather than COLLATE.
	(ELCFILES): Update, via `make update-elclist'.

2009-09-29  Juanma Barranquero  <lekktu@gmail.com>

	* makefile.w32-in (WINS_CEDET, WINS_BASIC, WINS_SUBDIR): New macros.
	(WINS_ALMOST): Set from WINS_BASIC and WINS_CEDET.
	(update-subdirs-CMD): Use WINS_SUBDIR, not WINS_ALMOST.

2009-09-28  Andreas Schwab  <schwab@linux-m68k.org>

	* Makefile.in (lisptagsfiles3): Define.
	(TAGS, TAGS-LISP): Use it.
	(update-elclist): Add third directory level to look for elc files.
	(compile-always): Likewise.
	(backup-compiled-files): Likewise.
	(bootstrap-clean): Likewise.
	(ELCFILES): Update.

2009-09-28  Chong Yidong  <cyd@stupidchicken.com>

	* Makefile.in (ELCFILES): Add CEDET files.

2009-09-28  Eric Ludlam  <zappo@gnu.org>

	CEDET (development tools) package merged.

	* cedet/*.el:
	* cedet/ede/*.el:
	* cedet/semantic/*.el:
	* cedet/srecode/*.el: New files.

2009-09-28  Michael Albinus  <michael.albinus@gmx.de>

	* Makefile.in (ELCFILES): Add net/tramp-imap.elc.

	* net/tramp.el (top): Require tramp-imap.

	* net/tramp-smb.el (tramp-smb-handle-directory-files-and-attributes):
	Use `tramp-compat-handle-file-attributes'.

2009-09-28  Teodor Zlatanov  <tzz@lifelogs.com>

	* net/tramp-imap.el: New package.

2009-09-28  Eric Ludlam  <zappo@gnu.org>

	* emacs-lisp/chart.el:
	* emacs-lisp/eieio-base.el:
	* emacs-lisp/eieio-comp.el:
	* emacs-lisp/eieio-custom.el:
	* emacs-lisp/eieio-datadebug.el:
	* emacs-lisp/eieio-opt.el:
	* emacs-lisp/eieio-speedbar.el:
	* emacs-lisp/eieio.el: New files.

	* cedet/cedet-cscope.el:
	* cedet/cedet-files.el:
	* cedet/cedet-global.el:
	* cedet/cedet-idutils.el:
	* cedet/data-debug.el:
	* cedet/inversion.el:
	* cedet/mode-local.el:
	* cedet/pulse.el: New files.

2009-09-27  Vinicius Jose Latorre  <viniciusjl@ig.com.br>

	* whitespace.el (whitespace-trailing-regexp)
	(whitespace-empty-at-bob-regexp, whitespace-empty-at-eob-regexp):
	Fix doc string.

2009-09-27  Chong Yidong  <cyd@stupidchicken.com>

	* menu-bar.el: Remove menu-bar-ediff-misc-menu from the Tools
	menu.

	* ediff-hook.el: Move menu-bar-ediff-misc-menu into
	menu-bar-ediff-menu.

	* emacs-lisp/lisp-mode.el: Add doc-string-elt property to
	define-overloadable-function.

	* progmodes/autoconf.el: Provide autoconf as well, so that this
	file can be `require'd.

	* emacs-lisp/cl-macs.el (deftype): Add to cl-loaddefs.

	* emacs-lisp/autoload.el (generated-autoload-feature)
	(generated-autoload-load-name): New vars.
	(autoload-rubric, autoload-generate-file-autoloads): Use them.
	(make-autoload): Recognize define-overloadable-function and
	defclass forms (for EIEIO).

	* Makefile.in (update-subdirs): Exclude cedet directory.

2009-09-27  Adrian Robert  <Adrian.B.Robert@gmail.com>

	* term/ns-win.el: Don't set the region face background.  (Bug#4381)

	* faces.el: Default light-background background for region face to
	ns_selection_color under NS.

2009-09-27  Teodor Zlatanov  <tzz@lifelogs.com>

	* net/imap-hash.el: New library, see NEWS.

	* Makefile.in (ELCFILES): Add imap-hash.el.

2009-09-27  Stefan Monnier  <monnier@iro.umontreal.ca>

	* help.el (help-for-help-internal): Don't purecopy the text (bug#4560).
	* isearch.el (isearch-help-for-help-internal): Purecopy the second arg.
	* help-macro.el (make-help-screen): Avoid using an ambiguous function
	definition where the docstring could be taken for the return value.

2009-09-26  Glenn Morris  <rgm@gnu.org>

	* mail/rmailmm.el (rmail-mime-show-images, rmail-mime-bulk-handler):
	Add option to only show images below a certain size.
	(rmail-mime-multipart-handler): Remove unnecessary save-match-data and
	save-excursion calls.

2009-09-26  Eli Zaretskii  <eliz@gnu.org>

	* makefile.w32-in (WINS_ALMOST): Add cedet (with its
	subdirectories) and eieio.

2009-09-26  Alan Mackenzie  <acm@muc.de>

	* progmodes/cc-engine.el (c-beginning-of-statement-1): Correct
	buggy bracketing.  (Bug#4289)

	* progmodes/cc-langs.el (c-nonlabel-token-key): Allow quoted
	character constants (as case labels).  (Bug#4289)

2009-09-25  Juri Linkov  <juri@jurta.org>

	* files.el (safe-local-eval-forms): Allow time-stamp in
	before-save-hook (Bug#4554).

2009-09-25  Drew Adams  <drew.adams@oracle.com>

	* menu-bar.el (list-buffers-directory): Doc fix.

2009-09-25  Stefan Monnier  <monnier@iro.umontreal.ca>

	* log-edit.el (log-edit-changelog-entries): Avoid inf-loops.
	Try and avoid copying twice the same paragraph.
	(log-edit-changelog-paragraph, log-edit-changelog-subparagraph):
	Remove save-excursion.
	(log-edit-changelog-entry): Do it here instead.

2009-09-25  Juanma Barranquero  <lekktu@gmail.com>

	* bs.el (bs--get-file-name): Use `list-buffers-directory'
	when available, instead of hardcoding mode names.  Doc fix.

	* menu-bar.el (list-buffers-directory): Add docstring.
	Make automatically buffer-local.

	* dired.el (dired-mode):
	* files.el (cd-absolute):
	* pcvs.el (cvs-temp-buffer):
	* pcvs-util.el (cvs-get-buffer-create):
	* shell.el (shell-mode):
	* vc-dir.el (vc-dir-mode):
	Don't make `list-buffers-directory' buffer local.

2009-09-25  Devon Sean McCullough  <emacs-hacker@Jovi.Net>

	* comint.el (comint-exec, comint-run, make-comint):
	Doc fixes (Bug#4542).

2009-09-25  Glenn Morris  <rgm@gnu.org>

	* mail/rmailmm.el (rmail-mime): New custom group.
	Move all defcustoms in this file into this group.
	(rmail-mime-media-type-handlers-alist): Revert previous change.
	(rmail-mime-show-images): New option.
	(rmail-mime-total-number-of-bulk-attachments): Remove variable and all
	references to it, since it wasn't actually used for anything.
	(rmail-mime-insert-image): New function.
	(rmail-mime-image): Use rmail-mime-insert-image.
	(rmail-mime-bulk-handler): Remove optional `image' argument, instead
	obey the value of `rmail-mime-show-images' option.  Print the size of
	attachments.

2009-09-25  David Engster  <deng@randomsample.de>

	* progmodes/hideshow.el (hs-show-block): Run `hs-show-hook'.  (Bug#4548)

2009-09-24  Vinicius Jose Latorre  <viniciusjl@ig.com.br>

	* whitespace.el: Does not highlight trailing spaces While point is
	at end of line.  Does not highligt spaces at beginning of buffer
	while point is at beginning of buffer.  Does not highlight spaces
	at end of buffer while point is at end of buffer.  (Bug#4177)
	New version 12.0.
	(whitespace-display-mappings): Adjust initialization.
	(whitespace-point, whitespace-font-lock-refontify): New vars.
	(whitespace-color-on, whitespace-color-off): Adjust code.
	(whitespace-trailing-regexp, whitespace-empty-at-bob-regexp)
	(whitespace-empty-at-eob-regexp, whitespace-space-regexp)
	(whitespace-tab-regexp, whitespace-post-command-hook): New funs.

2009-09-24  Chong Yidong  <cyd@stupidchicken.com>

	* nxml/nxml-mode.el: Alias xml-mode to nxml-mode.

	* textmodes/sgml-mode.el: Remove xml-mode alias.

	* files.el (auto-mode-alist, conf-mode-maybe)
	(magic-fallback-mode-alist): Revert 2009-09-18 and 2009-09-21 changes.

2009-09-24  Alan Mackenzie  <acm@muc.de>

	* progmodes/cc-cmds.el (c-scan-conditionals): A new function like
	c-forward-conditionals, but it doesn't move point and doesn't set
	the mark.
	(c-up-conditional, c-up-conditional-with-else, c-down-conditional)
	(c-down-conditional-with-else, c-backward-conditional)
	(c-forward-conditional): Refactor to use c-scan-conditionals.

2009-09-24  Juanma Barranquero  <lekktu@gmail.com>

	* help-fns.el (help-downcase-arguments): New option, defaulting to nil.
	(help-default-arg-highlight): Remove.
	(help-highlight-arg): New function.
	(help-do-arg-highlight): Use it.
	Suggested by Drew Adams <drew.adams@oracle.com>.  (Bug#4510, bug#4520)

2009-09-24  Stefan Monnier  <monnier@iro.umontreal.ca>

	* term.el (term-set-scroll-region, term-handle-ansi-escape):
	Undo last change, which didn't fix the problem and introduced others.

2009-09-24  Nick Roberts  <nickrob@snap.net.nz>

	* progmodes/gdb-mi.el: Don't require speedbar.
	(gdb-jsonify-buffer): Handle case where "=" is part of value string.

2009-09-24  Glenn Morris  <rgm@gnu.org>

	* calendar/diary-lib.el (diary-fancy-display): Always run the hook.

	* term/ns-win.el (ns-reg-to-script): Define for compiler.

	* mail/rmailmm.el (rmail-mime-multipart-handler): Accept the case where
	there is no newline after the final mime boundary.  (Bug#4539)
	Move markers on insertion so that any buttons inserted don't end up in
	the next part of a multipart message.
	(rmail-mime-media-type-handlers-alist): Doc fix.  Add image handler.
	(rmail-mime-bulk-handler): Optionally handle images.
	(rmail-mime-image): New button action.
	(rmail-mime-image-handler): New function.
	(rmail-mime-mode): New mode.
	(rmail-mime): Doc fix.  Use rmail-mime-mode (for font-lock).

2009-09-24  Stefan Monnier  <monnier@iro.umontreal.ca>

	* minibuffer.el (minibuffer-force-complete): Cycle the list, rather
	than just dropping elements from it (bug#4504).

	* term.el (term-set-scroll-region): Don't move cursor any more.
	(term-handle-ansi-escape): Call term-goto here instead.
	Suggested by Ivan Kanis <apple@kanis.eu>.

	* term.el: Require CL.
	(term-ansi-reset): New function.
	(term-mode, term-emulate-terminal, term-handle-colors-array): Use it.
	(term-handle-colors-array): Simplify.

2009-09-24  Juanma Barranquero  <lekktu@gmail.com>

	* allout.el (allout-overlay-interior-modification-handler)
	(allout-obtain-passphrase):
	* epa-file.el (epa-file-write-region):
	* ps-print.el (ps-begin-job):
	* vc-hooks.el (vc-toggle-read-only):
	* vc-rcs.el (vc-rcs-rollback):
	* vc-sccs.el (vc-sccs-rollback):
	* vc.el (vc-deduce-fileset, vc-next-action, vc-register-with)
	(vc-version-diff, vc-revert, vc-rollback):
	* wdired.el (wdired-check-kill-buffer):
	* emacs-lisp/authors.el (authors):
	* net/socks.el (socks-open-connection):
	* net/zeroconf.el (zeroconf-service-add-hook):
	* obsolete/vc-mcvs.el (vc-mcvs-register):
	* progmodes/gdb-mi.el (def-gdb-thread-buffer-gud-command)
	(gdb-select-frame):
	* progmodes/grep.el (lgrep, rgrep):
	* progmodes/idlw-help.el (idlwave-help-check-locations)
	(idlwave-help-html-link, idlwave-help-assistant-open-link):
	* textmodes/ispell.el (ispell-find-aspell-dictionaries):
	* textmodes/reftex-toc.el (reftex-toc-promote-prepare)
	(reftex-toc-rename-label): Fix typos in error messages.

	* dired-aux.el (dired-do-shell-command): Reflow docstring.
	(dired-copy-how-to-fn): Doc fix.
	(dired-files-attributes, dired-read-shell-command):
	Fix typos in docstrings.

	* dired-x.el (dired-enable-local-variables, dired-filename-at-point)
	(dired-x-find-file-other-window): Reflow docstrings.
	(dired-omit-marker-char, dired-read-shell-command)
	(dired-x-submit-report): Fix typos in docstrings.

	* shell.el (shell-mode-hook):
	* view.el (View-scroll-line-forward):
	* progmodes/inf-lisp.el (inferior-lisp-mode-hook):
	Fix typos in docstrings.

	* net/dig.el (dig-invoke): Fix typo in docstring.
	(query-dig): Reflow docstring.

	* progmodes/idlwave.el (idlwave-create-user-catalog-file)
	(idlwave-quoted, idlwave-rinfo-max-source-lines): Doc fixes.
	(idlwave-abbrev-move, idlwave-auto-routine-info-updates)
	(idlwave-begin-block-reg, idlwave-begin-unit-reg)
	(idlwave-beginning-of-subprogram, idlwave-block-jump-out)
	(idlwave-block-match-regexp, idlwave-calculate-paren-indent)
	(idlwave-check-abbrev, idlwave-class-file-or-buffer)
	(idlwave-class-found-in, idlwave-complete, idlwave-complete-in-buffer)
	(idlwave-completion-map, idlwave-current-indent)
	(idlwave-custom-ampersand-surround, idlwave-customize)
	(idlwave-default-font-lock-items, idlwave-default-insert-timestamp)
	(idlwave-define-abbrev, idlwave-determine-class-special)
	(idlwave-do-action, idlwave-doc-header, idlwave-doc-modification)
	(idlwave-end-block-reg, idlwave-end-of-statement)
	(idlwave-end-of-statement0, idlwave-end-of-subprogram)
	(idlwave-end-unit-reg, idlwave-entry-find-keyword)
	(idlwave-explicit-class-listed, idlwave-file-header)
	(idlwave-fill-paragraph, idlwave-find-class-definition)
	(idlwave-fix-keywords, idlwave-hang-indent-regexp, idlwave-hard-tab)
	(idlwave-idlwave_routine_info-compiled, idlwave-in-comment)
	(idlwave-in-quote, idlwave-indent-action-table)
	(idlwave-indent-expand-table, idlwave-indent-line)
	(idlwave-indent-subprogram, idlwave-indent-to-open-paren)
	(idlwave-is-comment-line, idlwave-is-comment-or-empty-line)
	(idlwave-is-continuation-line, idlwave-is-pointer-dereference)
	(idlwave-kill-autoloaded-buffers, idlwave-lib-p, idlwave-look-at)
	(idlwave-make-tags, idlwave-mode, idlwave-mode-abbrev-table)
	(idlwave-mouse-active-rinfo, idlwave-newline, idlwave-no-change-comment)
	(idlwave-outlawed-buffers, idlwave-popup-select)
	(idlwave-previous-statement, idlwave-rescan-catalog-directories)
	(idlwave-routine-entry-compare, idlwave-routine-info.pro)
	(idlwave-scan-all-buffers-for-routine-info, idlwave-scan-class-info)
	(idlwave-shell-automatic-start, idlwave-shell-explicit-file-name)
	(idlwave-show-begin, idlwave-split-line, idlwave-split-link-target)
	(idlwave-statement-type, idlwave-struct-skip)
	(idlwave-substitute-link-target, idlwave-toggle-comment-region)
	(idlwave-update-current-buffer-info, idlwave-use-library-catalogs)
	(idlwave-what-module-find-class): Fix typos in docstrings.
	(idlwave-all-method-classes, idlwave-calc-hanging-indent)
	(idlwave-calculate-cont-indent, idlwave-expand-equal)
	(idlwave-find-module, idlwave-find-structure-definition)
	(idlwave-init-rinfo-when-idle-after, idlwave-insert-source-location)
	(idlwave-list-load-path-shadows, idlwave-next-statement)
	(idlwave-routine-entry-compare-twins, idlwave-routine-info)
	(idlwave-routines, idlwave-sintern-rinfo-list, idlwave-statement-match)
	(idlwave-template): Reflow docstrings.

	* progmodes/idlw-shell.el (idlwave-shell-syntax-error): Doc fix.
	(idlwave-shell-batch-command, idlwave-shell-bp-alist)
	(idlwave-shell-bp-get, idlwave-shell-bp-overlays)
	(idlwave-shell-bp-query, idlwave-shell-break-here, idlwave-shell-buffer)
	(idlwave-shell-display-line, idlwave-shell-display-wframe)
	(idlwave-shell-electric-debug-mode, idlwave-shell-examine-select)
	(idlwave-shell-file-name-chars, idlwave-shell-filter-bp)
	(idlwave-shell-goto-frame, idlwave-shell-halt-messages-re)
	(idlwave-shell-highlighting-and-faces, idlwave-shell-idl-wframe)
	(idlwave-shell-mode-hook, idlwave-shell-mode-line-info)
	(idlwave-shell-mode-map, idlwave-shell-module-source-filter)
	(idlwave-shell-mouse-help, idlwave-shell-mouse-print)
	(idlwave-shell-pc-frame, idlwave-shell-pending-commands)
	(idlwave-shell-print, idlwave-shell-quit, idlwave-shell-redisplay)
	(idlwave-shell-scan-for-state, idlwave-shell-send-command)
	(idlwave-shell-sentinel-hook, idlwave-shell-separate-examine-output)
	(idlwave-shell-shell-command, idlwave-shell-sources-alist)
	(idlwave-shell-sources-bp, idlwave-shell-sources-filter)
	(idlwave-shell-step, idlwave-shell-use-breakpoint-glyph)
	(idlwave-toolbar-add-everywhere, idlwave-toolbar-toggle):
	Fix typos in docstrings.
	(idlwave-shell-bp, idlwave-shell-clear-current-bp)
	(idlwave-shell-hide-output, idlwave-shell-mode)
	(idlwave-shell-run-region, idlwave-shell-set-bp-in-module):
	Reflow docstrings.

	* textmodes/bibtex.el (bibtex-sort-entry-class): Fix group name.

2009-09-24  Ivan Kanis  <apple@kanis.eu>

	* term.el (term-bold-attribute): New var.
	(term-handle-colors-array): Use it.

2009-09-23  Nick Roberts  <nickrob@snap.net.nz>

	* progmodes/gdb-mi.el (gdb-version): New variable.
	(gdb-non-stop-handler): Set gdb-version.
	(gdb-gud-context-command, gdb-current-context-command, gdb-stopped):
	Condition "--thread" option on gdb-version.
	(gdb-invalidate-threads): Remove unused argument.

2009-09-23  Stefan Monnier  <monnier@iro.umontreal.ca>

	* textmodes/flyspell.el (sgml-mode-flyspell-verify): Pass limit args
	to looking-back to avoid ridiculous slow down in large files (bug#4511).

2009-09-23  Glenn Morris  <rgm@gnu.org>

	* mail/rmail.el (rmail-reply): Don't try to add a References header when
	replying to mail without References or Message-Id.  (Bug#4525)

2009-09-23  Adrian Robert  <Adrian.B.Robert@gmail.com>

	* term/ns-win.el (ns-reg-to-script): New variable.

2009-09-23  Daiki Ueno  <ueno@unixuser.org>

	* epg.el (epg-wait-for-status): Preserve existing 'error results.

2009-09-22  Sam Steingold  <sds@gnu.org>

	* vc-hg.el (vc-hg-print-log): Fix shortlog arg passing.
	(vc-hg-outgoing, vc-hg-incoming): Bump okstatus in `vc-hg-command'
	to 1 because hg returns status 1 when nothing is found.
	Bind `vc-short-log' for the sake of `vc-hg-log-view-mode'.

2009-09-22  Stefan Monnier  <monnier@iro.umontreal.ca>

	* textmodes/fill.el: Convert to utf-8 encoding.
	(fill-french-nobreak-p): Remove redundant » and « inherited from our
	pre-unicode days.

	* add-log.el (change-log-fill-forward-paragraph): New function.
	(change-log-mode): Use it so fill-region DTRT.
	Set fill-indent-according-to-mode here rather than in
	change-log-fill-paragraph.
	(change-log-fill-paragraph): Remove.

2009-09-22  Juanma Barranquero  <lekktu@gmail.com>

	* info.el (Info-try-follow-nearest-node): Use the URL extracted by
	`Info-get-token', instead of `browse-url-url-at-point'.  (Bug#4508)

2009-09-22  Glenn Morris  <rgm@gnu.org>

	* calendar/calendar.el (calendar-mode-map): Make mouse-1 and 3 clicks on
	the scroll-bar scroll the calendar window rather than the buffer.

	* calendar/cal-menu.el (cal-menu-scroll-menu): Add a sub-section with
	commands that move point (as opposed to scrolling).

	* emulation/tpu-edt.el (tpu-copy-keyfile): Fix condition-case handler.

	* emacs-lisp/elint.el (elint): New custom group.
	(elint-log-buffer): Make it a defcustom.
	(elint-scan-preloaded, elint-ignored-warnings)
	(elint-directory-skip-re): New options.
	(elint-builtin-variables): Doc fix.
	(elint-preloaded-env): New variable.
	(elint-unknown-builtin-args): Add an entry for encode-time.
	(elint-extra-errors): Make it a variable rather than a constant.
	(elint-preloaded-skip-re): New constant.
	(elint-directory): Skip files matching elint-directory-skip-re.
	(elint-features): New variable, local to linted buffers.
	(elint-update-env): Initialize elint-features.  Possibly add
	elint-preloaded-env to the buffer's environment.
	(elint-get-top-forms): Bind elint-current-pos, for log messages.
	Skip quoted forms.
	(elint-init-form): New function, extracted from elint-init-env.
	Make non-list forms a warning rather than an error.
	Add the mode-map for define-derived-mode.  Handle define-minor-mode,
	easy-menu-define, put that adds an error-condition, and provide.
	When requiring cl, also require cl-macs.  Really require cl, to handle
	some cl macros.  Store required libraries in the list elint-features,
	so as not to re-load them.  Treat cc-require like require.
	(elint-init-env): Call elint-init-form to do the work.
	Handle eval-and-compile and such like.
	(elint-add-required-env): Do not clear messages.
	(elint-special-forms): Add handlers for function, defalias, if, when,
	unless, and, or.
	(elint-form): Add optional argument to ignore elint-special-forms,
	useful to prevent recursive calls from handlers.  Doc fix.
	Respect elint-ignored-warnings.
	(elint-form): Respect elint-ignored-warnings.
	(elint-bound-variable, elint-bound-function): New variables.
	(elint-unbound-variable): Respect elint-bound-variable.
	(elint-get-args): Respect elint-bound-function.
	(elint-check-cond-form): Add some simple handling for (f)boundp and
	featurep tests.
	(elint-check-defalias-form): New handler.
	(elint-check-let-form): Make an empty let a warning rather than an
	error.
	(elint-check-setq-form): Make an empty setq a warning rather than an
	error.  Respect elint-ignored-warnings.
	(elint-check-defvar-form): Accept null doc-strings.
	(elint-check-conditional-form): New handler.  Does some simple-minded
	checking of featurep and (f)boundp tests.
	(elint-put-function-args): New function.
	(elint-initialize): Use elint-scan-doc-file rather than
	elint-find-builtin-variables.  Use elint-put-function-args.
	Possibly scan preloaded-file-list.
	(elint-scan-doc-file): Rename from elint-find-builtin-variables and
	extend to handle functions as well.

2009-09-22  Lennart Borgman  <lennart.borgman@gmail.com>

	* linum.el (linum-delete-overlays, linum-update-window):
	Do not modify the right margin.  (Bug#3971)

2009-09-21  Chong Yidong  <cyd@stupidchicken.com>

	* files.el (conf-mode-maybe, magic-fallback-mode-alist): Use
	nxml-mode instead of xml-mode.

2009-09-21  Kevin Ryde  <user42@zip.com.au>

	* net/dig.el: Add "Keywords: comm", as per net-utils.el.  (Bug#4501)

2009-09-21  Stefan Monnier  <monnier@iro.umontreal.ca>

	* net/dig.el (dig-mode): Use define-derived-mode.

2009-09-20  Dan Nicolaescu  <dann@ics.uci.edu>

	* vc-dispatcher.el (vc-do-command): Return the process object in
	the asynchronous case.  Use when instead of if.  Do not run
	vc-exec-after to display a message if not enabled.  (Bug#4463)

	* vc-git.el (vc-git-dir-extra-headers): Add keymap and mouse-face
	properties to the stash strings.
	(vc-git-stash-list): Return a list of strings.
	(vc-git-stash-get-at-point, vc-git-stash-delete-at-point)
	(vc-git-stash-show-at-point): New functions.
	(vc-git-stash-map): New keymap.

	* register.el (ctl-x-r-map): Define the keys here instead of
	using autoload.

2009-09-20  Thierry Volpiatto  <thierry.volpiatto@gmail.com>  (tiny change)

	* bookmark.el (bookmark-write-file): Avoid calling `pp' with large
	list, to workaround performance problem (bug#4485).

2009-09-20  Nick Roberts  <nickrob@snap.net.nz>

	* progmodes/gud.el (gud-sentinel): Revert indavertant change.

2009-09-20  Daiki Ueno  <ueno@unixuser.org>

	* epa-file.el (epa-file-cache-passphrase-for-symmetric-encryption):
	Document that this option is not recommended to use.

2009-09-19  Glenn Morris  <rgm@gnu.org>

	* calc/calc-graph.el (calc-graph-lookup): Avoid assignment to free
	variable `var'.

	* calc/calc-alg.el (var):
	* calc/calcalg2.el (var): Define for compiler.

2009-09-19  Chong Yidong  <cyd@stupidchicken.com>

	* emacs-lisp/advice.el (ad-get-argument, ad-set-argument):
	Doc fix (Bug#3932).

	* subr.el (baud-rate): Remove long-obsolete function (Bug#4372).

	* time-stamp.el (time-stamp-month-dd-yyyy)
	(time-stamp-dd/mm/yyyy, time-stamp-mon-dd-yyyy)
	(time-stamp-dd-mon-yy, time-stamp-yy/mm/dd)
	(time-stamp-yyyy/mm/dd, time-stamp-yyyy-mm-dd)
	(time-stamp-yymmdd, time-stamp-hh:mm:ss, time-stamp-hhmm):
	Remove functions that have been obsolete since 1995 (Bug#4436).

	* progmodes/sh-script.el (sh-learn-buffer-indent): Pop to the
	indent buffer only if called interactively (Bug#4452).

2009-09-19  Juanma Barranquero  <lekktu@gmail.com>
	    Eli Zaretskii  <eliz@gnu.org>

	This fixes bug#4197 (merged to bug#865, though not identical).
	* server.el (server-auth-dir): Add docstring note about FAT32.
	(server-ensure-safe-dir): Accept FAT32 directories as "safe",
	but warn against using them.

2009-09-19  Nick Roberts  <nickrob@snap.net.nz>

	* progmodes/gdb-mi.el (gdb-var-update-handler-1): Include case of
	older GDB where there is no has_more field.

2009-09-19  Glenn Morris  <rgm@gnu.org>

	* pgg-pgp.el (pgg-pgp-encrypt-region): Add missing mapconcat separator.

2009-09-18  Chong Yidong  <cyd@stupidchicken.com>

	* files.el (auto-mode-alist): Change default for XML files to nXML
	mode (Bug#4169).

2009-09-18  Juanma Barranquero  <lekktu@gmail.com>

	* server.el (server-ensure-safe-dir): Pass 'integer
	to `file-attributes', as suggested.

2009-09-18  Stefan Monnier  <monnier@iro.umontreal.ca>

	* dired-aux.el (dired-query-alist): Remove spurious backslash.
	(dired-query): Use read-key.

2009-09-18  Adrian Robert  <Adrian.B.Robert@gmail.com>

	* cus-start.el (ns-use-qd-smoothing): Remove.

2009-09-18  Glenn Morris  <rgm@gnu.org>

	* allout.el (top-level): Remove unnecessary progn.

	* progmodes/js.el (js-end-of-defun): Remove malformed and unneeded let.

	* emacs-lisp/derived.el (define-derived-mode): Fix paren typo in
	definition of abbrev table.

	* speedbar.el (speedbar-track-mouse):
	* net/eudc-bob.el (eudc-bob-pipe-object-to-external-program):
	* net/eudc.el (eudc-expand-inline):
	* net/newst-backend.el (newsticker--cache-read-feed):
	* nxml/nxml-outln.el (nxml-end-of-heading): Fix typos in
	condition-case handlers.

2009-09-18  Nick Roberts  <nickrob@snap.net.nz>

	* progmodes/gdb-mi.el (gdb-frame-address): New variable.
	(gdb-var-list): Add an element for has_more field.
	(gdb-non-stop-handler): Enable pretty printing for STL containers.
	(gdb-var-create-handler, gdb-var-list-children-handler-1)
	(gdb-var-update-handler-1): Parse output of dynamic variable
	objects (STL containers).
	(gdb-var-delete-1): Pass var1 as an explicit second argument.
	(gdb-get-field): Delete alias.  Use bindat-get-field directly.

	* progmodes/gud.el (gud-speedbar-item-info): Adjust for change to
	gdb-var-list.
	(gud-speedbar-buttons): Make node expandable if expression "has more"
	children.

2009-09-17  Juanma Barranquero  <lekktu@gmail.com>

	* startup.el (emacs-quick-startup): Remove variable and all uses.
	(command-line): Set `inhibit-x-resources' instead.
	(command-line-1): Use `inhibit-x-resources' instead.

2009-09-17  Chong Yidong  <cyd@stupidchicken.com>

	* subr.el: Fix last change to avoid using the `unless' macro,
	which breaks bootstrapping.

2009-09-17  Stefan Monnier  <monnier@iro.umontreal.ca>

	* subr.el (push, pop, dolist, dotimes, declare): Don't overwrite CL's
	extended definitions, in case we reload subr.el after having
	loaded CL.
	(eval-next-after-load): Mark as obsolete.

2009-09-17  Juri Linkov  <juri@jurta.org>

	* menu-bar.el (menu-bar-search-menu, menu-bar-edit-menu)
	(menu-bar-options-menu, menu-bar-showhide-fringe-menu)
	(menu-bar-showhide-menu, menu-bar-tools-menu)
	(menu-bar-describe-menu, menu-bar-help-menu)
	(minibuffer-local-completion-map, minibuffer-local-map):
	Fix list quoting.

2009-09-17  Glenn Morris  <rgm@gnu.org>

	* emacs-lisp/bytecomp.el (byte-compile-form): Always check the function
	arguments, whether or not it has a handler.

	* ansi-color.el (ansi-color-get-face-1): Fix typo in handler.

	* simple.el (hard-newline): Give it a doc-string.

	* emacs-lisp/lisp-mode.el (emacs-lisp-mode-syntax-table):
	(lisp-mode-syntax-table): Give them doc-strings.

2009-09-17  Dan Nicolaescu  <dann@ics.uci.edu>

	* menu-bar.el (menu-bar-file-menu, menu-bar-file-menu)
	(menu-bar-i-search-menu, menu-bar-edit-menu, menu-bar-custom-menu)
	(menu-bar-options-menu, menu-bar-showhide-menu)
	(menu-bar-showhide-fringe-ind-menu, menu-bar-showhide-fringe-menu)
	(menu-bar-showhide-scroll-bar-menu, menu-bar-showhide-menu)
	(menu-bar-options-menu, menu-bar-line-wrapping-menu)
	(menu-bar-options-menu, menu-bar-tools-menu)
	(menu-bar-describe-menu, menu-bar-search-documentation-menu)
	(menu-bar-help-menu):
	(menu-bar-make-mm-toggle, menu-bar-make-toggle): Purecopy the
	string arguments.

	* ediff-hook.el (menu-bar-ediff-menu, menu-bar-ediff-merge-menu)
	(menu-bar-epatch-menu, menu-bar-ediff-misc-menu): Add purecopy
	calls for the menu names and :help.

2009-09-17  Stefan Monnier  <monnier@iro.umontreal.ca>

	* mouse.el (minor-mode-menu-from-indicator): Pay attention
	to :minor-mode-function (bug#4455).

2009-09-16  Stefan Monnier  <monnier@iro.umontreal.ca>

	* startup.el (command-line): Initialize the window-system after
	processing the command-line.

	* textmodes/page.el (what-page): Make sure we don't inf-loop if
	page-delimiter matches the empty string.

2009-09-16  Glenn Morris  <rgm@gnu.org>

	* emacs-lisp/bytecomp.el (byte-compile-not-obsolete-vars): Rename from
	byte-compile-not-obsolete-var.  It's a list now.
	(byte-compile-not-obsolete-funcs): New variable.
	(byte-compile-warn-obsolete): Don't warn about functions if they are in
	byte-compile-not-obsolete-funcs.
	(byte-compile-variable-ref, byte-compile-defvar): Update for
	byte-compile-not-obsolete-vars name-change and list nature.
	(byte-compile-maybe-guarded): Suppress warnings about obsolete functions
	and variables behind (f)boundp tests.
	* net/tramp-compat.el (byte-compile-not-obsolete-vars): Set if bound.

2009-09-15  Dan Nicolaescu  <dann@ics.uci.edu>

	* vc-git.el (vc-git-log-view-mode): Undo inadvertent change.

2009-09-15  Stefan Monnier  <monnier@iro.umontreal.ca>

	* Makefile.in (compile-onefile): Use byte-compile-refresh-preloaded.
	* emacs-lisp/bytecomp.el (byte-compile-refresh-preloaded):
	Don't autoload.

2009-09-15  Stephen Eglen  <stephen@gnu.org>

	* iswitchb.el (iswitchb-read-buffer): When selecting a match from
	the virtual-buffers, use the name of the buffer specified by
	find-file-noselect, as the match may be a symlink.  (This was a
	problem if the target and the symlink had different names.)

2009-09-15  Stefan Monnier  <monnier@iro.umontreal.ca>

	* custom.el (custom-initialize-default, custom-initialize-set): CSE.

	* desktop.el (desktop-path): Check user-emacs-directory.

	* emacs-lisp/bytecomp.el (byte-compile-refresh-preloaded): New function.

	* loadup.el: Use after-load-functions to GC after loading each file.
	Remove the explicit GC calls that used to be sprinkled around.

	* subr.el (after-load-functions): New hook.
	(do-after-load-evaluation): Run it.  Use string-match-p to detect
	`obsolete' packages, rather than painfully extracting the relevant
	directory name.

2009-09-15  Glenn Morris  <rgm@gnu.org>

	* apropos.el (apropos-documentation-check-doc-file): Avoid assignment to
	free variable `doc'.

	* dired.el (dired-mode-map): Add menu entry for async shell command.

	* help-fns.el (find-lisp-object-file-name): When looking for autoloaded
	variables, also consider the .elc files, since the .el files are
	normally gzipped (subsequent code locates the .el.gz from the .elc).

	* calc/calc-prog.el (arglist): Define for compiler.

	* calendar/diary-lib.el (diary-display-function): Change the default to
	fancy display.
	(body): Define for compiler.

	* emacs-lisp/bytecomp.el (byte-compile-keep-pending)
	(byte-compile-file-form, byte-compile-lambda)
	(byte-compile-top-level-body, byte-compile-form)
	(byte-compile-variable-ref, byte-compile-setq)
	(byte-compile-setq-default, byte-compile-body)
	(byte-compile-body-do-effect, byte-compile-and, byte-compile-or)
	(batch-byte-compile): Give some more local variables with common names
	a "bytecomp-" prefix to avoid masking warnings about free variables.

	* startup.el (command-line-1): Give local variables with common names a
	distinguishing prefix, so as not to hide free variable warnings during
	bootstrap.

	* mail/rmailmm.el (rmail-mime-save): If file exists, don't try to be
	clever and add a suffix to make a unique name, just let the user decide
	whether or not to overwrite it.  If the input is a directory, write the
	default filename to that directory.  (Bug#4388)
	(rmail-mime-bulk-handler): Ensure the save button's 'directory property
	is a filename-as-a-directory.

2009-09-15  Stefan Monnier  <monnier@iro.umontreal.ca>

	* textmodes/page.el (what-page): Don't move to beginning of line.
	See <87tyz5ajte.fsf@x2.delysid.org> in emacs-devel.

2009-09-15  Dan Nicolaescu  <dann@ics.uci.edu>

	* vc-git.el (vc-git-dir-extra-headers): Show the remote location.

2009-09-14  Dan Nicolaescu  <dann@ics.uci.edu>

	* bindings.el (mode-line-mode-menu): Add purecopy calls for :help.
	* help.el (help-for-help-internal): Add purecopy calls for text.

	* vc.el (top): print-log method now takes an optional SHORTLOG
	argument.  Add a new method: root.
	(vc-root-diff, vc-print-root-log): New functions.
	(vc-log-short-style): New variable.
	(vc-print-log-internal): Add support for showing short logs.

	* vc-hooks.el (vc-prefix-map, vc-menu-map): Add bindings for
	vc-print-root-log and vc-print-root-diff.

	* vc-bzr.el (vc-bzr-log-view-mode, vc-bzr-print-log):
	* vc-git.el (vc-git-print-log, vc-git-log-view-mode):
	* vc-hg.el (vc-hg-print-log, vc-hg-log-view-mode): Add support for
	short logs.

	* vc-cvs.el (vc-cvs-print-log):
	* vc-mtn.el (vc-mtn-print-log):
	* vc-rcs.el (vc-rcs-print-log):
	* vc-sccs.el (vc-sccs-print-log):
	* vc-svn.el (vc-svn-print-log): Add an optional argument shortlog
	that is ignored for now.

	* vc-mtn.el (vc-mtn-annotate-command):
	* vc-svn.el (vc-svn-annotate-command): Run asynchronously.

2009-09-14  Stefan Monnier  <monnier@iro.umontreal.ca>

	* simple.el: Add mapping for backspace/delete/clear/tab/escape/return
	to function-key-map, and give them ascii-character property.
	* term/x-win.el (x-alternatives-map):
	* term/ns-win.el (ns-alternatives-map):
	* term/internal.el (msdos-key-remapping-map):
	* w32-fns.el (x-alternatives-map): Remove redundant mappings.

2009-09-14  Glenn Morris  <rgm@gnu.org>

	* emacs-lisp/elint.el (elint-add-required-env): Revert to not using
	temp-buffers (2009-09-12).

2009-09-13  Stefan Monnier  <monnier@iro.umontreal.ca>

	* textmodes/ispell.el (ispell-command-loop): Improve last fix, using
	the new read-key function.

2009-09-13  Chong Yidong  <cyd@stupidchicken.com>

	* term/x-win.el (x-menu-bar-open): Only call accelerate-menu if it
	is defined (Bug#4405).

2009-09-13  Vincent Belaïche  <vincent.belaiche@gmail.com>

	* recentf.el (recentf-cleanup): Use a hash table to find
	duplicates (Bug#4407).

2009-09-13  Per Starbäck  <per@starback.se>  (tiny change)

	* textmodes/ispell.el (ispell-command-loop): Convert keys such as
	kp-0 to ascii equivalents (Bug#4325).

2009-09-13  Chong Yidong  <cyd@stupidchicken.com>

	* progmodes/cperl-mode.el (cperl-init-faces): Revert last change.

	* eshell/em-hist.el:
	* eshell/em-dirs.el (eshell-complete-user-reference):
	Declare pcomplete functions and variables to avoid compiler warnings.

2009-09-13  Leo  <sdl.web@gmail.com>  (tiny change)

	* eshell/em-script.el (eshell-login-script, eshell-rc-script):
	* eshell/em-dirs.el (eshell-last-dir-ring-file-name):
	* eshell/em-alias.el (eshell-aliases-file):
	* eshell/em-hist.el (eshell-history-file-name):
	Use expand-file-name instead of concat to make file names (Bug#4308).

2009-09-13  Glenn Morris  <rgm@gnu.org>

	* ediff-merg.el (ediff-do-merge):
	* filesets.el (filesets-run-cmd):
	* emulation/ws-mode.el (ws-show-markers, ws-move-block, ws-delete-block)
	(ws-find-marker-0, ws-find-marker-1, ws-find-marker-2, ws-find-marker-3)
	(ws-find-marker-4, ws-find-marker-5, ws-find-marker-6, ws-find-marker-7)
	(ws-find-marker-8, ws-find-marker-9, ws-goto-block-begin)
	(ws-goto-block-end, ws-goto-last-cursorposition, ws-copy-block):
	Replace empty `let's with `progn'.

2009-09-13  Stefan Monnier  <monnier@iro.umontreal.ca>

	* mail/sendmail.el (send-mail-function):
	* tooltip.el (tooltip-mode):
	* simple.el (transient-mark-mode):
	* rfn-eshadow.el (file-name-shadow-mode):
	* frame.el (blink-cursor-mode):
	* font-core.el (global-font-lock-mode):
	* files.el (temporary-file-directory)
	(small-temporary-file-directory, auto-save-file-name-transforms):
	* epa-hook.el (auto-encryption-mode):
	* composite.el (global-auto-composition-mode):
	Use custom-initialize-delay.
	* startup.el (command-line): Don't explicitly call
	custom-reevaluate-setting for all the above vars.
	* custom.el (custom-initialize-safe-set)
	(custom-initialize-safe-default): Delete.

2009-09-12  Stefan Monnier  <monnier@iro.umontreal.ca>

	* term/x-win.el (x-initialize-window-system):
	* term/w32-win.el (w32-initialize-window-system):
	* term/ns-win.el (ns-initialize-window-system): Don't call
	mouse-wheel-mode since it's enabled globally by default already.

	* mwheel.el (mouse-wheel-mode): Make sure the new defvar doesn't
	actually define the variable, but only silences the byte-compiler.
	(mouse-wheel-change-button): Check whether mouse-wheel-mode is bound
	before looking it up.
	(mouse-wheel-scroll-amount): Also reset the bindings if this value
	is changed.

2009-09-12  Glenn Morris  <rgm@gnu.org>

	* emacs-lisp/elint.el (elint-file): Make max-lisp-eval-depth at least
	1000.
	(elint-add-required-env): Don't beep on error.
	(elint-forms): In case of error, return ENV unchanged.
	(elint-init-env): Skip non-list forms.
	(elint-log): Handle unknown file positions.

2009-09-12  Daiki Ueno  <ueno@unixuser.org>

	* epg.el (epg-make-context): Add autoload cookie.
	(epg-list-keys, epg-cancel, epg-start-decrypt, epg-decrypt-file)
	(epg-decrypt-string, epg-start-verify, epg-verify-file)
	(epg-verify-string, epg-start-sign, epg-sign-file)
	(epg-sign-string, epg-start-encrypt, epg-encrypt-file)
	(epg-encrypt-string, epg-start-export-keys)
	(epg-export-keys-to-file, epg-export-keys-to-string)
	(epg-start-import-keys, epg-import-keys-from-file)
	(epg-import-keys-from-string, epg-start-receive-keys)
	(epg-receive-keys, epg-import-keys-from-server)
	(epg-start-delete-keys, epg-delete-keys, epg-start-sign-keys)
	(epg-sign-keys, epg-start-generate-key)
	(epg-generate-key-from-file, epg-generate-key-from-string):
	Remove autoload cookie.

2009-09-12  Eli Zaretskii  <eliz@gnu.org>

	* dos-fns.el (dos-reevaluate-defcustoms): Comment out the
	reevaluation of trash-directory.

	* mwheel.el: Fix last change.
	(mouse-wheel-mode): New defvar.
	(mouse-wheel-mode): Remove autoload cookie.

2009-09-12  Stefan Monnier  <monnier@iro.umontreal.ca>

	* mwheel.el (mwheel-installed-bindings): New var.
	(mouse-wheel-mode): Use it, so as to make sure we really remove all
	the bindings we set last time.  Use custom-initialize-delay.
	* loadup.el: Load mwheel after term/*-win.el.
	* startup.el (command-line): Don't reevaluate mouse-wheel-down-event
	and mouse-wheel-up-event now that their first evaluation is done
	sufficiently late to be correct.

	* startup.el (tutorial-directory): Make it a defcustom.
	Use custom-initialize-delay rather than eval-at-startup to set it.
	* image.el (image-load-path): Make it a defcustom.
	Use custom-initialize-delay rather than eval-at-startup to set it.
	* subr.el (eval-at-startup): Remove.
	* font-lock.el (lisp-font-lock-keywords-2): Remove eval-at-startup.

	* subr.el (do-after-load-evaluation): Warn the user after loading an
	obsolete package.

2009-09-12  Glenn Morris  <rgm@gnu.org>

	* proced.el (proced-mark-alt): Remove alias.
	(proced-mode-map): Remove proced-mark-alt.

	* emacs-lisp/lisp-mode.el (emacs-lisp-mode-map): Add menu entries to
	Elint file and directory.  Remove initialization entry.

	* emacs-lisp/elint.el (elint-file, elint-directory): New autoloaded
	commands.
	(elint-current-buffer): Set mode-line-process.
	(elint-init-env): Handle define-derived-mode.
	Fix declare-function with unspecified arglist.  Guard against odd
	defalias statements (eg iso-insert's 8859-1-map).
	(elint-add-required-env): Use a temp buffer.
	(elint-form): Just print the function/macro name, not the whole form.
	Return env unchanged if we fail to parse a macro.
	(elint-forms): Guard against parse errors.
	(elint-output): New function, to handle batch mode.
	(elint-log-message): Add optional argument.  Use elint-output.
	(elint-set-mode-line): New function.

2009-09-12  Andreas Politz  <politza@fh-trier.de>  (tiny change)

	* emacs-lisp/elp.el (elp-not-profilable): Add more
	functions (Bug#4233).

2009-09-12  Chong Yidong  <cyd@stupidchicken.com>

	* emulation/pc-select.el (scroll-down-mark, scroll-down-nomark)
	(scroll-up-mark, scroll-up-nomark): Doc fix (Bug#4190).

2009-09-11  Nick Roberts  <nickrob@snap.net.nz>

	* progmodes/gdb-mi.el (gdb-var-list-children-regexp): Delete.
	(gdb-var-list-children): Use json parsing.

2009-09-11  Daniel Colascione  <dan.colascione@gmail.com>

	* progmodes/js.el (js--proper-indentation): Handle the case where
	char-before is null.  Reported by Deniz Dogan.

2009-09-11  Juanma Barranquero  <lekktu@gmail.com>

	* emacs-lisp/cl-macs.el (help-add-fundoc-usage): Declare.

2009-09-11  Daiki Ueno  <ueno@unixuser.org>

	* epg.el (epg-cipher-algorithm-alist): Add CAMELLIA.
	(epg-digest-algorithm-alist): Add SHA224.
	(epg-context-set-passphrase-callback)
	(epg-context-set-progress-callback): Add description about
	callback function.

2009-09-11  Stefan Monnier  <monnier@iro.umontreal.ca>

	* custom.el (custom-delayed-init-variables): New var.
	(custom-initialize-delay): New function.
	* startup.el (command-line): "Re"evaluate all vars in
	custom-delayed-init-variables.  Don't reevaluate abbrev-file-name
	explicitly any more.
	* abbrev.el (abbrev-file-name): Use custom-initialize-delay
	to avoid creating a ~/.emacs.d at build-time (bug#4347).

	* proced.el (proced-mode-map): Prefer "m" for proced-mark (bug#4362).

2009-09-11  Nick Roberts  <nickrob@snap.net.nz>

	* progmodes/gdb-mi.el (gdb-var-update-regexp): Delete.
	(gdb-var-update-handler): Use json parsing.

2009-09-11  Juanma Barranquero  <lekktu@gmail.com>

	* vc-annotate.el (vc-annotate): Use the main file's coding-system to
	decode annotated text, regardless of language environment.  (Bug#2741)

2009-09-11  Stefan Monnier  <monnier@iro.umontreal.ca>

	* Makefile.in (autoloads): Make rmail.el writable as well.

2009-09-11  Glenn Morris  <rgm@gnu.org>

	* dired-aux.el, dired-x.el: Put autoloads in dired.el rather than
	loaddefs.el.
	* dired.el: Regenerate with extracted autoloads.
	* Makefile.in (autoloads): Make dired.el writable.

	* ibuf-ext.el: Put autoloads in ibuffer.el rather than loaddefs.el.
	* ibuffer.el: Regenerate with extracted autoloads.
	* Makefile.in (autoloads): Make ibuffer.el writable.

	* paths.el (prune-directory-list, gnus-nntp-service, rmail-file-name):
	* version.el (emacs-copyright, emacs-major-version)
	(emacs-minor-version): Reformat doc-strings for make-docfile.

	* apropos.el (apropos-documentation-check-doc-file): Exclude unbound
	functions and variables, since they must be stuff specific to some other
	platform.
	(apropos-print): Make mouse-click message less specific about button.

	* emacs-lisp/cl-macs.el (define-compiler-macro): Add a property
	that records where a macro was defined.
	* help-fns.el (describe-function-1): Mention if a function has a
	compiler-macro.
	* help-mode.el (help-function-cmacro): New button.

	* locate.el (top-level): Always require dired.
	(locate-mode-map): Initialize inside the defvar.

	* net/ange-ftp.el (dired-compress-file): Declare.
	(ange-ftp-dired-compress-file): Add doc string.

	* term/ns-win.el (x-display-name, x-setup-function-keys):
	Unify doc-strings with X versions.

2009-09-11  Stefan Monnier  <monnier@iro.umontreal.ca>

	* emulation/crisp.el (crisp-mode-map): Move initialization
	into declaration.
	(crisp-mode): Use define-minor-mode.

	* progmodes/xscheme.el (xscheme-evaluation-commands):
	Put a :advertised-binding property rather than using
	advertised-xscheme-send-previous-expression.
	(advertised-xscheme-send-previous-expression): Declare obsolete.
	* emulation/crisp.el (crisp-mode-map): Use `undo' rather than
	`advertised-undo'.
	(crisp-mode): Add corresponding bindings to
	undo's :advertised-binding instead.
	* dired.el (dired-mode-map): Put a :advertised-binding property rather
	than using dired-advertised-find-file.
	(dired-advertised-find-file):
	* simple.el (advertised-undo):
	* wid-edit.el (advertised-widget-backward): Declare obsolete.
	(widget-keymap): Put a :advertised-binding property rather
	than using advertised-widget-backward.
	* bindings.el (ctl-x-map): Put a :advertised-binding property rather
	than using advertised-undo.
	* tutorial.el (tutorial--default-keys): Adjust accordingly.

2009-09-10  Simon South  <ssouth@slowcomputing.org>

	* progmodes/delphi.el (delphi-tab): Indent region when Transient
	Mark mode is enabled and region is active; otherwise indent or
	insert TAB as usual.
	(delphi-mode): Update description of TAB-key binding.

2009-09-10  Stefan Monnier  <monnier@iro.umontreal.ca>

	* subr.el (define-key-rebound-commands): Mark obsolete.
	* startup.el (precompute-menubar-bindings): Remove.
	(normal-top-level): Remove obsolete code that tried to precompute
	menubar bindings.
	* loadup.el (define-key-rebound-commands): Don't bother fiddling with
	define-key-rebound-commands and precompute-menubar-bindings.

2009-09-10  Teodor Zlatanov  <tzz@lifelogs.com>

	* net/imap.el (imap-interactive-login): Better messages.
	(imap-open): Fix bug with renamed buffer on reconnect.
	(imap-authenticate): Add buffer-local imap-last-authenticator variable
	for easier debugging and cleaner code.  On successful (guessed based on
	server capabilities) secondary authentication, set imap-state
	correctly.
	(imap-last-authenticator): Define imap-last-authenticator as a variable
	to avoid warnings.

2009-09-10  Glenn Morris  <rgm@gnu.org>

	* pcvs.el (cvs-mode-find-file): Use forward-line rather than goto-line.

	* emacs-lisp/bytecomp.el (byte-compile-function-environment): Doc fix.
	(byte-compile-file-form-autoload): Don't warn about unknown functions
	where the autoload statement comes after the use.
	(with-no-warnings): Give it a byte-hunk-handler like than of progn, so
	that any handlers inside the body (eg require) are in turn respected.

	* emacs-lisp/byte-opt.el (degrees-to-radians): Mark as free from side
	effects.

	* emacs-lisp/derived.el (define-derived-mode): Give the mode's map,
	and syntax and abbrev tables basic docs, if they don't have any.

	* emacs-lisp/easy-mmode.el (easy-mmode-defmap): Add doc-string.

	* international/mule-cmds.el (top-level): Require cl when compiling.
	(view-hello-file): Use default-value rather than
	default-enable-multibyte-characters.

	* progmodes/fortran.el: Move all safe and risky properties into the
	defcustoms.

	* mail/rmailedit.el, mail/rmailkwd.el, mail/rmailmm.el:
	* mail/rmailmsc.el, mail/rmailsort.el, mail/rmailsum.el:
	* mail/undigest.el:
	Put autoloads in rmail.el rather than loaddefs.el.
	* mail/rmail.el: Regenerate with extracted autoloads.

	* mail/rmailsum.el (rmail-user-mail-address-regexp): Move to rmail.el.
	* mail/rmail.el (rmail-user-mail-address-regexp): Move from rmailsum.el.

2009-09-10  Nick Roberts  <nickrob@snap.net.nz>

	Reported in thread for Bug#4375.
	* progmodes/gud.el (gud-tooltip-print-command): Use MI command
	"-data-evaluate-expression" instead of print.
	* progmodes/gdb-mi.el (gdb-tooltip-print-1): Ditto.
	(gdb-tooltip-print): Parse output from above MI command.
	(gdb): Revert 2009-08-11 change.  User should detach inferior
	manually.

	Remove the word "separate" from IO functions as inferior
	output is now never displayed in the GUD buffer.

2009-09-10  Juanma Barranquero  <lekktu@gmail.com>

	* startup.el (command-line-normalize-file-name): On Windows and
	MS-DOS, also convert C:\/ and C:\\ (two backslashes) into C:/.

2009-09-10  Juri Linkov  <juri@jurta.org>

	* isearch.el (isearch-text-char-description): Propertize escape
	character sequences with the `escape-glyph' face.  (Bug#4344)

	* simple.el (shell-command): Set asynchronous process filter to
	`comint-output-filter'.  (Bug#4343)

	* progmodes/grep.el (grep-template): Add "<X>" to docstring.
	(grep-files-aliases): Add "all".  Move "el" and "ch" to the top of
	the list.  Move "asm" to the bottom.
	(grep-find-ignored-directories): Add `choice' with nil value
	to empty the list easily.
	(grep-find-ignored-files): New option.
	(grep-files-history): Set to nil by default instead of '("ch" "el").
	(grep-compute-defaults): Add "<X>" to `grep-template'.
	(grep-read-files): Bind new local variables `default-alias' and
	`default-extension'.  Use a list of default values for the file prompt.
	(lgrep): Add `--exclude=' command line options composed from
	`grep-find-ignored-files'.
	(rgrep): Add `-name' command line options composed from
	`grep-find-ignored-files'.  (Bug#4301)

2009-09-09  Stefan Monnier  <monnier@iro.umontreal.ca>

	* diff-mode.el (diff-hunk-kill): Fix the search of the next hunk
	(bug#4368).

2009-09-09  Katsumi Yamaoka  <yamaoka@jpl.org>

	* calendar/time-date.el (autoload):
	Expand define-obsolete-function-alias into defalias and make-obsolete
	for old Emacsen that Gnus supports.
	(with-no-warnings): Define it for old Emacsen.
	(time-to-seconds): Don't use (featurep 'xemacs) to check if float-time
	is available.
	(time-to-number-of-days): Don't use (featurep 'xemacs) to check if
	float-time is available; suppress compile warning for time-to-seconds.

2009-09-09  Teodor Zlatanov  <tzz@lifelogs.com>

	* net/imap.el (imap-message-map): Docstring fix.

2009-09-09  Glenn Morris  <rgm@gnu.org>

	* ffap.el (ffap-file-at-point): Handle absolute (non-remote) files with
	line numbers too.  (Bug#4374)

2009-09-08  Stefan Monnier  <monnier@iro.umontreal.ca>

	* smerge-mode.el (smerge-remove-props, smerge-refine):
	Use with-silent-modifications (bug#4342).

	* subr.el (with-silent-modifications): New macro.

2009-09-07  Juanma Barranquero  <lekktu@gmail.com>

	* files.el (top-level): Require `cl' when compiling.

2009-09-07  Glenn Morris  <rgm@gnu.org>

	* files.el (auto-mode-alist): Use delphi-mode for .dpr files.

	* proced.el (proced-mode-map): Bind "d" to proced-mark-alt.
	(proced-mark-alt): New alias, to control the advertised key.  (Bug#4362)

2009-09-06  Nick Roberts  <nickrob@snap.net.nz>

	* vc-git.el (vc-git-annotate-command): Use separator to parse
	arguments correctly.

2009-09-06  Eli Zaretskii  <eliz@gnu.org>

	* proced.el (proced-mode): Doc fix.

2009-09-06  Julian Scheid  <julians37@gmail.com>  (tiny change)

	* net/tramp.el (tramp-perl-file-attributes): Print "nil" when
	lstat fails.
	(tramp-do-file-attributes-with-ls): Check for file existence at
	remote end.
	(tramp-do-file-attributes-with-stat): Likewise.
	(tramp-convert-file-attributes): Return nil when attr is nil.

2009-09-05  Glenn Morris  <rgm@gnu.org>

	* calendar/diary-lib.el (diary-entry): Add help-echo and follow-link
	properties to this button.
	(diary-fancy-display): Don't extend the button to the final newline.
	(diary-fancy-display-mode): Continue to define "q" as a local key.

	* calendar/cal-china.el (holiday-chinese): Make it slightly more
	efficient.

	* font-lock.el (lisp-font-lock-keywords-2): Add letf.

	* emacs-lisp/bytecomp.el (emacs-lisp-file-regexp): Doc fix.
	(byte-compile-dest-file-function): New option.
	(byte-compile-dest-file): Doc fix.
	Obey byte-compile-dest-file-function.
	(byte-compile-cl-file-p): New function.
	(byte-compile-eval): Only suppress noruntime warnings about cl functions
	if the cl-functions warning is enabled.  Use byte-compile-cl-file-p.
	(byte-compile-eval): Check for non-nil byte-compile-cl-functions rather
	than for file being previously loaded.
	(byte-compile-find-cl-functions): Use byte-compile-cl-file-p.
	(byte-compile-file-form-require): Handle the case where requiring a file
	indirectly causes CL to be loaded.

2009-09-05  Karl Fogel  <kfogel@red-bean.com>

	* files.el (find-alternate-file): Run `kill-buffer-hook' manually
	before killing the old buffer, since by the time `kill-buffer' is
	run so many buffer variables have been set to nil that it may not
	behave as expected.  (Bug#4061)

2009-09-05  Karl Fogel  <kfogel@red-bean.com>

	* files.el (find-alternate-file): If the old buffer is modified
	and visiting a file, behave similarly to `kill-buffer' when
	killing it, thus reverting to the pre-1.878 behavior; see
	http://lists.gnu.org/archive/html/emacs-devel/2009-09/msg00101.html
	for discussion.  Also, consult `buffer-file-name' as a variable
	not as a function, for consistency with the rest of the code.

2009-09-04  Michael Albinus  <michael.albinus@gmx.de>

	* net/tramp.el (tramp-handle-insert-directory): Handle "--dired"
	also when adding a new directory.

	* net/tramp-compat.el (tramp-compat-line-beginning-position): New
	defun.

2009-09-04  Stefan Monnier  <monnier@iro.umontreal.ca>

	* files.el (locate-file-completion-table): Make it provide boundary
	information, so partial-completion works better.

2009-09-04  Leo  <sdl.web@gmail.com>  (tiny change)

	* mail/footnote.el (Footnote-text-under-cursor):
	Check footnote-text-marker-alist before using it (bug#4324).

2009-09-04  Glenn Morris  <rgm@gnu.org>

	* play/5x5.el, play/decipher.el, play/gametree.el, play/handwrite.el:
	* play/hanoi.el, play/landmark.el, play/mpuz.el, play/pong.el:
	* play/solitaire.el, play/tetris.el:
	Remove leading * from defcustom and defface docs.

	* calendar/diary-lib.el (diary-fancy-display): Only switch modes if
	necessary.
	(diary-fancy-overriding-map): New variable.
	(diary-fancy-display-mode): Set minor-mode-overriding-map-alist.
	Use view-mode.

	* vc-rcs.el (vc-rcs-annotate-command): Use forward-line rather than
	goto-line.

2009-09-03  Glenn Morris  <rgm@gnu.org>

	* arc-mode.el (archive-mode):
	* dos-fns.el (set-default-process-coding-system):
	* man.el (Man-getpage-in-background):
	* menu-bar.el (menu-bar-describe-menu):
	* server.el (server-process-filter):
	* startup.el (command-line):
	* tar-mode.el (tar-header-block-tokenize, tar-extract):
	* w32-fns.el (set-default-process-coding-system):
	* x-dnd.el (x-dnd-handle-file-name):
	* international/mule-cmds.el (mule-menu-keymap)
	(set-default-coding-systems, language-info-alist, set-language-info)
	(set-language-environment, standard-display-european-internal)
	(set-locale-environment):
	* international/mule-diag.el (mule-diag):
	* mail/emacsbug.el (report-emacs-bug):
	* mail/rmail.el (rmail-mode):
	* mail/sendmail.el (mail-setup):
	Use default-value rather than default-enable-multibyte-characters.

	* progmodes/f90.el: Move all safe properties into the defcustoms.
	(f90-get-correct-indent, f90-indent-region, f90-abbrev-start): Use memq.

	* calendar/appt.el (appt-check):
	* calendar/diary-lib.el (diary-set-header, diary-live-p)
	(diary-check-diary-file, diary-list-entries)
	(diary-include-other-diary-files, diary-simple-display)
	(diary-fancy-display, diary-print-entries)
	(diary-mark-included-diary-files, diary-make-entry):
	Don't call substitute-in-file-name on diary-file.

2009-09-03  Eduard Wiebe  <usenet@pusto.de>
	    Stefan Monnier  <monnier@iro.umontreal.ca>

	* mail/footnote.el (footnote-prefix): Make it a defcustom.
	(footnote-mode-map): Move initialization into the declaration.
	(footnote-minor-mode-map): Define it rather than changing global-map.
	(footnote-mode): Use define-minor-mode.

2009-09-02  Michael Albinus  <michael.albinus@gmx.de>

	* net/tramp.el (tramp-handle-file-attributes-with-ls)
	(tramp-do-file-attributes-with-perl)
	(tramp-do-file-attributes-with-stat): Rename from
	`tramp-handle-file-attributes-with-*'.
	(tramp-handle-file-attributes): Use them.
	(tramp-do-directory-files-and-attributes-with-perl)
	(tramp-do-directory-files-and-attributes-with-stat): Rename from
	`tramp-handle-directory-files-and-attributes-with-*'.
	(tramp-handle-directory-files-and-attributes): Use them.
	(tramp-method-out-of-band-p): Additional parameter SIZE.
	(tramp-do-copy-or-rename-file, tramp-handle-file-local-copy)
	(tramp-handle-write-region): Use it.
	(tramp-handle-insert-directory): Use "?\ " for compatibility reasons.
	(tramp-handle-vc-registered): Check, whether the first run did
	return files to be tested.
	(tramp-advice-make-auto-save-file-name): Do not call directly
	`tramp-handle-make-auto-save-file-name', because this would bypass
	the locking mechanism.

	* net/tramp-compat.el (top): Autoload used functions from tramp.el.
	(file-remote-p, process-file, start-file-process, set-file-times)
	(tramp-compat-file-attributes): Compatibility functions shall not
	call directly `tramp-handle-*', because this would bypass the
	locking mechanism.
	(tramp-compat-number-sequence): New defun.

2009-09-02  Glenn Morris  <rgm@gnu.org>

	* calendar/time-date.el (time-to-seconds): In Emacs, make it an obsolete
	alias for float-time.
	(time-to-number-of-days): In Emacs, use float-time.
	* net/newst-backend.el (time-add): Suppress warnings from compat
	function.
	* time.el (emacs-uptime, emacs-init-time):
	* net/rcirc.el (rcirc-keepalive, rcirc-handler-ctcp-KEEPALIVE):
	Use float-time rather than time-to-seconds.

	* minibuffer.el (completion-initials-expand): Fix typo.

	* faces.el (modeline, modeline-inactive, modeline-highlight)
	(modeline-buffer-id):
	* info.el (info-menu-5): Mark these face aliases as obsolete.

2009-09-01  Nick Roberts  <nickrob@snap.net.nz>

	* progmodes/gdb-mi.el (gdb-current-context-command): Move the
	space ...
	(gdb-gud-context-call): ... to here for pre GDB 7.0 when there is
	no "--thread" option.
	(gdb-stopped): Don't print "Switched to thread" message when it is
	unchanged.

2009-09-01  Stefan Monnier  <monnier@iro.umontreal.ca>

	* minibuffer.el (completion-try-completion)
	(completion-all-completions): Remove ill-defined (and
	mistakenly installed and luckily never used nor documented)
	`completion-styles' property.
	(completion-initials-expand, completion-initials-all-completions)
	(completion-initials-try-completion): New functions.
	(completion-styles-alist): Add doc to each entry.
	Add new `initials' entry.

2009-09-01  Nick Roberts  <nickrob@snap.net.nz>

	* progmodes/gdb-mi.el (gdb-var-create-handler): Remove redundant
	MI command -var-evaluate-expression.
	(gdb-var-list-children-regexp): Update from regexp-1 in gdb-ui.el
	and tweak for case of string child.
	(gdb-var-list-children-handler): Update from handler-1 in gdb-ui.el.

2009-09-01  Glenn Morris  <rgm@gnu.org>

	* add-log.el (change-log-date-face, change-log-name-face)
	(change-log-email-face, change-log-file-face, change-log-list-face)
	(change-log-conditionals-face, change-log-function-face)
	(change-log-acknowledgement-face):
	* cus-edit.el (custom-invalid-face, custom-rogue-face)
	(custom-modified-face, custom-set-face, custom-changed-face)
	(custom-saved-face, custom-button-face, custom-button-pressed-face)
	(custom-documentation-face, custom-state-face, custom-comment-face)
	(custom-comment-tag-face, custom-variable-tag-face)
	(custom-variable-button-face, custom-face-tag-face)
	(custom-group-tag-face-1, custom-group-tag-face):
	* diff-mode.el (diff-header-face, diff-file-header-face)
	(diff-index-face, diff-hunk-header-face, diff-removed-face)
	(diff-added-face, diff-changed-face, diff-function-face)
	(diff-context-face, diff-nonexistent-face):
	* generic-x.el (show-tabs-tab-face, show-tabs-space-face):
	* hilit-chg.el (highlight-changes-face, highlight-changes-delete-face):
	* info.el (Info-title-1-face, Info-title-2-face, Info-title-3-face)
	(Info-title-4-face):
	* isearch.el (isearch-lazy-highlight-face):
	* log-view.el (log-view-file-face, log-view-message-face):
	* paren.el (show-paren-match-face, show-paren-mismatch-face):
	* pcvs-info.el (cvs-header-face, cvs-filename-face, cvs-unknown-face)
	(cvs-handled-face, cvs-need-action-face, cvs-marked-face)
	(cvs-msg-face):
	* smerge-mode.el (smerge-mine-face, smerge-other-face)
	(smerge-base-face, smerge-markers-face):
	* wid-edit.el (widget-documentation-face, widget-button-face)
	(widget-field-face, widget-single-line-field-face)
	(widget-inactive-face, widget-button-pressed-face):
	* woman.el (woman-italic-face, woman-bold-face, woman-unknown-face)
	(woman-addition-face):
	* eshell/em-ls.el (eshell-ls-directory-face, eshell-ls-symlink-face)
	(eshell-ls-executable-face, eshell-ls-readonly-face)
	(eshell-ls-unreadable-face, eshell-ls-special-face)
	(eshell-ls-missing-face, eshell-ls-archive-face)
	(eshell-ls-backup-face, eshell-ls-product-face)
	(eshell-ls-clutter-face):
	* eshell/em-prompt.el (eshell-prompt-face):
	* eshell/esh-test.el (eshell-test-ok-face, eshell-test-failed-face):
	* obsolete/old-whitespace.el (whitespace-highlight-face):
	* progmodes/antlr-mode.el (antlr-font-lock-default-face)
	(antlr-font-lock-keyword-face, antlr-font-lock-syntax-face)
	(antlr-font-lock-ruledef-face, antlr-font-lock-tokendef-face)
	(antlr-font-lock-ruleref-face, antlr-font-lock-tokenref-face)
	(antlr-font-lock-literal-face):
	* progmodes/ebrowse.el (ebrowse-tree-mark-face)
	(ebrowse-root-class-face, ebrowse-file-name-face)
	(ebrowse-default-face, ebrowse-member-attribute-face)
	(ebrowse-member-class-face, ebrowse-progress-face):
	* progmodes/make-mode.el (makefile-space-face):
	* progmodes/sh-script.el (sh-heredoc-face):
	* textmodes/flyspell.el (flyspell-incorrect-face)
	(flyspell-duplicate-face):
	* textmodes/tex-mode.el (tex-math-face, tex-verbatim-face):
	* textmodes/texinfo.el (texinfo-heading-face):
	Mark face aliases with "-face" suffix as obsolete.

	* mail/feedmail.el (file-name-buffer-file-type-alist): Define for
	compiler.

	* net/eudc-bob.el (eudc-bob-generic-menu, eudc-bob-image-menu)
	(eudc-bob-sound-menu): Use defvar rather than defconst, since
	easy-menu-define wants to modify these.

	* net/net-utils.el (nslookup): Use make-comint rather than comint-run.

	* net/browse-url.el (browse-url-file-url):
	* term/internal.el (dos-codepage-setup):
	Use default-value rather than default-enable-multibyte-characters.

	* progmodes/etags.el (etags-goto-tag-location):
	* progmodes/flymake.el (flymake-highlight-line)
	(flymake-goto-file-and-line, flymake-goto-line):
	* progmodes/gdb-mi.el (gdb-mouse-until, gdb-mouse-jump)
	(gdb-goto-breakpoint):
	* progmodes/idlw-shell.el (idlwave-shell-move-to-bp):
	* progmodes/python.el (python-find-function)
	(python-pdbtrack-track-stack-file):
	* progmodes/verilog-mode.el (verilog-surelint-off):
	* term/ns-win.el (ns-open-file-select-line):
	* textmodes/bibtex.el (bibtex-validate, bibtex-validate-globally):
	Use forward-line rather than goto-line.

	* textmodes/reftex-cite.el (reftex-offer-bib-menu):
	* textmodes/reftex-index.el (reftex-display-index):
	* textmodes/reftex-ref.el (reftex-offer-label-menu):
	* textmodes/reftex-toc.el (reftex-toc):
	Remove unnecessary bindings of default-major-mode (all are followed by
	major-mode check and possible mode switch).

2009-08-31  Nick Roberts  <nickrob@snap.net.nz>

	* progmodes/gdb-mi.el (gdb-breakpoints-list-handler-custom):
	Handle watchpoints (bug#4282).
	(def-gdb-thread-buffer-command): Enable thread to be selected by
	clicking without selecting threads buffer first.
	(gdb-current-context-command): Use selected frame so that "up",
	"down" etc work in the GUD buffer.
	(gdb-update): Find selected frame before rendering stack buffer.
	(gdb-frame-handler): Set gdb-frame-number for stack buffer.

2009-08-31  Stefan Monnier  <monnier@iro.umontreal.ca>

	* progmodes/sym-comp.el (displayed-completions): Remove.
	(symbol-complete): Use minibuffer-complete.

2009-08-31  Glenn Morris  <rgm@gnu.org>

	* emacs-lisp/byte-run.el (define-obsolete-face-alias): New macro.

	* apropos.el (apropos-symbols-internal):
	Handle (obsolete) face aliases.

	* faces.el (describe-face): Adjust the output format to be more like
	describe-variable, and to mention (obsolete) face aliases.
	Adjust the whitespace so that help-setup-xref works.

	* calendar/calendar.el (calendar-today-face, diary-face, holiday-face):
	* calendar/diary-lib.el (diary-button-face):
	Mark these face aliases as obsolete.

	* calendar/calendar.el (calendar-today): Doc fix.

2009-08-31  Nick Roberts  <nickrob@snap.net.nz>

	* progmodes/gdb-mi.el (gdb-control-all-threads)
	(gdb-control-current-thread): Force tool bar update.
	(gdb-non-stop-handler): New function.
	(gdb-init-1): Use it to test if non-stop mode is supported.
	Remove unused gdbmi buffer type.

2009-08-30  Kevin Rodgers  <kevin.d.rodgers@gmail.com>

	* progmodes/grep.el (grep-read-files): Strip trailing <N> from
	buffer names not visiting a file (e.g. cloned buffers).  (Bug#4210)

2009-08-30  Nick Roberts  <nickrob@snap.net.nz>

	* comint.el (comint-exec-1): Check command is non-null first.
	Part of gdb-mi.el change (2009-08-28).

2009-08-30  Stefan Monnier  <monnier@iro.umontreal.ca>

	* emacs-lisp/lisp.el (lisp-complete-symbol): Use minibuffer-complete.

2009-08-30  Juanma Barranquero  <lekktu@gmail.com>

	* subr.el (do-after-load-evaluation): Fix last change: use `mapc'
	instead of `dolist' to avoid a recursive require when bootstrapping.

2009-08-30  Stefan Monnier  <monnier@iro.umontreal.ca>

	* emacs-lisp/lisp.el (field-complete): Use minibuffer-complete.

	* net/ldap.el (ldap-search-internal): Use with-current-buffer and push.

	* net/imap.el (imap-send-command): Simplify.
	(imap-wait-for-tag): point-max -> buffer-size.

	* net/ange-ftp.el (internal-ange-ftp-mode): Use define-derived-mode.

	* emacs-lisp/easy-mmode.el (define-minor-mode): Don't use symbol-value
	with constant argument.

	* emacs-lisp/debug.el (debugger-setup-buffer): Make it multibyte.

	* emacs-lisp/cl.el (cl-macro-environment): Don't define it here.

	* emacs-lisp/checkdoc.el (checkdoc-force-history-flag):
	Change default, since most of our files don't have a history.
	(checkdoc-display-status-buffer): Don't use a hidden buffer to show to
	the user.

	* emacs-lisp/bytecomp.el (byte-compile-interactive-only-functions):
	Add comint-run.

	* calc/calc.el: Improve commenting convention.
	(calc-digit-map, toplevel): Simplify.

	* comint.el (comint-insert-input): Be careful to only set point if we
	don't delegate to some other command.

	* proced.el (proced-signal-list): Make it an alist.
	(proced-grammar-alist): Capitalize names.
	(proced-send-signal): Use a non-hidden buffer (since it's displayed).
	Disable undo manually and make it read-only.
	Use completion-annotate-function.

	* minibuffer.el (minibuffer-message): If the current buffer is not
	a minibuffer, insert the message in the echo area rather than at the
	end of the buffer.
	(completion-annotate-function): New variable.
	(minibuffer-completion-help): Use it.
	(completion--embedded-envvar-table): Environment vars are
	always case-sensitive.

2009-08-30  Glenn Morris  <rgm@gnu.org>

	* progmodes/fortran.el (fortran-start-prog-re): New constant, extracted
	from fortran-current-defun.
	(fortran-beginning-of-subprogram): Be more precise about finding the
	start, to avoid an infinite loop in end-of-defun.  (Bug#4259)
	(fortran-end-of-subprogram): Simplify.
	(fortran-current-defun): Use fortran-start-prog-re.

2009-08-29  Juanma Barranquero  <lekktu@gmail.com>

	* subr.el (do-after-load-evaluation): Simplify.

2009-08-29  Dan Nicolaescu  <dann@ics.uci.edu>

	* vc.el (vc-print-log-internal): Move RCS/CVS specific code ...

	* vc-rcs.el (vc-rcs-print-log-cleanup): ... here.  New function.
	(vc-rcs-print-log): Use it.

	* vc-cvs.el (vc-cvs-print-log): Use vc-rcs-print-log-cleanup.

2009-08-29  Stefan Monnier  <monnier@iro.umontreal.ca>

	* paths.el (abbrev-file-name): Move to abbrev.el.
	* abbrev.el (abbrev-file-name): Move from paths.el.
	Obey user-emacs-directory.
	* calc/calc.el (calc-settings-file): Don't autoload and instead obey
	user-emacs-directory.
	* dos-fns.el (dos-reevaluate-defcustoms): Don't reevaluate
	abbrev-file-name and calc-settings-file any more.
	* startup.el (command-line): Recompute abbrev-file-name and
	abbreviated-home-dir.
	(normal-no-mouse-startup-screen): Improve the generic code and get rid
	of the special code for when C-h bindings haven't been changed.
	(display-startup-echo-area-message): Use with-current-buffer.
	(command-line-1): Use a list of strings, rather than a list of lists
	of strings for longopts.

	* files.el (get-free-disk-space): Use / for default-directory.

	* textmodes/ispell.el (ispell-accept-output, ispell-command-loop):
	Use with-current-buffer.

	* emacs-lisp/bytecomp.el (byte-compile-const-symbol-p):
	Recognize immutable variables like most-positive-fixnum.
	(byte-compile-setq-default): Check and warn if trying to assign
	to an immutable variable, or a non-variable.

	* progmodes/cc-vars.el (c-comment-continuation-stars):
	* progmodes/cc-engine.el (c-looking-at-bos):
	* progmodes/cc-cmds.el (c-toggle-auto-state)
	(c-forward-into-nomenclature, c-backward-into-nomenclature)
	(c-comment-line-break-function): Add version of obsolescence.

2009-08-28  Juri Linkov  <juri@jurta.org>

	* files.el (magic-fallback-mode-alist): Add ZIP magic number
	associated with `archive-mode'.

	* image.el (image-type-header-regexps): Use only JPEG magic number
	to determine JPEG images, and don't use `image-jpeg-p' because
	Emacs can display non-JFIF non-Exif JPEG images.

2009-08-28  Juanma Barranquero  <lekktu@gmail.com>

	* arc-mode.el (archive-mode):
	* emacs-lisp/re-builder.el (re-builder-unload-function):
	Protect against the default value of `major-mode' being nil.

2009-08-28  Juanma Barranquero  <lekktu@gmail.com>

	* international/ucs-normalize.el (ucs-normalize-sort, quick-check-list):
	Fix typos in docstrings.

	* progmodes/js.el (js--macro-decl-re): Doc fix.
	(js--plain-method-re, js--split-name): Refloc docstring.
	(js--class-styles, js--make-merged-item, js--splice-into-items):
	Fix typos in docstrings; reflow docstrings.
	(js--maybe-join, js--function-prologue-beginning, js--flush-caches)
	(js--variable-decl-matcher, js--inside-pitem-p)
	(js--parse-state-at-point, js--get-all-known-symbols)
	(js--symbol-history, js-find-symbol, js--js-references)
	(js--moz-interactor, js--js-encode-value, js--read-tab):
	Fix typos in docstrings.

2009-08-28  Stefan Monnier  <monnier@iro.umontreal.ca>

	* textmodes/reftex.el (reftex-get-file-buffer-force):
	* progmodes/verilog-mode.el (verilog-batch-execute-func):
	* emulation/viper.el (viper-go-away, viper-set-hooks):
	* emacs-lisp/re-builder.el (re-builder-unload-function):
	* emacs-lisp/bytecomp.el (byte-compile-file):
	* ses.el (ses-unload-function):
	* hexl.el (hexl-find-file):
	* files.el (normal-mode):
	* ehelp.el (with-electric-help):
	* autoinsert.el (auto-insert-alist):
	* arc-mode.el (archive-mode):
	Use (default-value 'major-mode) instead of default-major-mode.

	* textmodes/ispell.el (ispell-check-version, ispell-send-string):
	* international/mule.el (load-with-code-conversion):
	* emacs-lisp/debug.el (debug):
	* ediff-vers.el (ediff-rcs-get-output-buffer):
	* dired.el (dired-internal-noselect): Don't let-bind
	default-major-mode around code that doesn't use it.
	E.g. buffer creation via get-buffer-create doesn't use it.

2009-08-28  Michael Albinus  <michael.albinus@gmx.de>

	* net/tramp.el (all): Replace "'(lambda" by "(lambda".
	(tramp-handle-file-local-copy): Unset `file-name-handler-alist'
	when writing the temp file.  Otherwise, epa-file gets confused.
	(tramp-register-file-name-handlers): Make it a defun.  Move also
	`epa-file-handler' to the front of `file-name-handler-alist'.

2009-08-28  Stefan Monnier  <monnier@iro.umontreal.ca>

	* net/tramp.el (tramp-shell-prompt-pattern): Allow a prompt to
	start right after a ^M.
	(tramp-root-regexp, tramp-completion-file-name-regexp-unified)
	(tramp-completion-file-name-regexp-separate)
	(tramp-completion-file-name-regexp-url): Use \\` and \\'.
	(tramp-handle-file-attributes, tramp-set-file-uid-gid):
	Don't modify last-coding-system-used by accident.
	(tramp-completion-file-name-handler): Apply the checks here,
	instead during registration.
	(tramp-register-file-name-handlers): Renamed from
	`tramp-register-file-name-handler'.  Register both
	`tramp-file-name-handler' and `tramp-completion-file-name-handler'.
	(tramp-register-completion-file-name-handler): Remove.  (Bug#4260)

2009-08-28  Nick Roberts  <nickrob@snap.net.nz>

	* progmodes/gdb-mi.el (gdb-use-separate-io-buffer):
	Remove variable ...
	(gdb-init-1, gdb-display-separate-io-buffer)
	(gdb-frame-separate-io-buffer, gdb-setup-windows): ... and
	references to it.
	(gdb-inferior-io-mode): Use make-comint-in-buffer.
	(gdb-inferior-filter): Use comint-output-filter to stop
	echoing and remove ^M characters.

2009-08-28  Stefan Monnier  <monnier@iro.umontreal.ca>

	* emulation/viper-init.el (viper-restore-cursor-type):
	* emulation/cua-base.el (cua--update-indications):
	Replace default-cursor-type with (default-value 'cursor-type).

	* mail/sendmail.el (mail-recover-1):
	* international/mule-diag.el (describe-current-coding-system-briefly)
	(describe-current-coding-system):
	* international/mule-cmds.el (select-safe-coding-system)
	(select-message-coding-system)
	(set-language-environment-coding-systems, set-locale-environment):
	* hexl.el (hexl-insert-multibyte-char):
	* dos-w32.el (find-buffer-file-type-coding-system):
	* simple.el (what-cursor-position):
	Replace uses of default-buffer-file-coding-system
	with (default-value 'buffer-file-coding-system).

	* emacs-lisp/edebug.el (edebug-display, edebug-outside-excursion):
	Replace uses of default-cursor-in-non-selected-windows
	with (default-value 'cursor-in-non-selected-windows).
	Use with-current-buffer.

	* mail/feedmail.el: Use CL macros.
	(feedmail-run-the-queue, feedmail-send-it-immediately):
	* dos-w32.el (find-buffer-file-type): Replace uses of
	default-buffer-file-type with (default-value 'buffer-file-type).

2009-08-28  Glenn Morris  <rgm@gnu.org>

	* calendar/diary-lib.el (diary-list-entries, diary-goto-entry)
	(diary-show-all-entries, diary-mark-entries, diary-make-entry):
	Use default-value of major-mode rather than default-major-mode.

2009-08-27  Stefan Monnier  <monnier@iro.umontreal.ca>

	* Makefile.in (update-elcfiles): Report left over elc files.

	* mail/mailalias.el (build-mail-aliases): Use with-temp-buffer,
	expand-file-name and with-current-buffer.
	(mail-get-names, mail-directory): Use with-current-buffer.

	* vc.el (vc-read-revision): New function.
	(vc-version-diff, vc-merge): Use it.

2009-08-27  Sam Steingold  <sds@gnu.org>

	* simple.el (kill-do-not-save-duplicates): New user option.
	(kill-new): When it is non-nil, and the new string is the same as
	the latest kill, set replace to t to avoid duplicates in kill-ring.

2009-08-27  Julian Scheid  <julians37@gmail.com>  (tiny change)

	* net/tramp.el (tramp-handle-process-file): Do not flush all
	caches when `process-file-side-effects' is set.
	(tramp-handle-vc-registered): Use `tramp-get-file-exists-command'
	instead of `tramp-find-file-exists-command'.
	Unset `process-file-side-effects'.

2009-08-27  Michael Albinus  <michael.albinus@gmx.de>

	* net/tramp.el (tramp-methods): New method "rsyncc".
	(top): Add completion function for "rsyncc".
	(tramp-message-show-message): New defvar.
	(tramp-message, tramp-error): Use it.
	(tramp-do-copy-or-rename-file-directly): Extend check for direct
	remote copying.
	(tramp-do-copy-or-rename-file-out-of-band): Handle new
	`tramp-methods' entry `copy-env' of "rsyncc".
	(tramp-vc-registered-read-file-names): New defconst.
	(tramp-vc-registered-file-names): New defvar.
	(tramp-handle-vc-registered): Implement optimization strategy.
	(tramp-run-real-handler): Add `tramp-vc-file-name-handler'.
	(tramp-vc-file-name-handler): New defun.
	(tramp-get-ls-command, tramp-get-test-command)
	(tramp-get-file-exists-command, tramp-get-remote-ln)
	(tramp-get-remote-perl, tramp-get-remote-stat)
	(tramp-get-remote-id): Remove superfluous `with-current-buffer'.

	* net/tramp-cache.el (top): Autoload `tramp-time-less-p'.
	(tramp-cache-inhibit-cache): Extend doc string.  It allows also
	timestamps.
	(tramp-get-file-property): Check for timestamps in
	`tramp-cache-inhibit-cache'.
	(tramp-set-file-property): Write timestamp.

2009-08-27  ARISAWA Akihiro  <ari@mbf.ocn.ne.jp>  (tiny change)

	* language/japan-util.el (japanese-symbol-table): Add entries for
	cp932-2-byte.

	* international/characters.el: Add category `j' to cp932-2-byte.

2009-08-27  Kenichi Handa  <handa@m17n.org>

	* international/fontset.el (build-default-fontset-data): New macro.
	(setup-default-fontset): Use build-default-fontset-data for CJK,
	tibetan, ethiopic, and ipa.

2009-08-27  Stefan Monnier  <monnier@iro.umontreal.ca>

	* cus-start.el (default-major-mode): Customize `major-mode' instead.
	(enable-multibyte-characters): Not customizable any more.

	* subr.el (default-mode-line-format, default-header-line-format)
	(default-line-spacing, default-abbrev-mode, default-ctl-arrow)
	(default-direction-reversed, default-truncate-lines)
	(default-left-margin, default-tab-width, default-case-fold-search)
	(default-left-margin-width, default-right-margin-width)
	(default-left-fringe-width, default-right-fringe-width)
	(default-fringes-outside-margins, default-scroll-bar-width)
	(default-vertical-scroll-bar, default-indicate-empty-lines)
	(default-indicate-buffer-boundaries, default-fringe-indicator-alist)
	(default-fringe-cursor-alist, default-scroll-up-aggressively)
	(default-scroll-down-aggressively, default-fill-column)
	(default-cursor-type, default-buffer-file-type)
	(default-cursor-in-non-selected-windows)
	(default-buffer-file-coding-system, default-major-mode)
	(default-enable-multibyte-characters): Mark as obsolete.

2009-08-27  Dan Nicolaescu  <dann@ics.uci.edu>

	* vc-dir.el (vc-dir-update): Remove debug helper.

	* vc-cvs.el (vc-cvs-update-changelog): Fix typo.

2009-08-26  Sam Steingold  <sds@gnu.org>

	* simple.el (save-interprogram-paste-before-kill): New user option.
	(kill-new): When `save-interprogram-paste-before-kill' is non-nil,
	save the interprogram-paste into kill-ring before overriding it
	with the Emacs kill.

2009-08-26  Dan Nicolaescu  <dann@ics.uci.edu>

	* vc.el (vc-trunk-p): Rename to vc-rcs-trunk-p and move to vc-rcs.el.
	(vc-minor-part): Rename to vc-rcs-minor-part and move to vc-rcs.el.
	(vc-default-previous-revision): Rename to vc-rcs-previous-revision
	and move to vc-rcs.el.
	(vc-default-next-revision): Rename to vc-rcs-next-revision and
	move to vc-rcs.el.
	(vc-cvs-update-changelog): Move to vc-cvs.el, use vc-call-backend.
	(vc-rcs-update-changelog): Remove.
	(vc-update-changelog-rcs2log): Rename to vc-rcs-update-changelog
	and move to vc-rcs.el.

	* vc-rcs.el (vc-rcs-latest-on-branch-p, vc-rcs-checkin)
	(vc-rcs-checkout, vc-rcs-rollback): Adjust for the vc-rcs-trunk-p
	renaming.
	(vc-rcs-trunk-p, vc-rcs-minor-part, vc-rcs-previous-revision)
	(vc-rcs-next-revision, vc-rcs-update-changelog): Move here from
	vc.el, renamed to be RCS specific.

	* vc-cvs.el (vc-cvs-previous-revision, vc-cvs-next-revision):
	New functions.
	(vc-cvs-update-changelog): Move here from vc.el.

	* vc-sccs.el (vc-sccs-previous-revision, vc-sccs-next-revision):
	New functions.

2009-08-26  Stefan Monnier  <monnier@iro.umontreal.ca>

	* emacs-lisp/bytecomp.el (byte-compile-lapcode): Fix up last change.

2009-08-26  Dan Nicolaescu  <dann@ics.uci.edu>

	* vc-git.el (vc-git-register): Use "git add" for directories.
	(vc-git-stash, vc-git-stash-show): New functions.
	(vc-git-extra-menu-map): Bind them.

	* vc-dir.el (vc-dir-node-directory, vc-dir-update): Get the parent
	directory correctly in case the item is a directory itself.

	* vc.el: Document the desired behavior for reverted files in the
	`added' state.
	(vc-default-prettify-state-info): Remove function, unused.

	* vc-bzr.el (vc-bzr-prettify-state-info): Remove function, unused.

2009-08-26  Glenn Morris  <rgm@gnu.org>

	* bindings.el (standard-mode-line-format): Reposition dashes in
	which-func entry.  (Bug#4217)

	* files.el (enable-local-variables, enable-local-eval)
	(safe-local-variable-values, safe-local-eval-forms): Mark as risky in
	the defcustoms.
	(auto-mode-alist, ignored-local-variables)
	(save-some-buffers-action-alist): Move risky declarations to the
	definitions.
	(dabbrev-case-fold-search, dabbrev-case-replace, display-time-string)
	(font-lock-defaults, format-alist, imenu--index-alist)
	(imenu-generic-expression, input-method-alist, minor-mode-alist)
	(mode-line-buffer-identification, mode-line-client, mode-line-modes)
	(mode-line-modified, mode-line-mule-info, mode-line-position)
	(mode-line-process, mode-line-remote, outline-level)
	(parse-time-rules, rmail-output-file-alist)
	(special-display-buffer-names, vc-mode):
	Move risky declarations to the relevant files.
	* bindings.el (mode-line-client, mode-line-mule-info, mode-line-remote)
	(mode-line-modified, mode-line-process, mode-line-position)
	(mode-line-modes, mode-line-buffer-identification, minor-mode-alist)
	* font-core.el (font-lock-defaults):
	* format.el (format-alist):
	* vc-hooks.el (vc-mode):
	* window.el (special-display-buffer-names):
	* international/mule-cmds.el (input-method-alist):
	Define riskiness here (dumped file) rather than in files.el.
	* dabbrev.el (dabbrev-case-fold-search, dabbrev-case-replace):
	* imenu.el (imenu-generic-expression, imenu--index-alist):
	* outline.el (outline-level):
	* time.el (display-time-string):
	* calendar/parse-time.el (parse-time-rules):
	* mail/rmailout.el (rmail-output-file-alist):
	Autoload riskiness here, rather than placing in files.el.

2009-08-26  Andreas Schwab  <schwab@linux-m68k.org>

	* emacs-lisp/bytecomp.el (byte-compile-lapcode): Signal overflow.

2009-08-25  Michael Albinus  <michael.albinus@gmx.de>

	* simple.el (process-file-side-effects): New defvar.

	* dired-aux.el (dired-show-file-type):
	* vc.el (vc-diff-internal):
	* vc-arch.el (vc-arch-diff):
	* vc-bzr.el (vc-bzr-sha1, vc-bzr-revision-completion-table):
	* vc-cvs.el (vc-cvs-state, vc-cvs-diff, vc-cvs-revision-table):
	* vc-git.el (vc-git-registered, vc-git-working-revision)
	(vc-git-find-revision, vc-git-diff, vc-git-revision-table)
	(vc-git--empty-db-p):
	* vc-hooks.el (vc-user-login-name):
	* vc-svn.el (vc-svn-registered, vc-svn-state)
	(vc-svn-dir-extra-headers, vc-svn-find-revision):
	* progmodes/grep.el (grep-probe): Let-bind
	`process-file-side-effects' with nil.

	* net/dbus.el (dbus-ping): Add optional parameter TIMEOUT.

	* net/tramp-gvfs.el (top): Use timeout of 100 msec pinging GVFS
	daemon.  Replace ping by checking for running service for bluez
	and zeroconf.  (Bug#4239)

2009-08-25  Kevin Ryde  <user42@zip.com.au>

	* net/dig.el (dig): Add autoload cookie.

2009-08-25  Glenn Morris  <rgm@gnu.org>

	* emacs-lisp/bytecomp.el (byte-compile-eval): Fix test for cl in
	load-history for absolute file-names.
	(byte-compile-file-form-require): Warn about use of the cl package.

	* format.el (format-alist): Doc fix.

	* play/bubbles.el (top-level): Don't require cl at run-time.

	* progmodes/verilog-mode.el (top-level): Don't require lucid (and hence
	run-time cl).

2009-08-24  Dmitry Dzhus  <dima@sphinx.net.ru>

	* progmodes/gdb-mi.el (gdb-mapcar*): Replacement for `mapcar*'
	from cl package.
	(gdb-table-add-row, gdb-table-string): Use `gdb-mapcar*'.

2009-08-24  Jay Belanger  <jay.p.belanger@gmail.com>

	* calc/calc-alg.el (math-trig-rewrite)
	(math-hyperbolic-trig-rewrite): New functions.
	(calc-simplify): Simplify trig functions when asked.

2009-08-24  Stefan Monnier  <monnier@iro.umontreal.ca>

	* diff-mode.el (diff-find-source-location): Avoid goto-line.

2009-08-24  Kenichi Handa  <handa@m17n.org>

	* language/ind-util.el (mapthread): Delete it.
	(combinatorial): New function.
	(indian--puthash-cv): Use combinatorial instead of mapthread.

2009-08-22  Kevin Ryde  <user42@zip.com.au>

	* emacs-lisp/checkdoc.el (checkdoc-force-history-flag)
	(checkdoc-arguments-in-order-flag): Add safe-local-variable booleanp.
	(checkdoc-symbol-words): Add safe-local-variable for list of strings.
	Clarify docstring that the value is strings not symbols.
	(checkdoc-list-of-strings-p): New function.

2009-08-22  Glenn Morris  <rgm@gnu.org>

	* files.el (auto-mode-alist):
	* hippie-exp.el (he-concat-directory-file-name):
	* lpr.el (lpr-windows-system, printer-name):
	* ls-lisp.el (ls-lisp-emulation, ls-lisp-use-insert-directory-program):
	* ps-print.el (ps-windows-system):
	* startup.el (command-line):
	* emulation/viper-ex.el (viper-glob-function):
	* international/mule-cmds.el (set-language-environment-coding-systems):
	* net/ange-ftp.el (ange-ftp-write-region):
	* obsolete/fast-lock.el (fast-lock-cache-name):
	Remove code for defunct system-types emx, macos, mswindows, next-mach,
	unisoft-unix, vax-vms, win32, w32.

	* calendar/diary-lib.el (diary-mark-entries-1): Only mark all days of a
	given name if the pattern is not more specific.

	* calendar/lunar.el (lunar-phase-names): New option.
	(lunar-phase): Doc fix.
	(lunar-cycles-per-year): New constant.
	(lunar-index): New function.
	(lunar-phase-list, diary-lunar-phases): Use lunar-index.
	(lunar-phase-name): Use lunar-phase-names.
	(calendar-lunar-phases): Use format.
	(lunar-new-moon-on-or-after): Use lunar-cycles-per-year.

	* progmodes/cperl-mode.el (cperl-imenu-name-and-position):
	Copy imenu-example--name-and-position function here for own use.
	(cperl-xsub-scan): Use cperl-imenu-name-and-position.

	* bs.el (bs--redisplay):
	* cus-edit.el (custom-redraw):
	* ibuffer.el (ibuffer-bury-buffer):
	* server.el (server-goto-line-column):
	* startup.el (command-line-1):
	* strokes.el (strokes-xpm-for-stroke):
	* term.el (term-display-buffer-line):
	* view.el (View-goto-line):
	* calc/calc.el (calc-do, calc-trail-buffer):
	* play/gamegrid.el (gamegrid-add-score-insecure):
	* progmodes/ada-mode.el (ada-compile-goto-error):
	* progmodes/ada-xref.el (ada-xref-find-in-modified-ali):
	(ebrowse-select-1st-to-9nth):
	* progmodes/cperl-mode.el (cperl-time-fontification):
	* progmodes/ebrowse.el (ebrowse-toggle-file-name-display)
	* progmodes/gud.el (gud-display-line):
	(idlwave-shell-display-line):
	* progmodes/idlw-shell.el (idlwave-shell-goto-frame)
	* progmodes/make-mode.el (makefile-browser-toggle):
	(vhdl-speedbar-port-copy, vhdl-compose-components-package):
	* progmodes/vhdl-mode.el (vhdl-speedbar-find-file)
	* textmodes/picture.el (picture-draw-rectangle):
	* textmodes/reftex-index.el (reftex-index-goto-letter):
	(reftex-select-jump-to-previous):
	* textmodes/reftex-sel.el (reftex-find-start-point)
	* textmodes/reftex-toc.el (reftex-toc, reftex-toc-restore-region):
	(rst-straighten-deco-spacing, rst-section-tree, rst-toc):
	* textmodes/rst.el (rst-promote-region, rst-straighten-decorations)
	* textmodes/tex-mode.el (tex-compilation-parse-errors):
	* textmodes/two-column.el (2C-associated-buffer):
	Use forward-line rather than goto-line.

	* emulation/vi.el (vi-goto-line): Don't warn about non-interactive
	goto-line.

	* international/ucs-normalize.el (nfd, decomposition-translation-alist)
	(decomposition-char-recursively, alist-list-to-vector, quick-check-list)
	(quick-check-list-to-regexp): Declare.

	* progmodes/make-mode.el (makefile-browser-insert-selection):
	Use goto-char rather than goto-line.

	* progmodes/prolog.el (compilation-error-regexp-alist)
	(compilation-forget-errors): Declare.

2009-08-22  Juri Linkov  <juri@jurta.org>

	* progmodes/grep.el (lgrep, rgrep): At the beginning
	set `dir' to `default-directory' unless `dir' is a non-nil
	readable directory.  (Bug#4052)
	(lgrep, rgrep): Change a weird way to report an error
	from using `read-string' to using `error'.
	Instead of using interactive arguments in the function body,
	add new argument `confirm'.

2009-08-21  Stefan Monnier  <monnier@iro.umontreal.ca>

	* textmodes/remember.el (remember-buffer):
	* progmodes/cperl-mode.el (cperl-vc-header-alist):
	* calendar/icalendar.el (icalendar-convert-diary-to-ical)
	(icalendar-extract-ical-from-buffer):
	* net/newst-treeview.el (newsticker-groups-filename):
	* net/newst-backend.el (newsticker-cache-filename):
	* speedbar.el (speedbar-update-speed, speedbar-navigating-speed)
	(speedbar-ignored-path-expressions, speedbar-ignored-path-regexp)
	(speedbar-add-ignored-path-regexp, speedbar-line-path)
	(speedbar-buffers-line-path, speedbar-path-line)
	(speedbar-buffers-line-path):
	* epg.el (epg-passphrase-callback-function, epg-start-sign-keys)
	(epg-sign-keys):
	* epa.el (epa-display-verify-result):
	* progmodes/pascal.el (pascal-outline): Add version of obsolescence.

2009-08-21  Glenn Morris  <rgm@gnu.org>

	* progmodes/js.el (inferior-moz-process): Fix declaration.

	* imenu.el (imenu-example--name-and-position): Fix obsolescence message.

	* obsolete/rnewspost.el (news-mail-reply):
	Use goto-char rather than goto-line.

	* term/ns-win.el (ns-open-file-select-line):
	Use line-beginning-position rather than goto-line.

	* apropos.el (apropos-command):
	* ehelp.el (electric-helpify):
	* printing.el (pr-show-setup):
	* strokes.el (strokes-help):
	* tutorial.el (tutorial--describe-nonstandard-key)
	(tutorial--detailed-help):
	* woman.el (woman-mini-help, woman-display-extended-fonts):
	* calc/calc-help.el (calc-describe-key):
	* emulation/edt.el (edt-electric-helpify):
	* international/mule-diag.el (mule-diag):
	* play/yow.el (apropos-zippy):
	* progmodes/python.el (python-describe-symbol):
	* progmodes/vhdl-mode.el (vhdl-doc-variable, vhdl-doc-mode):
	* textmodes/table.el (*table--cell-describe-mode)
	(*table--cell-describe-bindings):
	Use help-print-return-message rather than the now obsolete alias.

	* calendar/cal-move.el (calendar-cursor-to-nearest-date)
	(calendar-cursor-to-visible-date):
	* play/5x5.el (5x5-position-cursor):
	* play/decipher.el (decipher):
	* play/gomoku.el (gomoku-goto-xy):
	* play/landmark.el (lm-goto-xy):
	* play/mpuz.el (mpuz-paint-errors, mpuz-paint-statistics)
	(mpuz-paint-digit):
	Use forward-line, not goto-line.

	* mail/rmail.el (rmail-obsolete): Delete custom group.
	(rmail-pop-password, rmail-pop-password-required): Make into aliases.
	(rmail-remote-password, rmail-remote-password-required):
	Remove unneeded :set-after and :set properties.

2009-08-21  Michael Albinus  <michael.albinus@gmx.de>

	* net/dbus.el (top): Initialize only when `dbusbind' is loaded.

2009-08-21  Dan Nicolaescu  <dann@ics.uci.edu>

	* loadup.el: Remove leftover macos code.

	* vc-git.el (vc-git-annotate-command): Run asynchronously.
	Explicitly pass the date format to git blame so that user local
	so that the output format can be parsed.

2009-08-20  Michael Albinus  <michael.albinus@gmx.de>

	* net/dbus.el (top): Don't check for (getenv
	"DBUS_SESSION_BUS_ADDRESS").  It's done in dbusbind.c now.

2009-08-19  Magnus Henoch  <magnus.henoch@gmail.com>

	* log-edit.el (log-edit-strip-single-file-name): New var.
	(log-edit-insert-changelog): Use it.  Bug#3571

2009-08-19  Stefan Monnier  <monnier@iro.umontreal.ca>

	* subr.el (read-passwd): Use read-key so keypad keys work as well.
	Bug#3287

	* help.el (help-print-return-message): Rename from
	print-help-return-message.

	* log-view.el (log-view-mode-map): Remove `q' binding, and unreliable
	cvs-mode-map parent hack.
	(log-view-mode): Derive from special-mode.

	* linum.el (linum-mode): window-size-change-functions is redundant.
	Adapt to new window-configuration-change-hook behavior.
	(linum-after-size, linum-after-config): Remove.

	* imenu.el (imenu-example--name-and-position)
	(imenu-example--lisp-extract-index-name)
	(imenu-example--create-lisp-index, imenu-example--create-c-index):
	Mark as obsolete.

	* progmodes/prolog.el (inferior-prolog-error-regexp-alist): New var.
	(inferior-prolog-mode): Use it.
	(inferior-prolog-load-file): Reset list of errors.

2009-08-19  ARISAWA Akihiro  <ari@mbf.ocn.ne.jp>  (tiny change)

	* language/tibetan.el ("Tibetan"): Fix sample-text entry.

	* language/tai-viet.el ("TaiViet"): Fix sample-text entry.

2009-08-19  Michael Albinus  <michael.albinus@gmx.de>

	* net/dbus.el (top): Apply `dbus-init-bus' only if the session bus
	is running already.

2009-08-19  Stefan Monnier  <monnier@iro.umontreal.ca>

	* subr.el (listify-key-sequence-1): Use normal syntax since those
	integers are nowadays always represented by the same (positive) number
	on all platforms.
	(read-key-empty-map): New const.
	(read-key-delay): New var.
	(read-key): New function.
	(force-mode-line-update): Use with-current-buffer.
	(locate-user-emacs-file): Don't forget to abbreviate the file name.
	(start-process-shell-command, start-file-process-shell-command):
	Discourage the use of command-args.

2009-08-19  Glenn Morris  <rgm@gnu.org>

	* emacs-lisp/authors.el (authors-fixed-entries): Remove cvtmail.

2009-08-19  Stefan Monnier  <monnier@iro.umontreal.ca>

	* simple.el (choose-completion-string): Don't rely on
	minibuffer-completing-file-name and ad-hoc checks to decide whether
	to continue completion or not.

	* minibuffer.el (minibuffer-hide-completions): New function.
	(completion--do-completion): Use it.
	(completions-annotations): New face.
	(completion--insert-strings): Use it.
	(completion-pcm--delim-wild-regex): Add docstring.
	(completion-pcm--string->pattern): Add support for 0-width delimiters
	in completion-pcm--delim-wild-regex.

2009-08-18  Stefan Monnier  <monnier@iro.umontreal.ca>

	* international/ucs-normalize.el (ucs-normalize-hfs-nfd-post-read-conversion):
	Remove unused var `buffer-modified-p'.

	* minibuffer.el (completion--do-completion): Move point for the #b001
	case as well (bug#4176).
	(minibuffer-complete, minibuffer-complete-word): Don't move point.

2009-08-18  Michael Albinus  <michael.albinus@gmx.de>

	* net/dbus.el (dbus-init-bus): Declare.  Apply it for the :system
	and :session buses.

2009-08-18  Kenichi Handa  <handa@m17n.org>

	* international/ucs-normalize.el (ucs-normalize-version):
	Change to 1.1.
	(ucs-normalize-hfs-nfd-pre-write-conversion): New function.
	(utf-8-hfs): Make it perform normalization on encoding too.

	* textmodes/paragraphs.el: Change to utf-8.  Adjust coding cookie.
	(sentence-end-without-space): Delete duplicated chars.
	(sentence-end-base): Likewise.

	* textmodes/sgml-mode.el: Change to utf-8.  Adjust coding cookie.
	(html-mode): Delete duplicated chars from sentence-end-base.

	* textmodes/texinfo.el: Change to utf-8.  Adjust coding cookie.
	(texinfo-mode): Delete duplicated chars from sentence-end-base.

2009-08-17  Chong Yidong  <cyd@stupidchicken.com>

	* files.el (hack-one-local-variable): If the mode function is for
	a minor mode, pass it an argument (Bug#4148).

2009-08-17  Michael Albinus  <michael.albinus@gmx.de>

	* net/tramp.el (tramp-register-completion-file-name-handler):
	Check also for (member 'partial-completion completion-styles).

2009-08-16  Chong Yidong  <cyd@stupidchicken.com>

	* progmodes/cperl-mode.el (cperl-electric-paren): Don't expand
	abbrev (Bug#3943).

2009-08-16  Ilya Zakharevich  <ilyaz@cpan.org>

	* progmodes/cperl-mode.el: Merge upstream 6.2.
	(cperl-mode-syntax-table): Modify syntax entry for ["'`].
	(cperl-forward-re): Check cperl-brace-recursing.
	(cperl-highlight-charclass): New function.
	(cperl-find-pods-heres): Use it.
	(cperl-fill-paragraph): Synch to save-excursion placement used upstream.
	(cperl-beautify-regexp-piece): Fix column calculation.
	(cperl-make-regexp-x): Handle case where point is between "q" and "rs".
	(cperl-beautify-level): Don't process entire regexp.
	(cperl-build-manpage, cperl-perldoc): Bind Man-switches before
	calling man.
	(cperl-tips-faces, cperl-mode, cperl-electric-backspace): Doc fix.
	(cperl-init-faces): Build a list in the normal way.

2009-08-16  Chong Yidong  <cyd@stupidchicken.com>

	* calendar/parse-time.el (parse-time-string-chars): Save match
	data.

2009-08-16  Stefan Monnier  <monnier@iro.umontreal.ca>

	* progmodes/sql.el (sql-product-alist): Add :name tag to entries.
	(sql-product): Use it.
	(sql-mode-menu): Auto-generate the menu based on sql-product-alist.
	(sql-set-product): Add completion.
	(sql-highlight-oracle-keywords, sql-highlight-postgres-keywords)
	(sql-highlight-linter-keywords, sql-highlight-ms-keywords)
	(sql-highlight-ansi-keywords, sql-highlight-sybase-keywords)
	(sql-highlight-informix-keywords, sql-highlight-interbase-keywords)
	(sql-highlight-ingres-keywords, sql-highlight-solid-keywords)
	(sql-highlight-mysql-keywords, sql-highlight-sqlite-keywords)
	(sql-highlight-db2-keywords): Remove.
	(sql-find-sqli-buffer, sql-set-sqli-buffer-generally)
	(sql-highlight-product): Use derived-mode-p.
	(sql-set-sqli-buffer): Use with-current-buffer.
	(sql-connect-informix, sql-connect-ingres, sql-connect-oracle):
	Simplify.

	* emacs-lisp/lisp-mode.el (lisp-indent-region): Remove unused function.

	* term.el: Fix commenting convention, turn comments into docstrings.

2009-08-16  E. Jay Berkenbilt  <ejb@ql.org>  (tiny change)

	* whitespace.el (whitespace-style): Doc fix (Bug#3661).

2009-08-16  Jan Seeger  <jan.seeger@thenybble.de>  (tiny change)

	* calendar/parse-time.el (parse-time-string-chars): Compute using
	character classes, to handle non-ascii characters (Bug#3190).

2009-08-16  Chong Yidong  <cyd@stupidchicken.com>

	* progmodes/sh-script.el (sh-maybe-here-document): Avoid inserting
	another heredoc if the user adds another < (Bug#3226).

	* mwheel.el (mouse-wheel-down-event, mouse-wheel-up-event):
	Don't initialize based on window-system (Bug#4124).

	* facemenu.el (facemenu-read-color): Use a completion function
	that accepts any defined color, such as RGB triplets (Bug#3677).

	* files.el (get-free-disk-space): Change fallback default
	directory to /.  Expand DIR argument before switching to fallback.
	Suggested by Kevin Ryde (Bug#2631, Bug#3911).

2009-08-15  Chong Yidong  <cyd@stupidchicken.com>

	* files.el (load-library): Doc fix.

2009-08-15  Michael Kifer  <kifer@cs.stonybrook.edu>

	* emulation/viper-cmd.el (viper-insert-isearch-string): New function.
	(viper-if-string): Redefine C-s in the minibuffer to insert the last
	incremental search string.

	* ediff-init.el (ediff-coding-system): Use escape-quoted in case of
	XEmacs.

	* ediff-merg.el (ediff-merge-region-is-non-clash-to-skip)
	(ediff-merge-region-is-non-clash)
	(ediff-skip-merge-region-if-changed-from-default-p): Use defun.
	Also check if the job is really a merge job.

	* ediff.el (ediff-current-file): New function.

2009-08-15  Chong Yidong  <cyd@stupidchicken.com>

	* progmodes/js.el: Edit docstrings throughout to follow Emacs
	conventions.
	(js-insert-and-indent): Delete function.
	(js-mode-map): Don't bind keys to js-insert-and-indent.
	(js-beginning-of-defun): Rename from js--beginning-of-defun.
	(js-end-of-defun): Rename from js--end-of-defun.
	(js-auto-indent-flag): Delete variable.

2009-08-14  Chong Yidong  <cyd@stupidchicken.com>

	* progmodes/js.el: Remove proclaim statement.
	Defvar which-func-imenu-joiner-function to silence compiler.

	* files.el (auto-mode-alist): Use js-mode for .js files.

	* progmodes/js2-mode.el: Remove file.

	* Makefile.in (ELCFILES): Add js.el, and remove js2-mode.el.

	* speedbar.el (speedbar-supported-extension-expressions): Add .js.

	* progmodes/hideshow.el (hs-special-modes-alist): Add js-mode entry.

2009-08-14  Daniel Colascione  <dan.colascione@gmail.com>
	    Karl Landstrom  <karl.landstrom@brgeight.se>

	* progmodes/js.el: New file.

2009-08-14  Mark A. Hershberger  <mah@everybody.org>

	* timezone.el (timezone-parse-date): Add ability to understand ISO
	basic format (minimal separators) dates in addition to the
	already-supported extended format dates.

2009-08-14  Eli Zaretskii  <eliz@gnu.org>

	* international/ucs-normalize.el: Add a `coding' file variable.

	* Makefile.in (ELCFILES): Add international/ucs-normalize.elc.

2009-08-14  Sam Steingold  <sds@gnu.org>

	* vc-cvs.el (vc-cvs-merge-news): Yet another fix of message parsing.

2009-08-13  Chong Yidong  <cyd@stupidchicken.com>

	* faces.el (help-argument-name): Define it here instead of
	help-fns.el, because in daemon mode help-fns.el may be loaded when
	faces are still uninitialized (Bug#1078).

	* help-fns.el (help-argument-name): Move defface to faces.el.

2009-08-13  Nick Roberts  <nickrob@snap.net.nz>

	* progmodes/gdb-mi.el (gdb-inferior-io-mode): Use start-process to
	create buffer with a pty but no process so that GDB can make the
	inferior the controlling process.

2009-08-13  Taichi Kawabata  <kawabata.taichi@gmail.com>

	* international/ucs-normalize.el: New file.

2009-08-13  Richard Stallman  <rms@gnu.org>

	* mail/rmail.el (rmail-get-attr-names):
	Accept an attribute header that is too short.

	* mail/rmail.el (rmail-forget-messages):
	Ignore nil elt in rmail-message-vector.  Use dotimes.

	* progmodes/compile.el (compilation-goto-locus):
	Use next-error-move-function.

	* simple.el (next-error-move-function): New variable.

2009-08-12  Juri Linkov  <juri@jurta.org>

	* progmodes/grep.el (lgrep): Ensure that `default-directory' is
	always non-nil.  (Bug#4052)

	* replace.el (read-regexp): Return empty string when
	`default-value' is nil.
	(keep-lines-read-args): Don't use empty string as the
	default value for `read-regexp'.  (Bug#2495)

2009-08-12  Juri Linkov  <juri@jurta.org>

	* international/mule-cmds.el (ucs-insert): Change arguments
	from `arg' to `character', `count', `inherit' to be the same
	as in `insert-char'.  Doc fix.  (Bug#4039)

	* international/mule-conf.el (utf-16be-with-signature): Doc fix.

2009-08-12  Juri Linkov  <juri@jurta.org>

	* files-x.el: New file.

	* files.el: Move code that deals with adding/deleting
	file/directory-local variables to files-x.el.

	* Makefile.in (ELCFILES): Add files-x.elc.

2009-08-11  Dmitry Dzhus  <dima@sphinx.net.ru>

	* progmodes/gdb-mi.el (gdb-line-posns): New helper which helps not
	to use `goto-line'.
	(gdb-place-breakpoints, gdb-get-location): Rewritten without
	`goto-line'.
	(gdb-invalidate-disassembly): Do not refresh upon receiving
	'update signal.  Instead, update all disassembly buffers only after
	threads list.
	(gdb): Send -target-detach when buffer is killed (Bug#3794).
	(gdb-starting): Moved -data-list-register-names...
	(gdb-stopped): ...here so it's sent when first thread stops.
	(gdb-registers-handler-custom): Do nothing if register names are
	unknown yet.

	* progmodes/gud.el (gud-stop-subjob): Rewritten without macros
	from `gdb-mi.el' to avoid extra tangling.

	* progmodes/gdb-mi.el (gdb-gud-context-call): Reverting previous
	change which breaks `gud-def' definitions used in `gdb'.
	(gdb-update-gud-running): No extra fuss for updating frame number.

2009-08-10  Stefan Monnier  <monnier@iro.umontreal.ca>

	* international/mule-cmds.el (mule-keymap, mule-menu-keymap)
	(describe-language-environment-map, setup-language-environment-map)
	(set-coding-system-map): Move initialization into declaration.
	(set-language-info-alist): Last arg to define-key-after can be skipped.

	* international/quail.el (quail-completion-1): Simplify.
	(quail-define-rules): Use slightly more compact code.
	(quail-insert-decode-map): Propertize keys, compact columns.

	* emacs-lisp/bytecomp.el (byte-compile-interactive-only-functions):
	Add goto-line.

2009-08-10  Miles Bader  <miles@gnu.org>

	* progmodes/js2-mode.el (js2-warning, js2-error, js2-jsdoc-tag)
	(js2-jsdoc-type, js2-jsdoc-value, js2-function-param)
	(js2-instance-member, js2-private-member, js2-private-function-call)
	(js2-jsdoc-html-tag-name, js2-jsdoc-html-tag-delimiter)
	(js2-magic-paren, js2-external-variable):
	Remove "-face" suffix from face names.
	(js2-jsdoc-highlight-helper, js2-highlight-jsdoc)
	(js2-highlight-undeclared-vars, js2-peek-token)
	(js2-parse-function-params, js2-mode-show-errors)
	(js2-mode-show-warnings, js2-make-magic-delimiter)
	(js2-mode-highlight-magic-parens): Update to use new face names.

2009-08-09  Michael Albinus  <michael.albinus@gmx.de>

	* net/tramp.el (tramp-get-ls-command-with-dired): New defun.
	(tramp-handle-insert-directory): Handle "--dired".  (Bug#4075)

2009-08-09  Chong Yidong  <cyd@stupidchicken.com>

	* subr.el: Provide hashtable-print-readable.

	* progmodes/hideshow.el (hs-special-modes-alist): Don't use
	hs-c-like-adjust-block-beginning.
	(hs-hide-block-at-point): Stop hiding at the beginning of
	hs-block-end-regexp (Bug#700).

2009-08-09  Dmitry Dzhus  <dima@sphinx.net.ru>

	* progmodes/gdb-mi.el (gdb-gud-context-call): Does not need to be
	a macro.
	(gdb-registers-handler-custom): Do not fail when register names
	are unavailable.

2009-08-08  Dmitry Dzhus  <dima@sphinx.net.ru>

	* progmodes/gdb-mi.el (gdb-control-all-threads)
	(gdb-control-current-thread): Interactive setters for
	`gdb-gud-control-all-threads' to use in menu.
	(gdb-show-run-p): Show «Go» when process is not active.
	(gud-tool-bar-map): Add non-stop/A,T indicator.  Uses
	gud/thread.xpm and gud/all.xpm.

2009-08-08  Yoni Rabkin  <yoni@rabkins.net>

	* net/net-utils.el (net-utils-font-lock-keywords): New var.
	(nslookup-font-lock-keywords): Make it a variable.
	(net-utils-mode): New mode for viewing diagnostic network output.
	(net-utils-remove-ctrl-m-filter): Set inhibit-read-only.
	(net-utils-run-simple): New function.
	(ifconfig, iwconfig, netstat, arp, route): Use it.

2009-08-08  Dmitry Dzhus  <dima@sphinx.net.ru>

	* progmodes/gdb-mi.el (gdb-read-memory-custom)
	(gdb-memory-set-address, def-gdb-set-positive-number)
	(def-gdb-memory-format, def-gdb-memory-unit): Update memory buffer
	after changing settings.
	(gdb-invalidate-disassembly): Update when first shown.
	(gdb-edit-locals-value): Fixed.
	(gdb-registers-handler-custom): Print registers in right order and
	allow changing register values (only for current thread yet).
	(gdb-breakpoints-mode-map): Don't assume threads buffer is present.
	(gdb-threads-mode-map): Don't assume breakpoints buffer is present.
	(gdb-disassembly-handler-custom, gdb-stack-list-frames-custom)
	(gdb-locals-handler-custom, gdb-registers-handler-custom): Thread
	info in mode name.
	(gdb-registers-mode-map): TAB to switch to locals.

2009-08-08  Eli Zaretskii  <eliz@gnu.org>

	* mail/rmail.el (rmail-add-mbox-headers)
	(rmail-set-message-counters-counter): Search for
	rmail-unix-mail-delimiter instead of just "From ".  (Bug#4076)

2009-08-08  Glenn Morris  <rgm@gnu.org>

	* Makefile.in (ELCFILES): Update.

2009-08-07  Eli Zaretskii  <eliz@gnu.org>

	* mail/sendmail.el (mail-yank-original): Set
	buffer-file-coding-system from the one used by the message whose
	text is yanked.

	* calc/calc-graph.el (calc-graph-plot): Set calc-graph-last-device
	to "windows" when "pgnuplot" is used.
	(calc-graph-command, calc-gnuplot-command, calc-graph-init): Don't
	call accept-process-output if "pgnuplot" is used.
	(calc-graph-init): Don't send -display and -geometry to
	"pgnuplot".  If "pgnuplot" is used, glean gnuplot version by
	running "pgnuplot -V" with shell-command-to-string.

	* calc/calc.el (calc-gnuplot-name) [windows-nt]: Use "pgnuplot" as
	the default.

2009-08-07  Eli Zaretskii  <eliz@gnu.org>

	* Makefile.in (ELCFILES): org/org-export-latex.elc renamed to
	org/org-latex.elc.

2009-08-07  Dan Nicolaescu  <dann@ics.uci.edu>

	* vc-dispatcher.el (vc-resynch-window): Update comment.

	* term.el (term-handle-ansi-escape): Add comments with the
	terminfo capabilities implemented.

2009-08-06  Dmitry Dzhus  <dima@sphinx.net.ru>

	* progmodes/gdb-mi.el (gdb-var-create-regexp): Removed.
	(gdb-var-create-handler): Rewritten using JSON parser.
	(gdb-propertize-header): Moved earlier.
	(gdb-set-header): Removed to avoid duplication.
	(gdb-thread-list-handler-custom, gdb-invalidate-disassembly):
	Refresh disassembly buffers only after threads list have been
	update.
	(gdb-threads-header, gdb-registers-header): Per-buffer header line
	variables.

2009-08-04  Juri Linkov  <juri@jurta.org>

	* files.el: Commands to add/delete file/directory-local variables.
	(read-file-local-variable, read-file-local-variable-value)
	(read-file-local-variable-mode, modify-file-local-variable)
	(modify-file-local-variable-prop-line)
	(modify-dir-local-variable): New functions.
	(add-file-local-variable, delete-file-local-variable)
	(add-file-local-variable-prop-line, delete-file-local-variable-prop-line)
	(add-dir-local-variable, delete-dir-local-variable)
	(copy-file-locals-to-dir-locals, copy-dir-locals-to-file-locals)
	(copy-dir-locals-to-file-locals-prop-line): New commands.

2009-08-04  Chong Yidong  <cyd@stupidchicken.com>

	* abbrev.el (insert-abbrev-table-description): Prettify output.
	Suggested by Karl Chen.

2009-08-04  Dmitry Dzhus  <dima@sphinx.net.ru>

	* progmodes/gdb-mi.el (gdb-frame-number): Initialize with nil.
	(gdb-overlay-arrow-position): Rename to `gdb-disassembly-position'.
	(gdb-overlay-arrow-position, gdb-thread-position)
	(gdb-disassembly-position): Declare variables.
	(gdb-wait-for-pending): Function now.
	(gdb-add-subscriber, gdb-delete-subscriber, gdb-get-subscribers)
	(gdb-emit-signal, gdb-buf-publisher): Declare before first use so
	compilation goes smoothly.
	(gdb, gdb-non-stop, gdb-buffers): New customization groups.
	(gdb-non-stop-setting): New customization setting which replaces
	`gdb-non-stop' so changing it doesn't break active GDB session.
	(gdb-stack-buffer-locations, gdb-stack-buffer-addresses)
	(gdb-thread-buffer-verbose-names, gdb-thread-buffer-arguments)
	(gdb-thread-buffer-locations, gdb-thread-buffer-addresses)
	(gdb-show-threads-by-default): New customization options.
	(gdb-buffer-type, gdb-buffer-shows-main-thread-p): New helper
	routines.
	(gdb-get-buffer-create): Send buffers update signal when they are
	created.
	(gdb-invalidate-locals, gdb-invalidate-registers)
	(gdb-invalidate-breakpoints)
	(gdb-invalidate-threads, gdb-invalidate-disassembly)
	(gdb-invalidate-memory): Accept update signal.
	(gdb-current-context-command): Use --frame option.
	(gdb-update-gud-running, gdb-running, gdb-setq-thread-number):
	Implement `gdb-frame-number' selection logic.
	(gdb-show-run-p, gdb-show-stop-p): Helper functions which decide
	whether to show GUD toolbar buttons.
	(gdb-thread-exited): Unselect current thread when it exits.
	(gdb-stopped): Typo fixed (now really runs `gdb-stopped-hooks').
	(gdb-mark-line): Routine which sets overlay arrow or inverses
	video on fringeless displays.
	(gdb-table, gdb-table-add-row, gdb-table-string): Structure used
	to build aligned columns of data in GDB buffers and set text
	properties line-by-line.
	(gdb-invalidate-breakpoints)
	(gdb-breakpoints-list-handler-custom)
	(gdb-thread-list-handler-custom, gdb-disassembly-handler-custom)
	(gdb-stack-list-frames-custom, gdb-locals-handler-custom)
	(gdb-registers-handler-custom): Align data columns.
	(gdb-locals-handler-custom): Now prints data like in variable
	declarations.
	(gdb-jump-to, gdb-file-button, gdb-insert-file-location-button):
	Removed confusing buttons.
	(gdb-invalidate-threads): Append --frame.
	(gdb-threads-mode-map, gdb-breakpoints-mode-map): TAB to switch
	between breakpoints/threads buffers.
	(gdb-set-window-buffer): Now can ignore dedicated windows.
	(gdb-propertize-header): Use `gdb-set-window-buffer'.
	(def-gdb-thread-buffer-simple-command): Numerous typos fixed.
	(def-gdb-thread-buffer-gud-command): Replaces
	`def-gdb-thread-buffer-gdb-command' and uses standard GUD commands
	for fine thread control.
	(gdb-preempt-existing-or-display-buffer): New function used to
	display bound buffers without breaking window layout.
	(gdb-frame-location): Replaces `gdb-insert-frame-location'.
	(gdb-select-frame): New version of `gdb-frames-select' which now
	sets `gdb-frame-number' so commands may use --frame option instead
	of inner debugger state.
	(gdb-frame-handler): Do not set `gdb-frame-number'.
	(gdb-threads-mode-map): Select threads with mouse.

	* progmodes/gud.el (gdb-gud-context-call): Declare function to
	avoid compilation warning.
	(gud-menu-map, gud-minor-mode-map): Use `gdb-show-run-p` and
	`gdb-show-stop-p`.

	* progmodes/gdb-mi.el (gdb-get-buffer, gdb-get-buffer-create):
	Argument `key' renamed to `buffer-type'.
	(gdb-current-context-buffer-name): Do not add thread info to
	buffer name when no thread is selected.
	(gdbmi-record-list, gdb-shell): Try to handle GDB `shell'
	command (bug 3794).
	(gdb-thread-selected): Handle `=thread-selected' notification.
	(gdb-wait-for-pending): New macro to deal with congestion problems.
	(gdb-breakpoints-list-handler-custom): Don't fail on pending
	breakpoints.
	(gdb-invalidate-disassembly): Use 'fullname instead of 'file.
	This fixes problem similar to one described in bug 3947.
	(gud-menu-map): More menu items.
	(gdb-init-1): Reset `gdb-thread-number' to nil.

	* progmodes/gud.el (gud-stop-subjob, gud-menu-map): Respect GDB
	non-stop settings.

	* progmodes/gdb-mi.el (gdb-thread-number): Initialize with nil.
	(gdb-current-context-command): Do not append --thread if
	`gdb-thread-number' is nil.
	(gdb-running-threads-count, gdb-stopped-threads-count): New
	variables.
	(gdb-non-stop, gdb-gud-control-all-threads, gdb-switch-reasons)
	(gdb-stopped-hooks, gdb-switch-when-another-stopped): New
	customization options.
	(gdb-gud-context-command, gdb-gud-context-call): New wrappers for
	GUD commands.
	(gdb): `gud-def' definitions changed to use `gdb-gud-context-call'.
	(gdb-init-1): Activate non-stop mode if `gdb-non-stop' is enabled.
	(gdb-setq-thread-number, gdb-update-gud-running): New functions to
	set `gdb-thread-number' and update `gud-running' properly.
	(gdb-running): Update threads list when new threads appear.
	(gdb-stopped): Support non-stop operation and new thread switching
	logic.
	(gdb-jsonify-buffer, gdb-json-read-buffer, gdb-json-string)
	(gdb-json-partial-output): New set of JSON routines.
	(def-gdb-auto-update-trigger): New `signal-list' optional
	argument.
	(gdb-thread-list-handler-custom): Update `gud-running',
	`gdb-stopped-threads-count' and `gdb-running-threads-count'.
	(def-gdb-thread-buffer-gdb-command, gdb-interrupt-thread)
	(gdb-continue-thread, gdb-step-thread): New commands for fine
	thread execution control.
	(gud-menu-map): New menu items to switch non-stop options.
	(gdb-reset): Cleanup `gdb-thread-position' overlay arrow marker.
	(gdb-send): Mimic RET properly (bug 3794).

	* progmodes/gdb-mi.el (gdb-rules-name-maker)
	(gdb-rules-buffer-mode, gdb-rules-update-trigger): Accessors for
	gdb-buffer-rules.
	(def-gdb-auto-update-handler): New nopreserve optional argument.
	(gdb-stack-list-frames-custom): Print stack from top to bottom.

	* progmodes/gdb-mi.el (gdb-pc-address): Removed unused variable.
	(gdb-threads-list, gdb-breakpoints-list): New assoc lists.
	(gdb-parent-mode): New mode to derive other GDB modes from.
	(gdb-display-disassembly-for-thread)
	(gdb-frame-disassembly-for-thread): New commands for threads
	buffer.

	* progmodes/gdb-mi.el (gdb-get-buffer, gdb-get-buffer-create)
	(gdb-init-1, gdb-bind-function-to-buffer, gdb-add-subscriber)
	(gdb-get-subscribers, gdb-emit-signal, gdb-buf-publisher)
	(gdb-update): We now store all GDB buffers in a list so that they
	can be updated by traversing a list instead of calling invalidate
	triggers explicitly.
	(def-gdb-trigger-and-handler): New macro to define trigger-handler
	pair for GDB buffer.
	(gdb-stack-buffer-name): Add thread information.
	(gdb-add-pending, gdb-pending-p, gdb-delete-pending): Macros to
	handle pending triggers.
	(gdb-threads-mode-map, def-gdb-thread-buffer-command)
	(def-gdb-thread-buffer-simple-command)
	(gdb-display-stack-for-thread, gdb-display-locals-for-thread)
	(gdb-display-registers-for-thread, gdb-frame-stack-for-thread)
	(gdb-frame-locals-for-thread, gdb-frame-registers-for-thread):
	New commands which show buffers bound to thread.
	(gdb-stack-list-locals-regexp): Removed unused regexp.

	* progmodes/gdb-mi.el (gdb-breakpoints-buffer-name)
	(gdb-locals-buffer-name, gdb-registers-buffer-name)
	(gdb-memory-buffer-name, gdb-stack-buffer-name): Do not switch
	to (gud-comint-buffer) in *-buffer-name functions
	because (gdb-get-target-string) already does that.
	(gdb-locals-handler-custom, gdb-registers-handler-custom)
	(gdb-changed-registers-handler): Rewritten without regexps.

	* progmodes/gdb-mi.el: Basic thread selection support.
	(gdb-thread-number): New variable.
	(gdb-current-context-command): New macro which adds --thread
	option to command.
	(gdb-threads-mode-map): Select thread with SPC.
	(gdb-thread-list-handler-custom): Mark current thread with overlay
	arrow.  Synchronize GDB thread and Emacs thread.
	(gdb-select-thread): New command which selects current thread.
	(gdb-invalidate-frames, gdb-invalidate-locals)
	(gdb-invalidate-registers): Use --thread option.

2009-08-04  Michael Albinus  <michael.albinus@gmx.de>

	* net/tramp.el (top): Make check for tramp-gvfs loading more
	robust.  (Bug#3977)
	(tramp-handle-insert-file-contents): `unwind-protect' must be
	inside `with-parsed-tramp-file-name'.

	* net/tramp-gvfs.el (top): Remove superfluous message when loading
	fails.

2009-08-03  Nick Roberts  <nickrob@snap.net.nz>

	* progmodes/gud.el (jdb): Set gud-jdb-classpath-string to current
	directory if CLASSPATH is not set.

2009-08-03  Michael Albinus  <michael.albinus@gmx.de>

	* net/tramp.el (tramp-rfn-eshadow-update-overlay-regexp):
	New defconst.
	(tramp-rfn-eshadow-update-overlay): Use it.  (Bug#4004)

2009-08-02  Kevin Ryde  <user42@zip.com.au>

	* net/newst-backend.el (newsticker--raw-url-list-defaults):
	Update freshmeat link.  Delete newsforge.com as it seems gone.

2009-08-02  Chong Yidong  <cyd@stupidchicken.com>

	* select.el (x-set-selection): Doc fix (Bug#4021).

	* w32-fns.el (x-set-selection): Doc fix (Bug#4021).

	* help-fns.el (describe-variable): Treat list return values from
	dir-locals-find-file properly (Bug#4005).

2009-08-02  Julian Scheid  <julians37@googlemail.com>  (tiny change)

	* net/tramp.el (tramp-debug-message): Print also microseconds.

2009-08-02  Michael Albinus  <michael.albinus@gmx.de>

	* net/tramp.el (tramp-handle-insert-file-contents): Optimize, when BEG
	or END is non-nil.
	(tramp-handle-vc-registered): Use `tramp-cache-inhibit-cache'.
	(tramp-get-debug-buffer): Change `outline-regexp' according to new
	format.

	* net/tramp-cache.el (tramp-cache-inhibit-cache): New defvar.
	(tramp-get-file-property): Use it.

	* autorevert.el (auto-revert-handler): Allow
	`auto-revert-tail-mode' for remote files.

2009-08-02  Jason Rumney  <jasonr@gnu.org>

	* minibuffer.el (read-file-name): Treat confirm options to
	MUSTMATCH as nil when invoking x-file-dialog.  (Bug#3969)

2009-08-02  Chong Yidong  <cyd@stupidchicken.com>

	* font-lock.el (font-lock-string-face, font-lock-builtin-face)
	(font-lock-variable-name-face, font-lock-constant-face): Darken
	the colors for light backgrounds.

2009-08-01  Eli Zaretskii  <eliz@gnu.org>

	* mail/rmailsum.el (rmail-header-summary): Ignore letter-case of
	month names.  (Bug#3987)

2009-07-31  Chong Yidong  <cyd@stupidchicken.com>

	* simple.el (line-move-finish): Pass whole number to
	line-move-to-column.
	(line-move-visual): Perform hscroll to the recorded position.

2009-07-30  Jay Belanger  <jay.p.belanger@gmail.com>

	* calc/calc-mode.el (calc-matrix-brackets): Remove "P" from prompt.

2009-07-29  Alan Mackenzie  <acm@muc.de>

	* progmodes/cc-defs.el (c-version): Bump to 5.31.7.

2009-07-29  Dmitry Dzhus  <dima@sphinx.net.ru>

	* progmodes/gdb-mi.el (gdb-goto-breakpoint)
	(gdb-place-breakpoints): Use full path when setting breakpoints.

2009-07-29  Jay Belanger  <jay.p.belanger@gmail.com>

	* calc/calc.el (calc-mode-map): Add keybinding for
	`calc-transpose-lines'.

2009-07-29  Vincent Belaïche  <vincent.belaiche@gmail.com>

	* calc/calc-misc.el (calc-transpose-lines): New function.

2009-07-28  Michael Albinus  <michael.albinus@gmx.de>

	* net/tramp.el (tramp-do-copy-or-rename-file): Add messages.
	Simplify check for out-of-band methods.
	(tramp-do-copy-or-rename-file-out-of-band): Allow both files to be
	remote.  Remove messages which are in `tramp-do-copy-or-rename-file'.

2009-07-28  Dan Nicolaescu  <dann@ics.uci.edu>

	* vc-git.el (vc-git-checkin): Fix typo.

2009-07-28  Steve Yegge  <steve.yegge@gmail.com>

	* progmodes/js2-mode.el: New file.

2009-07-28  Nick Roberts  <nickrob@snap.net.nz>

	* progmodes/gud.el (jdb): Add gud-pstar to dump object information.
	(gud-menu-map): Adjust tooltip accordingly.

2009-07-27  Dan Nicolaescu  <dann@ics.uci.edu>

	* vc-bzr.el (vc-bzr-print-log): Pass multiple arguments to bzr log.
	(vc-bzr-log-view-mode): Adjust log-view-file-re.

	* add-log.el (change-log-mode-map): Add a menu.

2009-07-27  Michael Albinus  <michael.albinus@gmx.de>

	* net/dbus.el (dbus-call-method-non-blocking): Handle the case the
	function returns nil.
	(dbus-handle-event): Handle special return value :ignore.
	Reported by Jan Moringen <jan.moringen@uni-bielefeld.de>.

2009-07-26  Chong Yidong  <cyd@stupidchicken.com>

	* view.el (view-mode-enable): Don't define Helper-return-blurb if
	it's not needed.

2009-07-25  Eli Zaretskii  <eliz@gnu.org>

	Fix Bug#3888:

	* w32-vars.el (x-select-enable-clipboard): Doc fix.

	* term/pc-win.el (x-display-name, x-colors)
	(x-select-enable-clipboard, x-select-text): Doc fix.

	* term/common-win.el (x-display-name, x-colors): Doc fix.

	* term/ns-win.el (x-select-text, x-setup-function-keys, x-colors)
	(xw-defined-colors): Doc fix.

	* w32-fns.el (x-select-text, x-setup-function-keys)
	(x-get-selection, x-set-selection): Doc fix.

	* term/x-win.el (x-select-text, x-setup-function-keys)
	(x-select-enable-clipboard, xw-defined-colors): Doc fix.

	* select.el (x-set-selection): Doc fix.

2009-07-25  Michael Albinus  <michael.albinus@gmx.de>

	* net/zeroconf.el (zeroconf-init): Check for "GetVersionString"
	instead of "IsNSSSupportAvailable".  Avahi ought to work also when
	"IsNSSSupportAvailable" method is not available.  Reported by
	Steve Youngs <steve@sxemacs.org>.

2009-07-24  Kenichi Handa  <handa@m17n.org>

	* international/characters.el: Fix setting of category ?C, ?|, ?K,
	and ?H.  Fix setting of case for Latin Extended and Greek Extended.
	(build-unicode-category-table): Fix range checks.

2009-07-24  Dan Nicolaescu  <dann@ics.uci.edu>

	* vc-dispatcher.el (vc-resynch-buffers-in-directory): Make sure
	the buffer we try to sync is current when calling
	vc-resynch-buffer.

	* vc-dir.el (vc-dir-resynch-file): Make sure vc-dir-update does
	not show up to date files.

2009-07-24  Glenn Morris  <rgm@gnu.org>

	* emacs-lisp/elint.el (elint-current-buffer, elint-defun):
	Add autoload cookies.  If necessary, initialize.
	(elint-log): Handle non-file buffers.
	(elint-initialize): Add optional argument to reinitialize.
	(elint-find-builtin-variables): Save excursion.

2009-07-23  Dan Nicolaescu  <dann@ics.uci.edu>

	* emacs-lisp/lisp-mode.el (emacs-lisp-mode-map): Add menu entries
	for Lint.

2009-07-22  Dan Nicolaescu  <dann@ics.uci.edu>

	* vc.el (vc-print-log-internal): New function, split out from ...
	(vc-print-log): ... here.
	(vc-dir-move-to-goal-column): Declare.

	* vc-git.el (vc-git-add-signoff): New variable.
	(vc-git-checkin): Use it.
	(vc-git-toggle-signoff): New function.
	(vc-git-extra-menu-map): Bind it to menu.
	(vc-git--run-command-string): Accept a nil FILE argument.
	(vc-git-stash-list): New function.
	(vc-git-dir-extra-headers): Use it.

2009-07-23  Glenn Morris  <rgm@gnu.org>

	* help-fns.el (describe-variable): Describe ignored and risky local
	variables in a similar way to that in which we describe safe ones.

	* emacs-lisp/bytecomp.el (byte-compile-from-buffer)
	(byte-compile-output-file-form, byte-compile-output-docform)
	(byte-compile-file-form-defmumble, byte-compile-output-as-comment):
	Give some more local variables with common names a "bytecomp-" prefix,
	so as not to shadow things during compilation.
	* emacs-lisp/cl-macs.el (load-time-value)
	* emacs-lisp/cl.el (cl-compiling-file): Update for the name-change
	`outbuffer' to `bytecomp-outbuffer'.

	* emacs-lisp/elint.el (elint-standard-variables): Remove most members,
	since the next two variables cover them automatically now.
	(elint-builtin-variables, elint-autoloaded-variables): New.
	(elint-unknown-builtin-args): Remove all members, since they can be
	parsed automatically now.
	(elint-extra-errors): New.
	(elint-env-add-env, elint-env-add-macro): Use cadr.
	(elint-current-buffer): Use or.  Change final message.
	(elint-get-top-forms): Use line-end-position.
	(elint-init-env): Use cadr.  Handle autoload, declare-function,
	and defalias.
	(elint-add-required-env): Doc fix.  Use or.  Standardize error.
	(regexp-assoc): Remove unused function.
	(elint-top-form): Set elint-current-pos, to record the start of the
	top-level form, for compilation-mode.
	(elint-form): Trap errors in macro expansion.  Use dolist.
	(elint-unbound-variable): Use elint-builtin-variables and
	elint-autoloaded-variables.
	(elint-get-args): Use cadr, or.
	(elint-check-cond-form): Use dolist, cadr.
	(elint-check-condition-case-form): Doc fix.  Use cadr.
	Use elint-extra-errors.
	(elint-log): New function.
	(elint-error, elint-warning): Use elint-log for a bytecomp-style format.
	Distinguish errors and warnings.
	(elint-log-message): Use with-current-buffer.  Inhibit read-only.
	Use a bytecomp-style format.
	(elint-clear-log): Preserve default-directory.  Inhibit read-only.
	(elint-get-log-buffer): Use compilation mode.  Disable undo.
	Don't truncate lines.
	(elint-initialize): Set builtin and autoloaded variable lists.
	Only process elint-unknown-builtin-args if non-nil.
	(elint-find-builtin-variables, elint-find-autoloaded-variables):
	New functions.
	(elint-find-builtin-args): Doc fix.  Handle "BODY...)".

2009-07-22  Kevin Ryde  <user42@zip.com.au>

	* net/newst-backend.el (newsticker--parse-atom-1.0)
	(newsticker--parse-rss-0.91, newsticker--parse-rss-0.92)
	(newsticker--parse-rss-1.0):
	* progmodes/idlwave.el (idlwave-mode):
	* progmodes/idlw-shell.el (idlwave-shell-mode):
	* progmodes/vera-mode.el (vera-mode):
	* progmodes/verilog-mode.el (verilog-auto-inst, verilog-auto):
	* progmodes/vhdl-mode.el (vhdl-mode):
	* textmodes/table.el (table-generate-source)
	(table--warn-incompatibility):
	Hyperlink urls in docstrings with URL `...'.

2009-07-22  Glenn Morris  <rgm@gnu.org>

	* emacs-lisp/advice.el, emacs-lisp/checkdoc.el:
	* emacs-lisp/debug.el, emacs-lisp/elp.el, emacs-lisp/gulp.el:
	* emacs-lisp/lisp.el, emacs-lisp/pp.el, emacs-lisp/trace.el:
	Remove leading * from defcustom docs.

	* simple.el (blink-matching-paren-distance): Bump to 100k.  (Bug#3889)

	* emacs-lisp/shadow.el (shadows-compare-text-p): Remove leading * from
	defcustom doc.
	(list-load-path-shadows): Optionally, just return shadows as a string.

	* mail/emacsbug.el (report-emacs-bug): Include any load-path shadows.

2009-07-21  Chong Yidong  <cyd@stupidchicken.com>

	* mail/rmailedit.el (rmail-edit-mode): Use
	auto-save-include-big-deletions.

	* mail/rmail.el (rmail-variables): Use
	auto-save-include-big-deletions.

	* files.el (auto-save-mode): Revert 2009-07-21 and 2009-07-16
	changes.

2009-07-21  Jay Belanger  <jay.p.belanger@gmail.com>

	* calc/calc.el (calc-undo-length): New variable.
	(calc-quit): Truncate rather than eliminate `calc-undo-list'.

2009-07-21  Richard Stallman  <rms@gnu.org>

	* files.el (auto-save-mode): Handle buffer-save-size = -2
	for toggling mode.

2009-07-21  Glenn Morris  <rgm@gnu.org>

	* textmodes/ispell.el (ispell-looking-back): Update declaration.

	* calendar/todo-mode.el (calendar-current-date): Update declaration.

	* ps-print.el (ps-jitify, ps-lazify): Remove aliases only used to
	silence compiler.  Instead...
	(jit-lock-fontify-now, lazy-lock-fontify-region): ...Declare.
	(ps-print-ensure-fontified): Update for above function name changes.

	* printing.el (pr-mh-get-msg-num, pr-mh-show)
	(pr-mh-start-of-uncleaned-message): Remove aliases only used to
	silence compiler.  Instead...
	(mh-get-msg-num, mh-show, mh-start-of-uncleaned-message): ...Declare.
	(mh-show-buffer): Only define for compiler.
	(pr-mh-current-message): Update for above function name changes.

	* files.el (abort-if-file-too-large): Explicitly pass `filename'
	as an argument.
	(find-file-noselect, insert-file-1): Update for above change.

	* mail/rmail.el (rmail-retry-ignored-headers): Bump :version.

	* mail/mailclient.el (mailclient-send-it): Fix message.

	* emacs-lisp/edebug.el (cl-debug-env): Only define for compiler.
	(edebug-eval): Check cl-debug-env is bound.
	(print-level, print-circle): Don't redefine built-in variables.

	* emacs-lisp/cust-print.el: Remove leading * from defcustom docs.
	(custom-print-vectors): Remove old comments from doc.

	* emerge.el (menu-bar-emerge-menu): Remove unused variable.
	(emerge-version): Make the variable an obsolete alias for the
	emacs-version variable.  Make the function obsolete.
	(emerge-fast-keymap, emerge-edit-keymap): Make a separate menu for
	Emerge options, rather than merging in into the main Options menu.
	(emerge-options-menu): Adjust menu text.  Use buttons for skip prefers
	and auto advance modes.  Disable edit/fast items when not relevant.

2009-07-20  Dan Nicolaescu  <dann@ics.uci.edu>

	* term/vt420.el (terminal-init-vt420): Fix typo.

2009-07-20  Sam Steingold  <sds@gnu.org>

	* progmodes/ada-mode.el (compile-auto-highlight): Remove the
	variable (removed from compile.el on 2004-03-11).

2009-07-20  Chong Yidong  <cyd@stupidchicken.com>

	* files.el (hack-local-variables-filter): Fix last change.

2009-07-19  Juri Linkov  <juri@jurta.org>

	* files.el (ignored-local-variables): Add `dir-local-variables-alist'.
	(dir-local-variables-alist): New buffer-local variable.
	(hack-local-variables-filter): If variable is not dir-local,
	i.e. `dir-name' is nil, then remove it from `dir-local-variables-alist',
	because file-local overrides dir-local.
	(c-postprocess-file-styles) <declare-function>:
	Remove obsolete declaration.
	(hack-dir-local-variables): Add dir-local variable/value pair to
	`dir-local-variables-alist' and remove duplicates.  Doc fix.

	* help-fns.el (describe-variable): Add information about
	file-local and dir-local variables.

2009-07-19  Chong Yidong  <cyd@stupidchicken.com>

	* files.el (hack-local-variables-filter): Rewrite.

2009-07-19  Glenn Morris  <rgm@gnu.org>

	* progmodes/verilog-mode.el (verilog-error-regexp-add-xemacs):
	Silence compiler by only defining on XEmacs.

	* international/mule.el (auto-coding-regexp-alist): Only match
	BABYL... at the start of buffer, not of lines.  (Bug#3790)

	* calendar/cal-menu.el (cal-menu-set-date-title): Handle calls from
	non-calendar buffers (Bug#3862).  Restore "not on a date" message.
	(cal-menu-context-mouse-menu): Doc fix.

	* desktop.el (desktop-buffers-not-to-save): Set :version tag.

	* simple.el (mail-user-agent): Doc fix.  Set :version tag.

2009-07-18  Juri Linkov  <juri@jurta.org>

	* info.el: Virtual Info keyword finder.
	(add-to-list) <Info-virtual-files>: Add "\\`\\*Finder.*\\*\\'".
	(Info-finder-file): New variable.
	(Info-finder-find-file): New function.
	(finder-known-keywords, finder-package-info)
	(find-library-name, lm-commentary): Use defvar and
	declare-function to silence compiler warnings.
	(Info-finder-find-node): New function.
	(info-finder): New command.

	* subr.el (process-kill-buffer-query-function): New function.
	(add-hook)<kill-buffer-query-functions>: Add hook
	`process-kill-buffer-query-function'.

2009-07-18  Alan Mackenzie  <acm@muc.de>

	* progmodes/cc-mode.el (c-before-hack-hook)
	(c-postprocess-file-styles): Give invocation of `c-set-style'
	DONT-OVERRIDE parameter of t.  Already set style variables will
	thus not be overridden by style settings given by `c-file-syle'.

	* files.el (hack-local-variables-filter): Remove entries with
	duplicate keys from `file-local-variables-alist'.

2009-07-18  Eli Zaretskii  <eliz@gnu.org>

	* simple.el (deactivate-mark, activate-mark, set-mark): Don't call
	x-set-selection if display-selections-p returns nil for the
	current frame.

2009-07-18  Chong Yidong  <cyd@stupidchicken.com>

	* simple.el (region-active-p, use-region-p): Doc fix (Bug#3873).

2009-07-18  Eli Zaretskii  <eliz@gnu.org>

	* desktop.el (desktop-buffers-not-to-save): Default value is nil.
	Accept nil in addition to a regexp.
	(desktop-files-not-to-save): Add "(ftp)$" to the default regexp.
	Accept nil in addition to a regexp.
	(desktop-save-buffer-p): Don't use desktop-buffers-not-to-save for
	buffers that have an associated file.  Handle nil values of
	desktop-buffers-not-to-save and desktop-files-not-to-save.
	(Bug#3833)

	* term/pc-win.el (x-selection-owner-p, x-own-selection-internal)
	(x-disown-selection-internal): New functions.

2009-07-18  Nick Roberts  <nickrob@snap.net.nz>

	* progmodes/gdb-mi.el (speedbar-frame): Declare to avoid compiler
	warning.
	(gdb-breakpoints-header): Move forward to avoid compiler warning.
	(gdb-make-header-line-mouse-map): Remove duplicate definition.

2009-07-18  David De La Harpe Golden  <david@harpegolden.net>

	* simple.el (set-mark): Revert last change.

2009-07-17  Tassilo Horn  <tassilo@member.fsf.org>

	* doc-view.el (doc-view-initiate-display): Add yes-or-no-p if
	rendering of pngs is not possible instead of messaging a long
	description.

2009-07-17  David De La Harpe Golden  <david@harpegolden.net>

	* w32-fns.el (x-selection-owner-p): New function.

	* mouse.el (mouse-drag-track): Call deactivate-mark earlier.
	(mouse-yank-at-click, mouse-yank-primary): If
	select-active-regions is non-nil, deactivate the mark before
	insertion.

	* simple.el (deactivate-mark, set-mark): Only save selection if we
	own it.

2009-07-17  Kenichi Handa  <handa@m17n.org>

	* case-table.el (describe-buffer-case-table): Fix for the case
	that KEY is a cons.

2009-07-16  Dan Nicolaescu  <dann@ics.uci.edu>

	* vc-rcs.el (vc-rcs-find-file-hook):
	* vc-sccs.el (vc-sccs-find-file-hook): Fix cut and paste error.

2009-07-16  Michael Albinus  <michael.albinus@gmx.de>

	* net/tramp.el (tramp-wait-for-output): Handle the case when
	commands do not return a newline but a null byte before the shell
	prompt.  (Bug#3858)

2009-07-16  YAMAMOTO Mitsuharu  <mituharu@math.s.chiba-u.ac.jp>

	* term/ns-win.el (ns-set-alpha): Don't declare.
	(ns-set-background-alpha): Remove function.

2009-07-16  Kevin Ryde  <user42@zip.com.au>

	* emacs-lisp/copyright.el (copyright-update): Save match-data across
	y-or-n-p, for safety.

2009-07-16  Richard Stallman  <rms@gnu.org>

	* files.el (auto-save-mode): If buffer-saved-size is -2,
	don't clobber it.

	* mail/rmail.el (rmail-variables): Set buffer-saved-size to -2.
	(rmail-retry-ignored-headers): Add more uninteresting fields.

2009-07-15  Jari Aalto  <jari.aalto@cante.net>

	* net/rcirc.el (rcirc): Use history variables.
	(rcirc-server-name-history, rcirc-nick-name-history)
	(rcirc-server-port-history): New variables.

2009-07-15  Kenichi Handa  <handa@m17n.org>

	* international/mule-cmds.el (set-language-environment-charset):
	If coding-system-charset-list returns `iso-2022' or `emacs-mule',
	ignore them.

	* language/misc-lang.el ("IPA"): Change coding systems to utf-8.
	Delete unibyte-display.

2009-07-15  Chong Yidong  <cyd@stupidchicken.com>

	* simple.el (kill-visual-line): Obey kill-whole-line (Bug#3695).

2009-07-15  Chong Yidong  <cyd@stupidchicken.com>

	* simple.el (deactivate-mark): Optional argument FORCE.
	(set-mark): Use deactivate-mark.

	* info.el (Info-search): No need to check transient-mark-mode
	before calling deactivate-mark.

	* select.el (x-set-selection): Doc fix.
	(x-valid-simple-selection-p): Allow buffer values.
	(xselect--selection-bounds): Handle buffer values.  Suggested by
	David De La Harpe Golden.

	* mouse.el (mouse-set-region, mouse-drag-track): Call
	copy-region-as-kill before setting the mark, to let
	select-active-regions work.

2009-07-15  David De La Harpe Golden  <david@harpegolden.net>

	* simple.el (deactivate-mark): If select-active-regions is
	non-nil, copy the selection data into a string.
	(activate-mark): If select-active-regions is non-nil, set the
	selection to the current buffer.
	(set-mark): Update selection if select-active-regions is non-nil.

	* select.el (x-valid-simple-selection-p): Allow buffer values.

2009-07-14  Stefan Monnier  <monnier@iro.umontreal.ca>

	* simple.el (mail-user-agent): Default to the upwardly-UI-compatible
	and more featureful message-mode.

2009-07-14  Chong Yidong  <cyd@stupidchicken.com>

	* select.el (x-set-selection): Doc fix.
	(x-valid-simple-selection-p): Disallow selection data consisting
	of a list or cons of integers, since that is not used.
	(xselect--selection-bounds, xselect--int-to-cons): New functions.
	(xselect-convert-to-string, xselect-convert-to-length)
	(xselect-convert-to-filename, xselect-convert-to-charpos)
	(xselect-convert-to-lineno, xselect-convert-to-colno): Use them.

2009-07-14  Dmitry Dzhus  <dima@sphinx.net.ru>

	* progmodes/gdb-mi.el (json-partial-output): Fix broken GDB/MI
	output in -break-info command (Emacs bug #3794).

2009-07-14  Glenn Morris  <rgm@gnu.org>

	* emacs-lisp/edebug.el (edebug-setup-hook, edebug-all-forms)
	(edebug-eval-macro-args, edebug-save-displayed-buffer-points)
	(edebug-print-length, edebug-print-level, edebug-print-circle)
	(edebug-sit-for-seconds, edebug-view-outside)
	(edebug-bounce-point, edebug-set-global-break-condition)
	(edebug-Go-nonstop-mode, edebug-trace-mode)
	(edebug-Trace-fast-mode, edebug-continue-mode)
	(edebug-Continue-fast-mode, edebug-forward-sexp, edebug-help)
	(edebug-visit-eval-list): Doc fixes.

	* subr.el (def-edebug-spec): Doc fix.

2009-07-14  Kenichi Handa  <handa@m17n.org>

	* international/characters.el: Fix setting of category ?C.

2009-07-13  Jan Djärv  <jan.h.d@swipnet.se>

	* term/ns-win.el (x-select-font): defalias x-select-font to
	ns-popup-font-panel instead of generate-fontset-menu.

2009-07-12  Eli Zaretskii  <eliz@gnu.org>

	* desktop.el (desktop-buffers-not-to-save): Remove ".log".  (Bug#3833)

2009-07-12  Peter Jolly  <peter@jollys.org>  (tiny change)

	* arc-mode.el (archive-find-type): Allow for a PK00 string before
	the PK\003\004 header (Bug#3770).

2009-07-12  Guanpeng Xu  <herberteuler@hotmail.com>

	* pcomplete.el (pcomplete-comint-setup): Check for
	shell-dynamic-complete-filename too.

2009-07-11  Chong Yidong  <cyd@stupidchicken.com>

	* simple.el (temporary-goal-column): Change the value for
	line-move-visual to a cons cell.
	(line-move-visual): Record or set the window hscroll, if
	necessary (Bug#3494).
	(line-move-1): Handle cons value of temporary-goal-column.

2009-07-11  Kenichi Handa  <handa@m17n.org>

	* international/mule-diag.el (describe-character-set): Don't show
	width.

2009-07-10  Sam Steingold  <sds@gnu.org>

	* progmodes/compile.el (compilation-mode-font-lock-keywords):
	Omake sometimes indents the errors it prints, so allow all
	regexps to start with spaces.

2009-07-10  Eli Zaretskii  <eliz@gnu.org>

	* cus-edit.el (customize-changed-options-previous-release):
	Bump value to 22.1.  (Bug#3804)

2009-07-08  Sam Steingold  <sds@gnu.org>

	* progmodes/grep.el (rgrep): Allow grep-find-ignored-directories
	to be a cons cell (test . ignored-directory) to selectively ignore
	some directories depending on the location of the search.

2009-07-08  Michael Albinus  <michael.albinus@gmx.de>

	* net/tramp.el (tramp-set-file-uid-gid): Handle the case the
	remote user is root, on the local host.
	(tramp-local-host-p): Either the local user or the remote user
	must be root.  (Bug#3771)

2009-07-08  Nick Roberts  <nickrob@snap.net.nz>

	* progmodes/gdb-mi.el (gdb): Remove description of
	gdb-use-separate-io-buffer.
	(menu): Don't allow toggling of or enable
	gdb-use-separate-io-buffer from menubar.

2009-07-08  E. Jay Berkenbilt  <ejb@ql.org>  (tiny change)

	* mail/unrmail.el (unrmail): Make sure the message ends with two
	newlines (Bug#3769).

2009-07-08  Glenn Morris  <rgm@gnu.org>

	* calendar/calendar.el (calendar-current-date): Rework previous change.

2009-07-08  Ed Reingold  <reingold@emr.cs.iit.edu>

	* calendar/calendar.el (calendar-current-date):
	Add an optional argument giving an offset from today.

2009-07-08  Glenn Morris  <rgm@gnu.org>

	* tutorial.el (tutorial--describe-nonstandard-key):
	Adjust the message for when a key has been unbound.
	(help-with-tutorial): Hide the arch-tag.

2009-07-08  Kenichi Handa  <handa@m17n.org>

	* international/fontset.el (setup-default-fontset): For each
	script, append (not set) font-specs.

	* language/japanese.el (japanese-shift-jis-2004): Fix typo in the
	docstring.

2009-07-08  Nick Roberts  <nickrob@snap.net.nz>

	* progmodes/gdb-mi.el (gdb-init-1): Move sending
	-data-list-register-names to ...
	(gdb-starting): ... here because GDB 7.0 requires execution to
	have started when using this MI command.
	(gdb-set-header): New function to distinguish select and
	unselected tabs in gdb buffers.
	(gdb-propertize-header): New macro that uses gdb-set-header.
	(gdb-breakpoints-header, gdb-locals-header): Use it.
	(gdb-disassembly-mode-map): Add keybinding to kill buffer.

2009-07-07  Chong Yidong  <cyd@stupidchicken.com>

	* Makefile.in (ELCFILES): Remove fadr.elc.

2009-07-07  Dmitry Dzhus  <dima@sphinx.net.ru>

	* progmodes/gdb-mi.el (gdb-init-1): Disassembly buffer mode name
	may contain frame information, so `string-match' should be used.
	(gdb-update): Disassembly is invalidated through
	`gdb-get-selected-frame'.
	(gdb-pad-string): New function to pad string with spaces.
	(gdb-invalidate-disassembly): Invalidate only if the buffer
	exists.
	(gdb-disassembly-handler-custom): Column alignment.
	(gdb-disassembly-place-breakpoints): Clear old breakpoints before
	placing new ones.
	(gdb-toggle-breakpoint, gdb-delete-breakpoint): Now work from the
	end of line, too.
	(gdb-frame-handler): Match convention to for disassembly buffer
	mode name.
	(gdb-stack-list-frames-handler): Rewritten without regexps.
	(gdb-breakpoints-list-handler-custom): y/n instead of on/off; do
	not highlight breakpoints without line information.
	(gdb-input): Add trailing newline to command.

	* progmodes/gdb-mi.el (gdb-init-1): Set mode name for disassembly
	buffer properly.
	(gdb-breakpoints-list-handler-custom): Replacement for
	`gdb-break-list-handler'.  Using real parser instead of regexps
	now.
	(gdb-place-breakpoints): Replacement for `gdb-break-list-custom'.
	Use `gdb-breakpoints-list' instead of parsing breakpoints buffer
	to place breakpoints.
	(def-gdb-memory-unit): A new macro to define gdb-memory-unit-..
	functions.
	(gdb-disassembly-handler-custom): Show overlay arrow.
	(gdb-disassembly-place-breakpoints): Show breakpoints in
	disassembly buffer.
	(gdb-toggle-breakpoint, gdb-delete-breakpoint)
	(gdb-goto-breakpoint): Using `gdb-breakpoint' text properties
	instead of parsing breakpoints buffer.  Fixed old menu references
	in `gud-menu-map'.

	* fadr.el: Remove.

	* progmodes/gdb-mi.el: Port memory buffer from gdb-ui.el.
	(gdb-memory-address): New variable which holds top address of
	memory page shown in memory buffer.
	(gdb-memory-repeat-count, gdb-memory-format, gdb-memory-unit): New
	customization variables.
	New functions:
	(gdb-display-memory-buffer, gdb-frame-memory-buffer): Functions to
	display the memory buffer.
	(gdb-memory-set-address, gdb-memory-set-repeat-count): Set memory
	buffer display parameters.
	(def-gdb-memory-format, gdb-memory-format-binary)
	(gdb-memory-format-octal, gdb-memory-format-unsigned)
	(gdb-memory-format-signed, gdb-memory-format-hexadecimal):
	Functions for setting memory buffer format.
	(gdb-memory-unit-word, gdb-memory-unit-halfword)
	(gdb-memory-unit-giant, gdb-memory-unit-byte): Functions to set
	unit size used in memory buffer.
	(gdb-memory-show-next-page, gdb-memory-show-previous-page): Switch
	to next/previous page of memory buffer.
	Now using (bindat-get-field) instead of fadr functions.

2009-07-07  Sam Steingold  <sds@gnu.org>

	* vc-cvs.el (vc-cvs-merge-news): Fix message parsing for
	non-top-level files.

2009-07-07  Kenichi Handa  <handa@m17n.org>

	* international/mule-cmds.el (reset-language-environment): Put
	the highset priority to the charset iso-8859-1.

2009-07-06  Chong Yidong  <cyd@stupidchicken.com>

	* progmodes/hideshow.el (hs-hide-block-at-point): Don't move point
	to the end of the line when locating the block (Bug#700).

2009-07-06  Michael Albinus  <michael.albinus@gmx.de>

	* net/tramp.el (tramp-handle-write-region): Flush file properties
	in case of short track.

2009-07-06  Michael McNamara  <mac@mail.brushroad.com>

	* progmodes/verilog-mode.el (verilog-error-regexp-emacs-alist):
	Coded custom representation of verilog error regular expressions
	to work with Emacs-22's new format.
	(verilog-error-regexp-xemacs-alist): Coded custom representation
	of verilog error regular expressions to work with XEmacs format.
	(verilog-error-regexp-add-xemacs): Hook routine to install verilog
	error recognition into XEmacs.
	(verilog-error-regexp-add-emacs): Hook routine to install verilog
	error recognition into Emacs-22.

2009-07-06  Chong Yidong  <cyd@stupidchicken.com>

	* woman.el: Remove stand-alone closing parentheses.
	(woman-file-name, woman2-format-paragraphs)
	(woman-leave-blank-lines): Code cleanup.
	(woman-use-own-frame): Change default to nil.
	(woman-italic, woman-bold, woman-unknown, woman-addition): Change
	defaults to inherit from default faces.
	(woman2-process-escapes): Consume the newline after a stand-alone
	filler character (Bug#3651).

2009-07-06  Glenn Morris  <rgm@gnu.org>

	* ffap.el (ffap-version): Make it an obsolete alias for emacs-version.
	(top-level): Move provide to the end.
	(ffap): Remove defunct URL from custom group.

	* subr.el (eval-after-load): Doc fix.

2009-07-06  Vincent Belaïche  <vincent.belaiche@gmail.com>

	* calc/calc-embed.el (calc-embedded-make-info): Don't force when
	`calc-embedded-word' is called twice.

2009-07-05  Stefan Monnier  <monnier@iro.umontreal.ca>

	* files.el (find-alternate-file-other-window, find-alternate-file):
	Obey confirm-nonexistent-file-or-buffer.

2009-07-05  Michael Albinus  <michael.albinus@gmx.de>

	* dired-aux.el (dired-show-file-type): Handle remote files.

2009-07-05  Jari Aalto  <jari.aalto@cante.net>

	* desktop.el (desktop-globals-to-save):
	Add file-name-history (Bug#2750).

2009-07-05  Chong Yidong  <cyd@stupidchicken.com>

	* add-log.el (add-log-current-defun-header-regexp): Doc fix (Bug#2217).

2009-07-04  Johan Bockgård  <bojohan@gnu.org>

	* eshell/esh-arg.el (eshell-parse-argument-hook): Put `number'
	property on entire argument since this is what eshell-lisp-command
	expects.

2009-07-03  Michael Albinus  <michael.albinus@gmx.de>

	* net/tramp-gvfs.el (tramp-gvfs-methods)
	(tramp-gvfs-zeroconf-domain)
	(tramp-bluez-discover-devices-timeout): Add version flag.
	(tramp-gvfs-handler-mounted-unmounted)
	(tramp-gvfs-connection-mounted-p): Polish handling of
	incompatibilities between GVFS 0.2 and 1.0.

2009-07-03  Jan Djärv  <jan.h.d@swipnet.se>

	* cus-start.el (all): Add make-pointer-invisible.

2009-07-03  Jay Belanger  <jay.p.belanger@gmail.com>

	* calc/calc-math.el (math-use-emacs-fn): Make sure that the number is
	formatted correctly.

2009-07-02  Juri Linkov  <juri@jurta.org>

	* info.el: Virtual Info files and nodes.
	(Info-virtual-files, Info-virtual-nodes): New variables.
	(Info-current-node-virtual): New variable.
	(Info-virtual-file-p, Info-virtual-fun, Info-virtual-call):
	New functions.
	(Info-file-supports-index-cookies): Use Info-virtual-file-p
	to check for a virtual file instead of checking a fixed list
	of node names.
	(Info-find-file): Use Info-virtual-fun and Info-virtual-call
	instead of ad-hoc processing of "dir" and (apropos history toc).
	(Info-find-node-2): Use Info-virtual-fun and Info-virtual-call
	instead of ad-hoc processing of "dir" and (apropos history toc).
	Reread a file when moving from a virtual node.
	(add-to-list)<Info-virtual-files>: Add "\\`dir\\'".
	(Info-directory-toc-nodes, Info-directory-find-file)
	(Info-directory-find-node): New functions.
	(add-to-list)<Info-virtual-files>: Add "\\`\\*History\\*\\'".
	(Info-history): Move part of code to
	`Info-history-find-node'.
	(Info-history-toc-nodes, Info-history-find-file)
	(Info-history-find-node): New functions.
	(add-to-list)<Info-virtual-nodes>: Add "\\`\\*TOC\\*\\'".
	(Info-toc): Move part of code to `Info-toc-find-node'.
	(Info-toc-find-node): New function.
	(Info-toc-insert): Rename from `Info-insert-toc'.  Don't insert
	the current Info file name to references because now the node
	"*TOC*" belongs to the same Info manual.
	(Info-toc-build): Rename from `Info-build-toc'.
	(Info-toc-nodes): Rename input argument `file' to `filename'.
	Use Info-virtual-fun, Info-virtual-call and Info-virtual-file-p
	instead of ad-hoc processing of ("dir" apropos history toc).
	(Info-index-nodes): Use Info-virtual-file-p
	to check for a virtual file instead of checking a fixed list
	of node names.
	(Info-index-node): Add check for `Info-current-node-virtual'.
	Raise `save-match-data' higher up the tree to contain
	`search-forward' too (bug fix).
	(add-to-list)<Info-virtual-nodes>: Add "\\`\\*Index.*\\*\\'".
	(Info-virtual-index-nodes): New variable.
	(Info-virtual-index-find-node, Info-virtual-index): New functions.
	(add-to-list)<Info-virtual-files>: Add "\\`\\*Apropos\\*\\'".
	(Info-apropos-file, Info-apropos-nodes): New variables.
	(Info-apropos-toc-nodes, Info-apropos-find-file)
	(Info-apropos-find-node, Info-apropos-matches): New functions.
	(info-apropos): Move part of code to `Info-apropos-find-node' and
	`Info-apropos-matches'.
	(Info-mode-map): Bind "I" to `Info-virtual-index'.
	(Info-desktop-buffer-misc-data): Use Info-virtual-file-p to check
	for a virtual file instead of checking a fixed list of node names.

	* simple.el (async-shell-command): New command.

	* bindings.el (esc-map): Bind "&" to `async-shell-command'.

	* net/tramp-gvfs.el (tramp-gvfs-connection-mounted-p): Use `elt'
	instead of `mount-info'.

2009-07-02  Michael Albinus  <michael.albinus@gmx.de>

	* net/tramp-gvfs.el (tramp-gvfs-handler-mounted-unmounted)
	(tramp-gvfs-connection-mounted-p): Handle changed mount-info interface.

2009-07-02  Kenichi Handa  <handa@m17n.org>

	* international/mule.el (set-keyboard-coding-system): Force *-unix
	coding-system to avoid eol conversion.

2009-07-01  Michael Albinus  <michael.albinus@gmx.de>

	* net/tramp-gvfs.el (tramp-gvfs-file-name-handler-alist):
	Add handler for `process-file', `shell-command' and
	`start-file-process'.
	(tramp-gvfs-handle-shell-command)
	(tramp-gvfs-handle-start-file-process)
	(tramp-gvfs-handle-process-file): New defuns.
	(tramp-synce-list-devices): Simplify check for existence of property.

2009-07-01  Jan Djärv  <jan.h.d@swipnet.se>

	* startup.el (command-line-x-option-alist): Add -mm and --maximized.

2009-07-01  Eduard Wiebe  <usenet@pusto.de>  (tiny change)

	* language/korean.el (set-language-info-alist): Add korean-cp949,
	cp949 to spec.

2009-07-01  Kenichi Handa  <handa@m17n.org>

	* Makefile.in (ELCFILES): Delete encoded-kb.elc.

	* international/encoded-kb.el: Deleted.

	* international/mule.el (set-keyboard-coding-system): Perform the
	necessary setup here instead of calling encoded-kbd-setup-display.

2009-07-01  Glenn Morris  <rgm@gnu.org>

	* progmodes/f90.el (f90-break-delimiters, f90-no-break-re): Doc fixes.

2009-07-01  Evangelos Evangelou  <vangelis@email.unc.edu>  (tiny change)

	* progmodes/f90.el (f90-no-break-re): Add "(/" and "/)".  (Bug#3730)

2009-06-30  Michael Albinus  <michael.albinus@gmx.de>

	* net/tramp.el (tramp-do-copy-or-rename-file-directly):
	Handle also the 'rename case, when setting file modes.  (Bug#3712)
	(tramp-default-file-modes): Remove execute permissions.

	* net/tramp-gvfs.el (tramp-gvfs-methods): Add "synce" method.
	(top): Add a default for "synce" in `tramp-default-user-alist'.
	Add completion function for "synce" method.
	(tramp-hal-service, tramp-hal-path-manager)
	(tramp-hal-interface-manager, tramp-hal-interface-device):
	New defconst.
	(tramp-gvfs-connection-mounted-p): Handle empty user name for synce.
	(tramp-synce-list-devices, tramp-synce-parse-device-names):
	New defuns.

	* net/trampver.el: Update release number.

2009-06-30  Kenichi Handa  <handa@m17n.org>

	* international/fontset.el (setup-default-fontset): Add CJK fonts
	for symbols and the other miscellaneous characters.

	* language/korea-util.el (setup-korean-environment-internal):
	Make char-width-table suitable for Korean environments.
	(exit-korean-environment): Cancel above.

	* language/chinese.el ("Chinese-GB", "Chinese-BIG5")
	("Chinese-CNS", "Chinese-EUC-TW", "Chinese-GBK"): Add a
	setup-function to make char-width-table suitable for respective
	environments, and an exit-function to cancel that.

	* language/japan-util.el (setup-japanese-environment-internal):
	Call use-cjk-char-width-table with arg `ja_JP'.

	* international/characters.el (cjk-char-width-table): Delete it.
	(cjk-char-width-table-list): New variable.
	(use-cjk-char-width-table): New arg local-name.
	(use-default-char-width-table): Fix for the case that Emacs is
	already using the default char-width-table.

2009-06-29  Michael Albinus  <michael.albinus@gmx.de>

	* net/tramp.el (tramp-do-copy-or-rename-file-directly): Set file
	modes mandatory.  (Bug#3712)

2009-06-29  Alan Mackenzie  <acm@muc.de>

	* progmodes/cc-cmds.el (c-mask-paragraph): Remove a spurious
	correction between the visible width of TABs and their number of bytes.

2009-06-29  Chong Yidong  <cyd@stupidchicken.com>

	* server.el (server-buffer-done): Prevent kill-buffer from
	prompting by clearing the buffer modification flag (Bug#3696).

2009-06-28  Michael McNamara  <mac@mail.brushroad.com>

	* progmodes/verilog-mode.el (verilog-beg-of-statement)
	(verilog-endcomment-reason-re): Support unique case and priority case.
	(verilog-basic-complete-re): Support localparam lineup.
	(verilog-beg-of-statement-1): Fix for robustness, unique case.
	(verilog-set-auto-endcomments): Fix for unique case, always_comb
	commenting.
	(verilog-leap-to-case-head): Now support *nested* unique &
	priority case statements.
	(verilog-auto-lineup): Make just declarations the default (as it
	had been).
	(verilog-leap-to-case-head): Support priority/unique case statements.
	(verilog-auto-lineup): Rework to give users radio buttons to
	select the various styles of automatic lineup.
	(verilog-error-regexp-alist): Rework to support the XEmacs style
	of error regular expressions from compilers, lint tools &
	simulators.  Note that GNU Emacs has made it impossible for a mode
	to load such things.
	(electric-verilog-terminate-line, verilog-indent-declaration)
	(verilog-auto-wiure): Rework for radio button selection of
	auto-lineup selection of specification of auto lineup.
	(verilog-beg-of-statement-1): Redesign to support proper operation
	in additional code, based on testing with auto-lineup.
	(verilog-calculate-indent, assignments & declarations)
	(verilog-backward-token): Enhance to support auto-lineup of
	assignments & declarations.
	(verilog-in-directive-p, verilog-at-struct-p): New function for
	easy test of whether we are.
	(verilog-pretty-declarations, verilog-pretty-expr): Massive rework
	to support safe execution at almost anyline.
	(verilog-calc-1): Properly support indenting deep inside generate
	blocks.
	(verilog-init-font): Remove definition & use of verilog-init-font,
	as it is redundant with font-lock-defaults.
	(verilog-mode): Alter the definition of verilog-font-lock-defaults
	to avoid circular calls if syntax-ppss is a function (as is the
	case now in 22.x GNU Emacs) as that function would sometimes call
	itself, leading to (nearly) infinite recursion.
	(verilog-ovm-begin-re, verilog-ovm-end-re)
	(verilog-ovm-statement-re, verilog-leap-to-head)
	(verilog-backward-token): Add support for OVM macros.  Some are
	complete statements, and others open and close scopes like begin
	and end.
	(verilog-defun-level-not-generate-re, verilog-defun-level-re)
	(verilog-defun-level-generate-only-re): Really fix the defun-list
	compilation issue.
	(verilog-calc-1, verilog-beg-of-statement): Enhance support for
	coverpoint, constraint and cross statements.
	(verilog-defun-level-list, verilog-generate-defun-level-list)
	(verilog-all-defun-level-list): Redo these specifications - it is
	too hard to support eval-when compile aggregation of lists also
	built at when-compile time.
	(verilog-defun-level-list): Place defconsts of variables used in
	building regular expressions which are built in eval-when-compile
	bodies in the same eval-when-compile body to facilitate compile
	without load.
	(verilog-beg-block-re-ordered): Support indenting
	virtual/protected tasks and functions.
	(verilog-defun-level-list, verilog-in-generate-region-p)
	(verilog-backward-ws&directives, verilog-calc-1): Speed up
	indentation of some module items (generate items).
	(verilog-forward-sexp, verilog-leap-to-head): Support stepping
	across virtual/protected tasks and functions.

2009-06-28  Wilson Snyder  <wsnyder@wsnyder.org>

	* progmodes/verilog-mode.el (verilog-auto-arg, verilog-auto-arg-sort):
	Allow sorting AUTOARG lists.  Suggested by Andrea Fedeli.
	(verilog-read-sub-decls-line): Fix AUTOWIRE signals getting lost
	in concatenations.  Reported by Yishay Belkind.
	(verilog-auto-ascii-enum): Support one-hot state machines in
	AUTOASCIIENUM.  Suggested by Lloyd Gomez.
	(verilog-auto-inst, verilog-auto-inst-port): Include interface
	modport in AUTOINST and add vl-modport for users.  Reported by
	David Rogoff.
	(verilog-auto-inout-module, verilog-auto-inst)
	(verilog-decls-get-interfaces, verilog-insert-definition)
	(verilog-insert-one-definition, verilog-read-decls)
	(verilog-read-sub-decls, verilog-read-sub-decls-sig)
	(verilog-sig-modport, verilog-signals-combine-bus)
	(verilog-subdecls-get-interfaces): Fix expansion of SystemVerilog
	interfaces in AUTOINOUTMODULE, AUTOINOUTCOMP, and AUTOINST.
	Suggested by David Rogoff.
	(verilog-repair-open-comma): Fix non-insertion of comma when
	`DEFINE occurs in V2K argument list.  Reported by Lane Brooks.
	(verilog-make-width-expression): Simplify [A-1:0] expression
	widths to just {A{1'b0}}.
	(verilog-mode): Cleanup checkdoc warnings.
	(verilog-auto-inout-module, verilog-signals-matching-dir-re):
	Add third optional regexp to AUTOINOUTMODULE to allow selecting only
	inputs/outputs or data type.  Suggested by Vasu Kandadi.
	(next-error-last-buffer): Fix byte-compiler warning.
	(verilog-auto, verilog-auto-insert-lisp, verilog-auto-inst)
	(verilog-delete-auto): Add AUTOINSERTLISP to insert arbitrary lisp
	or shell command text during AUTO expansion.  Suggested by Tad Truex.
	(verilog-read-sub-decls-expr, verilog-read-sub-decls-line)
	(verilog-read-sub-decls-sig, verilog-symbol-detick-text):
	Fix dotted nets {a.b,c.d} and excaped identifiers being mis-included
	in AUTOINOUT.  Reported by Matthew Lovell.
	(verilog-read-always-signals-recurse): Fix AUTORESET "if (a<=b)"
	causing use of <= assignments.  Reported by Alex Reed.
	(verilog-read-decls): Fix triand, trior, wand, wor to be
	recognized by AUTOWIRE.  Reported by Spencer Isaacson.
	(verilog-extended-complete-re): Support import "DPI-C" functions.
	(verilog-read-always-signals-recurse): Fix AUTORESET of "x <=
	y[a+1:a+1]" to not include a in reset list.  Reported by Dan Dever.
	(verilog-insert-date, verilog-insert-year)
	(verilog-sk-header-tmpl): Fix verilog-header inserting error on
	Windows systems.  Reported by Michael Potts.
	(verilog-read-module-name): Fix AUTOINST when the child module
	declaration's name is a tick define.  Reported by Elliot Mednick.
	(verilog-read-decls): Fix V2K parameter bit subscripts getting
	passed to next parameter's definition.  Reported by Bruce T.
	(verilog-read-decls): Fix detecting "parameter int" when using
	AUTOINSTPARAM.  Reported by Bruce T.
	(verilog-goto-defun): Fix goto not finding modules unless first
	perform a verilog-auto expansion.  Suggested by Lawrence Butcher.
	(verilog-mode): Expand -f flag arguments on entry to mode so
	verilog-goto-defun will work.  Reported by Lawrence Butcher.
	(verilog-getopt): Expand environment variables in -f file
	arguments.  Suggested by Lawrence Butcher.
	(verilog-set-define): Fix "Symbol's value as variable is void"
	when reading enumerations.
	(verilog-auto-ascii-enum): Fix duplicate labels in AUTOASCIIENUM.
	Suggested by Stephen Peltan.
	(verilog-read-defines): Fix reading of enumerations in include
	files.  Reported by Steve Peltan.

2009-06-28  David De La Harpe Golden  <david@harpegolden.net>

	* files.el (trash-directory): Fix defcustom type.

2009-06-28  Juri Linkov  <juri@jurta.org>

	* help-fns.el (describe-function-1): Correctly locate adviced
	functions in hyperlink (Bug#2438).

2009-06-28  Chong Yidong  <cyd@stupidchicken.com>

	* files.el (trash-directory): Change default to nil.
	(move-file-to-trash): If trash-directory is nil and
	system-move-file-to-trash is unbound, perform freedesktop-style
	trashing.

2009-06-28  David De La Harpe Golden  <david@harpegolden.net>

	* files.el (move-file-to-trash): Add freedesktop trash
	support (Bug#973).

2009-06-28  Glenn Morris  <rgm@gnu.org>

	* autorevert.el (global-auto-revert-non-file-buffers)
	(global-auto-revert-mode): Doc fixes.

2009-06-27  Johan Bockgård  <bojohan@gnu.org>

	* emacs-lisp/cl-specs.el (defstruct): Fix :conc-name spec.

2009-06-27  Chong Yidong  <cyd@stupidchicken.com>

	* faces.el (x-handle-named-frame-geometry): Ensure that we have
	opened an X connection before calling x-get-resource (Bug#3194).

	* play/doctor.el: Remove reference to obsolete website.
	(make-doctor-variables): Correct grammar mistake (Bug#2633).

2009-06-26  Dan Nicolaescu  <dann@ics.uci.edu>

	Remove find-file-not-found-hook VC method.  (Bug#2757)
	* vc-hooks.el (vc-file-not-found-hook)
	(vc-default-find-file-not-found-hook): Remove functions.
	(find-file-not-found-functions): Do not add vc-file-not-found-hook.
	* vc-rcs.el (vc-rcs-find-file-not-found-hook): Remove function.
	* vc.el:
	* vc-hg.el:
	* vc-git.el: Do not mention find-file-not-found-hook VC method.

2009-06-25  Agustín Martín  <agustin.martin@hispalinux.es>

	* textmodes/ispell.el: Add `ispell-looking-back' XEmacs
	compatibility function for `looking-back'.

	* textmodes/flyspell.el (sgml-mode-flyspell-verify):
	Use `ispell-looking-back'.

2009-06-24  Michael Albinus  <michael.albinus@gmx.de>

	* net/tramp-gvfs.el (tramp-gvfs-handle-make-directory): Use `dir'
	rather than `filename'.

2009-06-23  Miles Bader  <miles@gnu.org>

	* face-remap.el (text-scale-set): New function.

2009-06-23  Glenn Morris  <rgm@gnu.org>

	* pcmpl-rpm.el (pcomplete/rpm): Doc fix.

	* bindings.el (mode-line-modified): Fix case of "Buffer is modified".

	* textmodes/ispell.el (ispell-local-dictionary): Doc fix.

	* progmodes/gdb-mi.el (gud-remove, gud-break): Update declarations.

	* calendar/cal-dst.el (calendar-time-zone-daylight-rules):
	Simplify Persian conditionals.

	* calc/calc-graph.el (calc-graph-plot): Avoid assignment to free
	variable `filename'.

	* comint.el (comint-insert-input): Doc fix.

	* Makefile.in (ELCFILES): Fix typo in previous change.

2009-06-23  Miles Bader  <miles@gnu.org>

	* cus-start.el: Add entry for `recenter-redisplay'.

2009-06-23  Dan Nicolaescu  <dann@ics.uci.edu>

	* vc-hooks.el (vc-stay-local-p, vc-state, vc-working-revision):
	Add an optional argument for the backend, use it instead of
	calling vc-backend.
	(vc-mode-line): Add an optional argument for the backend.
	Pass the backend to vc-state and vc-working-revision.  Move code for
	special handling for vc-state being a buffer to ...

	* vc-rcs.el (vc-rcs-find-file-hook):
	* vc-sccs.el (vc-sccs-find-file-hook): ... here.  New functions.

	* vc-svn.el (vc-svn-state, vc-svn-dir-status, vc-svn-checkout)
	(vc-svn-print-log, vc-svn-diff): Pass 'SVN to vc-state,
	vc-stay-local-p and vc-mode-line calls.

	* vc-cvs.el (vc-cvs-state, vc-cvs-checkout, vc-cvs-print-log)
	(vc-cvs-diff, vc-cvs-annotate-command)
	(vc-cvs-make-version-backups-p, vc-cvs-stay-local-p)
	(vc-cvs-dir-status): Pass 'CVS to vc-state, vc-stay-local-p and
	vc-mode-line calls.

	* vc.el (vc-deduce-fileset): Use vc-deduce-fileset instead of
	direct comparison.
	(vc-next-action, vc-transfer-file, vc-rename-file): Also pass the
	backend when calling vc-mode-line.
	(vc-register): Do not create a closure for calling the vc register
	function, call it directly.

2009-06-23  Dan Nicolaescu  <dann@ics.uci.edu>

	* emacs-lisp/elp.el (elp-output-insert-symname): Add a link face
	to make it obvious item can be clicked.

	* vc-mtn.el (vc-mtn-after-dir-status, vc-mtn-dir-status): New functions.

2009-06-23  Kenichi Handa  <handa@m17n.org>

	* language/korea-util.el (korean-key-bindings): Change the binding
	of F9 to hangul-to-hanja-conversion.  Bind Hangul_Hanja to the
	same command.

2009-06-22  Michael Albinus  <michael.albinus@gmx.de>

	Sync with Tramp 2.1.16.

	* Makefile.in (ELCFILES): Add net/tramp-gvfs.elc.

	* net/tramp.el (top): Require tramp-gvfs.  Catch `tramp-loading',
	when a loading of a package fails.  Completion function for rsync
	is `tramp-completion-function-alist-ssh'.
	(all): Replace all calls of `split-string' and
	`tramp-split-string' by `tramp-compat-split-string'.
	(tramp-default-method): Use `tramp-compat-process-running-p'.
	(tramp-default-proxies-alist): Allow also Lisp forms.
	(tramp-remote-path): Add choice "Private Directories".
	(tramp-wrong-passwd-regexp): Remove "Tramp connection closed" option.
	(tramp-domain-regexp): Allow also "-", "_" and ".".
	(tramp-end-of-output): Remove newlines, and add "$" at the end.
	(tramp-file-name-handler-alist): Add handler for `dired-uncache'.
	(tramp-debug-message): Insert header line in debug buffer.
	(tramp-handle-directory-files-and-attributes-with-stat):
	Care about filenames with spaces, or starting with "-".
	(tramp-handle-dired-uncache): New defun.
	(tramp-handle-insert-directory): Don't flush the directory from
	cache, this is handled by `dired-uncache' now.
	(tramp-handle-insert-file-contents): Improve error handling.
	(tramp-find-shell, tramp-open-connection-setup-interactive-shell):
	Quote `tramp-end-of-output'.
	(tramp-action-password): Improve trace message.
	(tramp-check-for-regexp): Both echoes must be present, before removing.
	(tramp-open-connection-setup-interactive-shell): Trace coding system.
	(tramp-compute-multi-hops): Eval cons cells of
	`tramp-default-proxies-alist'.
	(tramp-maybe-open-connection): Use the same command pattern for
	first hop and further hops.
	(tramp-wait-for-output): Remove handling of newlines.
	(tramp-get-remote-path): Handle also `tramp-own-remote-path'.
	(tramp-split-string): Remove function.  It is handled in
	tramp-compat now.

	* net/tramp-cmds.el (tramp-bug):
	Recommend `tramp-cleanup-all-connections' in the bug mail.

	* net/tramp-compat.el (tramp-compat-split-string)
	(tramp-compat-process-running-p): New defuns.

	* net/tramp-fish.el (tramp-fish-file-name-handler-alist): Add handler
	for `dired-uncache'.

	* net/tramp-gvfs.el: New package.

	* net/tramp-smb.el (tramp-smb-file-name-handler-alist):
	Add handler for `dired-uncache'.
	(tramp-smb-handle-file-local-copy): Cleanup in case of error.

	* net/trampver.el: Update release number.  Make version check fit
	for SXEmacs 22.

2009-06-22  Jim Meyering  <meyering@redhat.com>

	Automatically handle .xz suffix (XZ-compressed files), too.
	* jka-cmpr-hook.el (jka-compr-compression-info-list): Add xz.
	XZ is the successor to LZMA: <http://tukaani.org/xz/>

2009-06-22  Dmitry Dzhus  <dima@sphinx.net.ru>
	    Nick Roberts  <nickrob@snap.net.nz>

	* progmodes/gdb-mi.el: Pull further modified changes from Dmitry's
	repository (http://sphinx.net.ru/hg/gdb-mi/).

2009-06-22  Glenn Morris  <rgm@gnu.org>

	* files.el (dir-locals-collect-mode-variables): Allow for any number of
	`mode' and `eval' entries.  (Bug#3430)

	* Makefile.in (ELCFILES): Add fadr.elc.

	* calendar/appt.el (appt-make-list): Fix off-by-one error caused by
	differing behavior of \n and ^ in strings.  (Bug#3385)

	* emacs-lisp/cl-indent.el: Remove leading "*" from defcustom docs.

	* emacs-lisp/lisp-mode.el (lisp-indent-offset): Fix safe-local-variable
	property.
	(lisp-indent-function): Make it a defcustom.

2009-06-21  Nick Roberts  <nickrob@snap.net.nz>

	* progmodes/gdb-ui.el: Replace with ...
	* progmodes/gdb-mi.el: ... this file.
	* progmodes/gud.el: Modify for gdb-mi.el.

2009-06-21  Dmitry Dzhus  <dima@sphinx.net.ru>

	* fadr.el: New file.

See ChangeLog.14 for earlier changes.

;; Local Variables:
;; coding: utf-8
;; End:

    Copyright (C) 2009, 2010  Free Software Foundation, Inc.

  This file is part of GNU Emacs.

  GNU Emacs is free software: you can redistribute it and/or modify
  it under the terms of the GNU General Public License as published by
  the Free Software Foundation, either version 3 of the License, or
  (at your option) any later version.

  GNU Emacs is distributed in the hope that it will be useful,
  but WITHOUT ANY WARRANTY; without even the implied warranty of
  MERCHANTABILITY or FITNESS FOR A PARTICULAR PURPOSE.  See the
  GNU General Public License for more details.

  You should have received a copy of the GNU General Public License
  along with GNU Emacs.  If not, see <http://www.gnu.org/licenses/>.

;; arch-tag: d3e45e38-19e2-49b6-8dc2-7cb26adcc5a1<|MERGE_RESOLUTION|>--- conflicted
+++ resolved
@@ -1,4 +1,3 @@
-<<<<<<< HEAD
 2010-04-07  Kenichi Handa  <handa@m17n.org>
 
 	* language/indian.el (malayalam-composable-pattern): Fix previous
@@ -8,7 +7,7 @@
 	(telugu-composable-pattern): Fix U+0C4D and typo in the regexp.
 	(kannada-composable-pattern): Fix U+0CB0 and typo in the regexp.
 	(malayalam-composable-pattern): Fix U+0D4D and typo in the regexp.
-=======
+
 2010-04-06  Chong Yidong  <cyd@stupidchicken.com>
 
 	* textmodes/tex-mode.el (latex-mode): Revert 2008-03-03 change to
@@ -46,7 +45,6 @@
 
 	* textmodes/artist.el (artist-mode): Fix typo in docstring.
 	Reported by Alex Schröder <kensanata@gmail.com>.  (Bug#5807)
->>>>>>> e59c4233
 
 2010-03-30  Kenichi Handa  <handa@m17n.org>
 
