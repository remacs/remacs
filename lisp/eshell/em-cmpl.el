;;; em-cmpl.el --- completion using the TAB key  -*- lexical-binding:t -*-

;; Copyright (C) 1999-2018 Free Software Foundation, Inc.

;; Author: John Wiegley <johnw@gnu.org>

;; This file is part of GNU Emacs.

;; GNU Emacs is free software: you can redistribute it and/or modify
;; it under the terms of the GNU General Public License as published by
;; the Free Software Foundation, either version 3 of the License, or
;; (at your option) any later version.

;; GNU Emacs is distributed in the hope that it will be useful,
;; but WITHOUT ANY WARRANTY; without even the implied warranty of
;; MERCHANTABILITY or FITNESS FOR A PARTICULAR PURPOSE.  See the
;; GNU General Public License for more details.

;; You should have received a copy of the GNU General Public License
;; along with GNU Emacs.  If not, see <https://www.gnu.org/licenses/>.

;;; Commentary:

;; Eshell, by using the pcomplete package, provides a full
;; programmable completion facility that is comparable to shells like
;; tcsh or zsh.
;;
;; Completions are context-sensitive, which means that pressing <TAB>
;; after the command 'rmdir' will result in a list of directories,
;; while doing so after 'rm' will result in a list of all file
;; entries.
;;
;; Many builtin completion rules are provided, for commands such as
;; `cvs', or RedHat's `rpm' utility.  Adding new completion rules is
;; no more difficult than writing a plain Lisp functions, and they can
;; be debugged, profiled, and compiled using exactly the same
;; facilities (since in fact, they *are* just Lisp functions).  See
;; the definition of the function `pcomplete/make' for an example of
;; how to write a completion function.
;;
;; The completion facility is very easy to use.  Just press TAB.  If
;; there are a large number of possible completions, a buffer will
;; appear showing a list of them.  Completions may be selected from
;; that buffer using the mouse.  If no completion is selected, and the
;; user starts doing something else, the display buffer will
;; automatically disappear.
;;
;; If the list of possible completions is very small, Eshell will
;; "cycle" through them, selecting a different entry each time <TAB>
;; is pressed.  <S-TAB> may be used to cycle in the opposite
;; direction.
;;
;; Glob patterns can also be cycled.  For example, entering 'echo
;; x*<tab>' will cycle through all the filenames beginning with 'x'.
;; This is done because the glob list is treated as though it were a
;; list of possible completions.  Pressing <C-c SPC> will insert all
;; of the matching glob patterns at point.
;;
;; If a Lisp form is being entered, <TAB> will complete the Lisp
;; symbol name, in exactly the same way that <M-TAB> does in Emacs
;; Lisp mode.
;;
;; The list of possible completions can be viewed at any point by
;; pressing <M-?>.
;;
;; Finally, context-related help can be accessed by pressing <C-c M-h>.
;; This only works well if the completion function has provided Eshell
;; with sufficient pointers to locate the relevant help text.

;;; Code:
(require 'pcomplete)

(require 'esh-mode)
(require 'esh-util)

(eval-when-compile
  (require 'cl-lib)
  (require 'eshell))

;;;###autoload
(progn
(defgroup eshell-cmpl nil
  "This module provides a programmable completion function bound to
the TAB key, which allows for completing command names, file names,
variable names, arguments, etc."
  :tag "Argument completion"
  :group 'eshell-module))

;;; User Variables:

(defcustom eshell-cmpl-load-hook nil
  "A list of functions to run when `eshell-cmpl' is loaded."
  :version "24.1"			; removed eshell-cmpl-initialize
  :type 'hook
  :group 'eshell-cmpl)

(defcustom eshell-show-lisp-completions nil
  "If non-nil, include Lisp functions in the command completion list.
If this variable is nil, Lisp completion can still be done in command
position by using M-TAB instead of TAB."
  :type 'boolean
  :group 'eshell-cmpl)

(defcustom eshell-show-lisp-alternatives t
  "If non-nil, and no other completions found, show Lisp functions.
Setting this variable means nothing if `eshell-show-lisp-completions'
is non-nil."
  :type 'boolean
  :group 'eshell-cmpl)

(defcustom eshell-no-completion-during-jobs t
  "If non-nil, don't allow completion while a process is running."
  :type 'boolean
  :group 'eshell-cmpl)

(defcustom eshell-command-completions-alist
  '(("acroread" . "\\.pdf\\'")
    ("xpdf"     . "\\.pdf\\'")
    ("ar"       . "\\.[ao]\\'")
    ("gcc"      . "\\.[Cc]\\([Cc]\\|[Pp][Pp]\\)?\\'")
    ("g++"      . "\\.[Cc]\\([Cc]\\|[Pp][Pp]\\)?\\'")
    ("cc"       . "\\.[Cc]\\([Cc]\\|[Pp][Pp]\\)?\\'")
    ("CC"       . "\\.[Cc]\\([Cc]\\|[Pp][Pp]\\)?\\'")
    ("acc"      . "\\.[Cc]\\([Cc]\\|[Pp][Pp]\\)?\\'")
    ("bcc"      . "\\.[Cc]\\([Cc]\\|[Pp][Pp]\\)?\\'")
    ("readelf"  . "\\(\\`[^.]*\\|\\.\\([ao]\\|so\\)\\)\\'")
    ("objdump"  . "\\(\\`[^.]*\\|\\.\\([ao]\\|so\\)\\)\\'")
    ("nm"       . "\\(\\`[^.]*\\|\\.\\([ao]\\|so\\)\\)\\'")
    ("gdb"      . "\\`\\([^.]*\\|a\\.out\\)\\'")
    ("dbx"      . "\\`\\([^.]*\\|a\\.out\\)\\'")
    ("sdb"      . "\\`\\([^.]*\\|a\\.out\\)\\'")
    ("adb"      . "\\`\\([^.]*\\|a\\.out\\)\\'"))
  "An alist that defines simple argument type correlations.
This is provided for common commands, as a simplistic alternative
to writing a completion function."
  :type '(repeat (cons string regexp))
  :group 'eshell-cmpl)

(defun eshell-cmpl--custom-variable-docstring (pcomplete-var)
  "Generate the docstring of a variable derived from a pcomplete-* variable."
  (format "%s\n\nIts value is assigned to `%s' locally after eshell starts."
          (documentation-property pcomplete-var
                                  'variable-documentation t)
          (symbol-name pcomplete-var)))

(defcustom eshell-cmpl-file-ignore "~\\'"
  (eshell-cmpl--custom-variable-docstring 'pcomplete-file-ignore)
  :type (get 'pcomplete-file-ignore 'custom-type)
  :group 'eshell-cmpl)

(defcustom eshell-cmpl-dir-ignore "\\`\\(\\.\\.?\\|CVS\\)/\\'"
  (eshell-cmpl--custom-variable-docstring 'pcomplete-dir-ignore)
  :type (get 'pcomplete-dir-ignore 'custom-type)
  :group 'eshell-cmpl)

(defcustom eshell-cmpl-ignore-case (eshell-under-windows-p)
  (eshell-cmpl--custom-variable-docstring 'pcomplete-ignore-case)
  :type (get 'pcomplete-ignore-case 'custom-type)
  :group 'eshell-cmpl)

(defcustom eshell-cmpl-autolist nil
  (eshell-cmpl--custom-variable-docstring 'pcomplete-autolist)
  :type (get 'pcomplete-autolist 'custom-type)
  :group 'eshell-cmpl)

(defcustom eshell-cmpl-suffix-list (list ?/ ?:)
  (eshell-cmpl--custom-variable-docstring 'pcomplete-suffix-list)
  :type (get 'pcomplete-suffix-list 'custom-type)
  :group 'pcomplete)
<<<<<<< HEAD
;; Only labelled obsolete in 26.1, but all it does it set
=======
;; Only labeled obsolete in 26.1, but all it does it set
>>>>>>> 7bedc881
;; pcomplete-suffix-list, which is itself obsolete since 24.1.
(make-obsolete-variable 'eshell-cmpl-suffix-list nil "24.1")

(defcustom eshell-cmpl-recexact nil
  (eshell-cmpl--custom-variable-docstring 'pcomplete-recexact)
  :type (get 'pcomplete-recexact 'custom-type)
  :group 'eshell-cmpl)

(defcustom eshell-cmpl-man-function 'man
  (eshell-cmpl--custom-variable-docstring 'pcomplete-man-function)
  :type (get 'pcomplete-man-function 'custom-type)
  :group 'eshell-cmpl)

(defcustom eshell-cmpl-compare-entry-function 'file-newer-than-file-p
  (eshell-cmpl--custom-variable-docstring 'pcomplete-compare-entry-function)
  :type (get 'pcomplete-compare-entry-function 'custom-type)
  :group 'eshell-cmpl)

(defcustom eshell-cmpl-expand-before-complete nil
  (eshell-cmpl--custom-variable-docstring 'pcomplete-expand-before-complete)
  :type (get 'pcomplete-expand-before-complete 'custom-type)
  :group 'eshell-cmpl)

(defcustom eshell-cmpl-cycle-completions t
  (eshell-cmpl--custom-variable-docstring 'pcomplete-cycle-completions)
  :type (get 'pcomplete-cycle-completions 'custom-type)
  :group 'eshell-cmpl)

(defcustom eshell-cmpl-cycle-cutoff-length 5
  (eshell-cmpl--custom-variable-docstring 'pcomplete-cycle-cutoff-length)
  :type (get 'pcomplete-cycle-cutoff-length 'custom-type)
  :group 'eshell-cmpl)

(defcustom eshell-cmpl-restore-window-delay 1
  (eshell-cmpl--custom-variable-docstring 'pcomplete-restore-window-delay)
  :type (get 'pcomplete-restore-window-delay 'custom-type)
  :group 'eshell-cmpl)

(defcustom eshell-command-completion-function
  (function
   (lambda ()
     (pcomplete-here (eshell-complete-commands-list))))
  (eshell-cmpl--custom-variable-docstring 'pcomplete-command-completion-function)
  :type (get 'pcomplete-command-completion-function 'custom-type)
  :group 'eshell-cmpl)

(defcustom eshell-cmpl-command-name-function
  'eshell-completion-command-name
  (eshell-cmpl--custom-variable-docstring 'pcomplete-command-name-function)
  :type (get 'pcomplete-command-name-function 'custom-type)
  :group 'eshell-cmpl)

(defcustom eshell-default-completion-function
  (function
   (lambda ()
     (while (pcomplete-here
	     (pcomplete-dirs-or-entries
	      (cdr (assoc (funcall eshell-cmpl-command-name-function)
			  eshell-command-completions-alist)))))))
  (eshell-cmpl--custom-variable-docstring 'pcomplete-default-completion-function)
  :type (get 'pcomplete-default-completion-function 'custom-type)
  :group 'eshell-cmpl)

(defcustom eshell-cmpl-use-paring t
  (eshell-cmpl--custom-variable-docstring 'pcomplete-use-paring)
  :type (get 'pcomplete-use-paring 'custom-type)
  :group 'eshell-cmpl)

;;; Functions:

(defun eshell-complete-lisp-symbol ()
  "Try to complete the text around point as a Lisp symbol."
  (interactive)
  (let ((completion-at-point-functions '(lisp-completion-at-point)))
    (completion-at-point)))

(defun eshell-cmpl-initialize ()
  "Initialize the completions module."
  (set (make-local-variable 'pcomplete-command-completion-function)
       eshell-command-completion-function)
  (set (make-local-variable 'pcomplete-command-name-function)
       eshell-cmpl-command-name-function)
  (set (make-local-variable 'pcomplete-default-completion-function)
       eshell-default-completion-function)
  (set (make-local-variable 'pcomplete-parse-arguments-function)
       'eshell-complete-parse-arguments)
  (set (make-local-variable 'pcomplete-file-ignore)
       eshell-cmpl-file-ignore)
  (set (make-local-variable 'pcomplete-dir-ignore)
       eshell-cmpl-dir-ignore)
  (set (make-local-variable 'pcomplete-ignore-case)
       eshell-cmpl-ignore-case)
  (set (make-local-variable 'pcomplete-autolist)
       eshell-cmpl-autolist)
  (if (boundp 'pcomplete-suffix-list)
      (set (make-local-variable 'pcomplete-suffix-list)
           eshell-cmpl-suffix-list))
  (set (make-local-variable 'pcomplete-recexact)
       eshell-cmpl-recexact)
  (set (make-local-variable 'pcomplete-man-function)
       eshell-cmpl-man-function)
  (set (make-local-variable 'pcomplete-compare-entry-function)
       eshell-cmpl-compare-entry-function)
  (set (make-local-variable 'pcomplete-expand-before-complete)
       eshell-cmpl-expand-before-complete)
  (set (make-local-variable 'pcomplete-cycle-completions)
       eshell-cmpl-cycle-completions)
  (set (make-local-variable 'pcomplete-cycle-cutoff-length)
       eshell-cmpl-cycle-cutoff-length)
  (set (make-local-variable 'pcomplete-restore-window-delay)
       eshell-cmpl-restore-window-delay)
  (set (make-local-variable 'pcomplete-use-paring)
       eshell-cmpl-use-paring)
  ;; `comint-file-name-quote-list' should only be set after all the
  ;; load-hooks for any other extension modules have been run, which
  ;; is true at the time `eshell-mode-hook' is run
  (add-hook 'eshell-mode-hook
	    (function
	     (lambda ()
	       (set (make-local-variable 'comint-file-name-quote-list)
		    eshell-special-chars-outside-quoting))) nil t)
  (add-hook 'pcomplete-quote-arg-hook 'eshell-quote-backslash nil t)
  (define-key eshell-mode-map [(meta tab)] 'eshell-complete-lisp-symbol)
  (define-key eshell-mode-map [(meta control ?i)] 'eshell-complete-lisp-symbol)
  (define-key eshell-command-map [(meta ?h)] 'eshell-completion-help)
  (define-key eshell-command-map [tab] 'pcomplete-expand-and-complete)
  (define-key eshell-command-map [(control ?i)]
    'pcomplete-expand-and-complete)
  (define-key eshell-command-map [space] 'pcomplete-expand)
  (define-key eshell-command-map [? ] 'pcomplete-expand)
  (define-key eshell-mode-map [tab] 'eshell-pcomplete)
  (define-key eshell-mode-map [(control ?i)] 'eshell-pcomplete)
  (add-hook 'completion-at-point-functions
            #'pcomplete-completions-at-point nil t)
  ;; jww (1999-10-19): Will this work on anything but X?
  (if (featurep 'xemacs)
      (define-key eshell-mode-map [iso-left-tab] 'pcomplete-reverse)
    (define-key eshell-mode-map [backtab] 'pcomplete-reverse))
  (define-key eshell-mode-map [(meta ??)] 'pcomplete-list))

(defun eshell-completion-command-name ()
  "Return the command name, possibly sans globbing."
  (let ((cmd (file-name-nondirectory (pcomplete-arg 'first))))
    (setq cmd (if (and (> (length cmd) 0)
		       (eq (aref cmd 0) eshell-explicit-command-char))
		  (substring cmd 1)
		cmd))
    (if (eshell-under-windows-p)
	(file-name-sans-extension cmd)
      cmd)))

(defun eshell-completion-help ()
  (interactive)
  (if (= (point) eshell-last-output-end)
      (describe-prefix-bindings)
    (call-interactively 'pcomplete-help)))

(defun eshell-complete-parse-arguments ()
  "Parse the command line arguments for `pcomplete-argument'."
  (when (and eshell-no-completion-during-jobs
	     (eshell-interactive-process))
    (insert-and-inherit "\t")
    (throw 'pcompleted t))
  (let ((end (point-marker))
	(begin (save-excursion (eshell-bol) (point)))
	(posns (list t))
	args delim)
    (when (memq this-command '(pcomplete-expand
			       pcomplete-expand-and-complete))
      (run-hook-with-args 'eshell-expand-input-functions begin end)
      (if (= begin end)
	  (end-of-line))
      (setq end (point-marker)))
    (if (setq delim
	      (catch 'eshell-incomplete
		(ignore
		 (setq args (eshell-parse-arguments begin end)))))
	(cond ((memq (car delim) '(?\{ ?\<))
	       (setq begin (1+ (cadr delim))
		     args (eshell-parse-arguments begin end)))
	      ((eq (car delim) ?\()
	       (eshell-complete-lisp-symbol)
	       (throw 'pcompleted t))
	      (t
	       (insert-and-inherit "\t")
	       (throw 'pcompleted t))))
    (when (get-text-property (1- end) 'comment)
      (insert-and-inherit "\t")
      (throw 'pcompleted t))
    (let ((pos begin))
      (while (< pos end)
	(if (get-text-property pos 'arg-begin)
	    (nconc posns (list pos)))
	(setq pos (1+ pos))))
    (setq posns (cdr posns))
    (cl-assert (= (length args) (length posns)))
    (let ((a args)
	  (i 0)
	  l)
      (while a
	(if (and (consp (car a))
		 (eq (caar a) 'eshell-operator))
	    (setq l i))
	(setq a (cdr a) i (1+ i)))
      (and l
	   (setq args (nthcdr (1+ l) args)
		 posns (nthcdr (1+ l) posns))))
    (cl-assert (= (length args) (length posns)))
    (when (and args (eq (char-syntax (char-before end)) ? )
	       (not (eq (char-before (1- end)) ?\\)))
      (nconc args (list ""))
      (nconc posns (list (point))))
    (cons (mapcar
	   (function
	    (lambda (arg)
	      (let ((val
		     (if (listp arg)
			 (let ((result
				(eshell-do-eval
				 (list 'eshell-commands arg) t)))
			   (cl-assert (eq (car result) 'quote))
			   (cadr result))
		       arg)))
		(if (numberp val)
		    (setq val (number-to-string val)))
		(or val ""))))
	   args)
	  posns)))

(defun eshell-complete-commands-list ()
  "Generate list of applicable, visible commands."
  (let ((filename (pcomplete-arg)) glob-name)
    (if (file-name-directory filename)
        (if eshell-force-execution
            (pcomplete-dirs-or-entries nil 'file-readable-p)
          (pcomplete-executables))
      (if (and (> (length filename) 0)
	       (eq (aref filename 0) eshell-explicit-command-char))
	  (setq filename (substring filename 1)
		pcomplete-stub filename
		glob-name t))
      (let* ((paths (eshell-parse-colon-path eshell-path-env))
	     (cwd (file-name-as-directory
		   (expand-file-name default-directory)))
	     (path "") (comps-in-path ())
	     (file "") (filepath "") (completions ()))
        (if (eshell-under-windows-p)
            (push "." paths))
	;; Go thru each path in the search path, finding completions.
	(while paths
	  (setq path (file-name-as-directory
		      (expand-file-name (or (car paths) ".")))
		comps-in-path
		(and (file-accessible-directory-p path)
		     (file-name-all-completions filename path)))
	  ;; Go thru each completion found, to see whether it should
	  ;; be used.
	  (while comps-in-path
	    (setq file (car comps-in-path)
		  filepath (concat path file))
	    (if (and (not (member file completions)) ;
		     (or (string-equal path cwd)
			 (not (file-directory-p filepath)))
                     (if eshell-force-execution
                         (file-readable-p filepath)
                       (file-executable-p filepath)))
		(setq completions (cons file completions)))
	    (setq comps-in-path (cdr comps-in-path)))
	  (setq paths (cdr paths)))
	;; Add aliases which are currently visible, and Lisp functions.
	(pcomplete-uniquify-list
	 (if glob-name
	     completions
	   (setq completions
		 (append (and (eshell-using-module 'eshell-alias)
			      (funcall (symbol-function 'eshell-alias-completions)
				       filename))
			 (eshell-winnow-list
			  (mapcar
			   (function
			    (lambda (name)
			      (substring name 7)))
			   (all-completions (concat "eshell/" filename)
					    obarray 'functionp))
			  nil '(eshell-find-alias-function))
			 completions))
	   (append (and (or eshell-show-lisp-completions
			    (and eshell-show-lisp-alternatives
				 (null completions)))
			(all-completions filename obarray 'functionp))
		   completions)))))))

(defun eshell-pcomplete (&optional interactively)
  "Eshell wrapper for `pcomplete'."
  (interactive "p")
  ;; Pretend to be pcomplete so that cycling works (bug#13293).
  (setq this-command 'pcomplete)
  (condition-case nil
      (if interactively
	  (call-interactively 'pcomplete)
	(pcomplete))
    (text-read-only (completion-at-point)))) ; Workaround for bug#12838.

(provide 'em-cmpl)

;; Local Variables:
;; generated-autoload-file: "esh-groups.el"
;; End:

;;; em-cmpl.el ends here<|MERGE_RESOLUTION|>--- conflicted
+++ resolved
@@ -167,11 +167,7 @@
   (eshell-cmpl--custom-variable-docstring 'pcomplete-suffix-list)
   :type (get 'pcomplete-suffix-list 'custom-type)
   :group 'pcomplete)
-<<<<<<< HEAD
-;; Only labelled obsolete in 26.1, but all it does it set
-=======
 ;; Only labeled obsolete in 26.1, but all it does it set
->>>>>>> 7bedc881
 ;; pcomplete-suffix-list, which is itself obsolete since 24.1.
 (make-obsolete-variable 'eshell-cmpl-suffix-list nil "24.1")
 
