;;; comint.el --- general command interpreter in a window stuff -*- lexical-binding: t -*-

;; Copyright (C) 1988, 1990, 1992-2018 Free Software Foundation, Inc.

;; Author: Olin Shivers <shivers@cs.cmu.edu>
;;	Simon Marshall <simon@gnu.org>
;; Maintainer: emacs-devel@gnu.org
;; Keywords: processes
;; Package: emacs

;; This file is part of GNU Emacs.

;; GNU Emacs is free software: you can redistribute it and/or modify
;; it under the terms of the GNU General Public License as published by
;; the Free Software Foundation, either version 3 of the License, or
;; (at your option) any later version.

;; GNU Emacs is distributed in the hope that it will be useful,
;; but WITHOUT ANY WARRANTY; without even the implied warranty of
;; MERCHANTABILITY or FITNESS FOR A PARTICULAR PURPOSE.  See the
;; GNU General Public License for more details.

;; You should have received a copy of the GNU General Public License
;; along with GNU Emacs.  If not, see <https://www.gnu.org/licenses/>.

;;; Commentary:

;; This file defines a general command-interpreter-in-a-buffer package
;; (comint mode).  The idea is that you can build specific process-in-a-buffer
;; modes on top of comint mode -- e.g., Lisp, shell, scheme, T, soar, ....
;; This way, all these specific packages share a common base functionality,
;; and a common set of bindings, which makes them easier to use (and
;; saves code, implementation time, etc., etc.).

;; Several packages are already defined using comint mode:
;; - shell.el defines a shell-in-a-buffer mode.
;; - cmulisp.el defines a simple lisp-in-a-buffer mode.
;;
;; - The file cmuscheme.el defines a scheme-in-a-buffer mode.
;; - The file tea.el tunes scheme and inferior-scheme modes for T.
;; - The file soar.el tunes Lisp and inferior-lisp modes for Soar.
;; - cmutex.el defines TeX and LaTeX modes that invoke TeX, LaTeX, BibTeX,
;;   previewers, and printers from within Emacs.
;; - background.el allows csh-like job control inside Emacs.
;; It is pretty easy to make new derived modes for other processes.

;; For documentation on the functionality provided by Comint mode, and
;; the hooks available for customizing it, see the comments below.
;; For further information on the standard derived modes (shell,
;; inferior-lisp, inferior-scheme, ...), see the relevant source files.

;; For hints on converting existing process modes (e.g., tex-mode,
;; background, dbx, gdb, kermit, prolog, telnet) to use comint-mode
;; instead of shell-mode, see the notes at the end of this file.


;; Brief Command Documentation:
;;============================================================================
;; Comint Mode Commands: (common to all derived modes, like shell & cmulisp
;; mode)
;;
;; M-p	   comint-previous-input	   Cycle backwards in input history
;; M-n	   comint-next-input		   Cycle forwards
;; M-r     comint-history-isearch-backward-regexp  Isearch input regexp backward
;; M-C-l   comint-show-output		   Show last batch of process output
;; RET	   comint-send-input
;; C-d	   comint-delchar-or-maybe-eof     Delete char unless at end of buff
;; C-c C-a comint-bol-or-process-mark      First time, move point to bol;
;;					    second time, move to process-mark.
;; C-c C-u comint-kill-input		    ^u
;; C-c C-w backward-kill-word		    ^w
;; C-c C-c comint-interrupt-subjob	    ^c
;; C-c C-z comint-stop-subjob		    ^z
;; C-c C-\ comint-quit-subjob		    ^\
;; C-c C-o comint-delete-output		    Delete last batch of process output
;; C-c C-r comint-show-output		    Show last batch of process output
;; C-c C-l comint-dynamic-list-input-ring  List input history
;;
;; Not bound by default in comint-mode (some are in shell mode)
;; comint-run				Run a program under comint-mode
;; send-invisible			Read a line w/o echo, and send to proc
;; comint-dynamic-complete-filename	Complete filename at point.
;; comint-dynamic-list-filename-completions List completions in help buffer.
;; comint-replace-by-expanded-filename	Expand and complete filename at point;
;;					replace with expanded/completed name.
;; comint-replace-by-expanded-history	Expand history at point;
;;					replace with expanded name.
;; comint-magic-space                  Expand history and add (a) space(s).
;; comint-kill-subjob			No mercy.
;; comint-show-maximum-output          Show as much output as possible.
;; comint-continue-subjob		Send CONT signal to buffer's process
;;					group.  Useful if you accidentally
;;					suspend your process (with C-c C-z).
;; comint-get-next-from-history        Fetch successive input history lines
;; comint-accumulate		       Combine lines to send them together
;;					as input.
;; comint-goto-process-mark	       Move point to where process-mark is.
;; comint-set-process-mark	       Set process-mark to point.

;; comint-mode-hook is the Comint mode hook.  Basically for your keybindings.

;;; Code:

(require 'ring)
(require 'ansi-color)
(require 'regexp-opt)                   ;For regexp-opt-charset.

;; Buffer Local Variables:
;;============================================================================
;; Comint mode buffer local variables:
;;  comint-prompt-regexp		string	comint-bol uses to match prompt
;;  comint-delimiter-argument-list	list	For delimiters and arguments
;;  comint-last-input-start		marker	Handy if inferior always echoes
;;  comint-last-input-end		marker	For comint-delete-output command
;;  comint-input-ring-size		integer	For the input history
;;  comint-input-ring			ring	mechanism
;;  comint-input-ring-index		number	...
;;  comint-save-input-ring-index	number	...
;;  comint-input-autoexpand		symbol	...
;;  comint-input-ignoredups		boolean	...
;;  comint-dynamic-complete-functions	hook   For the completion mechanism
;;  comint-completion-fignore		list	...
;;  comint-file-name-chars		string	...
;;  comint-file-name-quote-list		list	...
;;  comint-get-old-input		function Hooks for specific
;;  comint-input-filter-functions	hook	process-in-a-buffer
;;  comint-output-filter-functions	hook	function modes.
;;  comint-preoutput-filter-functions   hook
;;  comint-input-filter			function ...
;;  comint-input-sender			function ...
;;  comint-eol-on-send			boolean	...
;;  comint-process-echoes		boolean	...
;;  comint-scroll-to-bottom-on-input	symbol	For scroll behavior
;;  comint-move-point-for-output	symbol	...
;;  comint-scroll-show-maximum-output	boolean	...
;;  comint-accum-marker			maker	  For comint-accumulate
;;
;; Comint mode non-buffer local variables:
;;  comint-completion-addsuffix		boolean/cons	For file name
;;  comint-completion-autolist		boolean		completion behavior
;;  comint-completion-recexact		boolean		...

(defgroup comint nil
  "General command interpreter in a window stuff."
  :group 'processes)

(defgroup comint-completion nil
  "Completion facilities in comint."
  :group 'comint)

;; Unused.
;;; (defgroup comint-source nil
;;;   "Source finding facilities in comint."
;;;   :prefix "comint-"
;;;   :group 'comint)

(defvar comint-prompt-regexp "^"
  "Regexp to recognize prompts in the inferior process.
Defaults to \"^\", the null string at BOL.

This variable is only used if the variable
`comint-use-prompt-regexp' is non-nil.

Good choices:
  Canonical Lisp: \"^[^> \\n]*>+:? *\" (Lucid, franz, kcl, T, cscheme, oaklisp)
  Lucid Common Lisp: \"^\\\\(>\\\\|\\\\(->\\\\)+\\\\) *\"
  franz: \"^\\\\(->\\\\|<[0-9]*>:\\\\) *\"
  kcl: \"^>+ *\"
  shell: \"^[^#$%>\\n]*[#$%>] *\"
  T: \"^>+ *\"

This is a good thing to set in mode hooks.")

(defcustom comint-prompt-read-only nil
  "If non-nil, the comint prompt is read only.
The read only region includes the newline before the prompt.
This does not affect existing prompts.
Certain derived modes may override this option.

If you set this option to t, then the safe way to temporarily
override the read-only-ness of comint prompts is to call
`comint-kill-whole-line' or `comint-kill-region' with no
narrowing in effect.  This way you will be certain that none of
the remaining prompts will be accidentally messed up.  You may
wish to put something like the following in your init file:

\(add-hook \\='comint-mode-hook
          (lambda ()
            (define-key comint-mode-map [remap kill-region] \\='comint-kill-region)
            (define-key comint-mode-map [remap kill-whole-line]
              \\='comint-kill-whole-line)))

If you sometimes use comint-mode on text-only terminals or with `emacs -nw',
you might wish to use another binding for `comint-kill-whole-line'."
  :type 'boolean
  :group 'comint
  :version "22.1")

(defvar comint-delimiter-argument-list ()
  "List of characters to recognize as separate arguments in input.
Strings comprising a character in this list will separate the arguments
surrounding them, and also be regarded as arguments in their own right (unlike
whitespace).  See `comint-arguments'.
Defaults to the empty list.

For shells, a good value is (?\\| ?& ?< ?> ?\\( ?\\) ?;).

This is a good thing to set in mode hooks.")

(defcustom comint-input-autoexpand nil
  "If non-nil, expand input command history references on completion.
This mirrors the optional behavior of tcsh (its autoexpand and histlist).

If the value is `input', then the expansion is seen on input.
If the value is `history', then the expansion is only when inserting
into the buffer's input ring.  See also `comint-magic-space' and
`completion-at-point'.

This variable is buffer-local."
  :type '(choice (const :tag "off" nil)
		 (const input)
		 (const history)
		 (other :tag "on" t))
  :group 'comint)

(defface comint-highlight-input '((t (:weight bold)))
  "Face to use to highlight user input."
  :group 'comint)

(defface comint-highlight-prompt
  '((t :inherit minibuffer-prompt))
  "Face to use to highlight prompts."
  :group 'comint)

(defcustom comint-input-ignoredups nil
  "If non-nil, don't add input matching the last on the input ring.
This mirrors the optional behavior of bash.

This variable is buffer-local."
  :type 'boolean
  :group 'comint)

(defcustom comint-input-ring-file-name nil
  "If non-nil, name of the file to read/write input history.
See also `comint-read-input-ring' and `comint-write-input-ring'.
`comint-mode' makes this a buffer-local variable.  You probably want
to set this in a mode hook, rather than customize the default value."
  :type '(choice (const :tag "nil" nil)
		 file)
  :group 'comint)

(defcustom comint-scroll-to-bottom-on-input nil
  "Controls whether input to interpreter causes window to scroll.
If nil, then do not scroll.  If t or `all', scroll all windows showing buffer.
If `this', scroll only the selected window.

The default is nil.

See `comint-preinput-scroll-to-bottom'.  This variable is buffer-local."
  :type '(choice (const :tag "off" nil)
		 (const t)
		 (const all)
		 (const this))
  :group 'comint)

(defcustom comint-move-point-for-output nil
  "Controls whether interpreter output moves point to the end of the output.
If nil, then output never moves point to the output.
 (If the output occurs at point, it is inserted before point.)
If t or `all', move point in all windows showing the buffer.
If `this', move point only the selected window.
If `others', move point only in other windows, not in the selected window.

The default is nil.

See the variable `comint-scroll-show-maximum-output' and the function
`comint-postoutput-scroll-to-bottom'.
This variable is buffer-local in all Comint buffers."
  :type '(choice (const :tag "off" nil)
		 (const t)
		 (const all)
		 (const this)
		 (const others))
  :group 'comint)

(defcustom comint-move-point-for-matching-input 'after-input
  "Controls where to place point after matching input.
\\<comint-mode-map>This influences the commands \\[comint-previous-matching-input-from-input] and \\[comint-next-matching-input-from-input].
If `after-input', point will be positioned after the input typed
by the user, but before the rest of the history entry that has
been inserted.  If `end-of-line', point will be positioned at the
end of the current logical (not visual) line after insertion."
  :version "26.1"
  :type '(radio (const :tag "Stay after input" after-input)
                (const :tag "Move to end of line" end-of-line))
  :group 'comint)

(defvaralias 'comint-scroll-to-bottom-on-output 'comint-move-point-for-output)

(defcustom comint-scroll-show-maximum-output t
  "Controls how to scroll due to interpreter output.
This variable applies when point is at the end of the buffer
\(either because it was originally there, or because
`comint-move-point-for-output' said to move it there)
and output from the subprocess is inserted.

Non-nil means scroll so that the window is full of text
and point is on the last line.  A value of nil
means don't do anything special--scroll normally.

See also the variable `comint-move-point-for-output' and the function
`comint-postoutput-scroll-to-bottom'.
This variable is buffer-local in all Comint buffers."
  :type 'boolean
  :group 'comint)

(defcustom comint-buffer-maximum-size 1024
  "The maximum size in lines for Comint buffers.
Comint buffers are truncated from the top to be no greater than this number, if
the function `comint-truncate-buffer' is on `comint-output-filter-functions'."
  :type 'integer
  :group 'comint)

(defcustom comint-input-ring-size 500
  "Size of the input history ring in `comint-mode'."
  :type 'integer
  :group 'comint
  :version "23.2")

(defvar comint-input-ring-separator "\n"
  "Separator between commands in the history file.")

(defvar comint-input-history-ignore "^#"
  "Regexp for history entries that should be ignored when Comint initializes.")

(defcustom comint-process-echoes nil
  "If non-nil, assume that the subprocess echoes any input.
If so, delete one copy of the input so that only one copy eventually
appears in the buffer.

This variable is buffer-local."
  :type 'boolean
  :group 'comint)

;; AIX puts the name of the person being su'd to in front of the prompt.
;; kinit prints a prompt like `Password for devnull@GNU.ORG: '.
;; ksu prints a prompt like `Kerberos password for devnull/root@GNU.ORG: '.
;; ssh-add prints a prompt like `Enter passphrase: '.
;; plink prints a prompt like `Passphrase for key "root@GNU.ORG": '.
;; Ubuntu's sudo prompts like `[sudo] password for user:'
;; Some implementations of passwd use "Password (again)" as the 2nd prompt.
;; Something called "perforce" uses "Enter password:".
;; See M-x comint-testsuite--test-comint-password-prompt-regexp.
(defcustom comint-password-prompt-regexp
  (concat
   "\\(^ *\\|"
   (regexp-opt
    '("Enter" "enter" "Enter same" "enter same" "Enter the" "enter the"
      "Old" "old" "New" "new" "'s" "login"
      "Kerberos" "CVS" "UNIX" " SMB" "LDAP" "PEM" "SUDO"
      "[sudo]" "Repeat" "Bad" "Retype")
    t)
   " +\\)"
   "\\(?:" (regexp-opt password-word-equivalents) "\\|Response\\)"
   "\\(?:\\(?:, try\\)? *again\\| (empty for no passphrase)\\| (again)\\)?"
   ;; "[[:alpha:]]" used to be "for", which fails to match non-English.
   "\\(?: [[:alpha:]]+ .+\\)?[\\s  ]*[:：៖][\\s  ]*\\'")
  "Regexp matching prompts for passwords in the inferior process.
This is used by `comint-watch-for-password-prompt'."
  :version "27.1"
  :type 'regexp
  :group 'comint)

;; Here are the per-interpreter hooks.
(defvar comint-get-old-input (function comint-get-old-input-default)
  "Function that returns old text in Comint mode.
This function is called when return is typed while the point is in old
text.  It returns the text to be submitted as process input.  The
default is `comint-get-old-input-default', which either grabs the
current input field or grabs the current line and strips off leading
text matching `comint-prompt-regexp', depending on the value of
`comint-use-prompt-regexp'.")

(defvar comint-dynamic-complete-functions
  '(comint-c-a-p-replace-by-expanded-history comint-filename-completion)
  "List of functions called to perform completion.
Works like `completion-at-point-functions'.
See also `completion-at-point'.

This is a good thing to set in mode hooks.")

(defvar comint-input-filter #'comint-nonblank-p
  "Predicate for filtering additions to input history.
Takes one argument, the input.  If non-nil, the input may be saved on the input
history list.  Default is to save anything that isn't all whitespace.")

(defvar comint-input-filter-functions '()
  "Abnormal hook run before input is sent to the process.
These functions get one argument, a string containing the text to send.")

;;;###autoload
(defvar comint-output-filter-functions '(ansi-color-process-output comint-postoutput-scroll-to-bottom comint-watch-for-password-prompt)
  "Functions to call after output is inserted into the buffer.
One possible function is `comint-postoutput-scroll-to-bottom'.
These functions get one argument, a string containing the text as originally
inserted.  Note that this might not be the same as the buffer contents between
`comint-last-output-start' and the buffer's `process-mark', if other filter
functions have already modified the buffer.

See also `comint-preoutput-filter-functions'.

You can use `add-hook' to add functions to this list
either globally or locally.")

(defvar comint-input-sender-no-newline nil
  "Non-nil directs the `comint-input-sender' function not to send a newline.")

(defvar comint-input-sender (function comint-simple-send)
  "Function to actually send to PROCESS the STRING submitted by user.
Usually this is just `comint-simple-send', but if your mode needs to
massage the input string, put a different function here.
`comint-simple-send' just sends the string plus a newline.
\(If `comint-input-sender-no-newline' is non-nil, it omits the newline.)
This is called from the user command `comint-send-input'.")

(defcustom comint-eol-on-send t
  "Non-nil means go to the end of the line before sending input.
See `comint-send-input'."
  :type 'boolean
  :group 'comint)

(define-obsolete-variable-alias 'comint-use-prompt-regexp-instead-of-fields
  'comint-use-prompt-regexp "22.1")

;; Note: If it is decided to purge comint-prompt-regexp from the source
;; entirely, searching for uses of this variable will help to identify
;; places that need attention.
(defcustom comint-use-prompt-regexp nil
  "If non-nil, use `comint-prompt-regexp' to recognize prompts.
If nil, then program output and user-input are given different `field'
properties, which Emacs commands can use to distinguish them (in
particular, common movement commands such as `beginning-of-line'
respect field boundaries in a natural way)."
  :type 'boolean
  :group 'comint)

(defcustom comint-mode-hook nil
  "Hook run upon entry to `comint-mode'.
This is run before the process is cranked up."
  :type 'hook
  :group 'comint)

(defcustom comint-exec-hook '()
  "Hook run each time a process is exec'd by `comint-exec'.
This is called after the process is cranked up.  It is useful for things that
must be done each time a process is executed in a Comint mode buffer (e.g.,
`(process-kill-without-query)').  In contrast, the `comint-mode-hook' is only
executed once when the buffer is created."
  :type 'hook
  :group 'comint)

(defcustom comint-terminfo-terminal "dumb"
  "Value to use for TERM when the system uses terminfo."
  :type 'string
  :group 'comint
  :version "26.1")

(defvar comint-mode-map
  (let ((map (make-sparse-keymap)))
    ;; Keys:
    (define-key map "\ep" 	  'comint-previous-input)
    (define-key map "\en" 	  'comint-next-input)
    (define-key map [C-up] 	  'comint-previous-input)
    (define-key map [C-down] 	  'comint-next-input)
    (define-key map "\er" 	  'comint-history-isearch-backward-regexp)
    (define-key map [?\C-c ?\M-r] 'comint-previous-matching-input-from-input)
    (define-key map [?\C-c ?\M-s] 'comint-next-matching-input-from-input)
    (define-key map "\e\C-l" 	  'comint-show-output)
    (define-key map "\C-m" 	  'comint-send-input)
    (define-key map "\C-d" 	  'comint-delchar-or-maybe-eof)
    ;; The following two are standardly bound to delete-forward-char,
    ;; but they should never do EOF, just delete.
    (define-key map [delete] 	  'delete-forward-char)
    (define-key map [kp-delete]	  'delete-forward-char)
    (define-key map "\C-c " 	  'comint-accumulate)
    (define-key map "\C-c\C-x" 	  'comint-get-next-from-history)
    (define-key map "\C-c\C-a" 	  'comint-bol-or-process-mark)
    (define-key map "\C-c\C-u" 	  'comint-kill-input)
    (define-key map "\C-c\C-w" 	  'backward-kill-word)
    (define-key map "\C-c\C-c" 	  'comint-interrupt-subjob)
    (define-key map "\C-c\C-z" 	  'comint-stop-subjob)
    (define-key map "\C-c\C-\\"   'comint-quit-subjob)
    (define-key map "\C-c\C-m" 	  'comint-copy-old-input)
    (define-key map "\C-c\C-o" 	  'comint-delete-output)
    (define-key map "\C-c\M-o"    'comint-clear-buffer)
    (define-key map "\C-c\C-r" 	  'comint-show-output)
    (define-key map "\C-c\C-e" 	  'comint-show-maximum-output)
    (define-key map "\C-c\C-l" 	  'comint-dynamic-list-input-ring)
    (define-key map "\C-c\C-n" 	  'comint-next-prompt)
    (define-key map "\C-c\C-p" 	  'comint-previous-prompt)
    (define-key map "\C-c\C-d" 	  'comint-send-eof)
    (define-key map "\C-c\C-s" 	  'comint-write-output)
    (define-key map "\C-c." 	  'comint-insert-previous-argument)
    ;; Mouse Buttons:
    (define-key map [mouse-2]     'comint-insert-input)
    ;; Menu bars:
    ;; completion:
    (define-key map [menu-bar completion]
      (cons "Complete" (make-sparse-keymap "Complete")))
    (define-key map [menu-bar completion complete-expand]
      '("Expand File Name" . comint-replace-by-expanded-filename))
    (define-key map [menu-bar completion complete-listing]
      '("File Completion Listing" . comint-dynamic-list-filename-completions))
    (define-key map [menu-bar completion complete-file]
      '("Complete File Name" . comint-dynamic-complete-filename))
    (define-key map [menu-bar completion complete]
      '("Complete at Point" . completion-at-point))
    ;; Input history:
    (define-key map [menu-bar inout]
      (cons "In/Out" (make-sparse-keymap "In/Out")))
    (define-key map [menu-bar inout delete-output]
      '("Delete Current Output Group" . comint-delete-output))
    (define-key map [menu-bar inout append-output-to-file]
      '("Append Current Output Group to File" . comint-append-output-to-file))
    (define-key map [menu-bar inout write-output]
      '("Write Current Output Group to File" . comint-write-output))
    (define-key map [menu-bar inout next-prompt]
      '("Forward Output Group" . comint-next-prompt))
    (define-key map [menu-bar inout previous-prompt]
      '("Backward Output Group" . comint-previous-prompt))
    (define-key map [menu-bar inout show-maximum-output]
      '("Show Maximum Output" . comint-show-maximum-output))
    (define-key map [menu-bar inout show-output]
      '("Show Current Output Group" . comint-show-output))
    (define-key map [menu-bar inout kill-input]
      '("Kill Current Input" . comint-kill-input))
    (define-key map [menu-bar inout copy-input]
      '("Copy Old Input" . comint-copy-old-input))
    (define-key map [menu-bar inout history-isearch-backward-regexp]
      '("Isearch Input Regexp Backward..." . comint-history-isearch-backward-regexp))
    (define-key map [menu-bar inout history-isearch-backward]
      '("Isearch Input String Backward..." . comint-history-isearch-backward))
    (define-key map [menu-bar inout forward-matching-history]
      '("Forward Matching Input..." . comint-forward-matching-input))
    (define-key map [menu-bar inout backward-matching-history]
      '("Backward Matching Input..." . comint-backward-matching-input))
    (define-key map [menu-bar inout next-matching-history]
      '("Next Matching Input..." . comint-next-matching-input))
    (define-key map [menu-bar inout previous-matching-history]
      '("Previous Matching Input..." . comint-previous-matching-input))
    (define-key map [menu-bar inout next-matching-history-from-input]
      '("Next Matching Current Input" . comint-next-matching-input-from-input))
    (define-key map [menu-bar inout previous-matching-history-from-input]
      '("Previous Matching Current Input" . comint-previous-matching-input-from-input))
    (define-key map [menu-bar inout next-history]
      '("Next Input" . comint-next-input))
    (define-key map [menu-bar inout previous-history]
      '("Previous Input" . comint-previous-input))
    (define-key map [menu-bar inout list-history]
      '("List Input History" . comint-dynamic-list-input-ring))
    (define-key map [menu-bar inout expand-history]
      '("Expand History Before Point" . comint-replace-by-expanded-history))
    ;; Signals
    (let ((signals-map (make-sparse-keymap "Signals")))
      (define-key map [menu-bar signals] (cons "Signals" signals-map))
      (define-key signals-map [eof]   '("EOF"   . comint-send-eof))
      (define-key signals-map [kill]  '("KILL"  . comint-kill-subjob))
      (define-key signals-map [quit]  '("QUIT"  . comint-quit-subjob))
      (define-key signals-map [cont]  '("CONT"  . comint-continue-subjob))
      (define-key signals-map [stop]  '("STOP"  . comint-stop-subjob))
      (define-key signals-map [break] '("BREAK" . comint-interrupt-subjob)))
    ;; Put them in the menu bar:
    (setq menu-bar-final-items (append '(completion inout signals)
				       menu-bar-final-items))
    map))

;; Fixme: Is this still relevant?
(defvar comint-ptyp t
  "Non-nil if communications via pty; false if by pipe.  Buffer local.
This is to work around a bug in Emacs process signaling.")

(defvar comint-input-ring nil)
(defvar comint-last-input-start nil)
(defvar comint-last-input-end nil)
(defvar comint-last-output-start nil)
(defvar comint-input-ring-index nil
  "Index of last matched history element.")
(defvar comint-matching-input-from-input-string ""
  "Input previously used to match input history.")
(defvar comint-save-input-ring-index nil
  "Last input ring index which you copied.
This is to support the command \\[comint-get-next-from-history].")

(defvar comint-accum-marker nil
  "Non-nil if you are accumulating input lines to send as input together.
The command \\[comint-accumulate] sets this.")

(defvar comint-stored-incomplete-input nil
  "Stored input for history cycling.")

(put 'comint-replace-by-expanded-history 'menu-enable 'comint-input-autoexpand)
(put 'comint-input-ring 'permanent-local t)
(put 'comint-input-ring-index 'permanent-local t)
(put 'comint-save-input-ring-index 'permanent-local t)
(put 'comint-input-autoexpand 'permanent-local t)
(put 'comint-input-filter-functions 'permanent-local t)
(put 'comint-output-filter-functions 'permanent-local t)
(put 'comint-preoutput-filter-functions 'permanent-local t)
(put 'comint-scroll-to-bottom-on-input 'permanent-local t)
(put 'comint-move-point-for-output 'permanent-local t)
(put 'comint-scroll-show-maximum-output 'permanent-local t)
(put 'comint-ptyp 'permanent-local t)

(put 'comint-mode 'mode-class 'special)

(define-derived-mode comint-mode fundamental-mode "Comint"
  "Major mode for interacting with an inferior interpreter.
Interpreter name is same as buffer name, sans the asterisks.
Return at end of buffer sends line as input.
Return not at end copies rest of line to end and sends it.
Setting variable `comint-eol-on-send' means jump to the end of the line
before submitting new input.

This mode is customized to create major modes such as Inferior Lisp
mode, Shell mode, etc.  This can be done by setting the hooks
`comint-input-filter-functions', `comint-input-filter', `comint-input-sender'
and `comint-get-old-input' to appropriate functions, and the variable
`comint-prompt-regexp' to the appropriate regular expression.

The mode maintains an input history of size `comint-input-ring-size'.
You can access this with the commands \\[comint-next-input],
\\[comint-previous-input], and \\[comint-dynamic-list-input-ring].
Input ring history expansion can be achieved with the commands
\\[comint-replace-by-expanded-history] or \\[comint-magic-space].
Input ring expansion is controlled by the variable `comint-input-autoexpand',
and addition is controlled by the variable `comint-input-ignoredups'.

Commands with no default key bindings include `send-invisible',
`completion-at-point', `comint-dynamic-list-filename-completions', and
`comint-magic-space'.

Input to, and output from, the subprocess can cause the window to scroll to
the end of the buffer.  See variables `comint-output-filter-functions',
`comint-preoutput-filter-functions', `comint-scroll-to-bottom-on-input',
and `comint-move-point-for-output'.

If you accidentally suspend your process, use \\[comint-continue-subjob]
to continue it.

\\{comint-mode-map}

Entry to this mode runs the hooks on `comint-mode-hook'."
  (setq mode-line-process '(":%s"))
  (setq-local window-point-insertion-type t)
  (setq-local comint-last-input-start (point-min-marker))
  (setq-local comint-last-input-end (point-min-marker))
  (setq-local comint-last-output-start (make-marker))
  (make-local-variable 'comint-last-prompt)
  (make-local-variable 'comint-prompt-regexp)        ; Don't set; default
  (make-local-variable 'comint-input-ring-size)      ; ...to global val.
  (make-local-variable 'comint-input-ring)
  (make-local-variable 'comint-input-ring-file-name)
  (or (and (boundp 'comint-input-ring) comint-input-ring)
      (setq comint-input-ring (make-ring comint-input-ring-size)))
  (make-local-variable 'comint-input-ring-index)
  (make-local-variable 'comint-save-input-ring-index)
  (or (and (boundp 'comint-input-ring-index) comint-input-ring-index)
      (setq comint-input-ring-index nil))
  (or (and (boundp 'comint-save-input-ring-index) comint-save-input-ring-index)
      (setq comint-save-input-ring-index nil))
  (make-local-variable 'comint-matching-input-from-input-string)
  (make-local-variable 'comint-input-autoexpand)
  (make-local-variable 'comint-input-ignoredups)
  (make-local-variable 'comint-delimiter-argument-list)
  (make-local-variable 'comint-completion-fignore)
  (make-local-variable 'comint-get-old-input)
  (make-local-variable 'comint-input-filter)
  (make-local-variable 'comint-input-sender)
  (make-local-variable 'comint-eol-on-send)
  (make-local-variable 'comint-scroll-to-bottom-on-input)
  (make-local-variable 'comint-move-point-for-output)
  (make-local-variable 'comint-scroll-show-maximum-output)
  (make-local-variable 'comint-stored-incomplete-input)
  ;; Following disabled because it seems to break the case when
  ;; comint-scroll-show-maximum-output is nil, and no-one can remember
  ;; what the original problem was.  If there are problems with point
  ;; not going to the end, consider re-enabling this.
<<<<<<< HEAD
  ;; https://lists.gnu.org/archive/html/emacs-devel/2007-08/msg00827.html
=======
  ;; https://lists.gnu.org/r/emacs-devel/2007-08/msg00827.html
>>>>>>> 89212988
  ;;
  ;; This makes it really work to keep point at the bottom.
  ;; (make-local-variable 'scroll-conservatively)
  ;; (setq scroll-conservatively 10000)
  (add-hook 'pre-command-hook 'comint-preinput-scroll-to-bottom t t)
  (make-local-variable 'comint-ptyp)
  (make-local-variable 'comint-process-echoes)
  (make-local-variable 'comint-file-name-chars)
  (make-local-variable 'comint-file-name-quote-list)
  ;; dir tracking on remote files
  (setq-local comint-file-name-prefix
              (or (file-remote-p default-directory) ""))
  (setq-local comint-accum-marker (make-marker))
  (setq-local font-lock-defaults '(nil t))
  (add-hook 'change-major-mode-hook 'font-lock-defontify nil t)
  (add-hook 'isearch-mode-hook 'comint-history-isearch-setup nil t)
  (add-hook 'completion-at-point-functions 'comint-completion-at-point nil t)
  ;; This behavior is not useful in comint buffers, and is annoying
  (setq-local next-line-add-newlines nil))

(defun comint-check-proc (buffer)
  "Return non-nil if there is a living process associated w/buffer BUFFER.
Living means the status is `open', `run', or `stop'.
BUFFER can be either a buffer or the name of one."
  (let ((proc (get-buffer-process buffer)))
    (and proc (memq (process-status proc) '(open run stop)))))

;;;###autoload
(defun make-comint-in-buffer (name buffer program &optional startfile &rest switches)
  "Make a Comint process NAME in BUFFER, running PROGRAM.
If BUFFER is nil, it defaults to NAME surrounded by `*'s.
If there is a running process in BUFFER, it is not restarted.

PROGRAM should be one of the following:
- a string, denoting an executable program to create via
  `start-file-process'
- a cons pair of the form (HOST . SERVICE), denoting a TCP
  connection to be opened via `open-network-stream'
- nil, denoting a newly-allocated pty.

Optional fourth arg STARTFILE is the name of a file, whose
contents are sent to the process as its initial input.

If PROGRAM is a string, any more args are arguments to PROGRAM.

Return the (possibly newly created) process buffer."
  (or (fboundp 'start-file-process)
      (error "Multi-processing is not supported for this system"))
  (setq buffer (get-buffer-create (or buffer (concat "*" name "*"))))
  ;; If no process, or nuked process, crank up a new one and put buffer in
  ;; comint mode.  Otherwise, leave buffer and existing process alone.
  (unless (comint-check-proc buffer)
    (with-current-buffer buffer
      (unless (derived-mode-p 'comint-mode)
	(comint-mode))) ; Install local vars, mode, keymap, ...
    (comint-exec buffer name program startfile switches))
  buffer)

;;;###autoload
(defun make-comint (name program &optional startfile &rest switches)
  "Make a Comint process NAME in a buffer, running PROGRAM.
The name of the buffer is made by surrounding NAME with `*'s.
PROGRAM should be either a string denoting an executable program to create
via `start-file-process', or a cons pair of the form (HOST . SERVICE) denoting
a TCP connection to be opened via `open-network-stream'.  If there is already
a running process in that buffer, it is not restarted.  Optional third arg
STARTFILE is the name of a file, whose contents are sent to the
process as its initial input.

If PROGRAM is a string, any more args are arguments to PROGRAM.

Returns the (possibly newly created) process buffer."
  (apply #'make-comint-in-buffer name nil program startfile switches))

;;;###autoload
(defun comint-run (program)
  "Run PROGRAM in a Comint buffer and switch to it.
The buffer name is made by surrounding the file name of PROGRAM with `*'s.
The file name is used to make a symbol name, such as `comint-sh-hook', and any
hooks on this symbol are run in the buffer.
See `make-comint' and `comint-exec'."
  (declare (interactive-only make-comint))
  (interactive "sRun program: ")
  (let ((name (file-name-nondirectory program)))
    (switch-to-buffer (make-comint name program))
    (run-hooks (intern-soft (concat "comint-" name "-hook")))))

(defun comint-exec (buffer name command startfile switches)
  "Start up a process named NAME in buffer BUFFER for Comint modes.
Runs the given COMMAND with SWITCHES, and initial input from STARTFILE.

COMMAND should be one of the following:
- a string, denoting an executable program to create via
  `start-file-process'
- a cons pair of the form (HOST . SERVICE), denoting a TCP
  connection to be opened via `open-network-stream'
- nil, denoting a newly-allocated pty.

This function blasts any old process running in the buffer, and
does not set the buffer mode.  You can use this to cheaply run a
series of processes in the same Comint buffer.  The hook
`comint-exec-hook' is run after each exec."
  (with-current-buffer buffer
    (let ((proc (get-buffer-process buffer)))	; Blast any old process.
      (if proc (delete-process proc)))
    ;; Crank up a new process
    (let ((proc
	   (if (consp command)
	       (open-network-stream name buffer (car command) (cdr command))
	     (comint-exec-1 name buffer command switches))))
      (set-process-filter proc 'comint-output-filter)
      (setq-local comint-ptyp process-connection-type) ; t if pty, nil if pipe.
      ;; Jump to the end, and set the process mark.
      (goto-char (point-max))
      (set-marker (process-mark proc) (point))
      ;; Feed it the startfile.
      (cond (startfile
	     ;;This is guaranteed to wait long enough
	     ;;but has bad results if the comint does not prompt at all
	     ;;	     (while (= size (buffer-size))
	     ;;	       (sleep-for 1))
	     ;;I hope 1 second is enough!
	     (sleep-for 1)
	     (goto-char (point-max))
	     (insert-file-contents startfile)
	     (setq startfile (buffer-substring (point) (point-max)))
	     (delete-region (point) (point-max))
	     (comint-send-string proc startfile)))
      (run-hooks 'comint-exec-hook)
      buffer)))

;; This auxiliary function cranks up the process for comint-exec in
;; the appropriate environment.

(defun comint-exec-1 (name buffer command switches)
  (let ((process-environment
	 (nconc
          (comint-term-environment)
	  (list (format "INSIDE_EMACS=%s,comint" emacs-version))
	  process-environment))
	(default-directory
	  (if (file-accessible-directory-p default-directory)
	      default-directory
	    "/"))
	proc decoding encoding changed)
    (let ((exec-path (if (and command (file-name-directory command))
			 ;; If the command has slashes, make sure we
			 ;; first look relative to the current directory.
			 (cons default-directory exec-path) exec-path)))
      (setq proc (apply 'start-file-process name buffer command switches)))
    ;; Some file name handler cannot start a process, fe ange-ftp.
    (unless (processp proc) (error "No process started"))
    (let ((coding-systems (process-coding-system proc)))
      (setq decoding (car coding-systems)
	    encoding (cdr coding-systems)))
    ;; Even if start-file-process left the coding system for encoding data
    ;; sent from the process undecided, we had better use the same one
    ;; as what we use for decoding.  But, we should suppress EOL
    ;; conversion.
    (if (and decoding (not encoding))
	(setq encoding (coding-system-change-eol-conversion decoding 'unix)
	      changed t))
    (if changed
	(set-process-coding-system proc decoding encoding))
    proc))

(defun comint-term-environment ()
  "Return an environment variable list for terminal configuration."
  ;; If using termcap, we specify `emacs' as the terminal type
  ;; because that lets us specify a width.
  ;; If using terminfo, we default to `dumb' because that is
  ;; a defined terminal type.  `emacs' is not a defined terminal type
  ;; and there is no way for us to define it here.
  ;; Some programs that use terminfo get very confused
  ;; if TERM is not a valid terminal type.
  (if (and (boundp 'system-uses-terminfo) system-uses-terminfo)
      (list (format "TERM=%s" comint-terminfo-terminal)
            "TERMCAP="
            (format "COLUMNS=%d" (window-width)))
    (list "TERM=emacs"
          (format "TERMCAP=emacs:co#%d:tc=unknown:" (window-width)))))

(defun comint-nonblank-p (str)
  "Return non-nil if STR contains non-whitespace syntax."
  (not (string-match "\\`\\s *\\'" str)))

(defun comint-insert-input (event)
  "In a Comint buffer, set the current input to the previous input at point.
If there is no previous input at point, run the command specified
by the global keymap (usually `mouse-yank-at-click')."
  (interactive "e")
  ;; Don't set the mouse here, since it may otherwise change the behavior
  ;; of the command on which we fallback if there's no field at point.
  ;; (mouse-set-point event)
  (let ((pos (posn-point (event-end event)))
	field input)
    (with-selected-window (posn-window (event-end event))
      ;; If pos is at the very end of a field, the mouse-click was
      ;; probably outside (to the right) of the field.
      (and (< pos (field-end pos))
	   (< (field-end pos) (point-max))
           (progn (setq field (field-at-pos pos))
		  (setq input (field-string-no-properties pos)))))
    (if (or (null input) (null comint-accum-marker) field)
	;; Fall back to the global definition if (i) the selected
	;; buffer is not a comint buffer (which can happen if a
	;; non-comint window was selected and we clicked in a comint
	;; window), or (ii) there is no input at POS.
	(let* ((keys (this-command-keys))
	       (last-key (and (vectorp keys) (aref keys (1- (length keys)))))
	       (fun (and last-key (lookup-key global-map (vector last-key)))))
	  (and fun (not (eq fun 'comint-insert-input))
	       (call-interactively fun)))
      (with-selected-window (posn-window (event-end event))
        ;; Otherwise, insert the previous input.
        (goto-char (point-max))
        ;; First delete any old unsent input at the end
        (delete-region
         (or (marker-position comint-accum-marker)
             (process-mark (get-buffer-process (current-buffer))))
         (point))
        ;; Insert the input at point
        (insert input)))))

;; Input history processing in a buffer
;; ===========================================================================
;; Useful input history functions, courtesy of the Ergo group.

;; Eleven commands:
;; comint-dynamic-list-input-ring	List history in help buffer.
;; comint-previous-input		Previous input...
;; comint-previous-matching-input	...matching a string.
;; comint-previous-matching-input-from-input ... matching the current input.
;; comint-next-input			Next input...
;; comint-next-matching-input		...matching a string.
;; comint-next-matching-input-from-input     ... matching the current input.
;; comint-backward-matching-input      Backwards input...
;; comint-forward-matching-input       ...matching a string.
;; comint-replace-by-expanded-history	Expand history at point;
;;					replace with expanded history.
;; comint-magic-space			Expand history and insert space.
;;
;; Three functions:
;; comint-read-input-ring              Read into comint-input-ring...
;; comint-write-input-ring             Write to comint-input-ring-file-name.
;; comint-replace-by-expanded-history-before-point Workhorse function.

(defun comint-read-input-ring (&optional silent)
  "Set the buffer's `comint-input-ring' from a history file.
The name of the file is given by the variable `comint-input-ring-file-name'.
The history ring is of size `comint-input-ring-size', regardless of file size.
If `comint-input-ring-file-name' is nil this function does nothing.

If the optional argument SILENT is non-nil, we say nothing about a
failure to read the history file.

This function is useful for major mode commands and mode hooks.

The commands stored in the history file are separated by the
`comint-input-ring-separator', and entries that match
`comint-input-history-ignore' are ignored.  The most recent command
comes last.

See also `comint-input-ignoredups' and `comint-write-input-ring'."
  (cond ((or (null comint-input-ring-file-name)
	     (equal comint-input-ring-file-name ""))
	 nil)
	((not (file-readable-p comint-input-ring-file-name))
	 (or silent
	     (message "Cannot read history file %s"
		      comint-input-ring-file-name)))
	(t
	 (let* ((file comint-input-ring-file-name)
		(count 0)
		;; Some users set HISTSIZE or `comint-input-ring-size'
		;; to huge numbers.  Don't allocate a huge ring right
		;; away; there might not be that much history.
		(ring-size (min 1500 comint-input-ring-size))
		(ring (make-ring ring-size)))
	   (with-temp-buffer
             (insert-file-contents file)
             ;; Save restriction in case file is already visited...
             ;; Watch for those date stamps in history files!
             (goto-char (point-max))
             (let (start end history)
               (while (and (< count comint-input-ring-size)
                           (re-search-backward comint-input-ring-separator
                                               nil t)
                           (setq end (match-beginning 0)))
                 (setq start
                       (if (re-search-backward comint-input-ring-separator
                                               nil t)
                           (match-end 0)
                         (point-min)))
                 (setq history (buffer-substring start end))
                 (goto-char start)
                 (when (and (not (string-match comint-input-history-ignore
					       history))
			    (or (null comint-input-ignoredups)
				(ring-empty-p ring)
				(not (string-equal (ring-ref ring 0)
						   history))))
		   (when (= count ring-size)
		     (ring-extend ring (min (- comint-input-ring-size ring-size)
					    ring-size))
		     (setq ring-size (ring-size ring)))
		   (ring-insert-at-beginning ring history)
		   (setq count (1+ count))))))
	   (setq comint-input-ring ring
		 comint-input-ring-index nil)))))

(defun comint-write-input-ring ()
  "Writes the buffer's `comint-input-ring' to a history file.
The name of the file is given by the variable `comint-input-ring-file-name'.
The original contents of the file are lost if `comint-input-ring' is not empty.
If `comint-input-ring-file-name' is nil this function does nothing.

Useful within process sentinels.

See also `comint-read-input-ring'."
  (cond ((or (null comint-input-ring-file-name)
	     (equal comint-input-ring-file-name "")
	     (null comint-input-ring) (ring-empty-p comint-input-ring))
	 nil)
	((not (file-writable-p comint-input-ring-file-name))
	 (message "Cannot write history file %s" comint-input-ring-file-name))
	(t
	 (let* ((history-buf (get-buffer-create " *Temp Input History*"))
		(ring comint-input-ring)
		(file comint-input-ring-file-name)
		(index (ring-length ring)))
	   ;; Write it all out into a buffer first.  Much faster, but messier,
	   ;; than writing it one line at a time.
	   (with-current-buffer history-buf
	     (erase-buffer)
	     (while (> index 0)
	       (setq index (1- index))
	       (insert (ring-ref ring index) comint-input-ring-separator))
	     (write-region (buffer-string) nil file nil 'no-message)
	     (kill-buffer nil))))))


(defvar comint-dynamic-list-input-ring-window-conf)

(defun comint-dynamic-list-input-ring-select ()
  "Choose the input history entry that point is in or next to."
  (interactive)
  (let ((buffer completion-reference-buffer)
        beg end completion)
    (if (and (not (eobp)) (get-text-property (point) 'mouse-face))
	(setq end (point) beg (1+ (point))))
    (if (and (not (bobp)) (get-text-property (1- (point)) 'mouse-face))
	(setq end (1- (point)) beg (point)))
    (if (null beg)
	(error "No history entry here"))
    (setq beg (previous-single-property-change beg 'mouse-face))
    (setq end (or (next-single-property-change end 'mouse-face) (point-max)))
    (setq completion (buffer-substring beg end))
    (set-window-configuration comint-dynamic-list-input-ring-window-conf)
    (choose-completion-string completion buffer)))

(defun comint-dynamic-list-input-ring ()
  "Display a list of recent inputs entered into the current buffer."
  (interactive)
  (if (or (not (ring-p comint-input-ring))
	  (ring-empty-p comint-input-ring))
      (message "No history")
    (let ((history nil)
	  (history-buffer " *Input History*")
	  (conf (current-window-configuration)))
      ;; We have to build up a list ourselves from the ring vector.
      (dotimes (index (ring-length comint-input-ring))
	(push (ring-ref comint-input-ring index) history))
      ;; Show them most-recent-first.
      (setq history (nreverse history))
      ;; Change "completion" to "history reference"
      ;; to make the display accurate.
      (with-output-to-temp-buffer history-buffer
	(display-completion-list history)
	(set-buffer history-buffer)
	(let ((keymap (make-sparse-keymap)))
	  (set-keymap-parent keymap (current-local-map))
	  (define-key keymap "\C-m" 'comint-dynamic-list-input-ring-select)
	  (use-local-map keymap))
	(forward-line 3)
	(while (search-backward "completion" nil 'move)
	  (replace-match "history reference")))
      (sit-for 0)
      (message "Hit space to flush")
      (setq comint-dynamic-list-input-ring-window-conf conf)
      (let ((ch (read-event)))
	(if (eq ch ?\s)
	    (set-window-configuration conf)
	  (push ch unread-command-events))))))


(defun comint-regexp-arg (prompt)
  "Return list of regexp and prefix arg using PROMPT."
  (let* (;; Don't clobber this.
	 (last-command last-command)
	 (regexp (read-from-minibuffer prompt nil nil nil
				       'minibuffer-history-search-history)))
    ;; If the user didn't enter anything, nothing is added to m-h-s-h.
    ;; Use the previous search regexp, if there is one.
    (list (if (string-equal regexp "")
              (or (car minibuffer-history-search-history)
                  regexp)
	    regexp)
	  (prefix-numeric-value current-prefix-arg))))

(defun comint-search-arg (arg)
  ;; First make sure there is a ring and that we are after the process mark
  (cond ((not (comint-after-pmark-p))
	 (user-error "Not at command line"))
	((or (null comint-input-ring)
	     (ring-empty-p comint-input-ring))
	 (user-error "Empty input ring"))
	((zerop arg)
	 ;; arg of zero resets search from beginning, and uses arg of 1
	 (setq comint-input-ring-index nil)
	 1)
	(t
	 arg)))

(defun comint-restore-input ()
  "Restore unfinished input."
  (interactive)
  (when comint-input-ring-index
    (comint-delete-input)
    (when (> (length comint-stored-incomplete-input) 0)
      (insert comint-stored-incomplete-input)
      (message "Input restored"))
    (setq comint-input-ring-index nil)))

(defun comint-search-start (arg)
  "Index to start a directional search, starting at `comint-input-ring-index'."
  (if comint-input-ring-index
      ;; If a search is running, offset by 1 in direction of arg
      (mod (+ comint-input-ring-index (if (> arg 0) 1 -1))
	   (ring-length comint-input-ring))
    ;; For a new search, start from beginning or end, as appropriate
    (if (>= arg 0)
	0				       ; First elt for forward search
      (1- (ring-length comint-input-ring)))))  ; Last elt for backward search

(defun comint-previous-input-string (arg)
  "Return the string ARG places along the input ring.
Moves relative to `comint-input-ring-index'."
  (ring-ref comint-input-ring (if comint-input-ring-index
				  (mod (+ arg comint-input-ring-index)
				       (ring-length comint-input-ring))
				arg)))

(defun comint-previous-input (arg)
  "Cycle backwards through input history, saving input."
  (interactive "*p")
  (if (and comint-input-ring-index
	   (or		       ;; leaving the "end" of the ring
	    (and (< arg 0)		; going down
		 (eq comint-input-ring-index 0))
	    (and (> arg 0)		; going up
		 (eq comint-input-ring-index
		     (1- (ring-length comint-input-ring)))))
	   comint-stored-incomplete-input)
      (comint-restore-input)
    (comint-previous-matching-input "." arg)))

(defun comint-next-input (arg)
  "Cycle forwards through input history."
  (interactive "*p")
  (comint-previous-input (- arg)))

(defun comint-previous-matching-input-string (regexp arg)
  "Return the string matching REGEXP ARG places along the input ring.
Moves relative to `comint-input-ring-index'."
  (let* ((pos (comint-previous-matching-input-string-position regexp arg)))
    (if pos (ring-ref comint-input-ring pos))))

(defun comint-previous-matching-input-string-position (regexp arg &optional start)
  "Return the index matching REGEXP ARG places along the input ring.
Moves relative to START, or `comint-input-ring-index'."
  (if (or (not (ring-p comint-input-ring))
	  (ring-empty-p comint-input-ring))
      (user-error "No history"))
  (let* ((len (ring-length comint-input-ring))
	 (motion (if (> arg 0) 1 -1))
	 (n (mod (- (or start (comint-search-start arg)) motion) len))
	 (tried-each-ring-item nil)
	 (prev nil))
    ;; Do the whole search as many times as the argument says.
    (while (and (/= arg 0) (not tried-each-ring-item))
      ;; Step once.
      (setq prev n
	    n (mod (+ n motion) len))
      ;; If we haven't reached a match, step some more.
      (while (and (< n len) (not tried-each-ring-item)
		  (not (string-match regexp (ring-ref comint-input-ring n))))
	(setq n (mod (+ n motion) len)
	      ;; If we have gone all the way around in this search.
	      tried-each-ring-item (= n prev)))
      (setq arg (if (> arg 0) (1- arg) (1+ arg))))
    ;; Now that we know which ring element to use, if we found it, return that.
    (if (string-match regexp (ring-ref comint-input-ring n))
	n)))

(defun comint-delete-input ()
  "Delete all input between accumulation or process mark and point."
  (delete-region
   ;; Can't use kill-region as it sets this-command
   (or  (marker-position comint-accum-marker)
	(process-mark (get-buffer-process (current-buffer))))
   (point-max)))

(defun comint-previous-matching-input (regexp n)
  "Search backwards through input history for match for REGEXP.
\(Previous history elements are earlier commands.)
With prefix argument N, search for Nth previous match.
If N is negative, find the next or Nth next match."
  (interactive (comint-regexp-arg "Previous input matching (regexp): "))
  (setq n (comint-search-arg n))
  (let ((pos (comint-previous-matching-input-string-position regexp n)))
    ;; Has a match been found?
    (if (null pos)
	(user-error "Not found")
      ;; If leaving the edit line, save partial input
      (if (null comint-input-ring-index)	;not yet on ring
	  (setq comint-stored-incomplete-input
		(funcall comint-get-old-input)))
      (setq comint-input-ring-index pos)
      (unless isearch-mode
	(let ((message-log-max nil))	; Do not write to *Messages*.
	  (message "History item: %d" (1+ pos))))
      (comint-delete-input)
      (insert (ring-ref comint-input-ring pos)))))

(defun comint-next-matching-input (regexp n)
  "Search forwards through input history for match for REGEXP.
\(Later history elements are more recent commands.)
With prefix argument N, search for Nth following match.
If N is negative, find the previous or Nth previous match."
  (interactive (comint-regexp-arg "Next input matching (regexp): "))
  (comint-previous-matching-input regexp (- n)))

(defun comint-previous-matching-input-from-input (n)
  "Search backwards through input history for match for current input.
\(Previous history elements are earlier commands.)
With prefix argument N, search for Nth previous match.
If N is negative, search forwards for the -Nth following match."
  (interactive "p")
  (let ((opoint (point)))
    (unless (memq last-command '(comint-previous-matching-input-from-input
				 comint-next-matching-input-from-input))
      ;; Starting a new search
      (setq comint-matching-input-from-input-string
	    (buffer-substring
	     (or (marker-position comint-accum-marker)
		 (process-mark (get-buffer-process (current-buffer))))
	     (point))
	    comint-input-ring-index nil))
    (comint-previous-matching-input
     (concat "^" (regexp-quote comint-matching-input-from-input-string))
     n)
    (when (eq comint-move-point-for-matching-input 'after-input)
      (goto-char opoint))))

(defun comint-next-matching-input-from-input (n)
  "Search forwards through input history for match for current input.
\(Following history elements are more recent commands.)
With prefix argument N, search for Nth following match.
If N is negative, search backwards for the -Nth previous match."
  (interactive "p")
  (comint-previous-matching-input-from-input (- n)))


(defun comint-replace-by-expanded-history (&optional silent start)
  "Expand input command history references before point.
Expansion is dependent on the value of `comint-input-autoexpand'.

This function depends on the buffer's idea of the input history, which may not
match the command interpreter's idea, assuming it has one.

Assumes history syntax is like typical Un*x shells'.  However, since Emacs
cannot know the interpreter's idea of input line numbers, assuming it has one,
it cannot expand absolute input line number references.

If the optional argument SILENT is non-nil, never complain
even if history reference seems erroneous.

If the optional argument START is non-nil, that specifies the
start of the text to scan for history references, rather
than the logical beginning of line.

See `comint-magic-space' and `comint-replace-by-expanded-history-before-point'.

Returns t if successful."
  (interactive)
  (let ((f (comint-c-a-p-replace-by-expanded-history silent start)))
    (if f (funcall f))))

(defun comint-c-a-p-replace-by-expanded-history (&optional silent start)
  "Expand input command history at point.
For use on `completion-at-point-functions'."
  (if (and comint-input-autoexpand
	   (if comint-use-prompt-regexp
	       ;; Use comint-prompt-regexp
	       (save-excursion
		 (beginning-of-line)
		 (looking-at (concat comint-prompt-regexp "!\\|\\^")))
	     ;; Use input fields.  User input that hasn't been entered
	     ;; yet, at the end of the buffer, has a nil `field' property.
	     (and (null (get-char-property (point) 'field))
		  (string-match "!\\|^\\^" (field-string))))
           (catch 'dry-run
             (comint-replace-by-expanded-history-before-point
              silent start 'dry-run)))
      (lambda ()
        ;; Looks like there might be history references in the command.
        (let ((previous-modified-tick (buffer-modified-tick)))
          (comint-replace-by-expanded-history-before-point silent start)
          (/= previous-modified-tick (buffer-modified-tick))))))


(defun comint-replace-by-expanded-history-before-point
  (silent &optional start dry-run)
  "Expand directory stack reference before point.
See `comint-replace-by-expanded-history'.  Returns t if successful.

If the optional argument START is non-nil, that specifies the
start of the text to scan for history references, rather
than the logical beginning of line.

If DRY-RUN is non-nil, throw to DRY-RUN before performing any
actual side-effect."
  (save-excursion
    (let ((toend (- (line-end-position) (point)))
	  (start (or start (comint-line-beginning-position))))
      (goto-char start)
      (while (progn
	       (skip-chars-forward "^!^" (- (line-end-position) toend))
	       (< (point) (- (line-end-position) toend)))
	;; This seems a bit complex.  We look for references such as !!, !-num,
	;; !foo, !?foo, !{bar}, !?{bar}, ^oh, ^my^, ^god^it, ^never^ends^.
	;; If that wasn't enough, the plings can be suffixed with argument
	;; range specifiers.
	;; Argument ranges are complex too, so we hive off the input line,
	;; referenced with plings, with the range string to `comint-args'.
	(setq comint-input-ring-index nil)
	(cond ((or (= (preceding-char) ?\\)
		   (comint-within-quotes start (point)))
	       ;; The history is quoted, or we're in quotes.
	       (goto-char (1+ (point))))
	      ((looking-at "![0-9]+\\($\\|[^-]\\)")
	       ;; We cannot know the interpreter's idea of input line numbers.
               (if dry-run (throw dry-run 'message))
	       (goto-char (match-end 0))
	       (message "Absolute reference cannot be expanded"))
	      ((looking-at "!-\\([0-9]+\\)\\(:?[0-9^$*-]+\\)?")
	       ;; Just a number of args from `number' lines backward.
               (if dry-run (throw dry-run 'history))
	       (let ((number (1- (string-to-number
				  (buffer-substring (match-beginning 1)
						    (match-end 1))))))
		 (if (<= number (ring-length comint-input-ring))
		     (progn
		       (replace-match
			(comint-args (comint-previous-input-string number)
				     (match-beginning 2) (match-end 2))
			t t)
		       (setq comint-input-ring-index number)
		       (message "History item: %d" (1+ number)))
		   (goto-char (match-end 0))
		   (message "Relative reference exceeds input history size"))))
	      ((or (looking-at "!!?:?\\([0-9^$*-]+\\)") (looking-at "!!"))
	       ;; Just a number of args from the previous input line.
               (if dry-run (throw dry-run 'expand))
	       (replace-match (comint-args (comint-previous-input-string 0)
					   (match-beginning 1) (match-end 1))
			      t t)
	       (message "History item: previous"))
	      ((looking-at
		"!\\??\\({\\(.+\\)}\\|\\(\\sw+\\)\\)\\(:?[0-9^$*-]+\\)?")
	       ;; Most recent input starting with or containing (possibly
	       ;; protected) string, maybe just a number of args.  Phew.
               (if dry-run (throw dry-run 'expand))
	       (let* ((mb1 (match-beginning 1)) (me1 (match-end 1))
		      (mb2 (match-beginning 2)) (me2 (match-end 2))
		      (exp (buffer-substring (or mb2 mb1) (or me2 me1)))
		      (pref (if (save-match-data (looking-at "!\\?")) "" "^"))
		      (pos (save-match-data
			     (comint-previous-matching-input-string-position
			      (concat pref (regexp-quote exp)) 1))))
		 (if (null pos)
		     (progn
		       (goto-char (match-end 0))
		       (or silent
			   (progn (message "Not found")
				  (ding))))
		   (setq comint-input-ring-index pos)
		   (replace-match
		    (comint-args (ring-ref comint-input-ring pos)
				 (match-beginning 4) (match-end 4))
		    t t)
		   (message "History item: %d" (1+ pos)))))
	      ((looking-at "\\^\\([^^]+\\)\\^?\\([^^]*\\)\\^?")
	       ;; Quick substitution on the previous input line.
               (if dry-run (throw dry-run 'expand))
	       (let ((old (buffer-substring (match-beginning 1) (match-end 1)))
		     (new (buffer-substring (match-beginning 2) (match-end 2)))
		     (pos nil))
		 (replace-match (comint-previous-input-string 0) t t)
		 (setq pos (point))
		 (goto-char (match-beginning 0))
		 (if (not (search-forward old pos t))
		     (or silent
			 (user-error "Not found"))
		   (replace-match new t t)
		   (message "History item: substituted"))))
	      (t
	       (forward-char 1)))))
    nil))


(defun comint-magic-space (arg)
  "Expand input history references before point and insert ARG spaces.
A useful command to bind to SPC.  See `comint-replace-by-expanded-history'."
  (interactive "p")
  (comint-replace-by-expanded-history)
  (self-insert-command arg))

;; Isearch in comint input history

(defcustom comint-history-isearch nil
  "Non-nil to Isearch in input history only, not in comint buffer output.
If t, usual Isearch keys like `C-r' and `C-M-r' in comint mode search
in the input history.
If `dwim', Isearch keys search in the input history only when initial
point position is at the comint command line.  When starting Isearch
from other parts of the comint buffer, they search in the comint buffer.
If nil, Isearch operates on the whole comint buffer."
  :type '(choice (const :tag "Don't search in input history" nil)
		 (const :tag "When point is on command line initially, search history" dwim)
		 (const :tag "Always search in input history" t))
  :group 'comint
  :version "23.2")

(defun comint-history-isearch-backward ()
  "Search for a string backward in input history using Isearch."
  (interactive)
  (setq comint-history-isearch t)
  (isearch-backward nil t))

(defun comint-history-isearch-backward-regexp ()
  "Search for a regular expression backward in input history using Isearch."
  (interactive)
  (setq comint-history-isearch t)
  (isearch-backward-regexp nil t))

(defvar-local comint-history-isearch-message-overlay nil)

(defun comint-history-isearch-setup ()
  "Set up a comint for using Isearch to search the input history.
Intended to be added to `isearch-mode-hook' in `comint-mode'."
  (when (and
         ;; Prompt is not empty like in Async Shell Command buffers
         ;; or in finished shell buffers
         (not (eq (save-excursion
		    (goto-char (comint-line-beginning-position))
		    (forward-line 0)
		    (point))
		  (comint-line-beginning-position)))
	 (or (eq comint-history-isearch t)
	     (and (eq comint-history-isearch 'dwim)
		  ;; Point is at command line.
		  (comint-after-pmark-p))))
    (setq isearch-message-prefix-add "history ")
    (setq-local isearch-search-fun-function
                #'comint-history-isearch-search)
    (setq-local isearch-message-function
                #'comint-history-isearch-message)
    (setq-local isearch-wrap-function
                #'comint-history-isearch-wrap)
    (setq-local isearch-push-state-function
                #'comint-history-isearch-push-state)
    (add-hook 'isearch-mode-end-hook 'comint-history-isearch-end nil t)))

(defun comint-history-isearch-end ()
  "Clean up the comint after terminating Isearch in comint."
  (if comint-history-isearch-message-overlay
      (delete-overlay comint-history-isearch-message-overlay))
  (setq isearch-message-prefix-add nil)
  (setq isearch-search-fun-function 'isearch-search-fun-default)
  (setq isearch-message-function nil)
  (setq isearch-wrap-function nil)
  (setq isearch-push-state-function nil)
  (remove-hook 'isearch-mode-end-hook 'comint-history-isearch-end t)
  (unless isearch-suspended
    (custom-reevaluate-setting 'comint-history-isearch)))

(defun comint-goto-input (pos)
  "Put input history item of the absolute history position POS."
  ;; If leaving the edit line, save partial unfinished input.
  (if (null comint-input-ring-index)
      (setq comint-stored-incomplete-input
	    (funcall comint-get-old-input)))
  (setq comint-input-ring-index pos)
  (comint-delete-input)
  (if (and pos (not (ring-empty-p comint-input-ring)))
      (insert (ring-ref comint-input-ring pos))
    ;; Restore partial unfinished input.
    (when (> (length comint-stored-incomplete-input) 0)
      (insert comint-stored-incomplete-input))))

(defun comint-history-isearch-search ()
  "Return the proper search function, for Isearch in input history."
  (lambda (string bound noerror)
    (let ((search-fun
	   ;; Use standard functions to search within comint text
	   (isearch-search-fun-default))
	  found)
      ;; Avoid lazy-highlighting matches in the comint prompt and in the
      ;; output when searching forward.  Lazy-highlight calls this lambda
      ;; with the bound arg, so skip the prompt and the output.
      (if (and bound isearch-forward (not (comint-after-pmark-p)))
	  (goto-char (process-mark (get-buffer-process (current-buffer)))))
      (or
       ;; 1. First try searching in the initial comint text
       (funcall search-fun string
		(if isearch-forward bound (comint-line-beginning-position))
		noerror)
       ;; 2. If the above search fails, start putting next/prev history
       ;; elements in the comint successively, and search the string
       ;; in them.  Do this only when bound is nil (i.e. not while
       ;; lazy-highlighting search strings in the current comint text).
       (unless bound
	 (condition-case nil
	     (progn
	       (while (not found)
		 (cond (isearch-forward
			;; Signal an error here explicitly, because
			;; `comint-next-input' doesn't signal an error.
			(when (null comint-input-ring-index)
			  (error "End of history; no next item"))
			(comint-next-input 1)
			(goto-char (comint-line-beginning-position)))
		       (t
			;; Signal an error here explicitly, because
			;; `comint-previous-input' doesn't signal an error.
			(when (eq comint-input-ring-index
				  (1- (ring-length comint-input-ring)))
			  (error "Beginning of history; no preceding item"))
			(comint-previous-input 1)
			(goto-char (point-max))))
		 (setq isearch-barrier (point) isearch-opoint (point))
		 ;; After putting the next/prev history element, search
		 ;; the string in them again, until comint-next-input
		 ;; or comint-previous-input raises an error at the
		 ;; beginning/end of history.
		 (setq found (funcall search-fun string
				      (unless isearch-forward
					;; For backward search, don't search
					;; in the comint prompt
					(comint-line-beginning-position))
				      noerror)))
	       ;; Return point of the new search result
	       (point))
	   ;; Return nil on the error "no next/preceding item"
	   (error nil)))))))

(defun comint-history-isearch-message (&optional c-q-hack ellipsis)
  "Display the input history search prompt.
If there are no search errors, this function displays an overlay with
the Isearch prompt which replaces the original comint prompt.
Otherwise, it displays the standard Isearch message returned from
the function `isearch-message'."
  (if (not (and isearch-success (not isearch-error)))
      ;; Use standard function `isearch-message' when not in comint prompt,
      ;; or search fails, or has an error (like incomplete regexp).
      ;; This function displays isearch message in the echo area,
      ;; so it's possible to see what is wrong in the search string.
      (isearch-message c-q-hack ellipsis)
    ;; Otherwise, put the overlay with the standard isearch prompt over
    ;; the initial comint prompt.
    (if (overlayp comint-history-isearch-message-overlay)
	(move-overlay comint-history-isearch-message-overlay
		      (save-excursion
			(goto-char (comint-line-beginning-position))
			(forward-line 0)
			(point))
                      (comint-line-beginning-position))
      (setq comint-history-isearch-message-overlay
	    (make-overlay (save-excursion
			    (goto-char (comint-line-beginning-position))
			    (forward-line 0)
			    (point))
                          (comint-line-beginning-position)))
      (overlay-put comint-history-isearch-message-overlay 'evaporate t))
    (overlay-put comint-history-isearch-message-overlay
		 'display (isearch-message-prefix ellipsis isearch-nonincremental))
    (if (and comint-input-ring-index (not ellipsis))
	;; Display the current history index.
	(message "History item: %d" (1+ comint-input-ring-index))
      ;; Or clear a previous isearch message.
      (message ""))))

(defun comint-history-isearch-wrap ()
  "Wrap the input history search when search fails.
Move point to the first history element for a forward search,
or to the last history element for a backward search."
  ;; When `comint-history-isearch-search' fails on reaching the
  ;; beginning/end of the history, wrap the search to the first/last
  ;; input history element.
  (if isearch-forward
      (comint-goto-input (1- (ring-length comint-input-ring)))
    (comint-goto-input nil))
  (setq isearch-success t)
  (goto-char (if isearch-forward (comint-line-beginning-position) (point-max))))

(defun comint-history-isearch-push-state ()
  "Save a function restoring the state of input history search.
Save `comint-input-ring-index' to the additional state parameter
in the search status stack."
  (let ((index comint-input-ring-index))
    (lambda (cmd)
      (comint-history-isearch-pop-state cmd index))))

(defun comint-history-isearch-pop-state (_cmd hist-pos)
  "Restore the input history search state.
Go to the history element by the absolute history position HIST-POS."
  (comint-goto-input hist-pos))


(defun comint-within-quotes (beg end)
  "Return t if the number of quotes between BEG and END is odd.
Quotes are single and double."
  (let ((countsq (comint-how-many-region "\\(^\\|[^\\\\]\\)'" beg end))
	(countdq (comint-how-many-region "\\(^\\|[^\\\\]\\)\"" beg end)))
    (or (= (mod countsq 2) 1) (= (mod countdq 2) 1))))

(defun comint-how-many-region (regexp beg end)
  "Return number of matches for REGEXP from BEG to END."
  (let ((count 0))
    (save-excursion
      (save-match-data
	(goto-char beg)
	(while (re-search-forward regexp end t)
	  (setq count (1+ count)))))
    count))

(defun comint-args (string begin end)
  ;; From STRING, return the args depending on the range specified in the text
  ;; from BEGIN to END.  If BEGIN is nil, assume all args.  Ignore leading `:'.
  ;; Range can be x-y, x-, -y, where x/y can be [0-9], *, ^, $.
  (save-match-data
    (if (null begin)
	(comint-arguments string 0 nil)
      (let* ((range (buffer-substring
		     (if (eq (char-after begin) ?:) (1+ begin) begin) end))
	     (nth (cond ((string-match "^[*^]" range) 1)
			((string-match "^-" range) 0)
			((string-equal range "$") nil)
			(t (string-to-number range))))
	     (mth (cond ((string-match "[-*$]$" range) nil)
			((string-match "-" range)
			 (string-to-number (substring range (match-end 0))))
			(t nth))))
	(comint-arguments string nth mth)))))

(defun comint-delim-arg (arg)
  "Return a list of arguments from ARG.
Break it up at the delimiters in `comint-delimiter-argument-list'.
Returned list is backwards.

Characters with non-nil values of the text property `literal' are
assumed to have literal values (e.g., backslash-escaped
characters), and are not considered to be delimiters."
  (if (null comint-delimiter-argument-list)
      (list arg)
    (let ((args nil)
	  (pos 0)
	  (len (length arg)))
      (while (< pos len)
	(let ((char (aref arg pos))
	      (start pos))
	  (if (and (memq char comint-delimiter-argument-list)
		   ;; Ignore backslash-escaped characters.
		   (not (get-text-property pos 'literal arg)))
	      (while (and (< pos len) (eq (aref arg pos) char))
		(setq pos (1+ pos)))
	    (while (and (< pos len)
			(not (and (memq (aref arg pos)
					comint-delimiter-argument-list)
				  (not (get-text-property
					pos 'literal arg)))))
	      (setq pos (1+ pos))))
	  (setq args (cons (substring arg start pos) args))))
      args)))

(defun comint-arguments (string nth mth)
  "Return from STRING the NTH to MTH arguments.
NTH and/or MTH can be nil, which means the last argument.
Returned arguments are separated by single spaces.
We assume whitespace separates arguments, except within quotes
and except for a space or tab that immediately follows a backslash.
Also, a run of one or more of a single character
in `comint-delimiter-argument-list' is a separate argument.
Argument 0 is the command name."
  ;; The first line handles ordinary characters and backslash-sequences
  ;; (except with w32 msdos-like shells, where backslashes are valid).
  ;; The second matches "-quoted strings.
  ;; The third matches '-quoted strings.
  ;; The fourth matches `-quoted strings.
  ;; This seems to fit the syntax of BASH 2.0.
  (let* ((backslash-escape (not (and (fboundp 'w32-shell-dos-semantics)
				     (w32-shell-dos-semantics))))
	 (first (if backslash-escape
		    "[^ \n\t\"'`\\]\\|\\(\\\\.\\)\\|"
		  "[^ \n\t\"'`]+\\|"))
	 (argpart (concat first
			  "\\(\"\\([^\"\\]\\|\\\\.\\)*\"\\|\
'[^']*'\\|\
`[^`]*`\\)"))
	 (quote-subexpr (if backslash-escape 2 1))
	 (args ()) (pos 0)
	 (count 0)
	 beg str quotes)
    ;; Build a list of all the args until we have as many as we want.
    (while (and (or (null mth) (<= count mth))
		(string-match argpart string pos))
      ;; Apply the `literal' text property to backslash-escaped
      ;; characters, so that `comint-delim-arg' won't break them up.
      (and backslash-escape
	   (match-beginning 1)
	   (put-text-property (match-beginning 1) (match-end 1)
			      'literal t string))
      (if (and beg (= pos (match-beginning 0)))
	  ;; It's contiguous, part of the same arg.
	  (setq pos (match-end 0)
		quotes (or quotes (match-beginning quote-subexpr)))
	;; It's a new separate arg.
	(if beg
	    ;; Put the previous arg, if there was one, onto ARGS.
	    (setq str (substring string beg pos)
		  args (if quotes (cons str args)
			 (nconc (comint-delim-arg str) args))))
	(setq count (length args))
	(setq quotes (match-beginning quote-subexpr))
	(setq beg (match-beginning 0))
	(setq pos (match-end 0))))
    (if beg
	(setq str (substring string beg pos)
	      args (if quotes (cons str args)
		     (nconc (comint-delim-arg str) args))))
    (setq count (length args))
    (let ((n (or nth (1- count)))
	  (m (if mth (1- (- count mth)) 0)))
      (mapconcat
       (function (lambda (a) a)) (nthcdr n (nreverse (nthcdr m args))) " "))))

;;
;; Input processing stuff
;;
(defun comint-add-to-input-history (cmd)
  "Add CMD to the input history.
Ignore duplicates if `comint-input-ignoredups' is non-nil."
  (when (and (funcall comint-input-filter cmd)
	     (or (null comint-input-ignoredups)
		 (not (ring-p comint-input-ring))
		 (ring-empty-p comint-input-ring)
		 (not (string-equal (ring-ref comint-input-ring 0) cmd))))
    ;; If `comint-input-ring' is full, maybe grow it.
    (let ((size (ring-size comint-input-ring)))
      (and (= size (ring-length comint-input-ring))
	   (< size comint-input-ring-size)
	   (ring-extend comint-input-ring
			(min size (- comint-input-ring-size size)))))
    (ring-insert comint-input-ring cmd)))

(defun comint-send-input (&optional no-newline artificial)
  "Send input to process.
After the process output mark, sends all text from the process mark to
point as input to the process.  Before the process output mark, calls
value of variable `comint-get-old-input' to retrieve old input, copies
it to the process mark, and sends it.

This command also sends and inserts a final newline, unless
NO-NEWLINE is non-nil.

Any history reference may be expanded depending on the value of the variable
`comint-input-autoexpand'.  The list of function names contained in the value
of `comint-input-filter-functions' is called on the input before sending it.
The input is entered into the input history ring, if the value of variable
`comint-input-filter' returns non-nil when called on the input.

If variable `comint-eol-on-send' is non-nil, then point is moved to the
end of line before sending the input.

After the input has been sent, if `comint-process-echoes' is non-nil,
then `comint-send-input' waits to see if the process outputs a string
matching the input, and if so, deletes that part of the output.
If ARTIFICIAL is non-nil, it inhibits such deletion.
Callers sending input not from the user should use ARTIFICIAL = t.

The values of `comint-get-old-input', `comint-input-filter-functions', and
`comint-input-filter' are chosen according to the command interpreter running
in the buffer.  E.g.,

If the interpreter is the csh,
    `comint-get-old-input' is the default:
	If `comint-use-prompt-regexp' is nil, then
	either return the current input field, if point is on an input
	field, or the current line, if point is on an output field.
	If `comint-use-prompt-regexp' is non-nil, then
	return the current line with any initial string matching the
	regexp `comint-prompt-regexp' removed.
    `comint-input-filter-functions' monitors input for \"cd\", \"pushd\", and
	\"popd\" commands.  When it sees one, it cd's the buffer.
    `comint-input-filter' is the default: returns t if the input isn't all white
	space.

If the Comint is Lucid Common Lisp,
    `comint-get-old-input' snarfs the sexp ending at point.
    `comint-input-filter-functions' does nothing.
    `comint-input-filter' returns nil if the input matches input-filter-regexp,
	which matches (1) all whitespace (2) :a, :c, etc.

Similarly for Soar, Scheme, etc."
  (interactive)
  ;; If we're currently completing, stop.  We're definitely done
  ;; completing, and by sending the input, we might cause side effects
  ;; that will confuse the code running in the completion
  ;; post-command-hook.
  (when completion-in-region-mode
    (completion-in-region-mode -1))
  ;; Note that the input string does not include its terminal newline.
  (let ((proc (get-buffer-process (current-buffer))))
    (if (not proc) (user-error "Current buffer has no process")
      (widen)
      (let* ((pmark (process-mark proc))
             (intxt (if (>= (point) (marker-position pmark))
                        (progn (if comint-eol-on-send
				   (if comint-use-prompt-regexp
				       (end-of-line)
				     (goto-char (field-end))))
                               (buffer-substring pmark (point)))
                      (let ((copy (funcall comint-get-old-input)))
                        (goto-char pmark)
                        (insert copy)
                        copy)))
             (input (if (not (eq comint-input-autoexpand 'input))
                        ;; Just whatever's already there.
                        intxt
                      ;; Expand and leave it visible in buffer.
                      (comint-replace-by-expanded-history t pmark)
                      (buffer-substring pmark (point))))
             (history (if (not (eq comint-input-autoexpand 'history))
                          input
                        ;; This is messy 'cos ultimately the original
                        ;; functions used do insertion, rather than return
                        ;; strings.  We have to expand, then insert back.
                        (comint-replace-by-expanded-history t pmark)
                        (let ((copy (buffer-substring pmark (point)))
                              (start (point)))
                          (insert input)
                          (delete-region pmark start)
                          copy))))

        (unless no-newline
          (insert ?\n))

        (comint-add-to-input-history history)

        (run-hook-with-args 'comint-input-filter-functions
                            (if no-newline input
                              (concat input "\n")))

        (let ((beg (marker-position pmark))
              (end (if no-newline (point) (1- (point)))))
          (with-silent-modifications
            (when (> end beg)
              (add-text-properties beg end
                                   '(front-sticky t
                                     font-lock-face comint-highlight-input))
              (unless comint-use-prompt-regexp
                ;; Give old user input a field property of `input', to
                ;; distinguish it from both process output and unsent
                ;; input.  The terminating newline is put into a special
                ;; `boundary' field to make cursor movement between input
                ;; and output fields smoother.
                (add-text-properties
                 beg end
                 '(mouse-face highlight
                   help-echo "mouse-2: insert after prompt as new input"))))
            (unless (or no-newline comint-use-prompt-regexp)
              ;; Cover the terminating newline
              (add-text-properties end (1+ end)
                                   '(rear-nonsticky t
                                     field boundary
                                     inhibit-line-move-field-capture t)))))

        (comint-snapshot-last-prompt)

        (setq comint-save-input-ring-index comint-input-ring-index)
        (setq comint-input-ring-index nil)
        ;; Update the markers before we send the input
        ;; in case we get output amidst sending the input.
        (set-marker comint-last-input-start pmark)
        (set-marker comint-last-input-end (point))
        (set-marker (process-mark proc) (point))
        ;; clear the "accumulation" marker
        (set-marker comint-accum-marker nil)
        (let ((comint-input-sender-no-newline no-newline))
          (funcall comint-input-sender proc input))

        ;; Optionally delete echoed input (after checking it).
        (when (and comint-process-echoes (not artificial))
          (let ((echo-len (- comint-last-input-end
                             comint-last-input-start)))
            ;; Wait for all input to be echoed:
            (while (and (> (+ comint-last-input-end echo-len)
                           (point-max))
                        (accept-process-output proc)
                        (zerop
                         (compare-buffer-substrings
                          nil comint-last-input-start
                          (- (point-max) echo-len)
                          ;; Above difference is equivalent to
                          ;; (+ comint-last-input-start
                          ;;    (- (point-max) comint-last-input-end))
                          nil comint-last-input-end (point-max)))))
            (if (and
                 (<= (+ comint-last-input-end echo-len)
                     (point-max))
                 (zerop
                  (compare-buffer-substrings
                   nil comint-last-input-start comint-last-input-end
                   nil comint-last-input-end
                   (+ comint-last-input-end echo-len))))
                ;; Certain parts of the text to be deleted may have
                ;; been mistaken for prompts.  We have to prevent
                ;; problems when `comint-prompt-read-only' is non-nil.
                (let ((inhibit-read-only t))
                  (delete-region comint-last-input-end
                                 (+ comint-last-input-end echo-len))
                  (when comint-prompt-read-only
                    (save-excursion
                      (goto-char comint-last-input-end)
                      (comint-update-fence)))))))

        ;; This used to call comint-output-filter-functions,
        ;; but that scrolled the buffer in undesirable ways.
        (run-hook-with-args 'comint-output-filter-functions "")))))

(defvar comint-preoutput-filter-functions nil
  "List of functions to call before inserting Comint output into the buffer.
Each function gets one argument, a string containing the text received
from the subprocess.  It should return the string to insert, perhaps
the same string that was received, or perhaps a modified or transformed
string.

The functions on the list are called sequentially, and each one is
given the string returned by the previous one.  The string returned by
the last function is the text that is actually inserted in the
redirection buffer.

You can use `add-hook' to add functions to this list
either globally or locally.")

(defvar comint-inhibit-carriage-motion nil
  "If nil, Comint will interpret `carriage control' characters in output.
See `comint-carriage-motion' for details.")

(defvar comint-last-prompt nil
  "Markers pointing to the last prompt.
If non-nil, a cons cell containing markers.  The car points to
the start, the cdr to the end of the last prompt recognized.")

(defun comint-snapshot-last-prompt ()
  "Snapshot the current `comint-last-prompt'.
Freezes the `font-lock-face' text property in place."
  (when comint-last-prompt
    (with-silent-modifications
      (font-lock-prepend-text-property
       (car comint-last-prompt)
       (cdr comint-last-prompt)
       'font-lock-face 'comint-highlight-prompt))
    ;; Reset comint-last-prompt so later on comint-output-filter does
    ;; not remove the font-lock-face text property of the previous
    ;; (this) prompt.
    (setq comint-last-prompt nil)))

(defun comint-carriage-motion (start end)
  "Interpret carriage control characters in the region from START to END.
Translate carriage return/linefeed sequences to linefeeds.
Make single carriage returns delete to the beginning of the line.
Make backspaces delete the previous character."
  (save-excursion
    ;; We used to check the existence of \b and \r at first to avoid
    ;; calling save-match-data and save-restriction.  But, such a
    ;; check is not necessary now because we don't use regexp search
    ;; nor save-restriction.  Note that the buffer is already widen,
    ;; and calling narrow-to-region and widen are not that heavy.
    (goto-char start)
    (let* ((inhibit-field-text-motion t)
	   (inhibit-read-only t)
	   (lbeg (line-beginning-position))
	   delete-end ch)
      ;; If the preceding text is marked as "must-overwrite", record
      ;; it in delete-end.
      (when (and (> start (point-min))
		 (get-text-property (1- start) 'comint-must-overwrite))
	(setq delete-end (point-marker))
	(remove-text-properties lbeg start '(comint-must-overwrite nil)))
      (narrow-to-region lbeg end)
      ;; Handle BS, LF, and CR specially.
      (while (and (skip-chars-forward "^\b\n\r") (not (eobp)))
	(setq ch (following-char))
	(cond ((= ch ?\b)		; CH = BS
	       (delete-char 1)
	       (if (> (point) lbeg)
		   (delete-char -1)))
	      ((= ch ?\n)
	       (when delete-end		; CH = LF
		 (if (< delete-end (point))
		     (delete-region lbeg delete-end))
		 (set-marker delete-end nil)
		 (setq delete-end nil))
	       (forward-char 1)
	       (setq lbeg (point)))
	      (t			; CH = CR
	       (delete-char 1)
	       (if delete-end
		   (when (< delete-end (point))
		     (delete-region lbeg delete-end)
		     (move-marker delete-end (point)))
		 (setq delete-end (point-marker))))))
      (when delete-end
	(if (< delete-end (point))
	    ;; As there's a text after the last CR, make the current
	    ;; line contain only that text.
	    (delete-region lbeg delete-end)
	  ;; Remember that the process output ends by CR, and thus we
	  ;; must overwrite the contents of the current line next
	  ;; time.
	  (put-text-property lbeg delete-end 'comint-must-overwrite t))
	(set-marker delete-end nil))
      (widen))))

;; The purpose of using this filter for comint processes
;; is to keep comint-last-input-end from moving forward
;; when output is inserted.
(defun comint-output-filter (process string)
  (let ((oprocbuf (process-buffer process)))
    ;; First check for killed buffer or no input.
    (when (and string oprocbuf (buffer-name oprocbuf))
      (with-current-buffer oprocbuf
	;; Run preoutput filters
	(let ((functions comint-preoutput-filter-functions))
	  (while (and functions string)
	    (if (eq (car functions) t)
		(let ((functions
                       (default-value 'comint-preoutput-filter-functions)))
		  (while (and functions string)
		    (setq string (funcall (car functions) string))
		    (setq functions (cdr functions))))
	      (setq string (funcall (car functions) string)))
	    (setq functions (cdr functions))))

	;; Insert STRING
	(let ((inhibit-read-only t)
              ;; The point should float after any insertion we do.
	      (saved-point (copy-marker (point) t)))

	  ;; We temporarily remove any buffer narrowing, in case the
	  ;; process mark is outside of the restriction
	  (save-restriction
	    (widen)

	    (goto-char (process-mark process))
	    (set-marker comint-last-output-start (point))

            ;; Try to skip repeated prompts, which can occur as a result of
            ;; commands sent without inserting them in the buffer.
            (let ((bol (save-excursion (forward-line 0) (point)))) ;No fields.
              (when (and (not (bolp))
                         (looking-back comint-prompt-regexp bol))
                (let* ((prompt (buffer-substring bol (point)))
                       (prompt-re (concat "\\`" (regexp-quote prompt))))
                  (while (string-match prompt-re string)
                    (setq string (substring string (match-end 0)))))))
            (while (string-match (concat "\\(^" comint-prompt-regexp
                                         "\\)\\1+")
                                 string)
              (setq string (replace-match "\\1" nil nil string)))

	    ;; insert-before-markers is a bad thing. XXX
	    ;; Luckily we don't have to use it any more, we use
	    ;; window-point-insertion-type instead.
	    (insert string)

	    ;; Advance process-mark
	    (set-marker (process-mark process) (point))

	    (unless comint-inhibit-carriage-motion
	      ;; Interpret any carriage motion characters (newline, backspace)
	      (comint-carriage-motion comint-last-output-start (point)))

	    ;; Run these hooks with point where the user had it.
	    (goto-char saved-point)
	    (run-hook-with-args 'comint-output-filter-functions string)
	    (set-marker saved-point (point))

	    (goto-char (process-mark process)) ; In case a filter moved it.

	    (unless comint-use-prompt-regexp
              (with-silent-modifications
                (add-text-properties comint-last-output-start (point)
                                     '(front-sticky
				       (field inhibit-line-move-field-capture)
				       rear-nonsticky t
				       field output
				       inhibit-line-move-field-capture t))))

	    ;; Highlight the prompt, where we define `prompt' to mean
	    ;; the most recent output that doesn't end with a newline.
	    (let ((prompt-start (save-excursion (forward-line 0) (point)))
		  (inhibit-read-only t))
	      (when comint-prompt-read-only
		(with-silent-modifications
		  (or (= (point-min) prompt-start)
		      (get-text-property (1- prompt-start) 'read-only)
		      (put-text-property (1- prompt-start)
					 prompt-start 'read-only 'fence))
		  (add-text-properties prompt-start (point)
				       '(read-only t front-sticky (read-only)))))
	      (when comint-last-prompt
		;; There might be some keywords here waiting for
		;; fontification, so no `with-silent-modifications'.
		(font-lock--remove-face-from-text-property
		 (car comint-last-prompt)
		 (cdr comint-last-prompt)
		 'font-lock-face
		 'comint-highlight-prompt))
	      (setq comint-last-prompt
		    (cons (copy-marker prompt-start) (point-marker)))
	      (font-lock-prepend-text-property prompt-start (point)
					       'font-lock-face
					       'comint-highlight-prompt)
	      (add-text-properties prompt-start (point) '(rear-nonsticky t)))
	    (goto-char saved-point)))))))

(defun comint-preinput-scroll-to-bottom ()
  "Go to the end of buffer in all windows showing it.
Movement occurs if point in the selected window is not after the process mark,
and `this-command' is an insertion command.  Insertion commands recognized
are `self-insert-command', `comint-magic-space', `yank', and `hilit-yank'.
Depends on the value of `comint-scroll-to-bottom-on-input'.

This function should be a pre-command hook."
  (if (and comint-scroll-to-bottom-on-input
	   (memq this-command '(self-insert-command comint-magic-space yank
				hilit-yank)))
      (let* ((current (current-buffer))
	     (process (get-buffer-process current))
	     (scroll comint-scroll-to-bottom-on-input))
	(if (and process (< (point) (process-mark process)))
	    (if (eq scroll 'this)
		(goto-char (point-max))
	      (walk-windows
               (lambda (window)
                 (if (and (eq (window-buffer window) current)
                          (or (eq scroll t) (eq scroll 'all)))
                     (with-selected-window window
                       (goto-char (point-max)))))
	       nil t))))))

(defvar follow-mode)
(declare-function follow-comint-scroll-to-bottom "follow" (&optional window))

(defun comint-postoutput-scroll-to-bottom (_string)
  "Go to the end of buffer in some or all windows showing it.
Do not scroll if the current line is the last line in the buffer.
Depends on the value of `comint-move-point-for-output' and
`comint-scroll-show-maximum-output'.

This function should be in the list `comint-output-filter-functions'."
  (let* ((current (current-buffer))
	 (process (get-buffer-process current)))
    (unwind-protect
	(cond
	 ((null process))
	 ((bound-and-true-p follow-mode)
	  (follow-comint-scroll-to-bottom))
	 (t
          (dolist (w (get-buffer-window-list current nil t))
            (comint-adjust-window-point w process)
            ;; Optionally scroll to the bottom of the window.
            (and comint-scroll-show-maximum-output
                 (eq (window-point w) (point-max))
                 (with-selected-window w
                   (recenter (- -1 scroll-margin)))))))
      (set-buffer current))))


(defun comint-adjust-window-point (window process)
  "Move point in WINDOW based on Comint settings.
For point adjustment use the process-mark of PROCESS."
  (and (< (window-point window) (process-mark process))
       (or (memq comint-move-point-for-output '(t all))
           ;; Maybe user wants point to jump to end.
           (eq comint-move-point-for-output
               (if (eq (selected-window) window) 'this 'others))
           ;; If point was at the end, keep it at end.
           (and (marker-position comint-last-output-start)
                (>= (window-point window) comint-last-output-start)))
       (set-window-point window (process-mark process))))


;; this function is nowhere used
(defun comint-adjust-point (selected)
  "Move point in the selected window based on Comint settings.
SELECTED is the window that was originally selected."
  (let ((process (get-buffer-process (current-buffer))))
    (and (< (point) (process-mark process))
	 (or (memq comint-move-point-for-output '(t all))
	     ;; Maybe user wants point to jump to end.
	     (eq comint-move-point-for-output
		 (if (eq (selected-window) selected) 'this 'others))
	     ;; If point was at the end, keep it at end.
	     (and (marker-position comint-last-output-start)
		  (>= (point) comint-last-output-start)))
	 (goto-char (process-mark process)))))

(defun comint-truncate-buffer (&optional _string)
  "Truncate the buffer to `comint-buffer-maximum-size'.
This function could be on `comint-output-filter-functions' or bound to a key."
  (interactive)
  (save-excursion
    (goto-char (process-mark (get-buffer-process (current-buffer))))
    (forward-line (- comint-buffer-maximum-size))
    (beginning-of-line)
    (let ((inhibit-read-only t))
      (delete-region (point-min) (point)))))

(defun comint-strip-ctrl-m (&optional _string)
  "Strip trailing `^M' characters from the current output group.
This function could be on `comint-output-filter-functions' or bound to a key."
  (interactive)
  (let ((pmark (process-mark (get-buffer-process (current-buffer)))))
    (save-excursion
      (condition-case nil
	  (goto-char
	   (if (called-interactively-p 'interactive)
	       comint-last-input-end comint-last-output-start))
	(error nil))
      (while (re-search-forward "\r+$" pmark t)
	(replace-match "" t t)))))
(defalias 'shell-strip-ctrl-m 'comint-strip-ctrl-m)

(defun comint-show-maximum-output ()
  "Put the end of the buffer at the bottom of the window."
  (interactive)
  (goto-char (point-max))
  (recenter (- -1 scroll-margin)))

(defun comint-get-old-input-default ()
  "Default for `comint-get-old-input'.
If `comint-use-prompt-regexp' is nil, then either
return the current input field, if point is on an input field, or the
current line, if point is on an output field.
If `comint-use-prompt-regexp' is non-nil, then return
the current line with any initial string matching the regexp
`comint-prompt-regexp' removed."
  (let (bof)
    (if (and (not comint-use-prompt-regexp)
             ;; Make sure we're in an input rather than output field.
             (null (get-char-property (setq bof (field-beginning)) 'field)))
	(field-string-no-properties bof)
      (comint-bol)
      (buffer-substring-no-properties (point)
				      (if comint-use-prompt-regexp
					  (line-end-position)
					(field-end))))))

(defun comint-copy-old-input ()
  "Insert after prompt old input at point as new input to be edited.
Calls `comint-get-old-input' to get old input."
  (interactive)
  (let ((input (funcall comint-get-old-input))
	(process (get-buffer-process (current-buffer))))
    (if (not process)
	(user-error "Current buffer has no process")
      (goto-char (process-mark process))
      (insert input))))

(defun comint-skip-prompt ()
  "Skip past the text matching regexp `comint-prompt-regexp'.
If this takes us past the end of the current line, don't skip at all."
  (if (and (looking-at comint-prompt-regexp)
	   (<= (match-end 0) (line-end-position)))
      (goto-char (match-end 0))))

(defun comint-after-pmark-p ()
  "Return t if point is after the process output marker."
  (let ((process (get-buffer-process (current-buffer))))
    (when process
      (let ((pmark (process-mark process)))
        (<= (marker-position pmark) (point))))))

(defun comint-simple-send (proc string)
  "Default function for sending to PROC input STRING.
This just sends STRING plus a newline.  To override this,
set the hook `comint-input-sender'."
  (let ((send-string
         (if comint-input-sender-no-newline
             string
           ;; Sending as two separate strings does not work
           ;; on Windows, so concat the \n before sending.
           (concat string "\n"))))
    (comint-send-string proc send-string))
  (if (and comint-input-sender-no-newline
	   (not (string-equal string "")))
      (process-send-eof)))

(defun comint-line-beginning-position ()
  "Return the buffer position of the beginning of the line, after any prompt.
If `comint-use-prompt-regexp' is non-nil, then the prompt skip is done by
skipping text matching the regular expression `comint-prompt-regexp',
a buffer local variable."
  (if comint-use-prompt-regexp
      ;; Use comint-prompt-regexp
      (save-excursion
	(beginning-of-line)
	(comint-skip-prompt)
	(point))
    ;; Use input fields.  Note that, unlike the behavior of
    ;; `line-beginning-position' inside a field, this function will
    ;; return the position of the end of a prompt, even if the point is
    ;; already inside the prompt.  In order to do this, it assumes that
    ;; if there are two fields on a line, then the first one is the
    ;; prompt, and the second one is an input field, and is front-sticky
    ;; (as input fields should be).
    (constrain-to-field (if (eq (field-at-pos (point)) 'output)
                            (line-beginning-position)
                          (field-beginning))
                        (line-end-position))))

(defun comint-bol (&optional arg)
  "Go to the beginning of line, then skip past the prompt, if any.
If prefix argument is given (\\[universal-argument]) the prompt is not skipped.
If `comint-use-prompt-regexp' is non-nil, then the prompt skip is done
by skipping text matching the regular expression `comint-prompt-regexp',
a buffer local variable."
  (interactive "P")
  (if arg
      ;; Unlike `beginning-of-line', forward-line ignores field boundaries
      (forward-line 0)
    (goto-char (comint-line-beginning-position))))

;; For compatibility.
(defun comint-read-noecho (prompt &optional _ignore)
  (read-passwd prompt))

;; These three functions are for entering text you don't want echoed or
;; saved -- typically passwords to ftp, telnet, or somesuch.
;; Just enter m-x send-invisible and type in your line.

(defun send-invisible (&optional prompt)
  "Read a string without echoing.
Then send it to the process running in the current buffer.
The string is sent using `comint-input-sender'.
Security bug: your string can still be temporarily recovered with
\\[view-lossage]; `clear-this-command-keys' can fix that."
  (interactive "P")			; Defeat snooping via C-x ESC ESC
  (let ((proc (get-buffer-process (current-buffer)))
	(prefix
	 (if (eq (window-buffer) (current-buffer))
	     ""
	   (format "(In buffer %s) "
		   (current-buffer)))))
    (if proc
	(let ((str (read-passwd (concat prefix
					(or prompt "Non-echoed text: ")))))
	  (if (stringp str)
	      (progn
		(comint-snapshot-last-prompt)
		(funcall comint-input-sender proc str))
	    (message "Warning: text will be echoed")))
      (error "Buffer %s has no process" (current-buffer)))))

(defun comint-watch-for-password-prompt (string)
  "Prompt in the minibuffer for password and send without echoing.
This function uses `send-invisible' to read and send a password to the buffer's
process if STRING contains a password prompt defined by
`comint-password-prompt-regexp'.

This function could be in the list `comint-output-filter-functions'."
  (when (let ((case-fold-search t))
	  (string-match comint-password-prompt-regexp string))
    (when (string-match "^[ \n\r\t\v\f\b\a]+" string)
      (setq string (replace-match "" t t string)))
    (send-invisible string)))

;; Low-level process communication

(defun comint-send-string (process string)
  "Like `process-send-string', but also does extra bookkeeping for Comint mode."
  (if process
      (with-current-buffer (if (processp process)
			       (process-buffer process)
			     (get-buffer process))
	(comint-snapshot-last-prompt))
    (comint-snapshot-last-prompt))
  (process-send-string process string))

(defun comint-send-region (process start end)
  "Like `process-send-region', but also does extra bookkeeping for Comint mode."
  (if process
      (with-current-buffer (if (processp process)
			       (process-buffer process)
			     (get-buffer process))
	(comint-snapshot-last-prompt))
    (comint-snapshot-last-prompt))
  (process-send-region process start end))


;; Random input hackage

(defun comint-delete-output ()
  "Delete all output from interpreter since last input.
Does not delete the prompt."
  (interactive)
  (let ((proc (get-buffer-process (current-buffer)))
	(replacement nil)
	(inhibit-read-only t))
    (save-excursion
      (let ((pmark (progn (goto-char (process-mark proc))
			  (forward-line 0)
			  (point-marker))))
	(delete-region comint-last-input-end pmark)
	(goto-char (process-mark proc))
	(setq replacement (concat "*** output flushed ***\n"
				  (buffer-substring pmark (point))))
	(delete-region pmark (point))))
    ;; Output message and put back prompt
    (comint-output-filter proc replacement)))

(defun comint-write-output (filename &optional append mustbenew)
  "Write output from interpreter since last input to FILENAME.
Any prompt at the end of the output is not written.

If the optional argument APPEND (the prefix argument when interactive)
is non-nil, the output is appended to the file instead.

If the optional argument MUSTBENEW is non-nil, check for an existing
file with the same name.  If MUSTBENEW is `excl', that means to get an
error if the file already exists; never overwrite.  If MUSTBENEW is
neither nil nor `excl', that means ask for confirmation before
overwriting, but do go ahead and overwrite the file if the user
confirms.  When interactive, MUSTBENEW is nil when appending, and t
otherwise."
  (interactive
   (list (read-file-name
	  (if current-prefix-arg
	      "Append output to file: "
	    "Write output to file: "))
	 current-prefix-arg
	 (not current-prefix-arg)))
  (save-excursion
    (goto-char (process-mark (get-buffer-process (current-buffer))))
    (forward-line 0)
    (write-region comint-last-input-end (point) filename
		  append nil nil mustbenew)))

;; This function exists for the benefit of the menu; from the keyboard,
;; users can just use `comint-write-output' with a prefix arg.
(defun comint-append-output-to-file (filename)
  "Append output from interpreter since last input to FILENAME.
Any prompt at the end of the output is not written."
  (interactive "fAppend output to file: ")
  (comint-write-output filename t))

(defun comint-show-output ()
  "Display start of this batch of interpreter output at top of window.
Sets mark to the value of point when this command is run."
  (interactive)
  (push-mark)
  (let ((pos (or (marker-position comint-last-input-end) (point-max))))
    (cond (comint-use-prompt-regexp
	   (goto-char pos)
	   (beginning-of-line 0)
	   (set-window-start (selected-window) (point))
	   (comint-skip-prompt))
	  (t
	   (goto-char (field-beginning pos))
	   (set-window-start (selected-window) (point))))))

(defun comint-clear-buffer ()
  "Clear the comint buffer."
  (interactive)
  (let ((comint-buffer-maximum-size 0))
    (comint-truncate-buffer)))

(defun comint-interrupt-subjob ()
  "Interrupt the current subjob."
  (interactive)
  (comint-skip-input)
  (interrupt-process nil comint-ptyp)
  ;; (process-send-string nil "\n")
  )

(defun comint-kill-subjob ()
  "Send kill signal to the current subjob."
  (interactive)
  (comint-skip-input)
  (kill-process nil comint-ptyp))

(defun comint-quit-subjob ()
  "Send quit signal to the current subjob."
  (interactive)
  (comint-skip-input)
  (quit-process nil comint-ptyp))

(defun comint-stop-subjob ()
  "Stop the current subjob.

WARNING: if there is no current subjob, you can end up suspending
the top-level process running in the buffer.  If you accidentally do
this, use \\[comint-continue-subjob] to resume the process.  (This
is not a problem with most shells, since they ignore this signal.)"
  (interactive)
  (comint-skip-input)
  (stop-process nil comint-ptyp))

(defun comint-continue-subjob ()
  "Send CONT signal to process buffer's process group.
Useful if you accidentally suspend the top-level process."
  (interactive)
  (continue-process nil comint-ptyp))

(defun comint-skip-input ()
  "Skip all pending input, from last stuff output by interpreter to point.
This means mark it as if it had been sent as input, without sending it."
  (let ((comint-input-sender 'ignore)
	(comint-input-filter-functions nil))
    (comint-send-input t t))
  (end-of-line)
  (let ((pos (point))
	(marker (process-mark (get-buffer-process (current-buffer)))))
    (insert "  " (key-description (this-command-keys)))
    (if (= marker pos)
	(set-marker marker (point)))))

(defun comint-kill-input ()
  "Kill all text from last stuff output by interpreter to point."
  (interactive)
  (let ((pmark (process-mark (get-buffer-process (current-buffer)))))
    (if (> (point) (marker-position pmark))
	(kill-region pmark (point)))))

(defun comint-delchar-or-maybe-eof (arg)
  "Delete ARG characters forward or send an EOF to subprocess.
Sends an EOF only if point is at the end of the buffer and there is no input."
  (interactive "p")
  (let ((proc (get-buffer-process (current-buffer))))
    (if (and (eobp) proc (= (point) (marker-position (process-mark proc))))
	(comint-send-eof)
      (delete-char arg))))

(defun comint-send-eof ()
  "Send an EOF to the current buffer's process."
  (interactive)
  (comint-send-input t t)
  (process-send-eof))


(defun comint-backward-matching-input (regexp n)
  "Search backward through buffer for input fields that match REGEXP.
If `comint-use-prompt-regexp' is non-nil, then input fields are identified
by lines that match `comint-prompt-regexp'.

With prefix argument N, search for Nth previous match.
If N is negative, find the next or Nth next match."
  (interactive (comint-regexp-arg "Backward input matching (regexp): "))
  (if comint-use-prompt-regexp
      ;; Use comint-prompt-regexp
      (let* ((re (concat comint-prompt-regexp ".*" regexp))
	     (pos (save-excursion (end-of-line (if (> n 0) 0 1))
				  (if (re-search-backward re nil t n)
				      (point)))))
	(if (null pos)
	    (progn (message "Not found")
		   (ding))
	  (goto-char pos)
	  (comint-bol nil)))
    ;; Use input fields
    (let* ((dir (if (< n 0) -1 1))
	   (pos
	    (save-excursion
	      (while (/= n 0)
		(unless (re-search-backward regexp nil t dir)
		  (user-error "Not found"))
		(unless (get-char-property (point) 'field)
		  (setq n (- n dir))))
	      (field-beginning))))
      (goto-char pos))))


(defun comint-forward-matching-input (regexp n)
  "Search forward through buffer for input fields that match REGEXP.
If `comint-use-prompt-regexp' is non-nil, then input fields are identified
by lines that match `comint-prompt-regexp'.

With prefix argument N, search for Nth following match.
If N is negative, find the previous or Nth previous match."
  (interactive (comint-regexp-arg "Forward input matching (regexp): "))
  (comint-backward-matching-input regexp (- n)))


(defun comint-next-prompt (n)
  "Move to end of Nth next prompt in the buffer.
If `comint-use-prompt-regexp' is nil, then this means the beginning of
the Nth next `input' field, otherwise, it means the Nth occurrence of
text matching `comint-prompt-regexp'."
  (interactive "p")
  (if comint-use-prompt-regexp
      ;; Use comint-prompt-regexp
      (let ((paragraph-start comint-prompt-regexp))
	(end-of-line (if (> n 0) 1 0))
	(forward-paragraph n)
	(comint-skip-prompt))
    ;; Use input fields
    (let ((pos (point))
	  (input-pos nil)
	  prev-pos)
      (while (/= n 0)
	(setq prev-pos pos)
	(setq pos
	      (if (> n 0)
		  (next-single-char-property-change pos 'field)
		(previous-single-char-property-change pos 'field)))
	(cond ((= pos prev-pos)
	       ;; Ran off the end of the buffer.
	       (when (> n 0)
		 ;; There's always an input field at the end of the
		 ;; buffer, but it has a `field' property of nil.
		 (setq input-pos (point-max)))
	       ;; stop iterating
	       (setq n 0))
	      ((null (get-char-property pos 'field))
	       (setq n (if (< n 0) (1+ n) (1- n)))
	       (setq input-pos pos))))
      (when input-pos
	(goto-char input-pos)))))


(defun comint-previous-prompt (n)
  "Move to end of Nth previous prompt in the buffer.
If `comint-use-prompt-regexp' is nil, then this means the beginning of
the Nth previous `input' field, otherwise, it means the Nth occurrence of
text matching `comint-prompt-regexp'."
  (interactive "p")
  (comint-next-prompt (- n)))

;; State used by `comint-insert-previous-argument' when cycling.
(defvar-local comint-insert-previous-argument-last-start-pos nil)
(defvar-local comint-insert-previous-argument-last-index nil)

;; Needs fixing:
;;  make comint-arguments understand negative indices as bash does
(defun comint-insert-previous-argument (index)
  "Insert the INDEXth argument from the previous Comint command-line at point.
Spaces are added at beginning and/or end of the inserted string if
necessary to ensure that it's separated from adjacent arguments.
Interactively, if no prefix argument is given, the last argument is inserted.
Repeated interactive invocations will cycle through the same argument
from progressively earlier commands (using the value of INDEX specified
with the first command).
This command is like `M-.' in bash."
  (interactive "P")
  (unless (null index)
    (setq index (prefix-numeric-value index)))
  (cond ((eq last-command this-command)
	 ;; Delete last input inserted by this command.
	 (delete-region comint-insert-previous-argument-last-start-pos (point))
	 (setq index comint-insert-previous-argument-last-index))
	(t
	 ;; This is a non-repeat invocation, so initialize state.
	 (setq comint-input-ring-index nil)
	 (setq comint-insert-previous-argument-last-index index)
	 (when (null comint-insert-previous-argument-last-start-pos)
	   ;; First usage; initialize to a marker
	   (setq comint-insert-previous-argument-last-start-pos
		 (make-marker)))))
  ;; Make sure we're not in the prompt, and add a beginning space if necessary.
  (if (<= (point) (comint-line-beginning-position))
      (comint-bol)
    (just-one-space))
  ;; Remember the beginning of what we insert, so we can delete it if
  ;; the command is repeated.
  (set-marker comint-insert-previous-argument-last-start-pos (point))
  ;; Insert the argument.
  (let ((input-string (comint-previous-input-string 0)))
    (when (string-match "[ \t\n]*&" input-string)
      ;; strip terminating '&'
      (setq input-string (substring input-string 0 (match-beginning 0))))
    (insert (comint-arguments input-string index index)))
  ;; Make next invocation return arg from previous input
  (setq comint-input-ring-index (1+ (or comint-input-ring-index 0)))
  ;; Add a terminating space if necessary.
  (unless (eolp)
    (just-one-space)))


;; Support editing with `comint-prompt-read-only' set to t.

(defun comint-update-fence ()
  "Update read-only status of newline before point.
The `fence' read-only property is used to indicate that a newline
is read-only for no other reason than to \"fence off\" a
following front-sticky read-only region.  This is used to
implement comint read-only prompts.  If the text after a newline
changes, the read-only status of that newline may need updating.
That is what this function does.

This function does nothing if point is not at the beginning of a
line, or is at the beginning of the accessible portion of the buffer.
Otherwise, if the character after point has a front-sticky
read-only property, then the preceding newline is given a
read-only property of `fence', unless it already is read-only.
If the character after point does not have a front-sticky
read-only property, any read-only property of `fence' on the
preceding newline is removed."
  (let* ((pt (point)) (lst (get-text-property pt 'front-sticky)))
    (and (bolp)
	 (not (bobp))
         (with-silent-modifications
           (if (and (get-text-property pt 'read-only)
                    (if (listp lst) (memq 'read-only lst) t))
               (unless (get-text-property (1- pt) 'read-only)
                 (put-text-property (1- pt) pt 'read-only 'fence))
             (when (eq (get-text-property (1- pt) 'read-only) 'fence)
               (remove-list-of-text-properties (1- pt) pt '(read-only))))))))

(defun comint-kill-whole-line (&optional count)
  "Kill current line, ignoring read-only and field properties.
With prefix arg COUNT, kill that many lines starting from the current line.
If COUNT is negative, kill backward.  Also kill the preceding newline,
instead of the trailing one.  \(This is meant to make \\[repeat] work well
with negative arguments.)
If COUNT is zero, kill current line but exclude the trailing newline.
The read-only status of newlines is updated with `comint-update-fence',
if necessary."
  (interactive "p")
  (let ((inhibit-read-only t) (inhibit-field-text-motion t))
    (kill-whole-line count)
    (when (>= count 0) (comint-update-fence))))

(defun comint-kill-region (beg end)
  "Like `kill-region', but ignores read-only properties, if safe.
This command assumes that the buffer contains read-only
\"prompts\" which are regions with front-sticky read-only
properties at the beginning of a line, with the preceding newline
being read-only to protect the prompt.  This is true of the
comint prompts if `comint-prompt-read-only' is non-nil.  This
command will not delete the region if this would create mutilated
or out of place prompts.  That is, if any part of a prompt is
deleted, the entire prompt must be deleted and all remaining
prompts should stay at the beginning of a line.  If this is not
the case, this command just calls `kill-region' with all
read-only properties intact.  The read-only status of newlines is
updated using `comint-update-fence', if necessary."
  (interactive "r")
  (save-excursion
    (let* ((true-beg (min beg end))
	   (true-end (max beg end))
	   (beg-bolp (progn (goto-char true-beg) (bolp)))
	   (beg-lst (get-text-property true-beg 'front-sticky))
	   (beg-bad (and (get-text-property true-beg 'read-only)
			 (if (listp beg-lst) (memq 'read-only beg-lst) t)))
	   (end-bolp (progn (goto-char true-end) (bolp)))
	   (end-lst (get-text-property true-end 'front-sticky))
	   (end-bad (and (get-text-property true-end 'read-only)
			 (if (listp end-lst) (memq 'read-only end-lst) t))))
      (if (or (and (not beg-bolp) (or beg-bad end-bad))
	      (and (not end-bolp) end-bad))
	  (kill-region beg end)
	(let ((inhibit-read-only t))
	  (kill-region beg end)
	  (comint-update-fence))))))

;; Support for source-file processing commands.
;;============================================================================
;; Many command-interpreters (e.g., Lisp, Scheme, Soar) have
;; commands that process files of source text (e.g. loading or compiling
;; files).  So the corresponding process-in-a-buffer modes have commands
;; for doing this (e.g., lisp-load-file).  The functions below are useful
;; for defining these commands.
;;
;; Alas, these guys don't do exactly the right thing for Lisp, Scheme
;; and Soar, in that they don't know anything about file extensions.
;; So the compile/load interface gets the wrong default occasionally.
;; The load-file/compile-file default mechanism could be smarter -- it
;; doesn't know about the relationship between filename extensions and
;; whether the file is source or executable.  If you compile foo.lisp
;; with compile-file, then the next load-file should use foo.bin for
;; the default, not foo.lisp.  This is tricky to do right, particularly
;; because the extension for executable files varies so much (.o, .bin,
;; .lbin, .mo, .vo, .ao, ...).


;; COMINT-SOURCE-DEFAULT -- determines defaults for source-file processing
;; commands.
;;
;; COMINT-CHECK-SOURCE -- if FNAME is in a modified buffer, asks you if you
;; want to save the buffer before issuing any process requests to the command
;; interpreter.
;;
;; COMINT-GET-SOURCE -- used by the source-file processing commands to prompt
;; for the file to process.

(defun comint-source-default (previous-dir/file source-modes)
  "Compute the defaults for `load-file' and `compile-file' commands.

PREVIOUS-DIR/FILE is a pair (DIRECTORY . FILENAME) from the last
source-file processing command, or nil if there hasn't been one yet.
SOURCE-MODES is a list used to determine what buffers contain source
files: if the major mode of the buffer is in SOURCE-MODES, it's source.
Typically, (lisp-mode) or (scheme-mode).

If the command is given while the cursor is inside a string, *and*
the string is an existing filename, *and* the filename is not a directory,
then the string is taken as default.  This allows you to just position
your cursor over a string that's a filename and have it taken as default.

If the command is given in a file buffer whose major mode is in
SOURCE-MODES, then the filename is the default file, and the
file's directory is the default directory.

If the buffer isn't a source file buffer (e.g., it's the process buffer),
then the default directory & file are what was used in the last source-file
processing command (i.e., PREVIOUS-DIR/FILE).  If this is the first time
the command has been run (PREVIOUS-DIR/FILE is nil), the default directory
is the cwd, with no default file.  (\"no default file\" = nil)

SOURCE-MODES is typically going to be something like (tea-mode)
for T programs, (lisp-mode) for Lisp programs, (soar-mode lisp-mode)
for Soar programs, etc.

The function returns a pair: (default-directory . default-file)."
  (cond ((and buffer-file-name (memq major-mode source-modes))
	 (cons (file-name-directory    buffer-file-name)
	       (file-name-nondirectory buffer-file-name)))
	(previous-dir/file)
	(t
	 (cons default-directory nil))))


(defun comint-check-source (fname)
  "Check whether to save buffers visiting file FNAME.
Prior to loading or compiling (or otherwise processing) a file (in the CMU
process-in-a-buffer modes), this function can be called on the filename.
If the file is loaded into a buffer, and the buffer is modified, the user
is queried to see if he wants to save the buffer before proceeding with
the load or compile."
  (let ((buff (get-file-buffer fname)))
    (if (and buff
	     (buffer-modified-p buff)
	     (y-or-n-p (format "Save buffer %s first? " (buffer-name buff))))
        (with-current-buffer buff
	  (save-buffer)))))

(defun comint-extract-string ()
  "Return string around point, or nil."
  (let ((syntax (syntax-ppss)))
    (when (nth 3 syntax)
      (condition-case ()
	  (buffer-substring-no-properties (1+ (nth 8 syntax))
					  (progn (goto-char (nth 8 syntax))
						 (forward-sexp)
						 (1- (point))))
	(error nil)))))

(defun comint-get-source (prompt prev-dir/file source-modes mustmatch-p)
  "Prompt for filenames in commands that process source files,
e.g. loading or compiling a file.
Provides a default, if there is one, and returns the result filename.

See `comint-source-default' for more on determining defaults.

PROMPT is the prompt string.  PREV-DIR/FILE is the (DIRECTORY . FILE) pair
from the last source processing command.  SOURCE-MODES is a list of major
modes used to determine what file buffers contain source files.  (These
two arguments are used for determining defaults.)  If MUSTMATCH-P is true,
then the filename reader will only accept a file that exists.

A typical use:
 (interactive (comint-get-source \"Compile file: \" prev-lisp-dir/file
                                 \\='(lisp-mode) t))"
  (let* ((def (comint-source-default prev-dir/file source-modes))
	 (stringfile (comint-extract-string))
	 (sfile-p (and stringfile
		       (condition-case ()
			   (file-exists-p stringfile)
			 (error nil))
		       (not (file-directory-p stringfile))))
	 (defdir  (if sfile-p (file-name-directory stringfile)
                    (car def)))
	 (deffile (if sfile-p (file-name-nondirectory stringfile)
                    (cdr def)))
	 (ans (read-file-name (if deffile (format "%s(default %s) "
						  prompt    deffile)
                                prompt)
			      defdir
			      (concat defdir deffile)
			      mustmatch-p)))
    (list (expand-file-name (substitute-in-file-name ans)))))

;; I am somewhat divided on this string-default feature. It seems
;; to violate the principle-of-least-astonishment, in that it makes
;; the default harder to predict, so you actually have to look and see
;; what the default really is before choosing it. This can trip you up.
;; On the other hand, it can be useful, I guess. I would appreciate feedback
;; on this.
;;     -Olin


;; Simple process query facility.
;; ===========================================================================
;; This function is for commands that want to send a query to the process
;; and show the response to the user. For example, a command to get the
;; arglist for a Common Lisp function might send a "(arglist 'foo)" query
;; to an inferior Common Lisp process.
;;
;; This simple facility just sends strings to the inferior process and pops
;; up a window for the process buffer so you can see what the process
;; responds with.  We don't do anything fancy like try to intercept what the
;; process responds with and put it in a pop-up window or on the message
;; line. We just display the buffer. Low tech. Simple. Works good.

(defun comint-proc-query (proc str)
  "Send to the inferior process PROC the string STR.
Pop-up but do not select a window for the inferior process so that
its response can be seen."
  (let* ((proc-buf (process-buffer proc))
	 (proc-mark (process-mark proc)))
    (display-buffer proc-buf)
    (set-buffer proc-buf) ; but it's not the selected *window*
    (let ((proc-win (get-buffer-window proc-buf 0))
	  (proc-pt (marker-position proc-mark)))
      (comint-send-string proc str) ; send the query
      (accept-process-output proc)  ; wait for some output
      ;; Try to position the proc window so you can see the answer.
      ;; This is bogus code. If you delete the (sit-for 0), it breaks.
      ;; I don't know why. Wizards invited to improve it.
      (unless (pos-visible-in-window-p proc-pt proc-win)
	(let ((opoint (window-point proc-win)))
	  (set-window-point proc-win proc-mark)
	  (sit-for 0)
	  (if (not (pos-visible-in-window-p opoint proc-win))
	      (push-mark opoint)
	    (set-window-point proc-win opoint)))))))


;; Filename/command/history completion in a buffer
;; ===========================================================================
;; Useful completion functions, courtesy of the Ergo group.

;; Six commands:
;; completion-at-point		Complete or expand command, filename,
;;                                     history at point.
;; comint-dynamic-complete-filename	Complete filename at point.
;; comint-dynamic-list-filename-completions List completions in help buffer.
;; comint-replace-by-expanded-filename	Expand and complete filename at point;
;;					replace with expanded/completed name.

;; These are not installed in the comint-mode keymap.  But they are
;; available for people who want them.  Shell-mode installs them:
;; (define-key shell-mode-map "\t" 'completion-at-point)
;; (define-key shell-mode-map "\M-?"
;;             'comint-dynamic-list-filename-completions)))
;;
;; Commands like this are fine things to put in load hooks if you
;; want them present in specific modes.

(defcustom comint-completion-autolist nil
  "If non-nil, automatically list possibilities on partial completion.
This mirrors the optional behavior of tcsh."
  :type 'boolean
  :group 'comint-completion)

(defcustom comint-completion-addsuffix t
  "If non-nil, add ` ' to file names.
It can either be a string FILESUFFIX or a cons (DIRSUFFIX . FILESUFFIX)
where DIRSUFFIX is ignored and FILESUFFIX is a string added on unambiguous
or exact completion.
This mirrors the optional behavior of tcsh."
  :type '(choice (const :tag "None" nil)
		 (const :tag "Add SPC" t)
                 (string :tag "File suffix")
		 (cons :tag "Obsolete suffix pair"
		       (string :tag "Ignored")
		       (string :tag "File suffix")))
  :group 'comint-completion)

(defcustom comint-completion-recexact nil
  "If non-nil, use shortest completion if characters cannot be added.
This mirrors the optional behavior of tcsh.

A non-nil value is useful if `comint-completion-autolist' is non-nil too."
  :type 'boolean
  :group 'comint-completion)

(defcustom comint-completion-fignore nil
  "List of suffixes to be disregarded during file completion.
This mirrors the optional behavior of bash and tcsh.

Note that this applies to `comint-dynamic-complete-filename' only."
  :type '(repeat (string :tag "Suffix"))
  :group 'comint-completion)

;;;###autoload
(defvar comint-file-name-prefix (purecopy "")
  "Prefix prepended to absolute file names taken from process input.
This is used by Comint's and shell's completion functions, and by shell's
directory tracking functions.")

(defvar comint-file-name-chars
  (if (memq system-type '(ms-dos windows-nt cygwin))
      "~/A-Za-z0-9_^$!#%&{}@`'.,:()-"
    "[]~/A-Za-z0-9+@:_.$#%,={}-")
  "String of characters valid in a file name.
Note that all non-ASCII characters are considered valid in a file name
regardless of what this variable says.

This is a good thing to set in mode hooks.")

(defvar comint-file-name-quote-list nil
  "List of characters to quote with `\\' when in a file name.

This is a good thing to set in mode hooks.")


(defun comint-directory (directory)
  "Return expanded DIRECTORY, with `comint-file-name-prefix' if absolute."
  (expand-file-name (if (file-name-absolute-p directory)
			(concat comint-file-name-prefix directory)
		      directory)))


(defun comint-word (word-chars)
  "Return the word of WORD-CHARS at point, or nil if none is found.
Word constituents are considered to be those in WORD-CHARS, which is like the
inside of a \"[...]\" (see `skip-chars-forward'), plus all non-ASCII characters."
  ;; FIXME: Need to handle "..." and '...' quoting in shell.el!
  ;; This should be combined with completion parsing somehow.
  (save-excursion
    (let ((here (point))
	  giveup)
      (while (not giveup)
	(let ((startpoint (point)))
	  (skip-chars-backward (concat "\\\\" word-chars))
	  (if (and comint-file-name-quote-list
		   (eq (char-before (1- (point))) ?\\))
	      (forward-char -2))
	  ;; FIXME: This isn't consistent with Bash, at least -- not
	  ;; all non-ASCII chars should be word constituents.
	  (if (and (not (bobp)) (>= (char-before) 128))
	      (forward-char -1))
	  (if (= (point) startpoint)
	      (setq giveup t))))
      ;; Set match-data to match the entire string.
      (when (< (point) here)
	(set-match-data (list (point) here))
	(match-string 0)))))

(defun comint-substitute-in-file-name (filename)
  "Return FILENAME with environment variables substituted.
Supports additional environment variable syntax of the command
interpreter (e.g., the percent notation of cmd.exe on Windows)."
  (let ((name (substitute-in-file-name filename)))
    (if (memq system-type '(ms-dos windows-nt))
	(let (env-var-name
	      env-var-val)
	  (save-match-data
	    (while (string-match "%\\([^\\\\/]*\\)%" name)
	      (setq env-var-name (match-string 1 name))
	      (setq env-var-val (or (getenv env-var-name) ""))
	      (setq name (replace-match env-var-val t t name))))))
    name))

(defun comint--match-partial-filename ()
  "Return the filename at point as-is, or nil if none is found.
See `comint-word'."
  (comint-word comint-file-name-chars))

(defun comint--unquote&requote-argument (qstr &optional upos)
  (unless upos (setq upos 0))
  (let* ((qpos 0)
         (ustrs '())
         (re (concat
              "\\$\\(?:\\([[:alpha:]][[:alnum:]]*\\)"
              "\\|{\\(?1:[^{}]+\\)}\\)"
              (when (memq system-type '(ms-dos windows-nt))
                "\\|%\\(?1:[^\\\\/]*\\)%")
              (when comint-file-name-quote-list
                "\\|\\\\\\(.\\)")))
         (qupos nil)
         (push (lambda (str end)
                 (push str ustrs)
                 (setq upos (- upos (length str)))
                 (unless (or qupos (> upos 0))
                   (setq qupos (if (< end 0) (- end) (+ upos end))))))
         match)
    (while (setq match (string-match re qstr qpos))
      (funcall push (substring qstr qpos match) match)
      (cond
       ((match-beginning 2) (funcall push (match-string 2 qstr) (match-end 0)))
       ((match-beginning 1) (funcall push (getenv (match-string 1 qstr))
                                     (- (match-end 0))))
       (t (error "Unexpected case in comint--unquote&requote-argument!")))
      (setq qpos (match-end 0)))
    (funcall push (substring qstr qpos) (length qstr))
    (list (mapconcat #'identity (nreverse ustrs) "")
          qupos #'comint-quote-filename)))

(defun comint--unquote-argument (str)
  (car (comint--unquote&requote-argument str)))
(define-obsolete-function-alias 'comint--unquote&expand-filename
  #'comint--unquote-argument "24.3")

(defun comint-match-partial-filename ()
  "Return the unquoted&expanded filename at point, or nil if none is found.
Environment variables are substituted.  See `comint-word'."
  (let ((filename (comint--match-partial-filename)))
    (and filename (comint--unquote-argument filename))))

(defun comint-quote-filename (filename)
  "Return FILENAME with magic characters quoted.
Magic characters are those in `comint-file-name-quote-list'."
  (if (null comint-file-name-quote-list)
      filename
    (let ((regexp (regexp-opt-charset comint-file-name-quote-list)))
      (save-match-data
	(let ((i 0))
	  (while (string-match regexp filename i)
	    (setq filename (replace-match "\\\\\\&" nil nil filename))
	    (setq i (1+ (match-end 0)))))
	filename))))

(defun comint-unquote-filename (filename)
  "Return FILENAME with quoted characters unquoted."
  (declare (obsolete nil "24.3"))
  (if (null comint-file-name-quote-list)
      filename
    (save-match-data
      (replace-regexp-in-string "\\\\\\(.\\)" "\\1" filename t))))

(defun comint--requote-argument (upos qstr)
  ;; See `completion-table-with-quoting'.
  (let ((res (comint--unquote&requote-argument qstr upos)))
    (cons (nth 1 res) (nth 2 res))))

(defun comint-completion-at-point ()
  (run-hook-with-args-until-success 'comint-dynamic-complete-functions))

(define-obsolete-function-alias
  'comint-dynamic-complete
  'completion-at-point "24.1")

(defun comint-dynamic-complete-filename ()
  "Dynamically complete the filename at point.
Completes if after a filename.
This function is similar to `comint-replace-by-expanded-filename', except that
it won't change parts of the filename already entered in the buffer; it just
adds completion characters to the end of the filename.  A completions listing
may be shown in a separate buffer if completion is ambiguous.

Completion is dependent on the value of `comint-completion-addsuffix',
`comint-completion-recexact' and `comint-completion-fignore', and the timing of
completions listing is dependent on the value of `comint-completion-autolist'.

Returns t if successful."
  (interactive)
  (when (comint--match-partial-filename)
    (unless (window-minibuffer-p)
      (message "Completing file name..."))
    (let ((data (comint--complete-file-name-data)))
      (completion-in-region (nth 0 data) (nth 1 data) (nth 2 data)))))

(defun comint-filename-completion ()
  "Return completion data for filename at point, if any."
  (when (comint--match-partial-filename)
    (comint--complete-file-name-data)))

(defun comint-completion-file-name-table (string pred action)
  (if (not (file-name-absolute-p string))
      (completion-file-name-table string pred action)
    (cond
     ((memq action '(t lambda))
      (completion-file-name-table
       (concat comint-file-name-prefix string) pred action))
     ((null action)
      (let ((res (completion-file-name-table
                  (concat comint-file-name-prefix string) pred action)))
        (if (and (stringp res)
                 (string-match
                  (concat "\\`" (regexp-quote comint-file-name-prefix))
                  res))
            (substring res (match-end 0))
          res)))
     (t (completion-file-name-table string pred action)))))

(defvar comint-unquote-function #'comint--unquote-argument
  "Function to use for completion of quoted data.
See `completion-table-with-quoting' and `comint-requote-function'.")
(defvar comint-requote-function #'comint--requote-argument
  "Function to use for completion of quoted data.
See `completion-table-with-quoting' and `comint-unquote-function'.")

(defun comint--complete-file-name-data ()
  "Return the completion data for file name at point."
  (let* ((filesuffix (cond ((not comint-completion-addsuffix) "")
			   ((stringp comint-completion-addsuffix)
                            comint-completion-addsuffix)
			   ((not (consp comint-completion-addsuffix)) " ")
			   (t (cdr comint-completion-addsuffix))))
	 (filename (comint--match-partial-filename))
	 (filename-beg (if filename (match-beginning 0) (point)))
	 (filename-end (if filename (match-end 0) (point)))
         (table
          (completion-table-with-quoting
           #'comint-completion-file-name-table
           comint-unquote-function
           comint-requote-function)))
    (nconc
     (list
      filename-beg filename-end
      (lambda (string pred action)
        (let ((completion-ignore-case read-file-name-completion-ignore-case)
              (completion-ignored-extensions comint-completion-fignore))
          (complete-with-action action table string pred))))
     (unless (zerop (length filesuffix))
       (list :exit-function
             (lambda (_s status)
               (when (eq status 'finished)
                 (if (looking-at (regexp-quote filesuffix))
                     (goto-char (match-end 0))
                   (insert filesuffix)))))))))

(defun comint-dynamic-complete-as-filename ()
  "Dynamically complete at point as a filename.
See `comint-dynamic-complete-filename'.  Returns t if successful."
  (declare (obsolete comint-filename-completion "24.1"))
  (let ((data (comint--complete-file-name-data)))
    (completion-in-region (nth 0 data) (nth 1 data) (nth 2 data))))

(defun comint-replace-by-expanded-filename ()
  "Dynamically expand and complete the filename at point.
Replace the filename with an expanded, canonicalized and
completed replacement, i.e. substituting environment
variables (e.g. $HOME), `~'s, `..', and `.', and making the
filename absolute.  For expansion see `expand-file-name' and
`substitute-in-file-name'.  For completion see
`comint-dynamic-complete-filename'."
  (interactive)
  (let ((filename (comint-match-partial-filename)))
    (when filename
      (replace-match (expand-file-name filename) t t)
      (comint-dynamic-complete-filename))))


(defun comint-dynamic-simple-complete (stub candidates)
  "Dynamically complete STUB from CANDIDATES list.
This function inserts completion characters at point by
completing STUB from the strings in CANDIDATES.  If completion is
ambiguous, possibly show a completions listing in a separate
buffer.

Return nil if no completion was inserted.
Return `sole' if completed with the only completion match.
Return `shortest' if completed with the shortest match.
Return `partial' if completed as far as possible.
Return `listed' if a completion listing was shown.

See also `comint-dynamic-complete-filename'."
  (declare (obsolete completion-in-region "24.1"))
  (let* ((completion-ignore-case (memq system-type '(ms-dos windows-nt cygwin)))
	 (minibuffer-p (window-minibuffer-p))
	 (suffix (cond ((not comint-completion-addsuffix) "")
		       ((not (consp comint-completion-addsuffix)) " ")
		       (t (cdr comint-completion-addsuffix))))
	 (completions (all-completions stub candidates)))
    (cond ((null completions)
	   (if minibuffer-p
	       (minibuffer-message "No completions of %s" stub)
	     (message "No completions of %s" stub))
	   nil)
	  ((= 1 (length completions))	; Gotcha!
	   (let ((completion (car completions)))
	     (if (string-equal completion stub)
		 (unless minibuffer-p
		   (message "Sole completion"))
	       (insert (substring completion (length stub)))
	       (unless minibuffer-p
		 (message "Completed")))
	     (insert suffix)
	     'sole))
	  (t				; There's no unique completion.
	   (let ((completion (try-completion stub candidates)))
	     ;; Insert the longest substring.
	     (insert (substring completion (length stub)))
	     (cond ((and comint-completion-recexact comint-completion-addsuffix
			 (string-equal stub completion)
			 (member completion completions))
		    ;; It's not unique, but user wants shortest match.
		    (insert suffix)
		    (unless minibuffer-p
		      (message "Completed shortest"))
		    'shortest)
		   ((or comint-completion-autolist
			(string-equal stub completion))
		    ;; It's not unique, list possible completions.
		    (comint-dynamic-list-completions completions stub)
		    'listed)
		   (t
		    (unless minibuffer-p
		      (message "Partially completed"))
		    'partial)))))))

(defun comint-dynamic-list-filename-completions ()
  "Display a list of possible completions for the filename at point."
  (interactive)
  (let* ((data (comint--complete-file-name-data))
         (minibuffer-completion-table (nth 2 data))
         (minibuffer-completion-predicate nil)
         (ol (make-overlay (nth 0 data) (nth 1 data) nil nil t)))
    (overlay-put ol 'field 'completion)
    (unwind-protect
        (call-interactively 'minibuffer-completion-help)
      (delete-overlay ol))))


;; This is bound locally in a *Completions* buffer to the list of
;; completions displayed, and is used to detect the case where the same
;; command is repeatedly used without the set of completions changing.
(defvar comint-displayed-dynamic-completions nil)

(defvar comint-dynamic-list-completions-config nil)

(defun comint-dynamic-list-completions (completions &optional common-substring)
  "Display a list of sorted COMPLETIONS.
Typing SPC flushes the completions buffer.

The optional argument COMMON-SUBSTRING, if non-nil, should be a string
specifying a common substring for adding the faces
`completions-first-difference' and `completions-common-part' to
the completions."
  (let ((window (get-buffer-window "*Completions*" 0)))
    (setq completions (sort completions 'string-lessp))
    (if (and (eq last-command this-command)
	     window (window-live-p window) (window-buffer window)
	     (buffer-name (window-buffer window))
	     ;; The above tests are not sufficient to detect the case where we
	     ;; should scroll, because the top-level interactive command may
	     ;; not have displayed a completions window the last time it was
	     ;; invoked, and there may be such a window left over from a
	     ;; previous completion command with a different set of
	     ;; completions.  To detect that case, we also test that the set
	     ;; of displayed completions is in fact the same as the previously
	     ;; displayed set.
	     (equal completions
		    (buffer-local-value 'comint-displayed-dynamic-completions
					(window-buffer window))))
	;; If this command was repeated, and
	;; there's a fresh completion window with a live buffer,
	;; and this command is repeated, scroll that window.
	(with-current-buffer (window-buffer window)
	  (if (pos-visible-in-window-p (point-max) window)
	      (set-window-start window (point-min))
	    (save-selected-window
	      (select-window window)
	      (scroll-up))))

      ;; Display a completion list for the first time.
      (setq comint-dynamic-list-completions-config
	    (current-window-configuration))
      (with-output-to-temp-buffer "*Completions*"
        (display-completion-list
         (completion-hilit-commonality completions (length common-substring))))
      (if (window-minibuffer-p)
	  (minibuffer-message "Type space to flush; repeat completion command to scroll")
	(message "Type space to flush; repeat completion command to scroll")))

    ;; Read the next key, to process SPC.
    (let (key first)
      (if (with-current-buffer (get-buffer "*Completions*")
	    (setq-local comint-displayed-dynamic-completions
                        completions)
	    (setq key (read-key-sequence nil)
		  first (aref key 0))
	    (and (consp first) (consp (event-start first))
		 (eq (window-buffer (posn-window (event-start first)))
		     (get-buffer "*Completions*"))
		 (memq (key-binding key)
                       '(mouse-choose-completion choose-completion))))
	  ;; If the user does choose-completion with the mouse,
	  ;; execute the command, then delete the completion window.
	  (progn
	    (choose-completion first)
	    (set-window-configuration comint-dynamic-list-completions-config))
	(if (eq first ?\s)
	    (set-window-configuration comint-dynamic-list-completions-config)
	  (setq unread-command-events
                (nconc (listify-key-sequence key) unread-command-events)))))))

(defun comint-get-next-from-history ()
  "After fetching a line from input history, this fetches the following line.
In other words, this recalls the input line after the line you recalled last.
You can use this to repeat a sequence of input lines."
  (interactive)
  (if comint-save-input-ring-index
      (progn
	(setq comint-input-ring-index (1+ comint-save-input-ring-index))
	(comint-next-input 1))
    (message "No previous history command")))

(defun comint-accumulate ()
  "Accumulate a line to send as input along with more lines.
This inserts a newline so that you can enter more text
to be sent along with this line.  Use \\[comint-send-input]
to send all the accumulated input, at once.
The entire accumulated text becomes one item in the input history
when you send it."
  (interactive)
  (insert "\n")
  (set-marker comint-accum-marker (point))
  (if comint-input-ring-index
      (setq comint-save-input-ring-index
	    (- comint-input-ring-index 1))))

(defun comint-goto-process-mark ()
  "Move point to the process mark.
The process mark separates output, and input already sent,
from input that has not yet been sent."
  (interactive)
  (let ((proc (or (get-buffer-process (current-buffer))
		  (user-error "Current buffer has no process"))))
    (goto-char (process-mark proc))
    (when (called-interactively-p 'interactive)
      (message "Point is now at the process mark"))))

(defun comint-bol-or-process-mark ()
  "Move point to beginning of line (after prompt) or to the process mark.
The first time you use this command, it moves to the beginning of the line
\(but after the prompt, if any).  If you repeat it again immediately,
it moves point to the process mark.

The process mark separates the process output, along with input already sent,
from input that has not yet been sent.  Ordinarily, the process mark
is at the beginning of the current input line; but if you have
used \\[comint-accumulate] to send multiple lines at once,
the process mark is at the beginning of the accumulated input."
  (interactive)
  (if (not (eq last-command 'comint-bol-or-process-mark))
      (comint-bol nil)
    (comint-goto-process-mark)))

(defun comint-set-process-mark ()
  "Set the process mark at point."
  (interactive)
  (let ((proc (or (get-buffer-process (current-buffer))
		  (user-error "Current buffer has no process"))))
    (set-marker (process-mark proc) (point))
    (message "Process mark set")))


;; Author:  Peter Breton <pbreton@cs.umb.edu>

;; This little add-on for comint is intended to make it easy to get
;; output from currently active comint buffers into another buffer,
;; or buffers, and then go back to using the comint shell.
;;
;; My particular use is SQL interpreters; I want to be able to execute a
;; query using the process associated with a comint-buffer, and save that
;; somewhere else.  Because the process might have state (for example, it
;; could be in an uncommitted transaction), just running starting a new
;; process and having it execute the query and then finish, would not
;; work.  I'm sure there are other uses as well, although in many cases
;; starting a new process is the simpler, and thus preferable, approach.
;;
;; The basic implementation is as follows: comint-redirect changes the
;; preoutput filter functions (`comint-preoutput-filter-functions') to use
;; its own filter.  The filter puts the output into the designated buffer,
;; or buffers, until it sees a regexp that tells it to stop (by default,
;; this is the prompt for the interpreter, `comint-prompt-regexp'). When it
;; sees the stop regexp, it restores the old filter functions, and runs
;; `comint-redirect-hook'.
;;
;; Each comint buffer may only use one redirection at a time, but any number
;; of different comint buffers may be simultaneously redirected.
;;
;; NOTE: It is EXTREMELY important that `comint-prompt-regexp' be set to the
;; correct prompt for your interpreter, or that you supply a regexp that says
;; when the redirection is finished.  Otherwise, redirection will continue
;; indefinitely.  The code now does a sanity check to ensure that it can find
;; a prompt in the comint buffer; however, it is still important to ensure that
;; this prompt is set correctly.
;;
;; XXX: This doesn't work so well unless `comint-prompt-regexp' is set;
;; perhaps it should prompt for a terminating string (with an
;; appropriate magic default by examining what we think is the prompt)?
;;
;; Fixme: look for appropriate fields, rather than regexp, if
;; `comint-use-prompt-regexp' is true.

;;;;;;;;;;;;;;;;;;;;;;;;;;;;;;;;;;;;;;;;;;;;;;;;;;;;;;;;;;;;
;; Variables
;;;;;;;;;;;;;;;;;;;;;;;;;;;;;;;;;;;;;;;;;;;;;;;;;;;;;;;;;;;;

(defcustom comint-redirect-verbose nil
  "If non-nil, print messages each time the redirection filter is invoked.
Also print a message when redirection is completed."
  :group 'comint
  :type 'boolean)

;; Directly analogous to comint-preoutput-filter-functions
(defvar comint-redirect-filter-functions nil
  "List of functions to call before inserting redirected process output.
Each function gets one argument, a string containing the text received
from the subprocess.  It should return the string to insert, perhaps
the same string that was received, or perhaps a modified or transformed
string.

The functions on the list are called sequentially, and each one is given
the string returned by the previous one.  The string returned by the
last function is the text that is actually inserted in the redirection buffer.

You can use `add-hook' to add functions to this list
either globally or locally.")

;; Internal variables

(defvar comint-redirect-output-buffer nil
  "The buffer or list of buffers to put output into.")

(defvar comint-redirect-finished-regexp nil
  "Regular expression that determines when to stop redirection in Comint.
When the redirection filter function is given output that matches this regexp,
the output is inserted as usual, and redirection is completed.")

(defvar comint-redirect-insert-matching-regexp nil
  "If non-nil, the text that ends a redirection is included in it.
More precisely, the text that matches `comint-redirect-finished-regexp'
and therefore terminates an output redirection is inserted in the
redirection target buffer, along with the preceding output.")

(defvar comint-redirect-echo-input nil
  "Non-nil means echo input in the process buffer even during redirection.")

(defvar comint-redirect-completed nil
  "Non-nil if redirection has completed in the current buffer.")

(defvar comint-redirect-original-mode-line-process nil
  "Original mode line for redirected process.")

(defvar comint-redirect-perform-sanity-check t
  "If non-nil, check that redirection is likely to complete successfully.
More precisely, before starting a redirection, verify that the
regular expression `comint-redirect-finished-regexp' that controls
when to terminate it actually matches some text already in the process
buffer.  The idea is that this regular expression should match a prompt
string, and that there ought to be at least one copy of your prompt string
in the process buffer already.")

(defvar comint-redirect-subvert-readonly nil
  "Non-nil means `comint-redirect' can insert into read-only buffers.
This works by binding `inhibit-read-only' around the insertion.
This is useful, for instance, for insertion into Help mode buffers.
You probably want to set it locally to the output buffer.")

(defvar comint-redirect-previous-input-string nil
  "Last redirected line of text.
Allows detection of the end of the redirection in case the
completion string is split between two output segments.")

;;;;;;;;;;;;;;;;;;;;;;;;;;;;;;;;;;;;;;;;;;;;;;;;;;;;;;;;;;;;
;; Functions
;;;;;;;;;;;;;;;;;;;;;;;;;;;;;;;;;;;;;;;;;;;;;;;;;;;;;;;;;;;;

(defun comint-redirect-setup (output-buffer
			      comint-buffer
			      finished-regexp
			      &optional echo-input)
  "Set up for output redirection.
This function sets local variables that are used by `comint-redirect-filter'
to perform redirection.

Output from COMINT-BUFFER is redirected to OUTPUT-BUFFER, until something
in the output matches FINISHED-REGEXP.

If optional argument ECHO-INPUT is non-nil, output is echoed to the
original Comint buffer.

This function is called by `comint-redirect-send-command-to-process',
and does not normally need to be invoked by the end user or programmer."
  (with-current-buffer comint-buffer

    (setq-local comint-redirect-original-mode-line-process mode-line-process)

    (setq-local comint-redirect-output-buffer output-buffer)

    (setq-local comint-redirect-finished-regexp finished-regexp)

    (setq-local comint-redirect-echo-input echo-input)

    (setq-local comint-redirect-completed nil)

    (setq-local comint-redirect-previous-input-string "")

    (setq mode-line-process
	  (if mode-line-process
	      (list (concat (elt mode-line-process 0) " Redirection"))
	    (list ":%s Redirection")))))

(defun comint-redirect-cleanup ()
  "End a Comint redirection.  See `comint-redirect-send-command'."
  (interactive)
  ;; Release the last redirected string
  (setq comint-redirect-previous-input-string nil)
  ;; Restore the process filter
  (remove-function (process-filter (get-buffer-process (current-buffer)))
                   #'comint-redirect-filter)
  ;; Restore the mode line
  (setq mode-line-process comint-redirect-original-mode-line-process)
  ;; Set the completed flag
  (setq comint-redirect-completed t))

;; Because the cleanup happens as a callback, it's not easy to guarantee
;; that it really occurs.
(defalias 'comint-redirect-remove-redirection 'comint-redirect-cleanup)

(defun comint-redirect-filter (orig-filter process input-string)
  "Filter function which redirects output from PROCESS to a buffer or buffers.
The variable `comint-redirect-output-buffer' says which buffer(s) to
place output in.

INPUT-STRING is the input from the Comint process.

This function runs as a process filter, and does not need to be invoked by the
end user."
  (and process
       (with-current-buffer (process-buffer process)
	 (comint-redirect-preoutput-filter input-string)
	 ;; If we have to echo output, give it to the original filter function
	 (and comint-redirect-echo-input
	      orig-filter
	      (funcall orig-filter process input-string)))))


(defun comint-redirect-preoutput-filter (input-string)
  "Comint filter function which redirects Comint output to a buffer or buffers.
The variable `comint-redirect-output-buffer' says which buffer(s) to
place output in.

INPUT-STRING is the input from the Comint process.

This function does not need to be invoked by the end user."
  (let ((output-buffer-list
	 (if (listp comint-redirect-output-buffer)
             comint-redirect-output-buffer
	   (list comint-redirect-output-buffer)))
	(filtered-input-string input-string))

    ;; If there are any filter functions, give them a chance to modify
    ;; the string.
    (let ((functions comint-redirect-filter-functions))
      (while (and functions filtered-input-string)
	(if (eq (car functions) t)
	    ;; If a local value says "use the default value too",
	    ;; do that.
	    (let ((functions
                   (default-value 'comint-redirect-filter-functions)))
	      (while (and functions filtered-input-string)
		(setq filtered-input-string
		      (funcall (car functions) filtered-input-string))
		(setq functions (cdr functions))))
	  (setq filtered-input-string
		(funcall (car functions) filtered-input-string)))
	(setq functions (cdr functions))))

    ;; Clobber `comint-redirect-finished-regexp'
    (or comint-redirect-insert-matching-regexp
	(and (string-match comint-redirect-finished-regexp filtered-input-string)
	     (setq filtered-input-string
		   (replace-match "" nil nil filtered-input-string))))

    ;; Send output to all registered buffers
    (save-excursion
      (dolist (buf output-buffer-list)
	;; Set this buffer to the output buffer
	(set-buffer (get-buffer-create buf))
	;; Go to the end of the buffer
	(goto-char (point-max))
	;; Insert the output
	(let ((inhibit-read-only comint-redirect-subvert-readonly))
	  (insert filtered-input-string))))

    ;; Message
    (and comint-redirect-verbose
	 (message "Redirected output to buffer(s) %s" output-buffer-list))

    ;; If we see the prompt, tidy up
    ;; We'll look for the prompt in the original string, so nobody can
    ;; clobber it
    (and (string-match comint-redirect-finished-regexp
                       (concat comint-redirect-previous-input-string
                               input-string))
	 (progn
	   (and comint-redirect-verbose
		(message "Redirection completed"))
	   (comint-redirect-cleanup)
	   (run-hooks 'comint-redirect-hook)))
    (setq comint-redirect-previous-input-string input-string)

    ;; Echo input?
    (if comint-redirect-echo-input
	filtered-input-string
      "")))

;;;###autoload
(defun comint-redirect-send-command (command output-buffer echo &optional no-display)
  "Send COMMAND to process in current buffer, with output to OUTPUT-BUFFER.
With prefix arg ECHO, echo output in process buffer.

If NO-DISPLAY is non-nil, do not show the output buffer."
  (interactive "sCommand: \nBOutput Buffer: \nP")
  (let ((process (get-buffer-process (current-buffer))))
    (if process
	(comint-redirect-send-command-to-process
	 command output-buffer (current-buffer) echo no-display)
      (error "No process for current buffer"))))

;;;###autoload
(defun comint-redirect-send-command-to-process
  (command output-buffer process echo &optional no-display)
  "Send COMMAND to PROCESS, with output to OUTPUT-BUFFER.
With prefix arg, echo output in process buffer.

If NO-DISPLAY is non-nil, do not show the output buffer."
  (interactive "sCommand: \nBOutput Buffer: \nbProcess Buffer: \nP")
  (let* (;; The process buffer
	 (process-buffer (if (processp process)
			     (process-buffer process)
			   process))
	 (proc (get-buffer-process process-buffer)))
    ;; Change to the process buffer
    (with-current-buffer process-buffer

      ;; Make sure there's a prompt in the current process buffer
      (and comint-redirect-perform-sanity-check
	   (save-excursion
	     (goto-char (point-max))
	     (or (re-search-backward comint-prompt-regexp nil t)
		 (error "No prompt found or `comint-prompt-regexp' not set properly"))))

      ;; Set up for redirection
      (comint-redirect-setup
       output-buffer
       (current-buffer)                 ; Comint Buffer
       comint-prompt-regexp             ; Finished Regexp
       echo)                            ; Echo input

      ;; Set the filter.
      (add-function :around (process-filter proc) #'comint-redirect-filter)

      ;; Send the command
      (process-send-string (current-buffer) (concat command "\n"))

      ;; Show the output
      (or no-display
	  (display-buffer
	   (get-buffer-create
	    (if (listp output-buffer)
		(car output-buffer)
	      output-buffer)))))))

;;;###autoload
(defun comint-redirect-results-list (command regexp regexp-group)
  "Send COMMAND to current process.
Return a list of expressions in the output which match REGEXP.
REGEXP-GROUP is the regular expression group in REGEXP to use."
  (comint-redirect-results-list-from-process
   (get-buffer-process (current-buffer))
   command regexp regexp-group))

;;;###autoload
(defun comint-redirect-results-list-from-process (process command regexp regexp-group)
  "Send COMMAND to PROCESS.
Return a list of expressions in the output which match REGEXP.
REGEXP-GROUP is the regular expression group in REGEXP to use."
  (let ((output-buffer " *Comint Redirect Work Buffer*")
	results)
    (with-current-buffer (get-buffer-create output-buffer)
      (erase-buffer)
      (comint-redirect-send-command-to-process command
					       output-buffer process nil t)
      ;; Wait for the process to complete
      (set-buffer (process-buffer process))
      (while (and (null comint-redirect-completed)
		  (accept-process-output process)))
      ;; Collect the output
      (set-buffer output-buffer)
      (goto-char (point-min))
      ;; Skip past the command, if it was echoed
      (and (looking-at command)
	   (forward-line))
      (while (and (not (eobp))
		  (re-search-forward regexp nil t))
	(push (buffer-substring-no-properties
               (match-beginning regexp-group)
               (match-end regexp-group))
              results))
      (nreverse results))))

;; Converting process modes to use comint mode
;; ===========================================================================
;; The code in the Emacs 19 distribution has all been modified to use comint
;; where needed.  However, there are `third-party' packages out there that
;; still use the old shell mode.  Here's a guide to conversion.
;;
;; Renaming variables
;; Most of the work is renaming variables and functions. These are the common
;; ones:
;; Local variables:
;;	last-input-start	comint-last-input-start
;;	last-input-end		comint-last-input-end
;;	shell-prompt-pattern	comint-prompt-regexp
;;     shell-set-directory-error-hook <no equivalent>
;; Miscellaneous:
;;	shell-set-directory	<unnecessary>
;;	shell-mode-map		comint-mode-map
;; Commands:
;;	shell-send-input	comint-send-input
;;	shell-send-eof		comint-delchar-or-maybe-eof
;;	kill-shell-input	comint-kill-input
;;	interrupt-shell-subjob	comint-interrupt-subjob
;;	stop-shell-subjob	comint-stop-subjob
;;	quit-shell-subjob	comint-quit-subjob
;;	kill-shell-subjob	comint-kill-subjob
;;	kill-output-from-shell	comint-delete-output
;;	show-output-from-shell	comint-show-output
;;	copy-last-shell-input	Use comint-previous-input/comint-next-input
;;
;; SHELL-SET-DIRECTORY is gone, its functionality taken over by
;; SHELL-DIRECTORY-TRACKER, the shell mode's comint-input-filter-functions.
;; Comint mode does not provide functionality equivalent to
;; shell-set-directory-error-hook; it is gone.
;;
;; comint-last-input-start is provided for modes which want to munge
;; the buffer after input is sent, perhaps because the inferior
;; insists on echoing the input.  The LAST-INPUT-START variable in
;; the old shell package was used to implement a history mechanism,
;; but you should think twice before using comint-last-input-start
;; for this; the input history ring often does the job better.
;;
;; If you are implementing some process-in-a-buffer mode, called foo-mode, do
;; *not* create the comint-mode local variables in your foo-mode function.
;; This is not modular.  Instead, call comint-mode, and let *it* create the
;; necessary comint-specific local variables. Then create the
;; foo-mode-specific local variables in foo-mode.  Set the buffer's keymap to
;; be foo-mode-map, and its mode to be foo-mode.  Set the comint-mode hooks
;; (comint-{prompt-regexp, input-filter, input-filter-functions,
;; get-old-input) that need to be different from the defaults.  Call
;; foo-mode-hook, and you're done. Don't run the comint-mode hook yourself;
;; comint-mode will take care of it. The following example, from shell.el,
;; is typical:
;;
;; (defvar shell-mode-map
;;   (let ((map (make-sparse-keymap)))
;;     (set-keymap-parent map comint-mode-map)
;;     (define-key map "\C-c\C-f" 'shell-forward-command)
;;     (define-key map "\C-c\C-b" 'shell-backward-command)
;;     (define-key map "\t" 'completion-at-point)
;;     (define-key map "\M-?"
;;       'comint-dynamic-list-filename-completions)
;;     map))
;;
;; (define-derived-mode shell-mode comint-mode "Shell"
;;   "Doc."
;;   (setq comint-prompt-regexp shell-prompt-pattern)
;;   (setq-local shell-directory-stack nil)
;;   (add-hook 'comint-input-filter-functions 'shell-directory-tracker))
;;
;;
;; Completion for comint-mode users
;;
;; For modes that use comint-mode, comint-dynamic-complete-functions is the
;; hook to add completion functions to.  Functions on this list should return
;; the completion data according to the documentation of
;; `completion-at-point-functions'


(provide 'comint)

;;; comint.el ends here<|MERGE_RESOLUTION|>--- conflicted
+++ resolved
@@ -687,11 +687,7 @@
   ;; comint-scroll-show-maximum-output is nil, and no-one can remember
   ;; what the original problem was.  If there are problems with point
   ;; not going to the end, consider re-enabling this.
-<<<<<<< HEAD
-  ;; https://lists.gnu.org/archive/html/emacs-devel/2007-08/msg00827.html
-=======
   ;; https://lists.gnu.org/r/emacs-devel/2007-08/msg00827.html
->>>>>>> 89212988
   ;;
   ;; This makes it really work to keep point at the bottom.
   ;; (make-local-variable 'scroll-conservatively)
