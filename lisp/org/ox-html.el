;;; ox-html.el --- HTML Back-End for Org Export Engine -*- lexical-binding: t; -*-

;; Copyright (C) 2011-2018 Free Software Foundation, Inc.

;; Author: Carsten Dominik <carsten at orgmode dot org>
;;      Jambunathan K <kjambunathan at gmail dot com>
;; Keywords: outlines, hypermedia, calendar, wp

;; This file is part of GNU Emacs.

;; GNU Emacs is free software: you can redistribute it and/or modify
;; it under the terms of the GNU General Public License as published by
;; the Free Software Foundation, either version 3 of the License, or
;; (at your option) any later version.

;; GNU Emacs is distributed in the hope that it will be useful,
;; but WITHOUT ANY WARRANTY; without even the implied warranty of
;; MERCHANTABILITY or FITNESS FOR A PARTICULAR PURPOSE.  See the
;; GNU General Public License for more details.

;; You should have received a copy of the GNU General Public License
;; along with GNU Emacs.  If not, see <https://www.gnu.org/licenses/>.

;;; Commentary:

;; This library implements a HTML back-end for Org generic exporter.
;; See Org manual for more information.

;;; Code:

;;; Dependencies

(require 'cl-lib)
(require 'format-spec)
(require 'ox)
(require 'ox-publish)
(require 'table)


;;; Function Declarations

(declare-function org-id-find-id-file "org-id" (id))
(declare-function htmlize-region "ext:htmlize" (beg end))
(declare-function mm-url-decode-entities "mm-url" ())

(defvar htmlize-css-name-prefix)
(defvar htmlize-output-type)
(defvar htmlize-output-type)
(defvar htmlize-css-name-prefix)

;;; Define Back-End

(org-export-define-backend 'html
  '((bold . org-html-bold)
    (center-block . org-html-center-block)
    (clock . org-html-clock)
    (code . org-html-code)
    (drawer . org-html-drawer)
    (dynamic-block . org-html-dynamic-block)
    (entity . org-html-entity)
    (example-block . org-html-example-block)
    (export-block . org-html-export-block)
    (export-snippet . org-html-export-snippet)
    (fixed-width . org-html-fixed-width)
    (footnote-definition . org-html-footnote-definition)
    (footnote-reference . org-html-footnote-reference)
    (headline . org-html-headline)
    (horizontal-rule . org-html-horizontal-rule)
    (inline-src-block . org-html-inline-src-block)
    (inlinetask . org-html-inlinetask)
    (inner-template . org-html-inner-template)
    (italic . org-html-italic)
    (item . org-html-item)
    (keyword . org-html-keyword)
    (latex-environment . org-html-latex-environment)
    (latex-fragment . org-html-latex-fragment)
    (line-break . org-html-line-break)
    (link . org-html-link)
    (node-property . org-html-node-property)
    (paragraph . org-html-paragraph)
    (plain-list . org-html-plain-list)
    (plain-text . org-html-plain-text)
    (planning . org-html-planning)
    (property-drawer . org-html-property-drawer)
    (quote-block . org-html-quote-block)
    (radio-target . org-html-radio-target)
    (section . org-html-section)
    (special-block . org-html-special-block)
    (src-block . org-html-src-block)
    (statistics-cookie . org-html-statistics-cookie)
    (strike-through . org-html-strike-through)
    (subscript . org-html-subscript)
    (superscript . org-html-superscript)
    (table . org-html-table)
    (table-cell . org-html-table-cell)
    (table-row . org-html-table-row)
    (target . org-html-target)
    (template . org-html-template)
    (timestamp . org-html-timestamp)
    (underline . org-html-underline)
    (verbatim . org-html-verbatim)
    (verse-block . org-html-verse-block))
  :filters-alist '((:filter-options . org-html-infojs-install-script)
		   (:filter-parse-tree . org-html-image-link-filter)
		   (:filter-final-output . org-html-final-function))
  :menu-entry
  '(?h "Export to HTML"
       ((?H "As HTML buffer" org-html-export-as-html)
	(?h "As HTML file" org-html-export-to-html)
	(?o "As HTML file and open"
	    (lambda (a s v b)
	      (if a (org-html-export-to-html t s v b)
		(org-open-file (org-html-export-to-html nil s v b)))))))
  :options-alist
  '((:html-doctype "HTML_DOCTYPE" nil org-html-doctype)
    (:html-container "HTML_CONTAINER" nil org-html-container-element)
    (:description "DESCRIPTION" nil nil newline)
    (:keywords "KEYWORDS" nil nil space)
    (:html-html5-fancy nil "html5-fancy" org-html-html5-fancy)
    (:html-link-use-abs-url nil "html-link-use-abs-url" org-html-link-use-abs-url)
    (:html-link-home "HTML_LINK_HOME" nil org-html-link-home)
    (:html-link-up "HTML_LINK_UP" nil org-html-link-up)
    (:html-mathjax "HTML_MATHJAX" nil "" space)
    (:html-postamble nil "html-postamble" org-html-postamble)
    (:html-preamble nil "html-preamble" org-html-preamble)
    (:html-head "HTML_HEAD" nil org-html-head newline)
    (:html-head-extra "HTML_HEAD_EXTRA" nil org-html-head-extra newline)
    (:subtitle "SUBTITLE" nil nil parse)
    (:html-head-include-default-style
     nil "html-style" org-html-head-include-default-style)
    (:html-head-include-scripts nil "html-scripts" org-html-head-include-scripts)
    (:html-allow-name-attribute-in-anchors
     nil nil org-html-allow-name-attribute-in-anchors)
    (:html-divs nil nil org-html-divs)
    (:html-checkbox-type nil nil org-html-checkbox-type)
    (:html-extension nil nil org-html-extension)
    (:html-footnote-format nil nil org-html-footnote-format)
    (:html-footnote-separator nil nil org-html-footnote-separator)
    (:html-footnotes-section nil nil org-html-footnotes-section)
    (:html-format-drawer-function nil nil org-html-format-drawer-function)
    (:html-format-headline-function nil nil org-html-format-headline-function)
    (:html-format-inlinetask-function
     nil nil org-html-format-inlinetask-function)
    (:html-home/up-format nil nil org-html-home/up-format)
    (:html-indent nil nil org-html-indent)
    (:html-infojs-options nil nil org-html-infojs-options)
    (:html-infojs-template nil nil org-html-infojs-template)
    (:html-inline-image-rules nil nil org-html-inline-image-rules)
    (:html-link-org-files-as-html nil nil org-html-link-org-files-as-html)
    (:html-mathjax-options nil nil org-html-mathjax-options)
    (:html-mathjax-template nil nil org-html-mathjax-template)
    (:html-metadata-timestamp-format nil nil org-html-metadata-timestamp-format)
    (:html-postamble-format nil nil org-html-postamble-format)
    (:html-preamble-format nil nil org-html-preamble-format)
    (:html-table-align-individual-fields
     nil nil org-html-table-align-individual-fields)
    (:html-table-caption-above nil nil org-html-table-caption-above)
    (:html-table-data-tags nil nil org-html-table-data-tags)
    (:html-table-header-tags nil nil org-html-table-header-tags)
    (:html-table-use-header-tags-for-first-column
     nil nil org-html-table-use-header-tags-for-first-column)
    (:html-tag-class-prefix nil nil org-html-tag-class-prefix)
    (:html-text-markup-alist nil nil org-html-text-markup-alist)
    (:html-todo-kwd-class-prefix nil nil org-html-todo-kwd-class-prefix)
    (:html-toplevel-hlevel nil nil org-html-toplevel-hlevel)
    (:html-use-infojs nil nil org-html-use-infojs)
    (:html-validation-link nil nil org-html-validation-link)
    (:html-viewport nil nil org-html-viewport)
    (:html-inline-images nil nil org-html-inline-images)
    (:html-table-attributes nil nil org-html-table-default-attributes)
    (:html-table-row-open-tag nil nil org-html-table-row-open-tag)
    (:html-table-row-close-tag nil nil org-html-table-row-close-tag)
    (:html-xml-declaration nil nil org-html-xml-declaration)
    (:html-klipsify-src nil nil org-html-klipsify-src)
    (:html-klipse-css nil nil org-html-klipse-css)
    (:html-klipse-js nil nil org-html-klipse-js)
<<<<<<< HEAD
    (:html-klipse-keep-old-src nil nil org-html-keep-old-src)
=======
>>>>>>> 89212988
    (:html-klipse-selection-script nil nil org-html-klipse-selection-script)
    (:infojs-opt "INFOJS_OPT" nil nil)
    ;; Redefine regular options.
    (:creator "CREATOR" nil org-html-creator-string)
    (:with-latex nil "tex" org-html-with-latex)
    ;; Retrieve LaTeX header for fragments.
    (:latex-header "LATEX_HEADER" nil nil newline)))


;;; Internal Variables

(defvar org-html-format-table-no-css)
(defvar htmlize-buffer-places)  ; from htmlize.el

(defvar org-html--pre/postamble-class "status"
  "CSS class used for pre/postamble")

(defconst org-html-doctype-alist
  '(("html4-strict" . "<!DOCTYPE html PUBLIC \"-//W3C//DTD HTML 4.01//EN\"
\"http://www.w3.org/TR/html4/strict.dtd\">")
    ("html4-transitional" . "<!DOCTYPE html PUBLIC \"-//W3C//DTD HTML 4.01 Transitional//EN\"
\"http://www.w3.org/TR/html4/loose.dtd\">")
    ("html4-frameset" . "<!DOCTYPE html PUBLIC \"-//W3C//DTD HTML 4.01 Frameset//EN\"
\"http://www.w3.org/TR/html4/frameset.dtd\">")

    ("xhtml-strict" . "<!DOCTYPE html PUBLIC \"-//W3C//DTD XHTML 1.0 Strict//EN\"
\"http://www.w3.org/TR/xhtml1/DTD/xhtml1-strict.dtd\">")
    ("xhtml-transitional" . "<!DOCTYPE html PUBLIC \"-//W3C//DTD XHTML 1.0 Transitional//EN\"
\"http://www.w3.org/TR/xhtml1/DTD/xhtml1-transitional.dtd\">")
    ("xhtml-frameset" . "<!DOCTYPE html PUBLIC \"-//W3C//DTD XHTML 1.0 Frameset//EN\"
\"http://www.w3.org/TR/xhtml1/DTD/xhtml1-frameset.dtd\">")
    ("xhtml-11" . "<!DOCTYPE html PUBLIC \"-//W3C//DTD XHTML 1.1//EN\"
\"http://www.w3.org/TR/xhtml1/DTD/xhtml11.dtd\">")

    ("html5" . "<!DOCTYPE html>")
    ("xhtml5" . "<!DOCTYPE html>"))
  "An alist mapping (x)html flavors to specific doctypes.")

(defconst org-html-html5-elements
  '("article" "aside" "audio" "canvas" "details" "figcaption"
    "figure" "footer" "header" "menu" "meter" "nav" "output"
    "progress" "section" "video")
  "New elements in html5.

For blocks that should contain headlines, use the HTML_CONTAINER
property on the headline itself.")

(defconst org-html-special-string-regexps
  '(("\\\\-" . "&#x00ad;")		; shy
    ("---\\([^-]\\)" . "&#x2014;\\1")	; mdash
    ("--\\([^-]\\)" . "&#x2013;\\1")	; ndash
    ("\\.\\.\\." . "&#x2026;"))		; hellip
  "Regular expressions for special string conversion.")

(defconst org-html-scripts
  "<script type=\"text/javascript\">
/*
@licstart  The following is the entire license notice for the
JavaScript code in this tag.

Copyright (C) 2012-2018 Free Software Foundation, Inc.

The JavaScript code in this tag is free software: you can
redistribute it and/or modify it under the terms of the GNU
General Public License (GNU GPL) as published by the Free Software
Foundation, either version 3 of the License, or (at your option)
any later version.  The code is distributed WITHOUT ANY WARRANTY;
without even the implied warranty of MERCHANTABILITY or FITNESS
FOR A PARTICULAR PURPOSE.  See the GNU GPL for more details.

As additional permission under GNU GPL version 3 section 7, you
may distribute non-source (e.g., minimized or compacted) forms of
that code without the copy of the GNU GPL normally required by
section 4, provided you include this license notice and a URL
through which recipients can access the Corresponding Source.


@licend  The above is the entire license notice
for the JavaScript code in this tag.
*/
<!--/*--><![CDATA[/*><!--*/
 function CodeHighlightOn(elem, id)
 {
   var target = document.getElementById(id);
   if(null != target) {
     elem.cacheClassElem = elem.className;
     elem.cacheClassTarget = target.className;
     target.className = \"code-highlighted\";
     elem.className   = \"code-highlighted\";
   }
 }
 function CodeHighlightOff(elem, id)
 {
   var target = document.getElementById(id);
   if(elem.cacheClassElem)
     elem.className = elem.cacheClassElem;
   if(elem.cacheClassTarget)
     target.className = elem.cacheClassTarget;
 }
/*]]>*///-->
</script>"
  "Basic JavaScript that is needed by HTML files produced by Org mode.")

(defconst org-html-style-default
  "<style type=\"text/css\">
 <!--/*--><![CDATA[/*><!--*/
  .title  { text-align: center;
             margin-bottom: .2em; }
  .subtitle { text-align: center;
              font-size: medium;
              font-weight: bold;
              margin-top:0; }
  .todo   { font-family: monospace; color: red; }
  .done   { font-family: monospace; color: green; }
  .priority { font-family: monospace; color: orange; }
  .tag    { background-color: #eee; font-family: monospace;
            padding: 2px; font-size: 80%; font-weight: normal; }
  .timestamp { color: #bebebe; }
  .timestamp-kwd { color: #5f9ea0; }
  .org-right  { margin-left: auto; margin-right: 0px;  text-align: right; }
  .org-left   { margin-left: 0px;  margin-right: auto; text-align: left; }
  .org-center { margin-left: auto; margin-right: auto; text-align: center; }
  .underline { text-decoration: underline; }
  #postamble p, #preamble p { font-size: 90%; margin: .2em; }
  p.verse { margin-left: 3%; }
  pre {
    border: 1px solid #ccc;
    box-shadow: 3px 3px 3px #eee;
    padding: 8pt;
    font-family: monospace;
    overflow: auto;
    margin: 1.2em;
  }
  pre.src {
    position: relative;
    overflow: visible;
    padding-top: 1.2em;
  }
  pre.src:before {
    display: none;
    position: absolute;
    background-color: white;
    top: -10px;
    right: 10px;
    padding: 3px;
    border: 1px solid black;
  }
  pre.src:hover:before { display: inline;}
  /* Languages per Org manual */
  pre.src-asymptote:before { content: 'Asymptote'; }
  pre.src-awk:before { content: 'Awk'; }
  pre.src-C:before { content: 'C'; }
  /* pre.src-C++ doesn't work in CSS */
  pre.src-clojure:before { content: 'Clojure'; }
  pre.src-css:before { content: 'CSS'; }
  pre.src-D:before { content: 'D'; }
  pre.src-ditaa:before { content: 'ditaa'; }
  pre.src-dot:before { content: 'Graphviz'; }
  pre.src-calc:before { content: 'Emacs Calc'; }
  pre.src-emacs-lisp:before { content: 'Emacs Lisp'; }
  pre.src-fortran:before { content: 'Fortran'; }
  pre.src-gnuplot:before { content: 'gnuplot'; }
  pre.src-haskell:before { content: 'Haskell'; }
  pre.src-hledger:before { content: 'hledger'; }
  pre.src-java:before { content: 'Java'; }
  pre.src-js:before { content: 'Javascript'; }
  pre.src-latex:before { content: 'LaTeX'; }
  pre.src-ledger:before { content: 'Ledger'; }
  pre.src-lisp:before { content: 'Lisp'; }
  pre.src-lilypond:before { content: 'Lilypond'; }
  pre.src-lua:before { content: 'Lua'; }
  pre.src-matlab:before { content: 'MATLAB'; }
  pre.src-mscgen:before { content: 'Mscgen'; }
  pre.src-ocaml:before { content: 'Objective Caml'; }
  pre.src-octave:before { content: 'Octave'; }
  pre.src-org:before { content: 'Org mode'; }
  pre.src-oz:before { content: 'OZ'; }
  pre.src-plantuml:before { content: 'Plantuml'; }
  pre.src-processing:before { content: 'Processing.js'; }
  pre.src-python:before { content: 'Python'; }
  pre.src-R:before { content: 'R'; }
  pre.src-ruby:before { content: 'Ruby'; }
  pre.src-sass:before { content: 'Sass'; }
  pre.src-scheme:before { content: 'Scheme'; }
  pre.src-screen:before { content: 'Gnu Screen'; }
  pre.src-sed:before { content: 'Sed'; }
  pre.src-sh:before { content: 'shell'; }
  pre.src-sql:before { content: 'SQL'; }
  pre.src-sqlite:before { content: 'SQLite'; }
  /* additional languages in org.el's org-babel-load-languages alist */
  pre.src-forth:before { content: 'Forth'; }
  pre.src-io:before { content: 'IO'; }
  pre.src-J:before { content: 'J'; }
  pre.src-makefile:before { content: 'Makefile'; }
  pre.src-maxima:before { content: 'Maxima'; }
  pre.src-perl:before { content: 'Perl'; }
  pre.src-picolisp:before { content: 'Pico Lisp'; }
  pre.src-scala:before { content: 'Scala'; }
  pre.src-shell:before { content: 'Shell Script'; }
  pre.src-ebnf2ps:before { content: 'ebfn2ps'; }
  /* additional language identifiers per \"defun org-babel-execute\"
       in ob-*.el */
  pre.src-cpp:before  { content: 'C++'; }
  pre.src-abc:before  { content: 'ABC'; }
  pre.src-coq:before  { content: 'Coq'; }
  pre.src-groovy:before  { content: 'Groovy'; }
  /* additional language identifiers from org-babel-shell-names in
     ob-shell.el: ob-shell is the only babel language using a lambda to put
     the execution function name together. */
  pre.src-bash:before  { content: 'bash'; }
  pre.src-csh:before  { content: 'csh'; }
  pre.src-ash:before  { content: 'ash'; }
  pre.src-dash:before  { content: 'dash'; }
  pre.src-ksh:before  { content: 'ksh'; }
  pre.src-mksh:before  { content: 'mksh'; }
  pre.src-posh:before  { content: 'posh'; }
  /* Additional Emacs modes also supported by the LaTeX listings package */
  pre.src-ada:before { content: 'Ada'; }
  pre.src-asm:before { content: 'Assembler'; }
  pre.src-caml:before { content: 'Caml'; }
  pre.src-delphi:before { content: 'Delphi'; }
  pre.src-html:before { content: 'HTML'; }
  pre.src-idl:before { content: 'IDL'; }
  pre.src-mercury:before { content: 'Mercury'; }
  pre.src-metapost:before { content: 'MetaPost'; }
  pre.src-modula-2:before { content: 'Modula-2'; }
  pre.src-pascal:before { content: 'Pascal'; }
  pre.src-ps:before { content: 'PostScript'; }
  pre.src-prolog:before { content: 'Prolog'; }
  pre.src-simula:before { content: 'Simula'; }
  pre.src-tcl:before { content: 'tcl'; }
  pre.src-tex:before { content: 'TeX'; }
  pre.src-plain-tex:before { content: 'Plain TeX'; }
  pre.src-verilog:before { content: 'Verilog'; }
  pre.src-vhdl:before { content: 'VHDL'; }
  pre.src-xml:before { content: 'XML'; }
  pre.src-nxml:before { content: 'XML'; }
  /* add a generic configuration mode; LaTeX export needs an additional
     (add-to-list 'org-latex-listings-langs '(conf \" \")) in .emacs */
  pre.src-conf:before { content: 'Configuration File'; }

  table { border-collapse:collapse; }
  caption.t-above { caption-side: top; }
  caption.t-bottom { caption-side: bottom; }
  td, th { vertical-align:top;  }
  th.org-right  { text-align: center;  }
  th.org-left   { text-align: center;   }
  th.org-center { text-align: center; }
  td.org-right  { text-align: right;  }
  td.org-left   { text-align: left;   }
  td.org-center { text-align: center; }
  dt { font-weight: bold; }
  .footpara { display: inline; }
  .footdef  { margin-bottom: 1em; }
  .figure { padding: 1em; }
  .figure p { text-align: center; }
  .inlinetask {
    padding: 10px;
    border: 2px solid gray;
    margin: 10px;
    background: #ffffcc;
  }
  #org-div-home-and-up
   { text-align: right; font-size: 70%; white-space: nowrap; }
  textarea { overflow-x: auto; }
  .linenr { font-size: smaller }
  .code-highlighted { background-color: #ffff00; }
  .org-info-js_info-navigation { border-style: none; }
  #org-info-js_console-label
    { font-size: 10px; font-weight: bold; white-space: nowrap; }
  .org-info-js_search-highlight
    { background-color: #ffff00; color: #000000; font-weight: bold; }
  .org-svg { width: 90%; }
  /*]]>*/-->
</style>"
  "The default style specification for exported HTML files.
You can use `org-html-head' and `org-html-head-extra' to add to
this style.  If you don't want to include this default style,
customize `org-html-head-include-default-style'.")


;;; User Configuration Variables

(defgroup org-export-html nil
  "Options for exporting Org mode files to HTML."
  :tag "Org Export HTML"
  :group 'org-export)

;;;; Handle infojs

(defvar org-html-infojs-opts-table
  '((path PATH "http://orgmode.org/org-info.js")
    (view VIEW "info")
    (toc TOC :with-toc)
    (ftoc FIXED_TOC "0")
    (tdepth TOC_DEPTH "max")
    (sdepth SECTION_DEPTH "max")
    (mouse MOUSE_HINT "underline")
    (buttons VIEW_BUTTONS "0")
    (ltoc LOCAL_TOC "1")
    (up LINK_UP :html-link-up)
    (home LINK_HOME :html-link-home))
  "JavaScript options, long form for script, default values.")

(defcustom org-html-use-infojs 'when-configured
  "Non-nil when Sebastian Rose's Java Script org-info.js should be active.
This option can be nil or t to never or always use the script.
It can also be the symbol `when-configured', meaning that the
script will be linked into the export file if and only if there
is a \"#+INFOJS_OPT:\" line in the buffer.  See also the variable
`org-html-infojs-options'."
  :group 'org-export-html
  :version "24.4"
  :package-version '(Org . "8.0")
  :type '(choice
	  (const :tag "Never" nil)
	  (const :tag "When configured in buffer" when-configured)
	  (const :tag "Always" t)))

(defcustom org-html-infojs-options
  (mapcar (lambda (x) (cons (car x) (nth 2 x))) org-html-infojs-opts-table)
  "Options settings for the INFOJS JavaScript.
Each of the options must have an entry in `org-html-infojs-opts-table'.
The value can either be a string that will be passed to the script, or
a property.  This property is then assumed to be a property that is defined
by the Export/Publishing setup of Org.
The `sdepth' and `tdepth' parameters can also be set to \"max\", which
means to use the maximum value consistent with other options."
  :group 'org-export-html
  :version "24.4"
  :package-version '(Org . "8.0")
  :type
  `(set :greedy t :inline t
	,@(mapcar
	   (lambda (x)
	     (list 'cons (list 'const (car x))
		   '(choice
		     (symbol :tag "Publishing/Export property")
		     (string :tag "Value"))))
	   org-html-infojs-opts-table)))

(defcustom org-html-infojs-template
  "<script type=\"text/javascript\" src=\"%SCRIPT_PATH\">
/**
 *
 * @source: %SCRIPT_PATH
 *
 * @licstart  The following is the entire license notice for the
 *  JavaScript code in %SCRIPT_PATH.
 *
 * Copyright (C) 2012-2018 Free Software Foundation, Inc.
 *
 *
 * The JavaScript code in this tag is free software: you can
 * redistribute it and/or modify it under the terms of the GNU
 * General Public License (GNU GPL) as published by the Free Software
 * Foundation, either version 3 of the License, or (at your option)
 * any later version.  The code is distributed WITHOUT ANY WARRANTY;
 * without even the implied warranty of MERCHANTABILITY or FITNESS
 * FOR A PARTICULAR PURPOSE.  See the GNU GPL for more details.
 *
 * As additional permission under GNU GPL version 3 section 7, you
 * may distribute non-source (e.g., minimized or compacted) forms of
 * that code without the copy of the GNU GPL normally required by
 * section 4, provided you include this license notice and a URL
 * through which recipients can access the Corresponding Source.
 *
 * @licend  The above is the entire license notice
 * for the JavaScript code in %SCRIPT_PATH.
 *
 */
</script>

<script type=\"text/javascript\">

/*
@licstart  The following is the entire license notice for the
JavaScript code in this tag.

Copyright (C) 2012-2018 Free Software Foundation, Inc.

The JavaScript code in this tag is free software: you can
redistribute it and/or modify it under the terms of the GNU
General Public License (GNU GPL) as published by the Free Software
Foundation, either version 3 of the License, or (at your option)
any later version.  The code is distributed WITHOUT ANY WARRANTY;
without even the implied warranty of MERCHANTABILITY or FITNESS
FOR A PARTICULAR PURPOSE.  See the GNU GPL for more details.

As additional permission under GNU GPL version 3 section 7, you
may distribute non-source (e.g., minimized or compacted) forms of
that code without the copy of the GNU GPL normally required by
section 4, provided you include this license notice and a URL
through which recipients can access the Corresponding Source.


@licend  The above is the entire license notice
for the JavaScript code in this tag.
*/

<!--/*--><![CDATA[/*><!--*/
%MANAGER_OPTIONS
org_html_manager.setup();  // activate after the parameters are set
/*]]>*///-->
</script>"
  "The template for the export style additions when org-info.js is used.
Option settings will replace the %MANAGER-OPTIONS cookie."
  :group 'org-export-html
  :version "24.4"
  :package-version '(Org . "8.0")
  :type 'string)

(defun org-html-infojs-install-script (exp-plist _backend)
  "Install script in export options when appropriate.
EXP-PLIST is a plist containing export options.  BACKEND is the
export back-end currently used."
  (unless (or (memq 'body-only (plist-get exp-plist :export-options))
	      (not (plist-get exp-plist :html-use-infojs))
	      (and (eq (plist-get exp-plist :html-use-infojs) 'when-configured)
		   (let ((opt (plist-get exp-plist :infojs-opt)))
		     (or (not opt)
			 (string= "" opt)
			 (string-match "\\<view:nil\\>" opt)))))
    (let* ((template (plist-get exp-plist :html-infojs-template))
	   (ptoc (plist-get exp-plist :with-toc))
	   (hlevels (plist-get exp-plist :headline-levels))
	   (sdepth hlevels)
	   (tdepth (if (integerp ptoc) (min ptoc hlevels) hlevels))
	   (options (plist-get exp-plist :infojs-opt))
	   (infojs-opt (plist-get exp-plist :html-infojs-options))
	   (table org-html-infojs-opts-table)
	   style)
      (dolist (entry table)
	(let* ((opt (car entry))
	       (var (nth 1 entry))
	       ;; Compute default values for script option OPT from
	       ;; `org-html-infojs-options' variable.
	       (default
		 (let ((default (cdr (assq opt infojs-opt))))
		   (if (and (symbolp default) (not (memq default '(t nil))))
		       (plist-get exp-plist default)
		     default)))
	       ;; Value set through INFOJS_OPT keyword has precedence
	       ;; over the default one.
	       (val (if (and options
			     (string-match (format "\\<%s:\\(\\S-+\\)" opt)
					   options))
			(match-string 1 options)
		      default)))
	  (pcase opt
	    (`path (setq template
			 (replace-regexp-in-string
			  "%SCRIPT_PATH" val template t t)))
	    (`sdepth (when (integerp (read val))
		       (setq sdepth (min (read val) sdepth))))
	    (`tdepth (when (integerp (read val))
		       (setq tdepth (min (read val) tdepth))))
	    (_ (setq val
		     (cond
		      ((or (eq val t) (equal val "t")) "1")
		      ((or (eq val nil) (equal val "nil")) "0")
		      ((stringp val) val)
		      (t (format "%s" val))))
	       (push (cons var val) style)))))
      ;; Now we set the depth of the *generated* TOC to SDEPTH,
      ;; because the toc will actually determine the splitting.  How
      ;; much of the toc will actually be displayed is governed by the
      ;; TDEPTH option.
      (setq exp-plist (plist-put exp-plist :with-toc sdepth))
      ;; The table of contents should not show more sections than we
      ;; generate.
      (setq tdepth (min tdepth sdepth))
      (push (cons "TOC_DEPTH" tdepth) style)
      ;; Build style string.
      (setq style (mapconcat
		   (lambda (x)
		     (format "org_html_manager.set(\"%s\", \"%s\");"
			     (car x) (cdr x)))
		   style "\n"))
      (when (and style (> (length style) 0))
	(and (string-match "%MANAGER_OPTIONS" template)
	     (setq style (replace-match style t t template))
	     (setq exp-plist
		   (plist-put
		    exp-plist :html-head-extra
		    (concat (or (plist-get exp-plist :html-head-extra) "")
			    "\n"
			    style)))))
      ;; This script absolutely needs the table of contents, so we
      ;; change that setting.
      (unless (plist-get exp-plist :with-toc)
	(setq exp-plist (plist-put exp-plist :with-toc t)))
      ;; Return the modified property list.
      exp-plist)))

;;;; Bold, etc.

(defcustom org-html-text-markup-alist
  '((bold . "<b>%s</b>")
    (code . "<code>%s</code>")
    (italic . "<i>%s</i>")
    (strike-through . "<del>%s</del>")
    (underline . "<span class=\"underline\">%s</span>")
    (verbatim . "<code>%s</code>"))
  "Alist of HTML expressions to convert text markup.

The key must be a symbol among `bold', `code', `italic',
`strike-through', `underline' and `verbatim'.  The value is
a formatting string to wrap fontified text with.

If no association can be found for a given markup, text will be
returned as-is."
  :group 'org-export-html
  :version "24.4"
  :package-version '(Org . "8.0")
  :type '(alist :key-type (symbol :tag "Markup type")
		:value-type (string :tag "Format string"))
  :options '(bold code italic strike-through underline verbatim))

(defcustom org-html-indent nil
  "Non-nil means to indent the generated HTML.
Warning: non-nil may break indentation of source code blocks."
  :group 'org-export-html
  :version "24.4"
  :package-version '(Org . "8.0")
  :type 'boolean)

;;;; Drawers

(defcustom org-html-format-drawer-function (lambda (_name contents) contents)
  "Function called to format a drawer in HTML code.

The function must accept two parameters:
  NAME      the drawer name, like \"LOGBOOK\"
  CONTENTS  the contents of the drawer.

The function should return the string to be exported.

For example, the variable could be set to the following function
in order to mimic default behavior:

The default value simply returns the value of CONTENTS."
  :group 'org-export-html
  :version "24.4"
  :package-version '(Org . "8.0")
  :type 'function)

;;;; Footnotes

(defcustom org-html-footnotes-section "<div id=\"footnotes\">
<h2 class=\"footnotes\">%s: </h2>
<div id=\"text-footnotes\">
%s
</div>
</div>"
  "Format for the footnotes section.
Should contain a two instances of %s.  The first will be replaced with the
language-specific word for \"Footnotes\", the second one will be replaced
by the footnotes themselves."
  :group 'org-export-html
  :type 'string)

(defcustom org-html-footnote-format "<sup>%s</sup>"
  "The format for the footnote reference.
%s will be replaced by the footnote reference itself."
  :group 'org-export-html
  :type 'string)

(defcustom org-html-footnote-separator "<sup>, </sup>"
  "Text used to separate footnotes."
  :group 'org-export-html
  :type 'string)

;;;; Headline

(defcustom org-html-toplevel-hlevel 2
  "The <H> level for level 1 headings in HTML export.
This is also important for the classes that will be wrapped around headlines
and outline structure.  If this variable is 1, the top-level headlines will
be <h1>, and the corresponding classes will be outline-1, section-number-1,
and outline-text-1.  If this is 2, all of these will get a 2 instead.
The default for this variable is 2, because we use <h1> for formatting the
document title."
  :group 'org-export-html
  :type 'integer)

(defcustom org-html-format-headline-function
  'org-html-format-headline-default-function
  "Function to format headline text.

This function will be called with six arguments:
TODO      the todo keyword (string or nil).
TODO-TYPE the type of todo (symbol: `todo', `done', nil)
PRIORITY  the priority of the headline (integer or nil)
TEXT      the main headline text (string).
TAGS      the tags (string or nil).
INFO      the export options (plist).

The function result will be used in the section format string."
  :group 'org-export-html
  :version "26.1"
  :package-version '(Org . "8.3")
  :type 'function)

;;;; HTML-specific

(defcustom org-html-allow-name-attribute-in-anchors nil
  "When nil, do not set \"name\" attribute in anchors.
By default, when appropriate, anchors are formatted with \"id\"
but without \"name\" attribute."
  :group 'org-export-html
  :version "24.4"
  :package-version '(Org . "8.0")
  :type 'boolean)

;;;; Inlinetasks

(defcustom org-html-format-inlinetask-function
  'org-html-format-inlinetask-default-function
  "Function called to format an inlinetask in HTML code.

The function must accept seven parameters:
  TODO      the todo keyword, as a string
  TODO-TYPE the todo type, a symbol among `todo', `done' and nil.
  PRIORITY  the inlinetask priority, as a string
  NAME      the inlinetask name, as a string.
  TAGS      the inlinetask tags, as a list of strings.
  CONTENTS  the contents of the inlinetask, as a string.
  INFO      the export options, as a plist

The function should return the string to be exported."
  :group 'org-export-html
  :version "26.1"
  :package-version '(Org . "8.3")
  :type 'function)

;;;; LaTeX

(defcustom org-html-with-latex org-export-with-latex
  "Non-nil means process LaTeX math snippets.

When set, the exporter will process LaTeX environments and
fragments.

This option can also be set with the +OPTIONS line,
e.g. \"tex:mathjax\".  Allowed values are:

  nil           Ignore math snippets.
  `verbatim'    Keep everything in verbatim
  `mathjax', t  Do MathJax preprocessing and arrange for MathJax.js to
                be loaded.
  SYMBOL        Any symbol defined in `org-preview-latex-process-alist',
                e.g., `dvipng'."
  :group 'org-export-html
  :version "24.4"
  :package-version '(Org . "8.0")
  :type '(choice
	  (const :tag "Do not process math in any way" nil)
	  (const :tag "Leave math verbatim" verbatim)
	  (const :tag "Use MathJax to display math" mathjax)
	  (symbol :tag "Convert to image to display math" :value dvipng)))

;;;; Links :: Generic

(defcustom org-html-link-org-files-as-html t
  "Non-nil means make file links to `file.org' point to `file.html'.
When `org-mode' is exporting an `org-mode' file to HTML, links to
non-html files are directly put into a href tag in HTML.
However, links to other Org files (recognized by the extension
\".org\") should become links to the corresponding HTML
file, assuming that the linked `org-mode' file will also be
converted to HTML.
When nil, the links still point to the plain \".org\" file."
  :group 'org-export-html
  :type 'boolean)

;;;; Links :: Inline images

(defcustom org-html-inline-images t
  "Non-nil means inline images into exported HTML pages.
This is done using an <img> tag.  When nil, an anchor with href is used to
link to the image."
  :group 'org-export-html
  :version "24.4"
  :package-version '(Org . "8.1")
  :type 'boolean)

(defcustom org-html-inline-image-rules
  '(("file" . "\\.\\(jpeg\\|jpg\\|png\\|gif\\|svg\\)\\'")
    ("http" . "\\.\\(jpeg\\|jpg\\|png\\|gif\\|svg\\)\\'")
    ("https" . "\\.\\(jpeg\\|jpg\\|png\\|gif\\|svg\\)\\'"))
  "Rules characterizing image files that can be inlined into HTML.
A rule consists in an association whose key is the type of link
to consider, and value is a regexp that will be matched against
link's path."
  :group 'org-export-html
  :version "24.4"
  :package-version '(Org . "8.0")
  :type '(alist :key-type (string :tag "Type")
		:value-type (regexp :tag "Path")))

;;;; Plain Text

(defvar org-html-protect-char-alist
  '(("&" . "&amp;")
    ("<" . "&lt;")
    (">" . "&gt;"))
  "Alist of characters to be converted by `org-html-encode-plain-text'.")

;;;; Src Block

(defcustom org-html-htmlize-output-type 'inline-css
  "Output type to be used by htmlize when formatting code snippets.
Choices are `css' to export the CSS selectors only,`inline-css'
to export the CSS attribute values inline in the HTML or `nil' to
export plain text.  We use as default `inline-css', in order to
make the resulting HTML self-containing.

However, this will fail when using Emacs in batch mode for export, because
then no rich font definitions are in place.  It will also not be good if
people with different Emacs setup contribute HTML files to a website,
because the fonts will represent the individual setups.  In these cases,
it is much better to let Org/Htmlize assign classes only, and to use
a style file to define the look of these classes.
To get a start for your css file, start Emacs session and make sure that
all the faces you are interested in are defined, for example by loading files
in all modes you want.  Then, use the command
`\\[org-html-htmlize-generate-css]' to extract class definitions."
  :group 'org-export-html
  :type '(choice (const css) (const inline-css) (const nil)))

(defcustom org-html-htmlize-font-prefix "org-"
  "The prefix for CSS class names for htmlize font specifications."
  :group 'org-export-html
  :type 'string)

;;;; Table

(defcustom org-html-table-default-attributes
  '(:border "2" :cellspacing "0" :cellpadding "6" :rules "groups" :frame "hsides")
  "Default attributes and values which will be used in table tags.
This is a plist where attributes are symbols, starting with
colons, and values are strings.

When exporting to HTML5, these values will be disregarded."
  :group 'org-export-html
  :version "24.4"
  :package-version '(Org . "8.0")
  :type '(plist :key-type (symbol :tag "Property")
		:value-type (string :tag "Value")))

(defcustom org-html-table-header-tags '("<th scope=\"%s\"%s>" . "</th>")
  "The opening and ending tags for table header fields.
This is customizable so that alignment options can be specified.
The first %s will be filled with the scope of the field, either row or col.
The second %s will be replaced by a style entry to align the field.
See also the variable `org-html-table-use-header-tags-for-first-column'.
See also the variable `org-html-table-align-individual-fields'."
  :group 'org-export-html
  :type '(cons (string :tag "Opening tag") (string :tag "Closing tag")))

(defcustom org-html-table-data-tags '("<td%s>" . "</td>")
  "The opening and ending tags for table data fields.
This is customizable so that alignment options can be specified.
The first %s will be filled with the scope of the field, either row or col.
The second %s will be replaced by a style entry to align the field.
See also the variable `org-html-table-align-individual-fields'."
  :group 'org-export-html
  :type '(cons (string :tag "Opening tag") (string :tag "Closing tag")))

(defcustom org-html-table-row-open-tag "<tr>"
  "The opening tag for table rows.
This is customizable so that alignment options can be specified.
Instead of strings, these can be a Lisp function that will be
evaluated for each row in order to construct the table row tags.

The function will be called with these arguments:

         `number': row number (0 is the first row)
   `group-number': group number of current row
   `start-group?': non-nil means the row starts a group
     `end-group?': non-nil means the row ends a group
           `top?': non-nil means this is the top row
        `bottom?': non-nil means this is the bottom row

For example:

  (setq org-html-table-row-open-tag
        (lambda (number group-number start-group? end-group-p top? bottom?)
           (cond (top? \"<tr class=\\\"tr-top\\\">\")
                 (bottom? \"<tr class=\\\"tr-bottom\\\">\")
                 (t (if (= (mod number 2) 1)
                        \"<tr class=\\\"tr-odd\\\">\"
                      \"<tr class=\\\"tr-even\\\">\")))))

will use the \"tr-top\" and \"tr-bottom\" classes for the top row
and the bottom row, and otherwise alternate between \"tr-odd\" and
\"tr-even\" for odd and even rows."
  :group 'org-export-html
  :type '(choice :tag "Opening tag"
		 (string :tag "Specify")
		 (function)))

(defcustom org-html-table-row-close-tag "</tr>"
  "The closing tag for table rows.
This is customizable so that alignment options can be specified.
Instead of strings, this can be a Lisp function that will be
evaluated for each row in order to construct the table row tags.

See documentation of `org-html-table-row-open-tag'."
  :group 'org-export-html
  :type '(choice :tag "Closing tag"
		 (string :tag "Specify")
		 (function)))

(defcustom org-html-table-align-individual-fields t
  "Non-nil means attach style attributes for alignment to each table field.
When nil, alignment will only be specified in the column tags, but this
is ignored by some browsers (like Firefox, Safari).  Opera does it right
though."
  :group 'org-export-html
  :type 'boolean)

(defcustom org-html-table-use-header-tags-for-first-column nil
  "Non-nil means format column one in tables with header tags.
When nil, also column one will use data tags."
  :group 'org-export-html
  :type 'boolean)

(defcustom org-html-table-caption-above t
  "When non-nil, place caption string at the beginning of the table.
Otherwise, place it near the end."
  :group 'org-export-html
  :type 'boolean)

;;;; Tags

(defcustom org-html-tag-class-prefix ""
  "Prefix to class names for TODO keywords.
Each tag gets a class given by the tag itself, with this prefix.
The default prefix is empty because it is nice to just use the keyword
as a class name.  But if you get into conflicts with other, existing
CSS classes, then this prefix can be very useful."
  :group 'org-export-html
  :type 'string)

;;;; Template :: Generic

(defcustom org-html-extension "html"
  "The extension for exported HTML files."
  :group 'org-export-html
  :type 'string)

(defcustom org-html-xml-declaration
  '(("html" . "<?xml version=\"1.0\" encoding=\"%s\"?>")
    ("php" . "<?php echo \"<?xml version=\\\"1.0\\\" encoding=\\\"%s\\\" ?>\"; ?>"))
  "The extension for exported HTML files.
%s will be replaced with the charset of the exported file.
This may be a string, or an alist with export extensions
and corresponding declarations.

This declaration only applies when exporting to XHTML."
  :group 'org-export-html
  :type '(choice
	  (string :tag "Single declaration")
	  (repeat :tag "Dependent on extension"
		  (cons (string :tag "Extension")
			(string :tag "Declaration")))))

(defcustom org-html-coding-system 'utf-8
  "Coding system for HTML export.
Use utf-8 as the default value."
  :group 'org-export-html
  :version "24.4"
  :package-version '(Org . "8.0")
  :type 'coding-system)

(defcustom org-html-doctype "xhtml-strict"
  "Document type definition to use for exported HTML files.
Can be set with the in-buffer HTML_DOCTYPE property or for
publishing, with :html-doctype."
  :group 'org-export-html
  :version "24.4"
  :package-version '(Org . "8.0")
  :type (append
	 '(choice)
	 (mapcar (lambda (x) `(const ,(car x))) org-html-doctype-alist)
	 '((string :tag "Custom doctype" ))))

(defcustom org-html-html5-fancy nil
  "Non-nil means using new HTML5 elements.
This variable is ignored for anything other than HTML5 export.

For compatibility with Internet Explorer, it's probably a good
idea to download some form of the html5shiv (for instance
https://code.google.com/p/html5shiv/) and add it to your
HTML_HEAD_EXTRA, so that your pages don't break for users of IE
versions 8 and below."
  :group 'org-export-html
  :version "24.4"
  :package-version '(Org . "8.0")
  :type 'boolean)

(defcustom org-html-container-element "div"
  "HTML element to use for wrapping top level sections.
Can be set with the in-buffer HTML_CONTAINER property or for
publishing, with :html-container.

Note that changing the default will prevent you from using
org-info.js for your website."
  :group 'org-export-html
  :version "24.4"
  :package-version '(Org . "8.0")
  :type 'string)

(defcustom org-html-divs
  '((preamble  "div" "preamble")
    (content   "div" "content")
    (postamble "div" "postamble"))
  "Alist of the three section elements for HTML export.
The car of each entry is one of `preamble', `content' or `postamble'.
The cdrs of each entry are the ELEMENT_TYPE and ID for each
section of the exported document.

Note that changing the default will prevent you from using
org-info.js for your website."
  :group 'org-export-html
  :version "24.4"
  :package-version '(Org . "8.0")
  :type '(list :greedy t
	       (list :tag "Preamble"
		     (const :format "" preamble)
		     (string :tag "element") (string :tag "     id"))
	       (list :tag "Content"
		     (const :format "" content)
		     (string :tag "element") (string :tag "     id"))
	       (list :tag "Postamble" (const :format "" postamble)
		     (string :tag "     id") (string :tag "element"))))

(defconst org-html-checkbox-types
  '((unicode .
     ((on . "&#x2611;") (off . "&#x2610;") (trans . "&#x2610;")))
    (ascii .
     ((on . "<code>[X]</code>")
      (off . "<code>[&#xa0;]</code>")
      (trans . "<code>[-]</code>")))
    (html .
	  ((on . "<input type='checkbox' checked='checked' />")
	  (off . "<input type='checkbox' />")
	  (trans . "<input type='checkbox' />"))))
  "Alist of checkbox types.
The cdr of each entry is an alist list three checkbox types for
HTML export: `on', `off' and `trans'.

The choices are:
  `unicode' Unicode characters (HTML entities)
  `ascii'   ASCII characters
  `html'    HTML checkboxes

Note that only the ascii characters implement tri-state
checkboxes. The other two use the `off' checkbox for `trans'.")

(defcustom org-html-checkbox-type 'ascii
  "The type of checkboxes to use for HTML export.
See `org-html-checkbox-types' for for the values used for each
option."
  :group 'org-export-html
  :version "24.4"
  :package-version '(Org . "8.0")
  :type '(choice
	  (const :tag "ASCII characters" ascii)
	  (const :tag "Unicode characters" unicode)
	  (const :tag "HTML checkboxes" html)))

(defcustom org-html-metadata-timestamp-format "%Y-%m-%d %a %H:%M"
  "Format used for timestamps in preamble, postamble and metadata.
See `format-time-string' for more information on its components."
  :group 'org-export-html
  :version "24.4"
  :package-version '(Org . "8.0")
  :type 'string)

;;;; Template :: Mathjax

(defcustom org-html-mathjax-options
  '((path "https://cdnjs.cloudflare.com/ajax/libs/mathjax/2.7.0/MathJax.js?config=TeX-AMS_HTML" )
    (scale "100")
    (align "center")
    (font "TeX")
    (linebreaks "false")
    (autonumber "AMS")
    (indent "0em")
    (multlinewidth "85%")
    (tagindent ".8em")
    (tagside "right"))
  "Options for MathJax setup.

Alist of the following elements.  All values are strings.

path          The path to MathJax.
scale         Scaling with HTML-CSS, MathML and SVG output engines.
align         How to align display math: left, center, or right.
font          The font to use with HTML-CSS and SVG output.  As of MathJax 2.5
              the following values are understood: \"TeX\", \"STIX-Web\",
              \"Asana-Math\", \"Neo-Euler\", \"Gyre-Pagella\",
              \"Gyre-Termes\", and \"Latin-Modern\".
linebreaks    Let MathJax perform automatic linebreaks.  Valid values
              are \"true\" and \"false\".
indent        If align is not center, how far from the left/right side?
              Valid values are \"left\" and \"right\"
multlinewidth The width of the multline environment.
autonumber    How to number equations.  Valid values are \"None\",
              \"all\" and \"AMS Math\".
tagindent     The amount tags are indented.
tagside       Which side to show tags/labels on.  Valid values are
              \"left\" and \"right\"

You can also customize this for each buffer, using something like

#+HTML_MATHJAX: align: left indent: 5em tagside: left font: Neo-Euler

For further information about MathJax options, see the MathJax documentation:

  http://docs.mathjax.org/"
  :group 'org-export-html
  :package-version '(Org . "8.3")
  :type '(list :greedy t
	       (list :tag "path   (the path from where to load MathJax.js)"
		     (const :format "       " path) (string))
	       (list :tag "scale  (scaling for the displayed math)"
		     (const :format "       " scale) (string))
	       (list :tag "align  (alignment of displayed equations)"
		     (const :format "       " align) (string))
	       (list :tag "font (used to display math)"
		     (const :format "            " font)
		     (choice (const "TeX")
			     (const "STIX-Web")
			     (const "Asana-Math")
			     (const "Neo-Euler")
			     (const "Gyre-Pagella")
			     (const "Gyre-Termes")
			     (const "Latin-Modern")))
	       (list :tag "linebreaks (automatic line-breaking)"
		     (const :format "      " linebreaks)
		     (choice (const "true")
			     (const "false")))
	       (list :tag "autonumber (when should equations be numbered)"
		     (const :format "      " autonumber)
		     (choice (const "AMS")
			     (const "None")
			     (const "All")))
	       (list :tag "indent (indentation with left or right alignment)"
		     (const :format "       " indent) (string))
	       (list :tag "multlinewidth (width to use for the multline environment)"
		     (const :format "       " multlinewidth) (string))
	       (list :tag "tagindent (the indentation of tags from left or right)"
		     (const :format "     " tagindent) (string))
	       (list :tag "tagside (location of tags)"
		     (const :format "      " tagside)
		     (choice (const "left")
			     (const "right")))))

(defcustom org-html-mathjax-template
  "<script type=\"text/x-mathjax-config\">
    MathJax.Hub.Config({
        displayAlign: \"%ALIGN\",
        displayIndent: \"%INDENT\",

        \"HTML-CSS\": { scale: %SCALE,
                        linebreaks: { automatic: \"%LINEBREAKS\" },
                        webFont: \"%FONT\"
                       },
        SVG: {scale: %SCALE,
              linebreaks: { automatic: \"%LINEBREAKS\" },
              font: \"%FONT\"},
        NativeMML: {scale: %SCALE},
        TeX: { equationNumbers: {autoNumber: \"%AUTONUMBER\"},
               MultLineWidth: \"%MULTLINEWIDTH\",
               TagSide: \"%TAGSIDE\",
               TagIndent: \"%TAGINDENT\"
             }
});
</script>
<script type=\"text/javascript\"
        src=\"%PATH\"></script>"
  "The MathJax template.  See also `org-html-mathjax-options'."
  :group 'org-export-html
  :type 'string)

;;;; Template :: Postamble

(defcustom org-html-postamble 'auto
  "Non-nil means insert a postamble in HTML export.

When set to `auto', check against the
`org-export-with-author/email/creator/date' variables to set the
content of the postamble.  When set to a string, use this string
as the postamble.  When t, insert a string as defined by the
formatting string in `org-html-postamble-format'.

When set to a function, apply this function and insert the
returned string.  The function takes the property list of export
options as its only argument.

Setting :html-postamble in publishing projects will take
precedence over this variable."
  :group 'org-export-html
  :type '(choice (const :tag "No postamble" nil)
		 (const :tag "Auto postamble" auto)
		 (const :tag "Default formatting string" t)
		 (string :tag "Custom formatting string")
		 (function :tag "Function (must return a string)")))

(defcustom org-html-postamble-format
  '(("en" "<p class=\"author\">Author: %a (%e)</p>
<p class=\"date\">Date: %d</p>
<p class=\"creator\">%c</p>
<p class=\"validation\">%v</p>"))
  "Alist of languages and format strings for the HTML postamble.

The first element of each list is the language code, as used for
the LANGUAGE keyword.  See `org-export-default-language'.

The second element of each list is a format string to format the
postamble itself.  This format string can contain these elements:

  %t stands for the title.
  %s stands for the subtitle.
  %a stands for the author's name.
  %e stands for the author's email.
  %d stands for the date.
  %c will be replaced by `org-html-creator-string'.
  %v will be replaced by `org-html-validation-link'.
  %T will be replaced by the export time.
  %C will be replaced by the last modification time.

If you need to use a \"%\" character, you need to escape it
like that: \"%%\"."
  :group 'org-export-html
  :type '(repeat
	  (list (string :tag "Language")
		(string :tag "Format string"))))

(defcustom org-html-validation-link
  "<a href=\"http://validator.w3.org/check?uri=referer\">Validate</a>"
  "Link to HTML validation service."
  :group 'org-export-html
  :type 'string)

(defcustom org-html-creator-string
  (format "<a href=\"https://www.gnu.org/software/emacs/\">Emacs</a> %s (<a href=\"http://orgmode.org\">Org</a> mode %s)"
	  emacs-version
	  (if (fboundp 'org-version) (org-version) "unknown version"))
  "Information about the creator of the HTML document.
This option can also be set on with the CREATOR keyword."
  :group 'org-export-html
  :version "24.4"
  :package-version '(Org . "8.0")
  :type '(string :tag "Creator string"))

;;;; Template :: Preamble

(defcustom org-html-preamble t
  "Non-nil means insert a preamble in HTML export.

When t, insert a string as defined by the formatting string in
`org-html-preamble-format'.  When set to a string, use this
formatting string instead (see `org-html-postamble-format' for an
example of such a formatting string).

When set to a function, apply this function and insert the
returned string.  The function takes the property list of export
options as its only argument.

Setting :html-preamble in publishing projects will take
precedence over this variable."
  :group 'org-export-html
  :type '(choice (const :tag "No preamble" nil)
		 (const :tag "Default preamble" t)
		 (string :tag "Custom formatting string")
		 (function :tag "Function (must return a string)")))

(defcustom org-html-preamble-format '(("en" ""))
  "Alist of languages and format strings for the HTML preamble.

The first element of each list is the language code, as used for
the LANGUAGE keyword.  See `org-export-default-language'.

The second element of each list is a format string to format the
preamble itself.  This format string can contain these elements:

  %t stands for the title.
  %s stands for the subtitle.
  %a stands for the author's name.
  %e stands for the author's email.
  %d stands for the date.
  %c will be replaced by `org-html-creator-string'.
  %v will be replaced by `org-html-validation-link'.
  %T will be replaced by the export time.
  %C will be replaced by the last modification time.

If you need to use a \"%\" character, you need to escape it
like that: \"%%\".

See the default value of `org-html-postamble-format' for an
example."
  :group 'org-export-html
  :type '(repeat
	  (list (string :tag "Language")
		(string :tag "Format string"))))

(defcustom org-html-link-up ""
  "Where should the \"UP\" link of exported HTML pages lead?"
  :group 'org-export-html
  :type '(string :tag "File or URL"))

(defcustom org-html-link-home ""
  "Where should the \"HOME\" link of exported HTML pages lead?"
  :group 'org-export-html
  :type '(string :tag "File or URL"))

(defcustom org-html-link-use-abs-url nil
  "Should we prepend relative links with HTML_LINK_HOME?"
  :group 'org-export-html
  :version "24.4"
  :package-version '(Org . "8.1")
  :type 'boolean)

(defcustom org-html-home/up-format
  "<div id=\"org-div-home-and-up\">
 <a accesskey=\"h\" href=\"%s\"> UP </a>
 |
 <a accesskey=\"H\" href=\"%s\"> HOME </a>
</div>"
  "Snippet used to insert the HOME and UP links.
This is a format string, the first %s will receive the UP link,
the second the HOME link.  If both `org-html-link-up' and
`org-html-link-home' are empty, the entire snippet will be
ignored."
  :group 'org-export-html
  :type 'string)

;;;; Template :: Scripts

(defcustom org-html-head-include-scripts t
  "Non-nil means include the JavaScript snippets in exported HTML files.
The actual script is defined in `org-html-scripts' and should
not be modified."
  :group 'org-export-html
  :version "24.4"
  :package-version '(Org . "8.0")
  :type 'boolean)

;;;; Template :: Styles

(defcustom org-html-head-include-default-style t
  "Non-nil means include the default style in exported HTML files.
The actual style is defined in `org-html-style-default' and
should not be modified.  Use `org-html-head' to use your own
style information."
  :group 'org-export-html
  :version "24.4"
  :package-version '(Org . "8.0")
  :type 'boolean)
;;;###autoload
(put 'org-html-head-include-default-style 'safe-local-variable 'booleanp)

(defcustom org-html-head ""
  "Org-wide head definitions for exported HTML files.

This variable can contain the full HTML structure to provide a
style, including the surrounding HTML tags.  You can consider
including definitions for the following classes: title, todo,
done, timestamp, timestamp-kwd, tag, target.

For example, a valid value would be:

   <style type=\"text/css\">
    <![CDATA[
       p { font-weight: normal; color: gray; }
       h1 { color: black; }
      .title { text-align: center; }
      .todo, .timestamp-kwd { color: red; }
      .done { color: green; }
    ]]>
   </style>

If you want to refer to an external style, use something like

   <link rel=\"stylesheet\" type=\"text/css\" href=\"mystyles.css\" />

As the value of this option simply gets inserted into the HTML
<head> header, you can use it to add any arbitrary text to the
header.

You can set this on a per-file basis using #+HTML_HEAD:,
or for publication projects using the :html-head property."
  :group 'org-export-html
  :version "24.4"
  :package-version '(Org . "8.0")
  :type 'string)
;;;###autoload
(put 'org-html-head 'safe-local-variable 'stringp)

(defcustom org-html-head-extra ""
  "More head information to add in the HTML output.

You can set this on a per-file basis using #+HTML_HEAD_EXTRA:,
or for publication projects using the :html-head-extra property."
  :group 'org-export-html
  :version "24.4"
  :package-version '(Org . "8.0")
  :type 'string)
;;;###autoload
(put 'org-html-head-extra 'safe-local-variable 'stringp)

;;;; Template :: Viewport

(defcustom org-html-viewport '((width "device-width")
			       (initial-scale "1")
			       (minimum-scale "")
			       (maximum-scale "")
			       (user-scalable ""))
  "Viewport options for mobile-optimized sites.

The following values are recognized

width          Size of the viewport.
initial-scale  Zoom level when the page is first loaded.
minimum-scale  Minimum allowed zoom level.
maximum-scale  Maximum allowed zoom level.
user-scalable  Whether zoom can be changed.

The viewport meta tag is inserted if this variable is non-nil.

See the following site for a reference:
https://developer.mozilla.org/en-US/docs/Mozilla/Mobile/Viewport_meta_tag"
  :group 'org-export-html
  :version "26.1"
  :package-version '(Org . "8.3")
  :type '(choice (const :tag "Disable" nil)
		 (list :tag "Enable"
		       (list :tag "Width of viewport"
			     (const :format "             " width)
			     (choice (const :tag "unset" "")
				     (string)))
		       (list :tag "Initial scale"
			     (const :format "             " initial-scale)
			     (choice (const :tag "unset" "")
				     (string)))
		       (list :tag "Minimum scale/zoom"
			     (const :format "             " minimum-scale)
			     (choice (const :tag "unset" "")
				     (string)))
		       (list :tag "Maximum scale/zoom"
			     (const :format "             " maximum-scale)
			     (choice (const :tag "unset" "")
				     (string)))
		       (list :tag "User scalable/zoomable"
			     (const :format "             " user-scalable)
			     (choice (const :tag "unset" "")
				     (const "true")
				     (const "false"))))))

;; Handle source code blocks with Klipse

(defcustom org-html-klipsify-src nil
  "When non-nil, source code blocks are editable in exported presentation."
  :group 'org-export-html
  :package-version '(Org . "9.1")
  :type 'boolean)

(defcustom org-html-klipse-css
  "https://storage.googleapis.com/app.klipse.tech/css/codemirror.css"
  "Location of the codemirror CSS file for use with klipse."
  :group 'org-export-html
  :package-version '(Org . "9.1")
  :type 'string)

(defcustom org-html-klipse-js
  "https://storage.googleapis.com/app.klipse.tech/plugin_prod/js/klipse_plugin.min.js"
  "Location of the klipse javascript file."
  :group 'org-export-html
  :type 'string)

(defcustom org-html-klipse-selection-script
  "window.klipse_settings = {selector_eval_html: '.src-html',
                             selector_eval_js: '.src-js',
                             selector_eval_python_client: '.src-python',
                             selector_eval_scheme: '.src-scheme',
                             selector: '.src-clojure',
                             selector_eval_ruby: '.src-ruby'};"
  "Javascript snippet to activate klipse."
  :group 'org-export-html
  :package-version '(Org . "9.1")
  :type 'string)

<<<<<<< HEAD
(defcustom org-html-keep-old-src nil
  "When non-nil, use <pre class=\"\"> instead of <pre><code class=\"\">."
  :group 'org-export-html
  :package-version '(Org . "9.1")
  :type 'boolean)

=======
>>>>>>> 89212988

;;;; Todos

(defcustom org-html-todo-kwd-class-prefix ""
  "Prefix to class names for TODO keywords.
Each TODO keyword gets a class given by the keyword itself, with this prefix.
The default prefix is empty because it is nice to just use the keyword
as a class name.  But if you get into conflicts with other, existing
CSS classes, then this prefix can be very useful."
  :group 'org-export-html
  :type 'string)


;;; Internal Functions

(defun org-html-xhtml-p (info)
  (let ((dt (downcase (plist-get info :html-doctype))))
    (string-match-p "xhtml" dt)))

(defun org-html-html5-p (info)
  (let ((dt (downcase (plist-get info :html-doctype))))
	(member dt '("html5" "xhtml5" "<!doctype html>"))))

(defun org-html--html5-fancy-p (info)
  "Non-nil when exporting to HTML5 with fancy elements.
INFO is the current state of the export process, as a plist."
  (and (plist-get info :html-html5-fancy)
       (org-html-html5-p info)))

(defun org-html-close-tag (tag attr info)
  "Return close-tag for string TAG.
ATTR specifies additional attributes.  INFO is a property list
containing current export state."
  (concat "<" tag
	  (org-string-nw-p (concat " " attr))
	  (if (org-html-xhtml-p info) " />" ">")))

(defun org-html-doctype (info)
  "Return correct HTML doctype tag.
INFO is a plist used as a communication channel.  Doctype tag is
extracted from `org-html-doctype-alist', or the literal value
of :html-doctype from INFO if :html-doctype is not found in the
alist."
  (let ((dt (plist-get info :html-doctype)))
    (or (cdr (assoc dt org-html-doctype-alist)) dt)))

(defun org-html--make-attribute-string (attributes)
  "Return a list of attributes, as a string.
ATTRIBUTES is a plist where values are either strings or nil.  An
attribute with a nil value will be omitted from the result."
  (let (output)
    (dolist (item attributes (mapconcat 'identity (nreverse output) " "))
      (cond ((null item) (pop output))
            ((symbolp item) (push (substring (symbol-name item) 1) output))
            (t (let ((key (car output))
                     (value (replace-regexp-in-string
                             "\"" "&quot;" (org-html-encode-plain-text item))))
                 (setcar output (format "%s=\"%s\"" key value))))))))

(defun org-html--wrap-image (contents info &optional caption label)
  "Wrap CONTENTS string within an appropriate environment for images.
INFO is a plist used as a communication channel.  When optional
arguments CAPTION and LABEL are given, use them for caption and
\"id\" attribute."
  (let ((html5-fancy (org-html--html5-fancy-p info)))
    (format (if html5-fancy "\n<figure%s>\n%s%s\n</figure>"
	      "\n<div%s class=\"figure\">\n%s%s\n</div>")
	    ;; ID.
	    (if (org-string-nw-p label) (format " id=\"%s\"" label) "")
	    ;; Contents.
	    (if html5-fancy contents (format "<p>%s</p>" contents))
	    ;; Caption.
	    (if (not (org-string-nw-p caption)) ""
	      (format (if html5-fancy "\n<figcaption>%s</figcaption>"
			"\n<p>%s</p>")
		      caption)))))

(defun org-html--format-image (source attributes info)
  "Return \"img\" tag with given SOURCE and ATTRIBUTES.
SOURCE is a string specifying the location of the image.
ATTRIBUTES is a plist, as returned by
`org-export-read-attribute'.  INFO is a plist used as
a communication channel."
  (if (string= "svg" (file-name-extension source))
      (org-html--svg-image source attributes info)
    (org-html-close-tag
     "img"
     (org-html--make-attribute-string
      (org-combine-plists
       (list :src source
	     :alt (if (string-match-p "^ltxpng/" source)
		      (org-html-encode-plain-text
		       (org-find-text-property-in-string 'org-latex-src source))
		    (file-name-nondirectory source)))
       attributes))
     info)))

(defun org-html--svg-image (source attributes info)
  "Return \"object\" embedding svg file SOURCE with given ATTRIBUTES.
INFO is a plist used as a communication channel.

The special attribute \"fallback\" can be used to specify a
fallback image file to use if the object embedding is not
supported.  CSS class \"org-svg\" is assigned as the class of the
object unless a different class is specified with an attribute."
  (let ((fallback (plist-get attributes :fallback))
	(attrs (org-html--make-attribute-string
		(org-combine-plists
                 ;; Remove fallback attribute, which is not meant to
                 ;; appear directly in the attributes string, and
                 ;; provide a default class if none is set.
                 '(:class "org-svg") attributes '(:fallback nil)))))
    (format "<object type=\"image/svg+xml\" data=\"%s\" %s>\n%s</object>"
	    source
	    attrs
	    (if fallback
		(org-html-close-tag
		 "img" (format "src=\"%s\" %s" fallback attrs) info)
	      "Sorry, your browser does not support SVG."))))

(defun org-html--textarea-block (element)
  "Transcode ELEMENT into a textarea block.
ELEMENT is either a src block or an example block."
  (let* ((code (car (org-export-unravel-code element)))
	 (attr (org-export-read-attribute :attr_html element)))
    (format "<p>\n<textarea cols=\"%s\" rows=\"%s\">\n%s</textarea>\n</p>"
	    (or (plist-get attr :width) 80)
	    (or (plist-get attr :height) (org-count-lines code))
	    code)))

(defun org-html--has-caption-p (element &optional _info)
  "Non-nil when ELEMENT has a caption affiliated keyword.
INFO is a plist used as a communication channel.  This function
is meant to be used as a predicate for `org-export-get-ordinal' or
a value to `org-html-standalone-image-predicate'."
  (org-element-property :caption element))

;;;; Table

(defun org-html-htmlize-region-for-paste (beg end)
  "Convert the region between BEG and END to HTML, using htmlize.el.
This is much like `htmlize-region-for-paste', only that it uses
the settings define in the org-... variables."
  (let* ((htmlize-output-type org-html-htmlize-output-type)
	 (htmlize-css-name-prefix org-html-htmlize-font-prefix)
	 (htmlbuf (htmlize-region beg end)))
    (unwind-protect
	(with-current-buffer htmlbuf
	  (buffer-substring (plist-get htmlize-buffer-places 'content-start)
			    (plist-get htmlize-buffer-places 'content-end)))
      (kill-buffer htmlbuf))))

;;;###autoload
(defun org-html-htmlize-generate-css ()
  "Create the CSS for all font definitions in the current Emacs session.
Use this to create face definitions in your CSS style file that can then
be used by code snippets transformed by htmlize.
This command just produces a buffer that contains class definitions for all
faces used in the current Emacs session.  You can copy and paste the ones you
need into your CSS file.

If you then set `org-html-htmlize-output-type' to `css', calls
to the function `org-html-htmlize-region-for-paste' will
produce code that uses these same face definitions."
  (interactive)
  (or (require 'htmlize nil t)
      (error "Please install htmlize from https://github.com/hniksic/emacs-htmlize"))
  (and (get-buffer "*html*") (kill-buffer "*html*"))
  (with-temp-buffer
    (let ((fl (face-list))
	  (htmlize-css-name-prefix "org-")
	  (htmlize-output-type 'css)
	  f i)
      (while (setq f (pop fl)
		   i (and f (face-attribute f :inherit)))
	(when (and (symbolp f) (or (not i) (not (listp i))))
	  (insert (org-add-props (copy-sequence "1") nil 'face f))))
      (htmlize-region (point-min) (point-max))))
  (pop-to-buffer-same-window "*html*")
  (goto-char (point-min))
  (if (re-search-forward "<style" nil t)
      (delete-region (point-min) (match-beginning 0)))
  (if (re-search-forward "</style>" nil t)
      (delete-region (1+ (match-end 0)) (point-max)))
  (beginning-of-line 1)
  (if (looking-at " +") (replace-match ""))
  (goto-char (point-min)))

(defun org-html--make-string (n string)
  "Build a string by concatenating N times STRING."
  (let (out) (dotimes (_ n out) (setq out (concat string out)))))

(defun org-html-fix-class-name (kwd)	; audit callers of this function
  "Turn todo keyword KWD into a valid class name.
Replaces invalid characters with \"_\"."
  (replace-regexp-in-string "[^a-zA-Z0-9_]" "_" kwd nil t))

(defun org-html-footnote-section (info)
  "Format the footnote section.
INFO is a plist used as a communication channel."
  (let* ((fn-alist (org-export-collect-footnote-definitions info))
	 (fn-alist
	  (cl-loop for (n _type raw) in fn-alist collect
		   (cons n (if (eq (org-element-type raw) 'org-data)
			       (org-trim (org-export-data raw info))
			     (format "<div class=\"footpara\">%s</div>"
				     (org-trim (org-export-data raw info))))))))
    (when fn-alist
      (format
       (plist-get info :html-footnotes-section)
       (org-html--translate "Footnotes" info)
       (format
	"\n%s\n"
	(mapconcat
	 (lambda (fn)
	   (let ((n (car fn)) (def (cdr fn)))
	     (format
	      "<div class=\"footdef\">%s %s</div>\n"
	      (format
	       (plist-get info :html-footnote-format)
	       (org-html--anchor
		(format "fn.%d" n)
		n
		(format " class=\"footnum\" href=\"#fnr.%d\"" n)
		info))
	      def)))
	 fn-alist
	 "\n"))))))


;;; Template

(defun org-html--build-meta-info (info)
  "Return meta tags for exported document.
INFO is a plist used as a communication channel."
  (let* ((protect-string
          (lambda (str)
            (replace-regexp-in-string
             "\"" "&quot;" (org-html-encode-plain-text str))))
         (title (org-export-data (plist-get info :title) info))
         ;; Set title to an invisible character instead of leaving it
         ;; empty, which is invalid.
         (title (if (org-string-nw-p title) title "&lrm;"))
         (author (and (plist-get info :with-author)
                      (let ((auth (plist-get info :author)))
                        (and auth
                             ;; Return raw Org syntax, skipping non
                             ;; exportable objects.
                             (org-element-interpret-data
                              (org-element-map auth
                                  (cons 'plain-text org-element-all-objects)
                                'identity info))))))
         (description (plist-get info :description))
         (keywords (plist-get info :keywords))
         (charset (or (and org-html-coding-system
                           (fboundp 'coding-system-get)
                           (coding-system-get org-html-coding-system
                                              'mime-charset))
                      "iso-8859-1")))
    (concat
     (when (plist-get info :time-stamp-file)
       (format-time-string
	(concat "<!-- "
		(plist-get info :html-metadata-timestamp-format)
		" -->\n")))
     (format
      (if (org-html-html5-p info)
	  (org-html-close-tag "meta" "charset=\"%s\"" info)
	(org-html-close-tag
	 "meta" "http-equiv=\"Content-Type\" content=\"text/html;charset=%s\""
	 info))
      charset) "\n"
     (let ((viewport-options
	    (cl-remove-if-not (lambda (cell) (org-string-nw-p (cadr cell)))
			       (plist-get info :html-viewport))))
       (and viewport-options
	    (concat
	     (org-html-close-tag
	      "meta"
	      (format "name=\"viewport\" content=\"%s\""
		      (mapconcat
		       (lambda (elm) (format "%s=%s" (car elm) (cadr elm)))
		       viewport-options ", "))
	      info)
	     "\n")))
     (format "<title>%s</title>\n" title)
     (org-html-close-tag "meta" "name=\"generator\" content=\"Org mode\"" info)
     "\n"
     (and (org-string-nw-p author)
	  (concat
	   (org-html-close-tag "meta"
			       (format "name=\"author\" content=\"%s\""
				       (funcall protect-string author))
			       info)
	   "\n"))
     (and (org-string-nw-p description)
	  (concat
	   (org-html-close-tag "meta"
			       (format "name=\"description\" content=\"%s\"\n"
				       (funcall protect-string description))
			       info)
	   "\n"))
     (and (org-string-nw-p keywords)
	  (concat
	   (org-html-close-tag "meta"
			       (format "name=\"keywords\" content=\"%s\""
				       (funcall protect-string keywords))
			       info)
	   "\n")))))

(defun org-html--build-head (info)
  "Return information for the <head>..</head> of the HTML output.
INFO is a plist used as a communication channel."
  (org-element-normalize-string
   (concat
    (when (plist-get info :html-head-include-default-style)
      (org-element-normalize-string org-html-style-default))
    (org-element-normalize-string (plist-get info :html-head))
    (org-element-normalize-string (plist-get info :html-head-extra))
    (when (and (plist-get info :html-htmlized-css-url)
	       (eq org-html-htmlize-output-type 'css))
      (org-html-close-tag "link"
			  (format "rel=\"stylesheet\" href=\"%s\" type=\"text/css\""
				  (plist-get info :html-htmlized-css-url))
			  info))
    (when (plist-get info :html-head-include-scripts) org-html-scripts))))

(defun org-html--build-mathjax-config (info)
  "Insert the user setup into the mathjax template.
INFO is a plist used as a communication channel."
  (when (and (memq (plist-get info :with-latex) '(mathjax t))
	     (org-element-map (plist-get info :parse-tree)
		 '(latex-fragment latex-environment) #'identity info t nil t))
    (let ((template (plist-get info :html-mathjax-template))
	  (options (plist-get info :html-mathjax-options))
	  (in-buffer (or (plist-get info :html-mathjax) "")))
      (dolist (e options (org-element-normalize-string template))
	(let ((name (car e))
	      (val (nth 1 e)))
	  (when (string-match (concat "\\<" (symbol-name name) ":") in-buffer)
	    (setq val
		  (car (read-from-string (substring in-buffer (match-end 0))))))
	  (unless (stringp val) (setq val (format "%s" val)))
	  (while (string-match (concat "%" (upcase (symbol-name name)))
			       template)
	    (setq template (replace-match val t t template))))))))

(defun org-html-format-spec (info)
  "Return format specification for preamble and postamble.
INFO is a plist used as a communication channel."
  (let ((timestamp-format (plist-get info :html-metadata-timestamp-format)))
    `((?t . ,(org-export-data (plist-get info :title) info))
      (?s . ,(org-export-data (plist-get info :subtitle) info))
      (?d . ,(org-export-data (org-export-get-date info timestamp-format)
			      info))
      (?T . ,(format-time-string timestamp-format))
      (?a . ,(org-export-data (plist-get info :author) info))
      (?e . ,(mapconcat
	      (lambda (e) (format "<a href=\"mailto:%s\">%s</a>" e e))
	      (split-string (plist-get info :email)  ",+ *")
	      ", "))
      (?c . ,(plist-get info :creator))
      (?C . ,(let ((file (plist-get info :input-file)))
	       (format-time-string timestamp-format
				   (and file (nth 5 (file-attributes file))))))
      (?v . ,(or (plist-get info :html-validation-link) "")))))

(defun org-html--build-pre/postamble (type info)
  "Return document preamble or postamble as a string, or nil.
TYPE is either `preamble' or `postamble', INFO is a plist used as a
communication channel."
  (let ((section (plist-get info (intern (format ":html-%s" type))))
	(spec (org-html-format-spec info)))
    (when section
      (let ((section-contents
	     (if (functionp section) (funcall section info)
	       (cond
		((stringp section) (format-spec section spec))
		((eq section 'auto)
		 (let ((date (cdr (assq ?d spec)))
		       (author (cdr (assq ?a spec)))
		       (email (cdr (assq ?e spec)))
		       (creator (cdr (assq ?c spec)))
		       (validation-link (cdr (assq ?v spec))))
		   (concat
		    (when (and (plist-get info :with-date)
			       (org-string-nw-p date))
		      (format "<p class=\"date\">%s: %s</p>\n"
			      (org-html--translate "Date" info)
			      date))
		    (when (and (plist-get info :with-author)
			       (org-string-nw-p author))
		      (format "<p class=\"author\">%s: %s</p>\n"
			      (org-html--translate "Author" info)
			      author))
		    (when (and (plist-get info :with-email)
			       (org-string-nw-p email))
		      (format "<p class=\"email\">%s: %s</p>\n"
			      (org-html--translate "Email" info)
			      email))
		    (when (plist-get info :time-stamp-file)
		      (format
		       "<p class=\"date\">%s: %s</p>\n"
		       (org-html--translate "Created" info)
		       (format-time-string
			(plist-get info :html-metadata-timestamp-format))))
		    (when (plist-get info :with-creator)
		      (format "<p class=\"creator\">%s</p>\n" creator))
		    (format "<p class=\"validation\">%s</p>\n"
			    validation-link))))
		(t (format-spec
		    (or (cadr (assoc-string
			       (plist-get info :language)
			       (eval (intern
				      (format "org-html-%s-format" type)))
			       t))
			(cadr
			 (assoc-string
			  "en"
			  (eval
			   (intern (format "org-html-%s-format" type)))
			  t)))
		    spec))))))
	(let ((div (assq type (plist-get info :html-divs))))
	  (when (org-string-nw-p section-contents)
	    (concat
	     (format "<%s id=\"%s\" class=\"%s\">\n"
		     (nth 1 div)
		     (nth 2 div)
		     org-html--pre/postamble-class)
	     (org-element-normalize-string section-contents)
	     (format "</%s>\n" (nth 1 div)))))))))

(defun org-html-inner-template (contents info)
  "Return body of document string after HTML conversion.
CONTENTS is the transcoded contents string.  INFO is a plist
holding export options."
  (concat
   ;; Table of contents.
   (let ((depth (plist-get info :with-toc)))
     (when depth (org-html-toc depth info)))
   ;; Document contents.
   contents
   ;; Footnotes section.
   (org-html-footnote-section info)))

(defun org-html-template (contents info)
  "Return complete document string after HTML conversion.
CONTENTS is the transcoded contents string.  INFO is a plist
holding export options."
  (concat
   (when (and (not (org-html-html5-p info)) (org-html-xhtml-p info))
     (let* ((xml-declaration (plist-get info :html-xml-declaration))
	    (decl (or (and (stringp xml-declaration) xml-declaration)
		      (cdr (assoc (plist-get info :html-extension)
				  xml-declaration))
		      (cdr (assoc "html" xml-declaration))
		      "")))
       (when (not (or (not decl) (string= "" decl)))
	 (format "%s\n"
		 (format decl
			 (or (and org-html-coding-system
				  (fboundp 'coding-system-get)
				  (coding-system-get org-html-coding-system 'mime-charset))
			     "iso-8859-1"))))))
   (org-html-doctype info)
   "\n"
   (concat "<html"
	   (cond ((org-html-xhtml-p info)
		  (format
		   " xmlns=\"http://www.w3.org/1999/xhtml\" lang=\"%s\" xml:lang=\"%s\""
		   (plist-get info :language) (plist-get info :language)))
		 ((org-html-html5-p info)
		  (format " lang=\"%s\"" (plist-get info :language))))
	   ">\n")
   "<head>\n"
   (org-html--build-meta-info info)
   (org-html--build-head info)
   (org-html--build-mathjax-config info)
   "</head>\n"
   "<body>\n"
   (let ((link-up (org-trim (plist-get info :html-link-up)))
	 (link-home (org-trim (plist-get info :html-link-home))))
     (unless (and (string= link-up "") (string= link-home ""))
       (format (plist-get info :html-home/up-format)
	       (or link-up link-home)
	       (or link-home link-up))))
   ;; Preamble.
   (org-html--build-pre/postamble 'preamble info)
   ;; Document contents.
   (let ((div (assq 'content (plist-get info :html-divs))))
     (format "<%s id=\"%s\">\n" (nth 1 div) (nth 2 div)))
   ;; Document title.
   (when (plist-get info :with-title)
     (let ((title (and (plist-get info :with-title)
		       (plist-get info :title)))
	   (subtitle (plist-get info :subtitle))
	   (html5-fancy (org-html--html5-fancy-p info)))
       (when title
	 (format
	  (if html5-fancy
	      "<header>\n<h1 class=\"title\">%s</h1>\n%s</header>"
	    "<h1 class=\"title\">%s%s</h1>\n")
	  (org-export-data title info)
	  (if subtitle
	      (format
	       (if html5-fancy
		   "<p class=\"subtitle\">%s</p>\n"
		 (concat "\n" (org-html-close-tag "br" nil info) "\n"
			 "<span class=\"subtitle\">%s</span>\n"))
	       (org-export-data subtitle info))
	    "")))))
   contents
   (format "</%s>\n" (nth 1 (assq 'content (plist-get info :html-divs))))
   ;; Postamble.
   (org-html--build-pre/postamble 'postamble info)
   ;; Possibly use the Klipse library live code blocks.
   (if (plist-get info :html-klipsify-src)
       (concat "<script>" (plist-get info :html-klipse-selection-script)
	       "</script><script src=\""
	       org-html-klipse-js
	       "\"></script><link rel=\"stylesheet\" type=\"text/css\" href=\""
	       org-html-klipse-css "\"/>"))
   ;; Closing document.
   "</body>\n</html>"))

(defun org-html--translate (s info)
  "Translate string S according to specified language.
INFO is a plist used as a communication channel."
  (org-export-translate s :html info))

;;;; Anchor

(defun org-html--anchor (id desc attributes info)
  "Format a HTML anchor."
  (let* ((name (and (plist-get info :html-allow-name-attribute-in-anchors) id))
	 (attributes (concat (and id (format " id=\"%s\"" id))
			     (and name (format " name=\"%s\"" name))
			     attributes)))
    (format "<a%s>%s</a>" attributes (or desc ""))))

;;;; Todo

(defun org-html--todo (todo info)
  "Format TODO keywords into HTML."
  (when todo
    (format "<span class=\"%s %s%s\">%s</span>"
	    (if (member todo org-done-keywords) "done" "todo")
	    (or (plist-get info :html-todo-kwd-class-prefix) "")
	    (org-html-fix-class-name todo)
	    todo)))

;;;; Priority

(defun org-html--priority (priority _info)
  "Format a priority into HTML.
PRIORITY is the character code of the priority or nil.  INFO is
a plist containing export options."
  (and priority (format "<span class=\"priority\">[%c]</span>" priority)))

;;;; Tags

(defun org-html--tags (tags info)
  "Format TAGS into HTML.
INFO is a plist containing export options."
  (when tags
    (format "<span class=\"tag\">%s</span>"
	    (mapconcat
	     (lambda (tag)
	       (format "<span class=\"%s\">%s</span>"
		       (concat (plist-get info :html-tag-class-prefix)
			       (org-html-fix-class-name tag))
		       tag))
	     tags "&#xa0;"))))

;;;; Src Code

(defun org-html-fontify-code (code lang)
  "Color CODE with htmlize library.
CODE is a string representing the source code to colorize.  LANG
is the language used for CODE, as a string, or nil."
  (when code
    (cond
<<<<<<< HEAD
     ;; Case 1: No lang.  Possibly an example block.
     ((not lang)
      ;; Simple transcoding.
      (org-html-encode-plain-text code))
     ;; Case 2: No htmlize or an inferior version of htmlize
     ((not (and (or (require 'htmlize nil t)
		    (error "Please install htmlize from https://github.com/hniksic/emacs-htmlize"))
=======
     ;; No language.  Possibly an example block.
     ((not lang) (org-html-encode-plain-text code))
     ;; Plain text explicitly set.
     ((not org-html-htmlize-output-type) (org-html-encode-plain-text code))
     ;; No htmlize library or an inferior version of htmlize.
     ((not (and (or (require 'htmlize nil t)
		    (error "Please install htmlize from \
https://github.com/hniksic/emacs-htmlize"))
>>>>>>> 89212988
		(fboundp 'htmlize-region-for-paste)))
      ;; Emit a warning.
      (message "Cannot fontify src block (htmlize.el >= 1.34 required)")
      (org-html-encode-plain-text code))
     (t
      ;; Map language
      (setq lang (or (assoc-default lang org-src-lang-modes) lang))
      (let* ((lang-mode (and lang (intern (format "%s-mode" lang)))))
	(cond
	 ;; Case 1: Language is not associated with any Emacs mode
	 ((not (functionp lang-mode))
	  (org-html-encode-plain-text code))
	 ;; Case 2: Default.  Fontify code.
	 (t
	  ;; htmlize
	  (setq code
		(let ((output-type org-html-htmlize-output-type)
		      (font-prefix org-html-htmlize-font-prefix))
		  (with-temp-buffer
		    ;; Switch to language-specific mode.
		    (funcall lang-mode)
		    (insert code)
		    ;; Fontify buffer.
		    (org-font-lock-ensure)
		    ;; Remove formatting on newline characters.
		    (save-excursion
		      (let ((beg (point-min))
			    (end (point-max)))
			(goto-char beg)
			(while (progn (end-of-line) (< (point) end))
			  (put-text-property (point) (1+ (point)) 'face nil)
			  (forward-char 1))))
		    (org-src-mode)
		    (set-buffer-modified-p nil)
		    ;; Htmlize region.
		    (let ((org-html-htmlize-output-type output-type)
			  (org-html-htmlize-font-prefix font-prefix))
		      (org-html-htmlize-region-for-paste
		       (point-min) (point-max))))))
	  ;; Strip any enclosing <pre></pre> tags.
	  (let* ((beg (and (string-match "\\`<pre[^>]*>\n?" code) (match-end 0)))
		 (end (and beg (string-match "</pre>\\'" code))))
	    (if (and beg end) (substring code beg end) code)))))))))

(defun org-html-do-format-code
  (code &optional lang refs retain-labels num-start)
  "Format CODE string as source code.
Optional arguments LANG, REFS, RETAIN-LABELS and NUM-START are,
respectively, the language of the source code, as a string, an
alist between line numbers and references (as returned by
`org-export-unravel-code'), a boolean specifying if labels should
appear in the source code, and the number associated to the first
line of code."
  (let* ((code-lines (split-string code "\n"))
	 (code-length (length code-lines))
	 (num-fmt
	  (and num-start
	       (format "%%%ds: "
		       (length (number-to-string (+ code-length num-start))))))
	 (code (org-html-fontify-code code lang)))
    (org-export-format-code
     code
     (lambda (loc line-num ref)
       (setq loc
	     (concat
	      ;; Add line number, if needed.
	      (when num-start
		(format "<span class=\"linenr\">%s</span>"
			(format num-fmt line-num)))
	      ;; Transcoded src line.
	      loc
	      ;; Add label, if needed.
	      (when (and ref retain-labels) (format " (%s)" ref))))
       ;; Mark transcoded line as an anchor, if needed.
       (if (not ref) loc
	 (format "<span id=\"coderef-%s\" class=\"coderef-off\">%s</span>"
		 ref loc)))
     num-start refs)))

(defun org-html-format-code (element info)
  "Format contents of ELEMENT as source code.
ELEMENT is either an example block or a src block.  INFO is
a plist used as a communication channel."
  (let* ((lang (org-element-property :language element))
	 ;; Extract code and references.
	 (code-info (org-export-unravel-code element))
	 (code (car code-info))
	 (refs (cdr code-info))
	 ;; Does the src block contain labels?
	 (retain-labels (org-element-property :retain-labels element))
	 ;; Does it have line numbers?
	 (num-start (org-export-get-loc element info)))
    (org-html-do-format-code code lang refs retain-labels num-start)))


;;; Tables of Contents

(defun org-html-toc (depth info &optional scope)
  "Build a table of contents.
DEPTH is an integer specifying the depth of the table.  INFO is
a plist used as a communication channel.  Optional argument SCOPE
is an element defining the scope of the table.  Return the table
of contents as a string, or nil if it is empty."
  (let ((toc-entries
	 (mapcar (lambda (headline)
		   (cons (org-html--format-toc-headline headline info)
			 (org-export-get-relative-level headline info)))
		 (org-export-collect-headlines info depth scope))))
    (when toc-entries
      (let ((toc (concat "<div id=\"text-table-of-contents\">"
			 (org-html--toc-text toc-entries)
			 "</div>\n")))
	(if scope toc
	  (let ((outer-tag (if (org-html--html5-fancy-p info)
			       "nav"
			     "div")))
	    (concat (format "<%s id=\"table-of-contents\">\n" outer-tag)
		    (let ((top-level (plist-get info :html-toplevel-hlevel)))
		      (format "<h%d>%s</h%d>\n"
			      top-level
			      (org-html--translate "Table of Contents" info)
			      top-level))
		    toc
		    (format "</%s>\n" outer-tag))))))))

(defun org-html--toc-text (toc-entries)
  "Return innards of a table of contents, as a string.
TOC-ENTRIES is an alist where key is an entry title, as a string,
and value is its relative level, as an integer."
  (let* ((prev-level (1- (cdar toc-entries)))
	 (start-level prev-level))
    (concat
     (mapconcat
      (lambda (entry)
	(let ((headline (car entry))
	      (level (cdr entry)))
	  (concat
	   (let* ((cnt (- level prev-level))
		  (times (if (> cnt 0) (1- cnt) (- cnt))))
	     (setq prev-level level)
	     (concat
	      (org-html--make-string
	       times (cond ((> cnt 0) "\n<ul>\n<li>")
			   ((< cnt 0) "</li>\n</ul>\n")))
	      (if (> cnt 0) "\n<ul>\n<li>" "</li>\n<li>")))
	   headline)))
      toc-entries "")
     (org-html--make-string (- prev-level start-level) "</li>\n</ul>\n"))))

(defun org-html--format-toc-headline (headline info)
  "Return an appropriate table of contents entry for HEADLINE.
INFO is a plist used as a communication channel."
  (let* ((headline-number (org-export-get-headline-number headline info))
	 (todo (and (plist-get info :with-todo-keywords)
		    (let ((todo (org-element-property :todo-keyword headline)))
		      (and todo (org-export-data todo info)))))
	 (todo-type (and todo (org-element-property :todo-type headline)))
	 (priority (and (plist-get info :with-priority)
			(org-element-property :priority headline)))
	 (text (org-export-data-with-backend
		(org-export-get-alt-title headline info)
		(org-export-toc-entry-backend 'html)
		info))
	 (tags (and (eq (plist-get info :with-tags) t)
		    (org-export-get-tags headline info))))
    (format "<a href=\"#%s\">%s</a>"
	    ;; Label.
	    (or (org-element-property :CUSTOM_ID headline)
		(org-export-get-reference headline info))
	    ;; Body.
	    (concat
	     (and (not (org-export-low-level-p headline info))
		  (org-export-numbered-headline-p headline info)
		  (concat (mapconcat #'number-to-string headline-number ".")
			  ". "))
	     (apply (plist-get info :html-format-headline-function)
		    todo todo-type priority text tags :section-number nil)))))

(defun org-html-list-of-listings (info)
  "Build a list of listings.
INFO is a plist used as a communication channel.  Return the list
of listings as a string, or nil if it is empty."
  (let ((lol-entries (org-export-collect-listings info)))
    (when lol-entries
      (concat "<div id=\"list-of-listings\">\n"
	      (let ((top-level (plist-get info :html-toplevel-hlevel)))
		(format "<h%d>%s</h%d>\n"
			top-level
			(org-html--translate "List of Listings" info)
			top-level))
	      "<div id=\"text-list-of-listings\">\n<ul>\n"
	      (let ((count 0)
		    (initial-fmt (format "<span class=\"listing-number\">%s</span>"
					 (org-html--translate "Listing %d:" info))))
		(mapconcat
		 (lambda (entry)
		   (let ((label (and (org-element-property :name entry)
				     (org-export-get-reference entry info)))
			 (title (org-trim
				 (org-export-data
				  (or (org-export-get-caption entry t)
				      (org-export-get-caption entry))
				  info))))
		     (concat
		      "<li>"
		      (if (not label)
			  (concat (format initial-fmt (cl-incf count))
				  " "
				  title)
			(format "<a href=\"#%s\">%s %s</a>"
				label
				(format initial-fmt (cl-incf count))
				title))
		      "</li>")))
		 lol-entries "\n"))
	      "\n</ul>\n</div>\n</div>"))))

(defun org-html-list-of-tables (info)
  "Build a list of tables.
INFO is a plist used as a communication channel.  Return the list
of tables as a string, or nil if it is empty."
  (let ((lol-entries (org-export-collect-tables info)))
    (when lol-entries
      (concat "<div id=\"list-of-tables\">\n"
	      (let ((top-level (plist-get info :html-toplevel-hlevel)))
		(format "<h%d>%s</h%d>\n"
			top-level
			(org-html--translate "List of Tables" info)
			top-level))
	      "<div id=\"text-list-of-tables\">\n<ul>\n"
	      (let ((count 0)
		    (initial-fmt (format "<span class=\"table-number\">%s</span>"
					 (org-html--translate "Table %d:" info))))
		(mapconcat
		 (lambda (entry)
		   (let ((label (and (org-element-property :name entry)
				     (org-export-get-reference entry info)))
			 (title (org-trim
				 (org-export-data
				  (or (org-export-get-caption entry t)
				      (org-export-get-caption entry))
				  info))))
		     (concat
		      "<li>"
		      (if (not label)
			  (concat (format initial-fmt (cl-incf count))
				  " "
				  title)
			(format "<a href=\"#%s\">%s %s</a>"
				label
				(format initial-fmt (cl-incf count))
				title))
		      "</li>")))
		 lol-entries "\n"))
	      "\n</ul>\n</div>\n</div>"))))


;;; Transcode Functions

;;;; Bold

(defun org-html-bold (_bold contents info)
  "Transcode BOLD from Org to HTML.
CONTENTS is the text with bold markup.  INFO is a plist holding
contextual information."
  (format (or (cdr (assq 'bold (plist-get info :html-text-markup-alist))) "%s")
	  contents))

;;;; Center Block

(defun org-html-center-block (_center-block contents _info)
  "Transcode a CENTER-BLOCK element from Org to HTML.
CONTENTS holds the contents of the block.  INFO is a plist
holding contextual information."
  (format "<div class=\"org-center\">\n%s</div>" contents))

;;;; Clock

(defun org-html-clock (clock _contents _info)
  "Transcode a CLOCK element from Org to HTML.
CONTENTS is nil.  INFO is a plist used as a communication
channel."
  (format "<p>
<span class=\"timestamp-wrapper\">
<span class=\"timestamp-kwd\">%s</span> <span class=\"timestamp\">%s</span>%s
</span>
</p>"
	  org-clock-string
	  (org-timestamp-translate (org-element-property :value clock))
	  (let ((time (org-element-property :duration clock)))
	    (and time (format " <span class=\"timestamp\">(%s)</span>" time)))))

;;;; Code

(defun org-html-code (code _contents info)
  "Transcode CODE from Org to HTML.
CONTENTS is nil.  INFO is a plist holding contextual
information."
  (format (or (cdr (assq 'code (plist-get info :html-text-markup-alist))) "%s")
	  (org-html-encode-plain-text (org-element-property :value code))))

;;;; Drawer

(defun org-html-drawer (drawer contents info)
  "Transcode a DRAWER element from Org to HTML.
CONTENTS holds the contents of the block.  INFO is a plist
holding contextual information."
  (funcall (plist-get info :html-format-drawer-function)
	   (org-element-property :drawer-name drawer)
	   contents))

;;;; Dynamic Block

(defun org-html-dynamic-block (_dynamic-block contents _info)
  "Transcode a DYNAMIC-BLOCK element from Org to HTML.
CONTENTS holds the contents of the block.  INFO is a plist
holding contextual information.  See `org-export-data'."
  contents)

;;;; Entity

(defun org-html-entity (entity _contents _info)
  "Transcode an ENTITY object from Org to HTML.
CONTENTS are the definition itself.  INFO is a plist holding
contextual information."
  (org-element-property :html entity))

;;;; Example Block

(defun org-html-example-block (example-block _contents info)
  "Transcode a EXAMPLE-BLOCK element from Org to HTML.
CONTENTS is nil.  INFO is a plist holding contextual
information."
  (let ((attributes (org-export-read-attribute :attr_html example-block)))
    (if (plist-get attributes :textarea)
	(org-html--textarea-block example-block)
      (format "<pre class=\"example\"%s>\n%s</pre>"
	      (let* ((name (org-element-property :name example-block))
		     (a (org-html--make-attribute-string
			 (if (or (not name) (plist-member attributes :id))
			     attributes
			   (plist-put attributes :id name)))))
		(if (org-string-nw-p a) (concat " " a) ""))
	      (org-html-format-code example-block info)))))

;;;; Export Snippet

(defun org-html-export-snippet (export-snippet _contents _info)
  "Transcode a EXPORT-SNIPPET object from Org to HTML.
CONTENTS is nil.  INFO is a plist holding contextual
information."
  (when (eq (org-export-snippet-backend export-snippet) 'html)
    (org-element-property :value export-snippet)))

;;;; Export Block

(defun org-html-export-block (export-block _contents _info)
  "Transcode a EXPORT-BLOCK element from Org to HTML.
CONTENTS is nil.  INFO is a plist holding contextual information."
  (when (string= (org-element-property :type export-block) "HTML")
    (org-remove-indentation (org-element-property :value export-block))))

;;;; Fixed Width

(defun org-html-fixed-width (fixed-width _contents _info)
  "Transcode a FIXED-WIDTH element from Org to HTML.
CONTENTS is nil.  INFO is a plist holding contextual information."
  (format "<pre class=\"example\">\n%s</pre>"
	  (org-html-do-format-code
	   (org-remove-indentation
	    (org-element-property :value fixed-width)))))

;;;; Footnote Reference

(defun org-html-footnote-reference (footnote-reference _contents info)
  "Transcode a FOOTNOTE-REFERENCE element from Org to HTML.
CONTENTS is nil.  INFO is a plist holding contextual information."
  (concat
   ;; Insert separator between two footnotes in a row.
   (let ((prev (org-export-get-previous-element footnote-reference info)))
     (when (eq (org-element-type prev) 'footnote-reference)
       (plist-get info :html-footnote-separator)))
   (let* ((n (org-export-get-footnote-number footnote-reference info))
	  (id (format "fnr.%d%s"
		      n
		      (if (org-export-footnote-first-reference-p
			   footnote-reference info)
			  ""
			".100"))))
     (format
      (plist-get info :html-footnote-format)
      (org-html--anchor
       id n (format " class=\"footref\" href=\"#fn.%d\"" n) info)))))

;;;; Headline

(defun org-html-headline (headline contents info)
  "Transcode a HEADLINE element from Org to HTML.
CONTENTS holds the contents of the headline.  INFO is a plist
holding contextual information."
  (unless (org-element-property :footnote-section-p headline)
    (let* ((numberedp (org-export-numbered-headline-p headline info))
           (numbers (org-export-get-headline-number headline info))
           (level (+ (org-export-get-relative-level headline info)
                     (1- (plist-get info :html-toplevel-hlevel))))
           (todo (and (plist-get info :with-todo-keywords)
                      (let ((todo (org-element-property :todo-keyword headline)))
                        (and todo (org-export-data todo info)))))
           (todo-type (and todo (org-element-property :todo-type headline)))
           (priority (and (plist-get info :with-priority)
                          (org-element-property :priority headline)))
           (text (org-export-data (org-element-property :title headline) info))
           (tags (and (plist-get info :with-tags)
                      (org-export-get-tags headline info)))
           (full-text (funcall (plist-get info :html-format-headline-function)
                               todo todo-type priority text tags info))
           (contents (or contents ""))
	   (ids (delq nil
                      (list (org-element-property :CUSTOM_ID headline)
                            (org-export-get-reference headline info)
                            (org-element-property :ID headline))))
           (preferred-id (car ids))
           (extra-ids
	    (mapconcat
	     (lambda (id)
	       (org-html--anchor
		(if (org-uuidgen-p id) (concat "ID-" id) id)
		nil nil info))
	     (cdr ids) "")))
      (if (org-export-low-level-p headline info)
          ;; This is a deep sub-tree: export it as a list item.
          (let* ((html-type (if numberedp "ol" "ul")))
	    (concat
	     (and (org-export-first-sibling-p headline info)
		  (apply #'format "<%s class=\"org-%s\">\n"
			 (make-list 2 html-type)))
	     (org-html-format-list-item
                   contents (if numberedp 'ordered 'unordered)
		   nil info nil
                   (concat (org-html--anchor preferred-id nil nil info)
                           extra-ids
                           full-text)) "\n"
	     (and (org-export-last-sibling-p headline info)
		  (format "</%s>\n" html-type))))
	;; Standard headline.  Export it as a section.
        (let ((extra-class (org-element-property :HTML_CONTAINER_CLASS headline))
              (first-content (car (org-element-contents headline))))
          (format "<%s id=\"%s\" class=\"%s\">%s%s</%s>\n"
                  (org-html--container headline info)
                  (concat "outline-container-"
			  (org-export-get-reference headline info))
                  (concat (format "outline-%d" level)
                          (and extra-class " ")
                          extra-class)
                  (format "\n<h%d id=\"%s\">%s%s</h%d>\n"
                          level
                          preferred-id
                          extra-ids
                          (concat
                           (and numberedp
                                (format
                                 "<span class=\"section-number-%d\">%s</span> "
                                 level
                                 (mapconcat #'number-to-string numbers ".")))
                           full-text)
                          level)
                  ;; When there is no section, pretend there is an
                  ;; empty one to get the correct <div
                  ;; class="outline-...> which is needed by
                  ;; `org-info.js'.
                  (if (eq (org-element-type first-content) 'section) contents
                    (concat (org-html-section first-content "" info) contents))
                  (org-html--container headline info)))))))

(defun org-html-format-headline-default-function
    (todo _todo-type priority text tags info)
  "Default format function for a headline.
See `org-html-format-headline-function' for details."
  (let ((todo (org-html--todo todo info))
	(priority (org-html--priority priority info))
	(tags (org-html--tags tags info)))
    (concat todo (and todo " ")
	    priority (and priority " ")
	    text
	    (and tags "&#xa0;&#xa0;&#xa0;") tags)))

(defun org-html--container (headline info)
  (or (org-element-property :HTML_CONTAINER headline)
      (if (= 1 (org-export-get-relative-level headline info))
	  (plist-get info :html-container)
	"div")))

;;;; Horizontal Rule

(defun org-html-horizontal-rule (_horizontal-rule _contents info)
  "Transcode an HORIZONTAL-RULE  object from Org to HTML.
CONTENTS is nil.  INFO is a plist holding contextual information."
  (org-html-close-tag "hr" nil info))

;;;; Inline Src Block

(defun org-html-inline-src-block (inline-src-block _contents info)
  "Transcode an INLINE-SRC-BLOCK element from Org to HTML.
CONTENTS holds the contents of the item.  INFO is a plist holding
contextual information."
  (let* ((lang (org-element-property :language inline-src-block))
	 (code (org-html-fontify-code
		(org-element-property :value inline-src-block)
		lang))
	 (label
	  (let ((lbl (and (org-element-property :name inline-src-block)
			  (org-export-get-reference inline-src-block info))))
	    (if (not lbl) "" (format " id=\"%s\"" lbl)))))
    (format "<code class=\"src src-%s\"%s>%s</code>" lang label code)))

;;;; Inlinetask

(defun org-html-inlinetask (inlinetask contents info)
  "Transcode an INLINETASK element from Org to HTML.
CONTENTS holds the contents of the block.  INFO is a plist
holding contextual information."
  (let* ((todo (and (plist-get info :with-todo-keywords)
		    (let ((todo (org-element-property :todo-keyword inlinetask)))
		      (and todo (org-export-data todo info)))))
	 (todo-type (and todo (org-element-property :todo-type inlinetask)))
	 (priority (and (plist-get info :with-priority)
			(org-element-property :priority inlinetask)))
	 (text (org-export-data (org-element-property :title inlinetask) info))
	 (tags (and (plist-get info :with-tags)
		    (org-export-get-tags inlinetask info))))
    (funcall (plist-get info :html-format-inlinetask-function)
	     todo todo-type priority text tags contents info)))

(defun org-html-format-inlinetask-default-function
  (todo todo-type priority text tags contents info)
  "Default format function for inlinetasks.
See `org-html-format-inlinetask-function' for details."
  (format "<div class=\"inlinetask\">\n<b>%s</b>%s\n%s</div>"
	  (org-html-format-headline-default-function
	   todo todo-type priority text tags info)
	  (org-html-close-tag "br" nil info)
	  contents))

;;;; Italic

(defun org-html-italic (_italic contents info)
  "Transcode ITALIC from Org to HTML.
CONTENTS is the text with italic markup.  INFO is a plist holding
contextual information."
  (format
   (or (cdr (assq 'italic (plist-get info :html-text-markup-alist))) "%s")
   contents))

;;;; Item

(defun org-html-checkbox (checkbox info)
  "Format CHECKBOX into HTML.
INFO is a plist holding contextual information.  See
`org-html-checkbox-type' for customization options."
  (cdr (assq checkbox
	     (cdr (assq (plist-get info :html-checkbox-type)
			org-html-checkbox-types)))))

(defun org-html-format-list-item (contents type checkbox info
					   &optional term-counter-id
					   headline)
  "Format a list item into HTML."
  (let ((class (if checkbox
		   (format " class=\"%s\""
			   (symbol-name checkbox)) ""))
	(checkbox (concat (org-html-checkbox checkbox info)
			  (and checkbox " ")))
	(br (org-html-close-tag "br" nil info))
	(extra-newline (if (and (org-string-nw-p contents) headline) "\n" "")))
    (concat
     (pcase type
       (`ordered
	(let* ((counter term-counter-id)
	       (extra (if counter (format " value=\"%s\"" counter) "")))
	  (concat
	   (format "<li%s%s>" class extra)
	   (when headline (concat headline br)))))
       (`unordered
	(let* ((id term-counter-id)
	       (extra (if id (format " id=\"%s\"" id) "")))
	  (concat
	   (format "<li%s%s>" class extra)
	   (when headline (concat headline br)))))
       (`descriptive
	(let* ((term term-counter-id))
	  (setq term (or term "(no term)"))
	  ;; Check-boxes in descriptive lists are associated to tag.
	  (concat (format "<dt%s>%s</dt>"
			  class (concat checkbox term))
		  "<dd>"))))
     (unless (eq type 'descriptive) checkbox)
     extra-newline
     (and (org-string-nw-p contents) (org-trim contents))
     extra-newline
     (pcase type
       (`ordered "</li>")
       (`unordered "</li>")
       (`descriptive "</dd>")))))

(defun org-html-item (item contents info)
  "Transcode an ITEM element from Org to HTML.
CONTENTS holds the contents of the item.  INFO is a plist holding
contextual information."
  (let* ((plain-list (org-export-get-parent item))
	 (type (org-element-property :type plain-list))
	 (counter (org-element-property :counter item))
	 (checkbox (org-element-property :checkbox item))
	 (tag (let ((tag (org-element-property :tag item)))
		(and tag (org-export-data tag info)))))
    (org-html-format-list-item
     contents type checkbox info (or tag counter))))

;;;; Keyword

(defun org-html-keyword (keyword _contents info)
  "Transcode a KEYWORD element from Org to HTML.
CONTENTS is nil.  INFO is a plist holding contextual information."
  (let ((key (org-element-property :key keyword))
	(value (org-element-property :value keyword)))
    (cond
     ((string= key "HTML") value)
     ((string= key "TOC")
      (let ((case-fold-search t))
	(cond
	 ((string-match "\\<headlines\\>" value)
	  (let ((depth (and (string-match "\\<[0-9]+\\>" value)
			    (string-to-number (match-string 0 value))))
		(localp (string-match-p "\\<local\\>" value)))
	    (org-html-toc depth info (and localp keyword))))
	 ((string= "listings" value) (org-html-list-of-listings info))
	 ((string= "tables" value) (org-html-list-of-tables info))))))))

;;;; Latex Environment

(defun org-html-format-latex (latex-frag processing-type info)
  "Format a LaTeX fragment LATEX-FRAG into HTML.
PROCESSING-TYPE designates the tool used for conversion.  It can
be `mathjax', `verbatim', nil, t or symbols in
`org-preview-latex-process-alist', e.g., `dvipng', `dvisvgm' or
`imagemagick'.  See `org-html-with-latex' for more information.
INFO is a plist containing export properties."
  (let ((cache-relpath "") (cache-dir ""))
    (unless (eq processing-type 'mathjax)
      (let ((bfn (or (buffer-file-name)
		     (make-temp-name
		      (expand-file-name "latex" temporary-file-directory))))
	    (latex-header
	     (let ((header (plist-get info :latex-header)))
	       (and header
		    (concat (mapconcat
			     (lambda (line) (concat "#+LATEX_HEADER: " line))
			     (org-split-string header "\n")
			     "\n")
			    "\n")))))
	(setq cache-relpath
	      (concat (file-name-as-directory org-preview-latex-image-directory)
		      (file-name-sans-extension
		       (file-name-nondirectory bfn)))
	      cache-dir (file-name-directory bfn))
	;; Re-create LaTeX environment from original buffer in
	;; temporary buffer so that dvipng/imagemagick can properly
	;; turn the fragment into an image.
	(setq latex-frag (concat latex-header latex-frag))))
    (with-temp-buffer
      (insert latex-frag)
      (org-format-latex cache-relpath nil nil cache-dir nil
			"Creating LaTeX Image..." nil processing-type)
      (buffer-string))))

(defun org-html-latex-environment (latex-environment _contents info)
  "Transcode a LATEX-ENVIRONMENT element from Org to HTML.
CONTENTS is nil.  INFO is a plist holding contextual information."
  (let ((processing-type (plist-get info :with-latex))
	(latex-frag (org-remove-indentation
		     (org-element-property :value latex-environment)))
	(attributes (org-export-read-attribute :attr_html latex-environment)))
    (cond
     ((memq processing-type '(t mathjax))
      (org-html-format-latex latex-frag 'mathjax info))
     ((assq processing-type org-preview-latex-process-alist)
      (let ((formula-link
	     (org-html-format-latex latex-frag processing-type info)))
	(when (and formula-link (string-match "file:\\([^]]*\\)" formula-link))
	  ;; Do not provide a caption or a name to be consistent with
	  ;; `mathjax' handling.
	  (org-html--wrap-image
	   (org-html--format-image
	    (match-string 1 formula-link) attributes info) info))))
     (t latex-frag))))

;;;; Latex Fragment

(defun org-html-latex-fragment (latex-fragment _contents info)
  "Transcode a LATEX-FRAGMENT object from Org to HTML.
CONTENTS is nil.  INFO is a plist holding contextual information."
  (let ((latex-frag (org-element-property :value latex-fragment))
	(processing-type (plist-get info :with-latex)))
    (cond
     ((memq processing-type '(t mathjax))
      (org-html-format-latex latex-frag 'mathjax info))
     ((assq processing-type org-preview-latex-process-alist)
      (let ((formula-link
	     (org-html-format-latex latex-frag processing-type info)))
	(when (and formula-link (string-match "file:\\([^]]*\\)" formula-link))
	  (org-html--format-image (match-string 1 formula-link) nil info))))
     (t latex-frag))))

;;;; Line Break

(defun org-html-line-break (_line-break _contents info)
  "Transcode a LINE-BREAK object from Org to HTML.
CONTENTS is nil.  INFO is a plist holding contextual information."
  (concat (org-html-close-tag "br" nil info) "\n"))

;;;; Link

(defun org-html-image-link-filter (data _backend info)
  (org-export-insert-image-links data info org-html-inline-image-rules))

(defun org-html-inline-image-p (link info)
  "Non-nil when LINK is meant to appear as an image.
INFO is a plist used as a communication channel.  LINK is an
inline image when it has no description and targets an image
file (see `org-html-inline-image-rules' for more information), or
if its description is a single link targeting an image file."
  (if (not (org-element-contents link))
      (org-export-inline-image-p
       link (plist-get info :html-inline-image-rules))
    (not
     (let ((link-count 0))
       (org-element-map (org-element-contents link)
	   (cons 'plain-text org-element-all-objects)
	 (lambda (obj)
	   (pcase (org-element-type obj)
	     (`plain-text (org-string-nw-p obj))
	     (`link (if (= link-count 1) t
		      (cl-incf link-count)
		      (not (org-export-inline-image-p
			    obj (plist-get info :html-inline-image-rules)))))
	     (_ t)))
         info t)))))

(defvar org-html-standalone-image-predicate)
(defun org-html-standalone-image-p (element info)
  "Non-nil if ELEMENT is a standalone image.

INFO is a plist holding contextual information.

An element or object is a standalone image when

  - its type is `paragraph' and its sole content, save for white
    spaces, is a link that qualifies as an inline image;

  - its type is `link' and its containing paragraph has no other
    content save white spaces.

Bind `org-html-standalone-image-predicate' to constrain paragraph
further.  For example, to check for only captioned standalone
images, set it to:

  (lambda (paragraph) (org-element-property :caption paragraph))"
  (let ((paragraph (pcase (org-element-type element)
		     (`paragraph element)
		     (`link (org-export-get-parent element)))))
    (and (eq (org-element-type paragraph) 'paragraph)
	 (or (not (fboundp 'org-html-standalone-image-predicate))
	     (funcall org-html-standalone-image-predicate paragraph))
	 (catch 'exit
	   (let ((link-count 0))
	     (org-element-map (org-element-contents paragraph)
		 (cons 'plain-text org-element-all-objects)
	       (lambda (obj)
		 (when (pcase (org-element-type obj)
			 (`plain-text (org-string-nw-p obj))
			 (`link (or (> (cl-incf link-count) 1)
				    (not (org-html-inline-image-p obj info))))
			 (_ t))
		   (throw 'exit nil)))
	       info nil 'link)
	     (= link-count 1))))))

(defun org-html-link (link desc info)
  "Transcode a LINK object from Org to HTML.
DESC is the description part of the link, or the empty string.
INFO is a plist holding contextual information.  See
`org-export-data'."
  (let* ((link-org-files-as-html-maybe
	  (lambda (raw-path info)
	    ;; Treat links to `file.org' as links to `file.html', if
	    ;; needed.  See `org-html-link-org-files-as-html'.
	    (cond
	     ((and (plist-get info :html-link-org-files-as-html)
		   (string= ".org"
			    (downcase (file-name-extension raw-path "."))))
	      (concat (file-name-sans-extension raw-path) "."
		      (plist-get info :html-extension)))
	     (t raw-path))))
	 (type (org-element-property :type link))
	 (raw-path (org-element-property :path link))
	 ;; Ensure DESC really exists, or set it to nil.
	 (desc (org-string-nw-p desc))
	 (path
	  (cond
	   ((member type '("http" "https" "ftp" "mailto" "news"))
	    (url-encode-url (org-link-unescape (concat type ":" raw-path))))
	   ((string= type "file")
	    ;; During publishing, turn absolute file names belonging
	    ;; to base directory into relative file names.  Otherwise,
	    ;; append "file" protocol to absolute file name.
	    (setq raw-path
		  (org-export-file-uri
		   (org-publish-file-relative-name raw-path info)))
	    ;; Possibly append `:html-link-home' to relative file
	    ;; name.
	    (let ((home (and (plist-get info :html-link-home)
			     (org-trim (plist-get info :html-link-home)))))
	      (when (and home
			 (plist-get info :html-link-use-abs-url)
			 (file-name-absolute-p raw-path))
		(setq raw-path (concat (file-name-as-directory home) raw-path))))
	    ;; Maybe turn ".org" into ".html".
	    (setq raw-path (funcall link-org-files-as-html-maybe raw-path info))
	    ;; Add search option, if any.  A search option can be
	    ;; relative to a custom-id, a headline title, a name or
	    ;; a target.
	    (let ((option (org-element-property :search-option link)))
	      (cond ((not option) raw-path)
		    ;; Since HTML back-end use custom-id value as-is,
		    ;; resolving is them is trivial.
		    ((eq (string-to-char option) ?#) (concat raw-path option))
		    (t
		     (concat raw-path
			     "#"
			     (org-publish-resolve-external-link
			      option
			      (org-element-property :path link)))))))
	   (t raw-path)))
	 ;; Extract attributes from parent's paragraph.  HACK: Only do
	 ;; this for the first link in parent (inner image link for
	 ;; inline images).  This is needed as long as attributes
	 ;; cannot be set on a per link basis.
	 (attributes-plist
	  (let* ((parent (org-export-get-parent-element link))
		 (link (let ((container (org-export-get-parent link)))
			 (if (and (eq (org-element-type container) 'link)
				  (org-html-inline-image-p link info))
			     container
			   link))))
	    (and (eq (org-element-map parent 'link 'identity info t) link)
		 (org-export-read-attribute :attr_html parent))))
	 (attributes
	  (let ((attr (org-html--make-attribute-string attributes-plist)))
	    (if (org-string-nw-p attr) (concat " " attr) ""))))
    (cond
     ;; Link type is handled by a special function.
     ((org-export-custom-protocol-maybe link desc 'html))
     ;; Image file.
     ((and (plist-get info :html-inline-images)
	   (org-export-inline-image-p
	    link (plist-get info :html-inline-image-rules)))
      (org-html--format-image path attributes-plist info))
     ;; Radio target: Transcode target's contents and use them as
     ;; link's description.
     ((string= type "radio")
      (let ((destination (org-export-resolve-radio-link link info)))
	(if (not destination) desc
	  (format "<a href=\"#%s\"%s>%s</a>"
		  (org-export-get-reference destination info)
		  attributes
		  desc))))
     ;; Links pointing to a headline: Find destination and build
     ;; appropriate referencing command.
     ((member type '("custom-id" "fuzzy" "id"))
      (let ((destination (if (string= type "fuzzy")
			     (org-export-resolve-fuzzy-link link info)
			   (org-export-resolve-id-link link info))))
	(pcase (org-element-type destination)
	  ;; ID link points to an external file.
	  (`plain-text
	   (let ((fragment (concat "ID-" path))
		 ;; Treat links to ".org" files as ".html", if needed.
		 (path (funcall link-org-files-as-html-maybe
				destination info)))
	     (format "<a href=\"%s#%s\"%s>%s</a>"
		     path fragment attributes (or desc destination))))
	  ;; Fuzzy link points nowhere.
	  (`nil
	   (format "<i>%s</i>"
		   (or desc
		       (org-export-data
			(org-element-property :raw-link link) info))))
	  ;; Link points to a headline.
	  (`headline
	   (let ((href (or (org-element-property :CUSTOM_ID destination)
			   (org-export-get-reference destination info)))
		 ;; What description to use?
		 (desc
		  ;; Case 1: Headline is numbered and LINK has no
		  ;; description.  Display section number.
		  (if (and (org-export-numbered-headline-p destination info)
			   (not desc))
		      (mapconcat #'number-to-string
				 (org-export-get-headline-number
				  destination info) ".")
		    ;; Case 2: Either the headline is un-numbered or
		    ;; LINK has a custom description.  Display LINK's
		    ;; description or headline's title.
		    (or desc
			(org-export-data
			 (org-element-property :title destination) info)))))
	     (format "<a href=\"#%s\"%s>%s</a>" href attributes desc)))
	  ;; Fuzzy link points to a target or an element.
	  (_
	   (let* ((ref (org-export-get-reference destination info))
		  (org-html-standalone-image-predicate
		   #'org-html--has-caption-p)
		  (number (cond
			   (desc nil)
			   ((org-html-standalone-image-p destination info)
			    (org-export-get-ordinal
			     (org-element-map destination 'link
			       #'identity info t)
			     info 'link 'org-html-standalone-image-p))
			   (t (org-export-get-ordinal
			       destination info nil 'org-html--has-caption-p))))
		  (desc (cond (desc)
			      ((not number) "No description for this link")
			      ((numberp number) (number-to-string number))
			      (t (mapconcat #'number-to-string number ".")))))
	     (format "<a href=\"#%s\"%s>%s</a>" ref attributes desc))))))
     ;; Coderef: replace link with the reference name or the
     ;; equivalent line number.
     ((string= type "coderef")
      (let ((fragment (concat "coderef-" (org-html-encode-plain-text path))))
	(format "<a href=\"#%s\" %s%s>%s</a>"
		fragment
		(format "class=\"coderef\" onmouseover=\"CodeHighlightOn(this, \
'%s');\" onmouseout=\"CodeHighlightOff(this, '%s');\""
			fragment fragment)
		attributes
		(format (org-export-get-coderef-format path desc)
			(org-export-resolve-coderef path info)))))
     ;; External link with a description part.
     ((and path desc) (format "<a href=\"%s\"%s>%s</a>"
			      (org-html-encode-plain-text path)
			      attributes
			      desc))
     ;; External link without a description part.
     (path (let ((path (org-html-encode-plain-text path)))
	     (format "<a href=\"%s\"%s>%s</a>"
		     path
		     attributes
		     (org-link-unescape path))))
     ;; No path, only description.  Try to do something useful.
     (t (format "<i>%s</i>" desc)))))

;;;; Node Property

(defun org-html-node-property (node-property _contents _info)
  "Transcode a NODE-PROPERTY element from Org to HTML.
CONTENTS is nil.  INFO is a plist holding contextual
information."
  (format "%s:%s"
          (org-element-property :key node-property)
          (let ((value (org-element-property :value node-property)))
            (if value (concat " " value) ""))))

;;;; Paragraph

(defun org-html-paragraph (paragraph contents info)
  "Transcode a PARAGRAPH element from Org to HTML.
CONTENTS is the contents of the paragraph, as a string.  INFO is
the plist used as a communication channel."
  (let* ((parent (org-export-get-parent paragraph))
	 (parent-type (org-element-type parent))
	 (style '((footnote-definition " class=\"footpara\"")
		  (org-data " class=\"footpara\"")))
	 (attributes (org-html--make-attribute-string
		      (org-export-read-attribute :attr_html paragraph)))
	 (extra (or (cadr (assq parent-type style)) "")))
    (cond
     ((and (eq parent-type 'item)
	   (not (org-export-get-previous-element paragraph info))
	   (let ((followers (org-export-get-next-element paragraph info 2)))
	     (and (not (cdr followers))
		  (memq (org-element-type (car followers)) '(nil plain-list)))))
      ;; First paragraph in an item has no tag if it is alone or
      ;; followed, at most, by a sub-list.
      contents)
     ((org-html-standalone-image-p paragraph info)
      ;; Standalone image.
      (let ((caption
	     (let ((raw (org-export-data
			 (org-export-get-caption paragraph) info))
		   (org-html-standalone-image-predicate
		    #'org-html--has-caption-p))
	       (if (not (org-string-nw-p raw)) raw
		 (concat "<span class=\"figure-number\">"
			 (format (org-html--translate "Figure %d:" info)
				 (org-export-get-ordinal
				  (org-element-map paragraph 'link
				    #'identity info t)
				  info nil #'org-html-standalone-image-p))
			 " </span>"
			 raw))))
	    (label (and (org-element-property :name paragraph)
			(org-export-get-reference paragraph info))))
	(org-html--wrap-image contents info caption label)))
     ;; Regular paragraph.
     (t (format "<p%s%s>\n%s</p>"
		(if (org-string-nw-p attributes)
		    (concat " " attributes) "")
		extra contents)))))

;;;; Plain List

(defun org-html-plain-list (plain-list contents _info)
  "Transcode a PLAIN-LIST element from Org to HTML.
CONTENTS is the contents of the list.  INFO is a plist holding
contextual information."
  (let* ((type (pcase (org-element-property :type plain-list)
		 (`ordered "ol")
		 (`unordered "ul")
		 (`descriptive "dl")
		 (other (error "Unknown HTML list type: %s" other))))
	 (class (format "org-%s" type))
	 (attributes (org-export-read-attribute :attr_html plain-list)))
    (format "<%s %s>\n%s</%s>"
	    type
	    (org-html--make-attribute-string
	     (plist-put attributes :class
			(org-trim
			 (mapconcat #'identity
				    (list class (plist-get attributes :class))
				    " "))))
	    contents
	    type)))

;;;; Plain Text

(defun org-html-convert-special-strings (string)
  "Convert special characters in STRING to HTML."
  (dolist (a org-html-special-string-regexps string)
    (let ((re (car a))
	  (rpl (cdr a)))
      (setq string (replace-regexp-in-string re rpl string t)))))

(defun org-html-encode-plain-text (text)
  "Convert plain text characters from TEXT to HTML equivalent.
Possible conversions are set in `org-html-protect-char-alist'."
  (dolist (pair org-html-protect-char-alist text)
    (setq text (replace-regexp-in-string (car pair) (cdr pair) text t t))))

(defun org-html-plain-text (text info)
  "Transcode a TEXT string from Org to HTML.
TEXT is the string to transcode.  INFO is a plist holding
contextual information."
  (let ((output text))
    ;; Protect following characters: <, >, &.
    (setq output (org-html-encode-plain-text output))
    ;; Handle smart quotes.  Be sure to provide original string since
    ;; OUTPUT may have been modified.
    (when (plist-get info :with-smart-quotes)
      (setq output (org-export-activate-smart-quotes output :html info text)))
    ;; Handle special strings.
    (when (plist-get info :with-special-strings)
      (setq output (org-html-convert-special-strings output)))
    ;; Handle break preservation if required.
    (when (plist-get info :preserve-breaks)
      (setq output
	    (replace-regexp-in-string
	     "\\(\\\\\\\\\\)?[ \t]*\n"
	     (concat (org-html-close-tag "br" nil info) "\n") output)))
    ;; Return value.
    output))


;; Planning

(defun org-html-planning (planning _contents info)
  "Transcode a PLANNING element from Org to HTML.
CONTENTS is nil.  INFO is a plist used as a communication
channel."
  (format
   "<p><span class=\"timestamp-wrapper\">%s</span></p>"
   (org-trim
    (mapconcat
     (lambda (pair)
       (let ((timestamp (cdr pair)))
	 (when timestamp
	   (let ((string (car pair)))
	     (format "<span class=\"timestamp-kwd\">%s</span> \
<span class=\"timestamp\">%s</span> "
		     string
		     (org-html-plain-text (org-timestamp-translate timestamp)
					  info))))))
     `((,org-closed-string . ,(org-element-property :closed planning))
       (,org-deadline-string . ,(org-element-property :deadline planning))
       (,org-scheduled-string . ,(org-element-property :scheduled planning)))
     ""))))

;;;; Property Drawer

(defun org-html-property-drawer (_property-drawer contents _info)
  "Transcode a PROPERTY-DRAWER element from Org to HTML.
CONTENTS holds the contents of the drawer.  INFO is a plist
holding contextual information."
  (and (org-string-nw-p contents)
       (format "<pre class=\"example\">\n%s</pre>" contents)))

;;;; Quote Block

(defun org-html-quote-block (quote-block contents _info)
  "Transcode a QUOTE-BLOCK element from Org to HTML.
CONTENTS holds the contents of the block.  INFO is a plist
holding contextual information."
  (format "<blockquote%s>\n%s</blockquote>"
	  (let* ((name (org-element-property :name quote-block))
		 (attributes (org-export-read-attribute :attr_html quote-block))
		 (a (org-html--make-attribute-string
		     (if (or (not name) (plist-member attributes :id))
			 attributes
		       (plist-put attributes :id name)))))
	    (if (org-string-nw-p a) (concat " " a) ""))
	  contents))

;;;; Section

(defun org-html-section (section contents info)
  "Transcode a SECTION element from Org to HTML.
CONTENTS holds the contents of the section.  INFO is a plist
holding contextual information."
  (let ((parent (org-export-get-parent-headline section)))
    ;; Before first headline: no container, just return CONTENTS.
    (if (not parent) contents
      ;; Get div's class and id references.
      (let* ((class-num (+ (org-export-get-relative-level parent info)
			   (1- (plist-get info :html-toplevel-hlevel))))
	     (section-number
	      (and (org-export-numbered-headline-p parent info)
		   (mapconcat
		    #'number-to-string
		    (org-export-get-headline-number parent info) "-"))))
        ;; Build return value.
	(format "<div class=\"outline-text-%d\" id=\"text-%s\">\n%s</div>\n"
		class-num
		(or (org-element-property :CUSTOM_ID parent)
		    section-number
		    (org-export-get-reference parent info))
		(or contents ""))))))

;;;; Radio Target

(defun org-html-radio-target (radio-target text info)
  "Transcode a RADIO-TARGET object from Org to HTML.
TEXT is the text of the target.  INFO is a plist holding
contextual information."
  (let ((ref (org-export-get-reference radio-target info)))
    (org-html--anchor ref text nil info)))

;;;; Special Block

(defun org-html-special-block (special-block contents info)
  "Transcode a SPECIAL-BLOCK element from Org to HTML.
CONTENTS holds the contents of the block.  INFO is a plist
holding contextual information."
  (let* ((block-type (org-element-property :type special-block))
         (html5-fancy (and (org-html--html5-fancy-p info)
                           (member block-type org-html-html5-elements)))
         (attributes (org-export-read-attribute :attr_html special-block)))
    (unless html5-fancy
      (let ((class (plist-get attributes :class)))
        (setq attributes (plist-put attributes :class
                                    (if class (concat class " " block-type)
                                      block-type)))))
    (let* ((contents (or contents ""))
	   (name (org-element-property :name special-block))
	   (a (org-html--make-attribute-string
	       (if (or (not name) (plist-member attributes :id))
		   attributes
		 (plist-put attributes :id name))))
	   (str (if (org-string-nw-p a) (concat " " a) "")))
      (if html5-fancy
	  (format "<%s%s>\n%s</%s>" block-type str contents block-type)
	(format "<div%s>\n%s\n</div>" str contents)))))

;;;; Src Block

(defun org-html-src-block (src-block _contents info)
  "Transcode a SRC-BLOCK element from Org to HTML.
CONTENTS holds the contents of the item.  INFO is a plist holding
contextual information."
  (if (org-export-read-attribute :attr_html src-block :textarea)
      (org-html--textarea-block src-block)
    (let* ((lang (org-element-property :language src-block))
	  (code (org-html-format-code src-block info))
	  (label (let ((lbl (and (org-element-property :name src-block)
				 (org-export-get-reference src-block info))))
		   (if lbl (format " id=\"%s\"" lbl) "")))
	  (klipsify  (and  (plist-get info :html-klipsify-src)
                           (member lang '("javascript" "js"
					  "ruby" "scheme" "clojure" "php" "html")))))
      (if (not lang) (format "<pre class=\"example\"%s>\n%s</pre>" label code)
	(format "<div class=\"org-src-container\">\n%s%s\n</div>"
		;; Build caption.
		(let ((caption (org-export-get-caption src-block)))
		  (if (not caption) ""
		    (let ((listing-number
			   (format
			    "<span class=\"listing-number\">%s </span>"
			    (format
			     (org-html--translate "Listing %d:" info)
			     (org-export-get-ordinal
			      src-block info nil #'org-html--has-caption-p)))))
		      (format "<label class=\"org-src-name\">%s%s</label>"
			      listing-number
			      (org-trim (org-export-data caption info))))))
		;; Contents.
<<<<<<< HEAD
		(let ((open (if org-html-keep-old-src "<pre" "<pre><code"))
		      (close (if org-html-keep-old-src "</pre>" "</code></pre>")))
		  (format "%s class=\"src src-%s\"%s%s>%s%s"
			  open lang label (if (and klipsify (string= lang "html"))
					      " data-editor-type=\"html\"" "")
			  code close)))))))
=======
		(if klipsify
		    (format "<pre><code class=\"src src-%s\"%s%s>%s</code></pre>"
			    lang
			    label
			    (if (string= lang "html")
				" data-editor-type=\"html\""
			      "")
			    code)
		  (format "<pre class=\"src src-%s\"%s>%s</pre>"
                          lang label code)))))))
>>>>>>> 89212988

;;;; Statistics Cookie

(defun org-html-statistics-cookie (statistics-cookie _contents _info)
  "Transcode a STATISTICS-COOKIE object from Org to HTML.
CONTENTS is nil.  INFO is a plist holding contextual information."
  (let ((cookie-value (org-element-property :value statistics-cookie)))
    (format "<code>%s</code>" cookie-value)))

;;;; Strike-Through

(defun org-html-strike-through (_strike-through contents info)
  "Transcode STRIKE-THROUGH from Org to HTML.
CONTENTS is the text with strike-through markup.  INFO is a plist
holding contextual information."
  (format
   (or (cdr (assq 'strike-through (plist-get info :html-text-markup-alist)))
       "%s")
   contents))

;;;; Subscript

(defun org-html-subscript (_subscript contents _info)
  "Transcode a SUBSCRIPT object from Org to HTML.
CONTENTS is the contents of the object.  INFO is a plist holding
contextual information."
  (format "<sub>%s</sub>" contents))

;;;; Superscript

(defun org-html-superscript (_superscript contents _info)
  "Transcode a SUPERSCRIPT object from Org to HTML.
CONTENTS is the contents of the object.  INFO is a plist holding
contextual information."
  (format "<sup>%s</sup>" contents))

;;;; Table Cell

(defun org-html-table-cell (table-cell contents info)
  "Transcode a TABLE-CELL element from Org to HTML.
CONTENTS is nil.  INFO is a plist used as a communication
channel."
  (let* ((table-row (org-export-get-parent table-cell))
	 (table (org-export-get-parent-table table-cell))
	 (cell-attrs
	  (if (not (plist-get info :html-table-align-individual-fields)) ""
	    (format (if (and (boundp 'org-html-format-table-no-css)
			     org-html-format-table-no-css)
			" align=\"%s\"" " class=\"org-%s\"")
		    (org-export-table-cell-alignment table-cell info)))))
    (when (or (not contents) (string= "" (org-trim contents)))
      (setq contents "&#xa0;"))
    (cond
     ((and (org-export-table-has-header-p table info)
	   (= 1 (org-export-table-row-group table-row info)))
      (let ((header-tags (plist-get info :html-table-header-tags)))
	(concat "\n" (format (car header-tags) "col" cell-attrs)
		contents
		(cdr header-tags))))
     ((and (plist-get info :html-table-use-header-tags-for-first-column)
	   (zerop (cdr (org-export-table-cell-address table-cell info))))
      (let ((header-tags (plist-get info :html-table-header-tags)))
	(concat "\n" (format (car header-tags) "row" cell-attrs)
		contents
		(cdr header-tags))))
     (t (let ((data-tags (plist-get info :html-table-data-tags)))
	  (concat "\n" (format (car data-tags) cell-attrs)
		  contents
		  (cdr data-tags)))))))

;;;; Table Row

(defun org-html-table-row (table-row contents info)
  "Transcode a TABLE-ROW element from Org to HTML.
CONTENTS is the contents of the row.  INFO is a plist used as a
communication channel."
  ;; Rules are ignored since table separators are deduced from
  ;; borders of the current row.
  (when (eq (org-element-property :type table-row) 'standard)
    (let* ((group (org-export-table-row-group table-row info))
	   (number (org-export-table-row-number table-row info))
	   (start-group-p
	    (org-export-table-row-starts-rowgroup-p table-row info))
	   (end-group-p
	    (org-export-table-row-ends-rowgroup-p table-row info))
	   (topp (and (equal start-group-p '(top))
		      (equal end-group-p '(below top))))
	   (bottomp (and (equal start-group-p '(above))
			 (equal end-group-p '(bottom above))))
           (row-open-tag
            (pcase (plist-get info :html-table-row-open-tag)
              ((and accessor (pred functionp))
               (funcall accessor
			number group start-group-p end-group-p topp bottomp))
	      (accessor accessor)))
           (row-close-tag
            (pcase (plist-get info :html-table-row-close-tag)
              ((and accessor (pred functionp))
               (funcall accessor
			number group start-group-p end-group-p topp bottomp))
	      (accessor accessor)))
	   (group-tags
	    (cond
	     ;; Row belongs to second or subsequent groups.
	     ((not (= 1 group)) '("<tbody>" . "\n</tbody>"))
	     ;; Row is from first group.  Table has >=1 groups.
	     ((org-export-table-has-header-p
	       (org-export-get-parent-table table-row) info)
	      '("<thead>" . "\n</thead>"))
	     ;; Row is from first and only group.
	     (t '("<tbody>" . "\n</tbody>")))))
      (concat (and start-group-p (car group-tags))
	      (concat "\n"
		      row-open-tag
		      contents
		      "\n"
		      row-close-tag)
	      (and end-group-p (cdr group-tags))))))

;;;; Table

(defun org-html-table-first-row-data-cells (table info)
  "Transcode the first row of TABLE.
INFO is a plist used as a communication channel."
  (let ((table-row
	 (org-element-map table 'table-row
	   (lambda (row)
	     (unless (eq (org-element-property :type row) 'rule) row))
	   info 'first-match))
	(special-column-p (org-export-table-has-special-column-p table)))
    (if (not special-column-p) (org-element-contents table-row)
      (cdr (org-element-contents table-row)))))

(defun org-html-table--table.el-table (table _info)
  "Format table.el tables into HTML.
INFO is a plist used as a communication channel."
  (when (eq (org-element-property :type table) 'table.el)
    (require 'table)
    (let ((outbuf (with-current-buffer
		      (get-buffer-create "*org-export-table*")
		    (erase-buffer) (current-buffer))))
      (with-temp-buffer
	(insert (org-element-property :value table))
	(goto-char 1)
	(re-search-forward "^[ \t]*|[^|]" nil t)
	(table-generate-source 'html outbuf))
      (with-current-buffer outbuf
	(prog1 (org-trim (buffer-string))
	  (kill-buffer) )))))

(defun org-html-table (table contents info)
  "Transcode a TABLE element from Org to HTML.
CONTENTS is the contents of the table.  INFO is a plist holding
contextual information."
  (if (eq (org-element-property :type table) 'table.el)
      ;; "table.el" table.  Convert it using appropriate tools.
      (org-html-table--table.el-table table info)
    ;; Standard table.
    (let* ((caption (org-export-get-caption table))
	   (number (org-export-get-ordinal
		    table info nil #'org-html--has-caption-p))
	   (attributes
	    (org-html--make-attribute-string
	     (org-combine-plists
	      (and (org-element-property :name table)
		   (list :id (org-export-get-reference table info)))
	      (and (not (org-html-html5-p info))
		   (plist-get info :html-table-attributes))
	      (org-export-read-attribute :attr_html table))))
	   (alignspec
	    (if (bound-and-true-p org-html-format-table-no-css)
		"align=\"%s\""
	      "class=\"org-%s\""))
	   (table-column-specs
	    (lambda (table info)
	      (mapconcat
	       (lambda (table-cell)
		 (let ((alignment (org-export-table-cell-alignment
				   table-cell info)))
		   (concat
		    ;; Begin a colgroup?
		    (when (org-export-table-cell-starts-colgroup-p
			   table-cell info)
		      "\n<colgroup>")
		    ;; Add a column.  Also specify its alignment.
		    (format "\n%s"
			    (org-html-close-tag
			     "col" (concat " " (format alignspec alignment)) info))
		    ;; End a colgroup?
		    (when (org-export-table-cell-ends-colgroup-p
			   table-cell info)
		      "\n</colgroup>"))))
	       (org-html-table-first-row-data-cells table info) "\n"))))
      (format "<table%s>\n%s\n%s\n%s</table>"
	      (if (equal attributes "") "" (concat " " attributes))
	      (if (not caption) ""
		(format (if (plist-get info :html-table-caption-above)
			    "<caption class=\"t-above\">%s</caption>"
			  "<caption class=\"t-bottom\">%s</caption>")
			(concat
			 "<span class=\"table-number\">"
			 (format (org-html--translate "Table %d:" info) number)
			 "</span> " (org-export-data caption info))))
	      (funcall table-column-specs table info)
	      contents))))

;;;; Target

(defun org-html-target (target _contents info)
  "Transcode a TARGET object from Org to HTML.
CONTENTS is nil.  INFO is a plist holding contextual
information."
  (let ((ref (org-export-get-reference target info)))
    (org-html--anchor ref nil nil info)))

;;;; Timestamp

(defun org-html-timestamp (timestamp _contents info)
  "Transcode a TIMESTAMP object from Org to HTML.
CONTENTS is nil.  INFO is a plist holding contextual
information."
  (let ((value (org-html-plain-text (org-timestamp-translate timestamp) info)))
    (format "<span class=\"timestamp-wrapper\"><span class=\"timestamp\">%s</span></span>"
	    (replace-regexp-in-string "--" "&#x2013;" value))))

;;;; Underline

(defun org-html-underline (_underline contents info)
  "Transcode UNDERLINE from Org to HTML.
CONTENTS is the text with underline markup.  INFO is a plist
holding contextual information."
  (format (or (cdr (assq 'underline (plist-get info :html-text-markup-alist)))
	      "%s")
	  contents))

;;;; Verbatim

(defun org-html-verbatim (verbatim _contents info)
  "Transcode VERBATIM from Org to HTML.
CONTENTS is nil.  INFO is a plist holding contextual
information."
  (format (or (cdr (assq 'verbatim (plist-get info :html-text-markup-alist))) "%s")
	  (org-html-encode-plain-text (org-element-property :value verbatim))))

;;;; Verse Block

(defun org-html-verse-block (_verse-block contents info)
  "Transcode a VERSE-BLOCK element from Org to HTML.
CONTENTS is verse block contents.  INFO is a plist holding
contextual information."
  (format "<p class=\"verse\">\n%s</p>"
	  ;; Replace leading white spaces with non-breaking spaces.
	  (replace-regexp-in-string
	   "^[ \t]+" (lambda (m) (org-html--make-string (length m) "&#xa0;"))
	   ;; Replace each newline character with line break.  Also
	   ;; remove any trailing "br" close-tag so as to avoid
	   ;; duplicates.
	   (let* ((br (org-html-close-tag "br" nil info))
		  (re (format "\\(?:%s\\)?[ \t]*\n" (regexp-quote br))))
	     (replace-regexp-in-string re (concat br "\n") contents)))))


;;; Filter Functions

(defun org-html-final-function (contents _backend info)
  "Filter to indent the HTML and convert HTML entities."
  (with-temp-buffer
    (insert contents)
    (set-auto-mode t)
    (if (plist-get info :html-indent)
	(indent-region (point-min) (point-max)))
    (buffer-substring-no-properties (point-min) (point-max))))


;;; End-user functions

;;;###autoload
(defun org-html-export-as-html
  (&optional async subtreep visible-only body-only ext-plist)
  "Export current buffer to an HTML buffer.

If narrowing is active in the current buffer, only export its
narrowed part.

If a region is active, export that region.

A non-nil optional argument ASYNC means the process should happen
asynchronously.  The resulting buffer should be accessible
through the `org-export-stack' interface.

When optional argument SUBTREEP is non-nil, export the sub-tree
at point, extracting information from the headline properties
first.

When optional argument VISIBLE-ONLY is non-nil, don't export
contents of hidden elements.

When optional argument BODY-ONLY is non-nil, only write code
between \"<body>\" and \"</body>\" tags.

EXT-PLIST, when provided, is a property list with external
parameters overriding Org default settings, but still inferior to
file-local settings.

Export is done in a buffer named \"*Org HTML Export*\", which
will be displayed when `org-export-show-temporary-export-buffer'
is non-nil."
  (interactive)
  (org-export-to-buffer 'html "*Org HTML Export*"
    async subtreep visible-only body-only ext-plist
    (lambda () (set-auto-mode t))))

;;;###autoload
(defun org-html-convert-region-to-html ()
  "Assume the current region has Org syntax, and convert it to HTML.
This can be used in any buffer.  For example, you can write an
itemized list in Org syntax in an HTML buffer and use this command
to convert it."
  (interactive)
  (org-export-replace-region-by 'html))

;;;###autoload
(defun org-html-export-to-html
  (&optional async subtreep visible-only body-only ext-plist)
  "Export current buffer to a HTML file.

If narrowing is active in the current buffer, only export its
narrowed part.

If a region is active, export that region.

A non-nil optional argument ASYNC means the process should happen
asynchronously.  The resulting file should be accessible through
the `org-export-stack' interface.

When optional argument SUBTREEP is non-nil, export the sub-tree
at point, extracting information from the headline properties
first.

When optional argument VISIBLE-ONLY is non-nil, don't export
contents of hidden elements.

When optional argument BODY-ONLY is non-nil, only write code
between \"<body>\" and \"</body>\" tags.

EXT-PLIST, when provided, is a property list with external
parameters overriding Org default settings, but still inferior to
file-local settings.

Return output file's name."
  (interactive)
  (let* ((extension (concat "." (or (plist-get ext-plist :html-extension)
				    org-html-extension
				    "html")))
	 (file (org-export-output-file-name extension subtreep))
	 (org-export-coding-system org-html-coding-system))
    (org-export-to-file 'html file
      async subtreep visible-only body-only ext-plist)))

;;;###autoload
(defun org-html-publish-to-html (plist filename pub-dir)
  "Publish an org file to HTML.

FILENAME is the filename of the Org file to be published.  PLIST
is the property list for the given project.  PUB-DIR is the
publishing directory.

Return output file name."
  (org-publish-org-to 'html filename
		      (concat "." (or (plist-get plist :html-extension)
				      org-html-extension
				      "html"))
		      plist pub-dir))


(provide 'ox-html)

;; Local variables:
;; generated-autoload-file: "org-loaddefs.el"
;; End:

;;; ox-html.el ends here<|MERGE_RESOLUTION|>--- conflicted
+++ resolved
@@ -175,10 +175,6 @@
     (:html-klipsify-src nil nil org-html-klipsify-src)
     (:html-klipse-css nil nil org-html-klipse-css)
     (:html-klipse-js nil nil org-html-klipse-js)
-<<<<<<< HEAD
-    (:html-klipse-keep-old-src nil nil org-html-keep-old-src)
-=======
->>>>>>> 89212988
     (:html-klipse-selection-script nil nil org-html-klipse-selection-script)
     (:infojs-opt "INFOJS_OPT" nil nil)
     ;; Redefine regular options.
@@ -1578,16 +1574,6 @@
   :package-version '(Org . "9.1")
   :type 'string)
 
-<<<<<<< HEAD
-(defcustom org-html-keep-old-src nil
-  "When non-nil, use <pre class=\"\"> instead of <pre><code class=\"\">."
-  :group 'org-export-html
-  :package-version '(Org . "9.1")
-  :type 'boolean)
-
-=======
->>>>>>> 89212988
-
 ;;;; Todos
 
 (defcustom org-html-todo-kwd-class-prefix ""
@@ -2171,15 +2157,6 @@
 is the language used for CODE, as a string, or nil."
   (when code
     (cond
-<<<<<<< HEAD
-     ;; Case 1: No lang.  Possibly an example block.
-     ((not lang)
-      ;; Simple transcoding.
-      (org-html-encode-plain-text code))
-     ;; Case 2: No htmlize or an inferior version of htmlize
-     ((not (and (or (require 'htmlize nil t)
-		    (error "Please install htmlize from https://github.com/hniksic/emacs-htmlize"))
-=======
      ;; No language.  Possibly an example block.
      ((not lang) (org-html-encode-plain-text code))
      ;; Plain text explicitly set.
@@ -2188,7 +2165,6 @@
      ((not (and (or (require 'htmlize nil t)
 		    (error "Please install htmlize from \
 https://github.com/hniksic/emacs-htmlize"))
->>>>>>> 89212988
 		(fboundp 'htmlize-region-for-paste)))
       ;; Emit a warning.
       (message "Cannot fontify src block (htmlize.el >= 1.34 required)")
@@ -3414,14 +3390,6 @@
 			      listing-number
 			      (org-trim (org-export-data caption info))))))
 		;; Contents.
-<<<<<<< HEAD
-		(let ((open (if org-html-keep-old-src "<pre" "<pre><code"))
-		      (close (if org-html-keep-old-src "</pre>" "</code></pre>")))
-		  (format "%s class=\"src src-%s\"%s%s>%s%s"
-			  open lang label (if (and klipsify (string= lang "html"))
-					      " data-editor-type=\"html\"" "")
-			  code close)))))))
-=======
 		(if klipsify
 		    (format "<pre><code class=\"src src-%s\"%s%s>%s</code></pre>"
 			    lang
@@ -3432,7 +3400,6 @@
 			    code)
 		  (format "<pre class=\"src src-%s\"%s>%s</pre>"
                           lang label code)))))))
->>>>>>> 89212988
 
 ;;;; Statistics Cookie
 
