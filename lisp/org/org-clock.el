;;; org-clock.el --- The time clocking code for Org mode -*- lexical-binding: t; -*-

;; Copyright (C) 2004-2018 Free Software Foundation, Inc.

;; Author: Carsten Dominik <carsten at orgmode dot org>
;; Keywords: outlines, hypermedia, calendar, wp
;; Homepage: http://orgmode.org
;;
;; This file is part of GNU Emacs.
;;
;; GNU Emacs is free software: you can redistribute it and/or modify
;; it under the terms of the GNU General Public License as published by
;; the Free Software Foundation, either version 3 of the License, or
;; (at your option) any later version.

;; GNU Emacs is distributed in the hope that it will be useful,
;; but WITHOUT ANY WARRANTY; without even the implied warranty of
;; MERCHANTABILITY or FITNESS FOR A PARTICULAR PURPOSE.  See the
;; GNU General Public License for more details.

;; You should have received a copy of the GNU General Public License
;; along with GNU Emacs.  If not, see <https://www.gnu.org/licenses/>.
;;;;;;;;;;;;;;;;;;;;;;;;;;;;;;;;;;;;;;;;;;;;;;;;;;;;;;;;;;;;;;;;;;;;;;;;;;;;;
;;
;;; Commentary:

;; This file contains the time clocking code for Org mode

;;; Code:

(require 'cl-lib)
(require 'org)

(declare-function calendar-iso-to-absolute "cal-iso" (date))
(declare-function notifications-notify "notifications" (&rest params))
(declare-function org-element-property "org-element" (property element))
(declare-function org-element-type "org-element" (element))
(declare-function org-table-goto-line "org-table" (n))

(defvar org-frame-title-format-backup frame-title-format)
(defvar org-time-stamp-formats)


(defgroup org-clock nil
  "Options concerning clocking working time in Org mode."
  :tag "Org Clock"
  :group 'org-progress)

(defcustom org-clock-into-drawer t
  "Non-nil when clocking info should be wrapped into a drawer.

When non-nil, clocking info will be inserted into the same drawer
as log notes (see variable `org-log-into-drawer'), if it exists,
or \"LOGBOOK\" otherwise.  If necessary, the drawer will be
created.

When an integer, the drawer is created only when the number of
clocking entries in an item reaches or exceeds this value.

When a string, it becomes the name of the drawer, ignoring the
log notes drawer altogether.

Do not check directly this variable in a Lisp program.  Call
function `org-clock-into-drawer' instead."
  :group 'org-todo
  :group 'org-clock
  :version "26.1"
  :package-version '(Org . "8.3")
  :type '(choice
	  (const :tag "Always" t)
	  (const :tag "Only when drawer exists" nil)
	  (integer :tag "When at least N clock entries")
	  (const :tag "Into LOGBOOK drawer" "LOGBOOK")
	  (string :tag "Into Drawer named...")))

(defun org-clock-into-drawer ()
  "Value of `org-clock-into-drawer'. but let properties overrule.

If the current entry has or inherits a CLOCK_INTO_DRAWER
property, it will be used instead of the default value.

Return value is either a string, an integer, or nil."
  (let ((p (org-entry-get nil "CLOCK_INTO_DRAWER" 'inherit t)))
    (cond ((equal p "nil") nil)
	  ((equal p "t") (or (org-log-into-drawer) "LOGBOOK"))
          ((org-string-nw-p p)
	   (if (string-match-p "\\`[0-9]+\\'" p) (string-to-number p) p))
	  ((org-string-nw-p org-clock-into-drawer))
	  ((integerp org-clock-into-drawer) org-clock-into-drawer)
	  ((not org-clock-into-drawer) nil)
	  ((org-log-into-drawer))
	  (t "LOGBOOK"))))

(defcustom org-clock-out-when-done t
  "When non-nil, clock will be stopped when the clocked entry is marked DONE.
\\<org-mode-map>\
DONE here means any DONE-like state.
A nil value means clock will keep running until stopped explicitly with
`\\[org-clock-out]', or until the clock is started in a different item.
Instead of t, this can also be a list of TODO states that should trigger
clocking out."
  :group 'org-clock
  :type '(choice
	  (const :tag "No" nil)
	  (const :tag "Yes, when done" t)
	  (repeat :tag "State list"
		  (string :tag "TODO keyword"))))

(defcustom org-clock-rounding-minutes 0
  "Rounding minutes when clocking in or out.
The default value is 0 so that no rounding is done.
When set to a non-integer value, use the car of
`org-time-stamp-rounding-minutes', like for setting a time-stamp.

E.g. if `org-clock-rounding-minutes' is set to 5, time is 14:47
and you clock in: then the clock starts at 14:45.  If you clock
out within the next 5 minutes, the clock line will be removed;
if you clock out 8 minutes after your clocked in, the clock
out time will be 14:50."
  :group 'org-clock
  :version "24.4"
  :package-version '(Org . "8.0")
  :type '(choice
	  (integer :tag "Minutes (0 for no rounding)")
	  (symbol  :tag "Use `org-time-stamp-rounding-minutes'" 'same-as-time-stamp)))

(defcustom org-clock-out-remove-zero-time-clocks nil
  "Non-nil means remove the clock line when the resulting time is zero."
  :group 'org-clock
  :type 'boolean)

(defcustom org-clock-in-switch-to-state nil
  "Set task to a special todo state while clocking it.
The value should be the state to which the entry should be
switched.  If the value is a function, it must take one
parameter (the current TODO state of the item) and return the
state to switch it to."
  :group 'org-clock
  :group 'org-todo
  :type '(choice
	  (const :tag "Don't force a state" nil)
	  (string :tag "State")
	  (symbol :tag "Function")))

(defcustom org-clock-out-switch-to-state nil
  "Set task to a special todo state after clocking out.
The value should be the state to which the entry should be
switched.  If the value is a function, it must take one
parameter (the current TODO state of the item) and return the
state to switch it to."
  :group 'org-clock
  :group 'org-todo
  :type '(choice
	  (const :tag "Don't force a state" nil)
	  (string :tag "State")
	  (symbol :tag "Function")))

(defcustom org-clock-history-length 5
  "Number of clock tasks to remember in history."
  :group 'org-clock
  :type 'integer)

(defcustom org-clock-goto-may-find-recent-task t
  "Non-nil means `org-clock-goto' can go to recent task if no active clock."
  :group 'org-clock
  :type 'boolean)

(defcustom org-clock-heading-function nil
  "When non-nil, should be a function to create `org-clock-heading'.
This is the string shown in the mode line when a clock is running.
The function is called with point at the beginning of the headline."
  :group 'org-clock
  :type '(choice (const nil) (function)))

(defcustom org-clock-string-limit 0
  "Maximum length of clock strings in the mode line.  0 means no limit."
  :group 'org-clock
  :type 'integer)

(defcustom org-clock-in-resume nil
  "If non-nil, resume clock when clocking into task with open clock.
When clocking into a task with a clock entry which has not been closed,
the clock can be resumed from that point."
  :group 'org-clock
  :type 'boolean)

(defcustom org-clock-persist nil
  "When non-nil, save the running clock when Emacs is closed.
The clock is resumed when Emacs restarts.
When this is t, both the running clock, and the entire clock
history are saved.  When this is the symbol `clock', only the
running clock is saved.  When this is the symbol `history', only
the clock history is saved.

When Emacs restarts with saved clock information, the file containing
the running clock as well as all files mentioned in the clock history
will be visited.

All this depends on running `org-clock-persistence-insinuate' in your
Emacs initialization file."
  :group 'org-clock
  :type '(choice
	  (const :tag "Just the running clock" clock)
	  (const :tag "Just the history" history)
	  (const :tag "Clock and history" t)
	  (const :tag "No persistence" nil)))

(defcustom org-clock-persist-file (convert-standard-filename
				   (concat user-emacs-directory "org-clock-save.el"))
  "File to save clock data to."
  :group 'org-clock
  :type 'string)

(defcustom org-clock-persist-query-save nil
  "When non-nil, ask before saving the current clock on exit."
  :group 'org-clock
  :type 'boolean)

(defcustom org-clock-persist-query-resume t
  "When non-nil, ask before resuming any stored clock during load."
  :group 'org-clock
  :type 'boolean)

(defcustom org-clock-sound nil
  "Sound to use for notifications.
Possible values are:

nil        No sound played
t          Standard Emacs beep
file name  Play this sound file, fall back to beep"
  :group 'org-clock
  :type '(choice
	  (const :tag "No sound" nil)
	  (const :tag "Standard beep" t)
	  (file  :tag "Play sound file")))

(defcustom org-clock-mode-line-total 'auto
  "Default setting for the time included for the mode line clock.
This can be overruled locally using the CLOCK_MODELINE_TOTAL property.
Allowed values are:

current  Only the time in the current instance of the clock
today    All time clocked into this task today
repeat   All time clocked into this task since last repeat
all      All time ever recorded for this task
auto     Automatically, either `all', or `repeat' for repeating tasks"
  :group 'org-clock
  :type '(choice
	  (const :tag "Current clock" current)
	  (const :tag "Today's task time" today)
	  (const :tag "Since last repeat" repeat)
	  (const :tag "All task time" all)
	  (const :tag "Automatically, `all' or since `repeat'" auto)))

(defvaralias 'org-task-overrun-text 'org-clock-task-overrun-text)
(defcustom org-clock-task-overrun-text nil
  "Extra mode line text to indicate that the clock is overrun.
The can be nil to indicate that instead of adding text, the clock time
should get a different face (`org-mode-line-clock-overrun').
When this is a string, it is prepended to the clock string as an indication,
also using the face `org-mode-line-clock-overrun'."
  :group 'org-clock
  :version "24.1"
  :type '(choice
	  (const :tag "Just mark the time string" nil)
	  (string :tag "Text to prepend")))

(defcustom org-show-notification-handler nil
  "Function or program to send notification with.
The function or program will be called with the notification
string as argument."
  :group 'org-clock
  :type '(choice
	  (const nil)
	  (string :tag "Program")
	  (function :tag "Function")))

(defgroup org-clocktable nil
  "Options concerning the clock table in Org mode."
  :tag "Org Clock Table"
  :group 'org-clock)

(defcustom org-clocktable-defaults
  (list
   :maxlevel 2
   :lang (or (bound-and-true-p org-export-default-language) "en")
   :scope 'file
   :block nil
   :wstart 1
   :mstart 1
   :tstart nil
   :tend nil
   :step nil
   :stepskip0 nil
   :fileskip0 nil
   :tags nil
   :emphasize nil
   :link nil
   :narrow '40!
   :indent t
   :formula nil
   :timestamp nil
   :level nil
   :tcolumns nil
   :formatter nil)
  "Default properties for clock tables."
  :group 'org-clock
  :version "24.1"
  :type 'plist)

(defcustom org-clock-clocktable-formatter 'org-clocktable-write-default
  "Function to turn clocking data into a table.
For more information, see `org-clocktable-write-default'."
  :group 'org-clocktable
  :version "24.1"
  :type 'function)

;; FIXME: translate es and nl last string "Clock summary at"
(defcustom org-clock-clocktable-language-setup
  '(("en" "File"     "L"  "Timestamp"  "Headline" "Time"  "ALL"   "Total time"   "File time" "Clock summary at")
    ("es" "Archivo"  "N"  "Fecha y hora" "Tarea" "Tiempo" "TODO" "Tiempo total" "Tiempo archivo" "Clock summary at")
    ("fr" "Fichier"  "N"  "Horodatage" "En-tête"  "Durée" "TOUT"  "Durée totale" "Durée fichier" "Horodatage sommaire à")
    ("nl" "Bestand"  "N"  "Tijdstip"   "Hoofding" "Duur"  "ALLES" "Totale duur"  "Bestandstijd" "Clock summary at")
    ("de" "Datei"    "E"  "Zeitstempel" "Kopfzeile" "Dauer" "GESAMT"
     "Gesamtdauer"  "Dateizeit" "Erstellt am"))
  "Terms used in clocktable, translated to different languages."
  :group 'org-clocktable
  :version "24.1"
  :type 'alist)

(defcustom org-clock-clocktable-default-properties '(:maxlevel 2 :scope file)
  "Default properties for new clocktables.
These will be inserted into the BEGIN line, to make it easy for users to
play with them."
  :group 'org-clocktable
  :type 'plist)

(defcustom org-clock-idle-time nil
  "When non-nil, resolve open clocks if the user is idle more than X minutes."
  :group 'org-clock
  :type '(choice
	  (const :tag "Never" nil)
	  (integer :tag "After N minutes")))

(defcustom org-clock-auto-clock-resolution 'when-no-clock-is-running
  "When to automatically resolve open clocks found in Org buffers."
  :group 'org-clock
  :type '(choice
	  (const :tag "Never" nil)
	  (const :tag "Always" t)
	  (const :tag "When no clock is running" when-no-clock-is-running)))

(defcustom org-clock-report-include-clocking-task nil
  "When non-nil, include the current clocking task time in clock reports."
  :group 'org-clock
  :version "24.1"
  :type 'boolean)

(defcustom org-clock-resolve-expert nil
  "Non-nil means do not show the splash buffer with the clock resolver."
  :group 'org-clock
  :version "24.1"
  :type 'boolean)

(defcustom org-clock-continuously nil
  "Non-nil means to start clocking from the last clock-out time, if any."
  :type 'boolean
  :version "24.1"
  :group 'org-clock)

(defcustom org-clock-total-time-cell-format "*%s*"
  "Format string for the total time cells."
  :group 'org-clock
  :version "24.1"
  :type 'string)

(defcustom org-clock-file-time-cell-format "*%s*"
  "Format string for the file time cells."
  :group 'org-clock
  :version "24.1"
  :type 'string)

(defcustom org-clock-clocked-in-display 'mode-line
  "When clocked in for a task, Org can display the current
task and accumulated time in the mode line and/or frame title.
Allowed values are:

both         displays in both mode line and frame title
mode-line    displays only in mode line (default)
frame-title  displays only in frame title
nil          current clock is not displayed"
  :group 'org-clock
  :type '(choice
	  (const :tag "Mode line" mode-line)
	  (const :tag "Frame title" frame-title)
	  (const :tag "Both" both)
	  (const :tag "None" nil)))

(defcustom org-clock-frame-title-format '(t org-mode-line-string)
  "The value for `frame-title-format' when clocking in.

When `org-clock-clocked-in-display' is set to `frame-title'
or `both', clocking in will replace `frame-title-format' with
this value.  Clocking out will restore `frame-title-format'.

`org-frame-title-string' is a format string using the same
specifications than `frame-title-format', which see."
  :version "24.1"
  :group 'org-clock
  :type 'sexp)

(defcustom org-clock-x11idle-program-name "x11idle"
  "Name of the program which prints X11 idle time in milliseconds.

You can find x11idle.c in the contrib/scripts directory of the
Org git distribution. Or, you can do:

    sudo apt-get install xprintidle

if you are using Debian."
  :group 'org-clock
  :version "24.4"
  :package-version '(Org . "8.0")
  :type 'string)

(defcustom org-clock-goto-before-context 2
  "Number of lines of context to display before currently clocked-in entry.
This applies when using `org-clock-goto'."
  :group 'org-clock
  :type 'integer)

(defcustom org-clock-display-default-range 'thisyear
  "Default range when displaying clocks with `org-clock-display'."
  :group 'org-clock
  :type '(choice (const today)
		 (const yesterday)
		 (const thisweek)
		 (const lastweek)
		 (const thismonth)
		 (const lastmonth)
		 (const thisyear)
		 (const lastyear)
		 (const untilnow)
		 (const :tag "Select range interactively" interactive)))

(defvar org-clock-in-prepare-hook nil
  "Hook run when preparing the clock.
This hook is run before anything happens to the task that
you want to clock in.  For example, you can use this hook
to add an effort property.")
(defvar org-clock-in-hook nil
  "Hook run when starting the clock.")
(defvar org-clock-out-hook nil
  "Hook run when stopping the current clock.")

(defvar org-clock-cancel-hook nil
  "Hook run when canceling the current clock.")
(defvar org-clock-goto-hook nil
  "Hook run when selecting the currently clocked-in entry.")
(defvar org-clock-has-been-used nil
  "Has the clock been used during the current Emacs session?")

(defvar org-clock-stored-history nil
  "Clock history, populated by `org-clock-load'")
(defvar org-clock-stored-resume-clock nil
  "Clock to resume, saved by `org-clock-load'")

(defconst org-clock--oldest-date
  (let* ((dichotomy
	  (lambda (min max pred)
	    (if (funcall pred min) min
	      (cl-incf min)
	      (while (> (- max min) 1)
		(let ((mean (+ (ash min -1) (ash max -1) (logand min max 1))))
		  (if (funcall pred mean) (setq max mean) (setq min mean)))))
	    max))
	 (high
	  (funcall dichotomy
		   most-negative-fixnum
		   0
		   (lambda (m)
                     ;; libc in macOS 10.6 hangs when decoding times
                     ;; around year -2**31.  Limit `high' not to go
                     ;; any earlier than that.
                     (unless (and (eq system-type 'darwin)
                                  (string-match-p
                                   "10\\.6\\.[[:digit:]]"
                                   (shell-command-to-string
                                    "sw_vers -productVersion"))
<<<<<<< HEAD
                                  (<= m -1034058203136))
=======
                                  (<= m -1034058203135))
>>>>>>> 89212988
                       (ignore-errors (decode-time (list m 0)))))))
	 (low
	  (funcall dichotomy
		   most-negative-fixnum
		   0
		   (lambda (m) (ignore-errors (decode-time (list high m)))))))
    (list high low))
  "Internal time for oldest date representable on the system.")

;;; The clock for measuring work time.

(defvar org-mode-line-string "")
(put 'org-mode-line-string 'risky-local-variable t)

(defvar org-clock-mode-line-timer nil)
(defvar org-clock-idle-timer nil)
(defvar org-clock-heading) ; defined in org.el
(defvar org-clock-start-time "")

(defvar org-clock-leftover-time nil
  "If non-nil, user canceled a clock; this is when leftover time started.")

(defvar org-clock-effort ""
  "Effort estimate of the currently clocking task.")

(defvar org-clock-total-time nil
  "Holds total time, spent previously on currently clocked item.
This does not include the time in the currently running clock.")

(defvar org-clock-history nil
  "List of marker pointing to recent clocked tasks.")

(defvar org-clock-default-task (make-marker)
  "Marker pointing to the default task that should clock time.
The clock can be made to switch to this task after clocking out
of a different task.")

(defvar org-clock-interrupted-task (make-marker)
  "Marker pointing to the task that has been interrupted by the current clock.")

(defvar org-clock-mode-line-map (make-sparse-keymap))
(define-key org-clock-mode-line-map [mode-line mouse-2] 'org-clock-goto)
(define-key org-clock-mode-line-map [mode-line mouse-1] 'org-clock-menu)

(defun org-clock--translate (s language)
  "Translate string S into using string LANGUAGE.
Assume S in the English term to translate.  Return S as-is if it
cannot be translated."
  (or (nth (pcase s
	     ("File" 1) ("L" 2) ("Timestamp" 3) ("Headline" 4) ("Time" 5)
	     ("ALL" 6) ("Total time" 7) ("File time" 8) ("Clock summary at" 9))
	   (assoc-string language org-clock-clocktable-language-setup t))
      s))

(defun org-clock-menu ()
  (interactive)
  (popup-menu
   '("Clock"
     ["Clock out" org-clock-out t]
     ["Change effort estimate" org-clock-modify-effort-estimate t]
     ["Go to clock entry" org-clock-goto t]
     ["Switch task" (lambda () (interactive) (org-clock-in '(4))) :active t :keys "C-u C-c C-x C-i"])))

(defun org-clock-history-push (&optional pos buffer)
  "Push a marker to the clock history."
  (setq org-clock-history-length (max 1 (min 35 org-clock-history-length)))
  (let ((m (move-marker (make-marker)
			(or pos (point)) (org-base-buffer
					  (or buffer (current-buffer)))))
	n l)
    (while (setq n (member m org-clock-history))
      (move-marker (car n) nil))
    (setq org-clock-history
	  (delq nil
		(mapcar (lambda (x) (if (marker-buffer x) x nil))
			org-clock-history)))
    (when (>= (setq l (length org-clock-history)) org-clock-history-length)
      (setq org-clock-history
	    (nreverse
	     (nthcdr (- l org-clock-history-length -1)
		     (nreverse org-clock-history)))))
    (push m org-clock-history)))

(defun org-clock-save-markers-for-cut-and-paste (beg end)
  "Save relative positions of markers in region."
  (org-check-and-save-marker org-clock-marker beg end)
  (org-check-and-save-marker org-clock-hd-marker beg end)
  (org-check-and-save-marker org-clock-default-task beg end)
  (org-check-and-save-marker org-clock-interrupted-task beg end)
  (dolist (m org-clock-history)
    (org-check-and-save-marker m beg end)))

(defun org-clock-drawer-name ()
  "Return clock drawer's name for current entry, or nil."
  (let ((drawer (org-clock-into-drawer)))
    (cond ((integerp drawer)
	   (let ((log-drawer (org-log-into-drawer)))
	     (if (stringp log-drawer) log-drawer "LOGBOOK")))
	  ((stringp drawer) drawer)
	  (t nil))))

(defun org-clocking-buffer ()
  "Return the clocking buffer if we are currently clocking a task or nil."
  (marker-buffer org-clock-marker))

(defun org-clocking-p ()
  "Return t when clocking a task."
  (not (equal (org-clocking-buffer) nil)))

(defvar org-clock-before-select-task-hook nil
  "Hook called in task selection just before prompting the user.")

(defun org-clock-select-task (&optional prompt)
  "Select a task that was recently associated with clocking.
Return marker position of the selected task.  Raise an error if
there is no recent clock to choose from."
  (let (och chl sel-list rpl (i 0) s)
    ;; Remove successive dups from the clock history to consider
    (dolist (c org-clock-history)
      (unless (equal c (car och)) (push c och)))
    (setq och (reverse och) chl (length och))
    (if (zerop chl)
	(user-error "No recent clock")
      (save-window-excursion
	(org-switch-to-buffer-other-window
	 (get-buffer-create "*Clock Task Select*"))
	(erase-buffer)
	(when (marker-buffer org-clock-default-task)
	  (insert (org-add-props "Default Task\n" nil 'face 'bold))
	  (setq s (org-clock-insert-selection-line ?d org-clock-default-task))
	  (push s sel-list))
	(when (marker-buffer org-clock-interrupted-task)
	  (insert (org-add-props "The task interrupted by starting the last one\n" nil 'face 'bold))
	  (setq s (org-clock-insert-selection-line ?i org-clock-interrupted-task))
	  (push s sel-list))
	(when (org-clocking-p)
	  (insert (org-add-props "Current Clocking Task\n" nil 'face 'bold))
	  (setq s (org-clock-insert-selection-line ?c org-clock-marker))
	  (push s sel-list))
	(insert (org-add-props "Recent Tasks\n" nil 'face 'bold))
	(dolist (m och)
	  (when (marker-buffer m)
	    (setq i (1+ i)
		  s (org-clock-insert-selection-line
		     (if (< i 10)
			 (+ i ?0)
		       (+ i (- ?A 10))) m))
	    (if (fboundp 'int-to-char) (setf (car s) (int-to-char (car s))))
	    (push s sel-list)))
	(run-hooks 'org-clock-before-select-task-hook)
	(goto-char (point-min))
	;; Set min-height relatively to circumvent a possible but in
	;; `fit-window-to-buffer'
	(fit-window-to-buffer nil nil (if (< chl 10) chl (+ 5 chl)))
	(message (or prompt "Select task for clocking:"))
	(setq cursor-type nil rpl (read-char-exclusive))
	(kill-buffer)
	(cond
	 ((eq rpl ?q) nil)
	 ((eq rpl ?x) nil)
	 ((assoc rpl sel-list) (cdr (assoc rpl sel-list)))
	 (t (user-error "Invalid task choice %c" rpl)))))))

(defun org-clock-insert-selection-line (i marker)
  "Insert a line for the clock selection menu.
And return a cons cell with the selection character integer and the marker
pointing to it."
  (when (marker-buffer marker)
    (let (cat task heading prefix)
      (with-current-buffer (org-base-buffer (marker-buffer marker))
	(org-with-wide-buffer
	  (ignore-errors
	    (goto-char marker)
	    (setq cat (org-get-category)
		  heading (org-get-heading 'notags)
		  prefix (save-excursion
			   (org-back-to-heading t)
			   (looking-at org-outline-regexp)
			   (match-string 0))
		  task (substring
			(org-fontify-like-in-org-mode
			 (concat prefix heading)
			 org-odd-levels-only)
			(length prefix))))))
      (when (and cat task)
	(insert (format "[%c] %-12s  %s\n" i cat task))
	(cons i marker)))))

(defvar org-clock-task-overrun nil
  "Internal flag indicating if the clock has overrun the planned time.")
(defvar org-clock-update-period 60
  "Number of seconds between mode line clock string updates.")

(defun org-clock-get-clock-string ()
  "Form a clock-string, that will be shown in the mode line.
If an effort estimate was defined for the current item, use
01:30/01:50 format (clocked/estimated).
If not, show simply the clocked time like 01:50."
  (let ((clocked-time (org-clock-get-clocked-time)))
    (if org-clock-effort
	(let* ((effort-in-minutes (org-duration-to-minutes org-clock-effort))
	       (work-done-str
		(propertize
		 (org-duration-from-minutes clocked-time)
		 'face (if (and org-clock-task-overrun (not org-clock-task-overrun-text))
			   'org-mode-line-clock-overrun 'org-mode-line-clock)))
	       (effort-str (org-duration-from-minutes effort-in-minutes))
	       (clockstr (propertize
			  (concat  " [%s/" effort-str
				   "] (" (replace-regexp-in-string "%" "%%" org-clock-heading) ")")
			  'face 'org-mode-line-clock)))
	  (format clockstr work-done-str))
      (propertize (concat " [" (org-duration-from-minutes clocked-time)
			  "]" (format " (%s)" org-clock-heading))
		  'face 'org-mode-line-clock))))

(defun org-clock-get-last-clock-out-time ()
  "Get the last clock-out time for the current subtree."
  (save-excursion
    (let ((end (save-excursion (org-end-of-subtree))))
      (when (re-search-forward (concat org-clock-string
				       ".*\\]--\\(\\[[^]]+\\]\\)") end t)
	(org-time-string-to-time (match-string 1))))))

(defun org-clock-update-mode-line ()
  (if org-clock-effort
      (org-clock-notify-once-if-expired)
    (setq org-clock-task-overrun nil))
  (setq org-mode-line-string
	(propertize
	 (let ((clock-string (org-clock-get-clock-string))
	       (help-text "Org mode clock is running.\nmouse-1 shows a \
menu\nmouse-2 will jump to task"))
	   (if (and (> org-clock-string-limit 0)
		    (> (length clock-string) org-clock-string-limit))
	       (propertize
		(substring clock-string 0 org-clock-string-limit)
		'help-echo (concat help-text ": " org-clock-heading))
	     (propertize clock-string 'help-echo help-text)))
	 'local-map org-clock-mode-line-map
	 'mouse-face 'mode-line-highlight))
  (if (and org-clock-task-overrun org-clock-task-overrun-text)
      (setq org-mode-line-string
	    (concat (propertize
		     org-clock-task-overrun-text
		     'face 'org-mode-line-clock-overrun) org-mode-line-string)))
  (force-mode-line-update))

(defun org-clock-get-clocked-time ()
  "Get the clocked time for the current item in minutes.
The time returned includes the time spent on this task in
previous clocking intervals."
  (let ((currently-clocked-time
	 (floor (- (float-time)
		   (float-time org-clock-start-time)) 60)))
    (+ currently-clocked-time (or org-clock-total-time 0))))

(defun org-clock-modify-effort-estimate (&optional value)
  "Add to or set the effort estimate of the item currently being clocked.
VALUE can be a number of minutes, or a string with format hh:mm or mm.
When the string starts with a + or a - sign, the current value of the effort
property will be changed by that amount.  If the effort value is expressed
as an `org-effort-durations' (e.g. \"3h\"), the modified value will be
converted to a hh:mm duration.

This command will update the \"Effort\" property of the currently
clocked item, and the value displayed in the mode line."
  (interactive)
  (if (org-clock-is-active)
      (let ((current org-clock-effort) sign)
	(unless value
	  ;; Prompt user for a value or a change
	  (setq value
		(read-string
		 (format "Set effort (hh:mm or mm%s): "
			 (if current
			     (format ", prefix + to add to %s" org-clock-effort)
			   "")))))
	(when (stringp value)
	  ;; A string.  See if it is a delta
	  (setq sign (string-to-char value))
	  (if (member sign '(?- ?+))
	      (setq current (org-duration-to-minutes current)
		    value (substring value 1))
	    (setq current 0))
	  (setq value (org-duration-to-minutes value))
	  (if (equal ?- sign)
	      (setq value (- current value))
	    (if (equal ?+ sign) (setq value (+ current value)))))
	(setq value (max 0 value)
	      org-clock-effort (org-duration-from-minutes value))
	(org-entry-put org-clock-marker "Effort" org-clock-effort)
	(org-clock-update-mode-line)
	(message "Effort is now %s" org-clock-effort))
    (message "Clock is not currently active")))

(defvar org-clock-notification-was-shown nil
  "Shows if we have shown notification already.")

(defun org-clock-notify-once-if-expired ()
  "Show notification if we spent more time than we estimated before.
Notification is shown only once."
  (when (org-clocking-p)
    (let ((effort-in-minutes (org-duration-to-minutes org-clock-effort))
	  (clocked-time (org-clock-get-clocked-time)))
      (if (setq org-clock-task-overrun
		(if (or (null effort-in-minutes) (zerop effort-in-minutes))
		    nil
		  (>= clocked-time effort-in-minutes)))
	  (unless org-clock-notification-was-shown
	    (setq org-clock-notification-was-shown t)
	    (org-notify
	     (format-message "Task `%s' should be finished by now. (%s)"
                             org-clock-heading org-clock-effort)
             org-clock-sound))
	(setq org-clock-notification-was-shown nil)))))

(defun org-notify (notification &optional play-sound)
  "Send a NOTIFICATION and maybe PLAY-SOUND.
If PLAY-SOUND is non-nil, it overrides `org-clock-sound'."
  (org-show-notification notification)
  (if play-sound (org-clock-play-sound play-sound)))

(defun org-show-notification (notification)
  "Show notification.
Use `org-show-notification-handler' if defined,
use libnotify if available, or fall back on a message."
  (cond ((functionp org-show-notification-handler)
	 (funcall org-show-notification-handler notification))
	((stringp org-show-notification-handler)
	 (start-process "emacs-timer-notification" nil
			org-show-notification-handler notification))
	((fboundp 'notifications-notify)
	 (notifications-notify
	  :title "Org mode message"
	  :body notification
	  ;; FIXME how to link to the Org icon?
	  ;; :app-icon "~/.emacs.d/icons/mail.png"
	  :urgency 'low))
	((executable-find "notify-send")
	 (start-process "emacs-timer-notification" nil
			"notify-send" notification))
	;; Maybe the handler will send a message, so only use message as
	;; a fall back option
	(t (message "%s" notification))))

(defun org-clock-play-sound (&optional clock-sound)
  "Play sound as configured by `org-clock-sound'.
Use alsa's aplay tool if available.
If CLOCK-SOUND is non-nil, it overrides `org-clock-sound'."
  (let ((org-clock-sound (or clock-sound org-clock-sound)))
    (cond
     ((not org-clock-sound))
     ((eq org-clock-sound t) (beep t) (beep t))
     ((stringp org-clock-sound)
      (let ((file (expand-file-name org-clock-sound)))
	(if (file-exists-p file)
	    (if (executable-find "aplay")
		(start-process "org-clock-play-notification" nil
			       "aplay" file)
	      (condition-case nil
		  (play-sound-file file)
		(error (beep t) (beep t))))))))))

(defvar org-clock-mode-line-entry nil
  "Information for the mode line about the running clock.")

(defun org-find-open-clocks (file)
  "Search through the given file and find all open clocks."
  (let ((buf (or (get-file-buffer file)
		 (find-file-noselect file)))
	(org-clock-re (concat org-clock-string " \\(\\[.*?\\]\\)$"))
	clocks)
    (with-current-buffer buf
      (save-excursion
	(goto-char (point-min))
	(while (re-search-forward org-clock-re nil t)
	  (push (cons (copy-marker (match-end 1) t)
		      (org-time-string-to-time (match-string 1))) clocks))))
    clocks))

(defsubst org-is-active-clock (clock)
  "Return t if CLOCK is the currently active clock."
  (and (org-clock-is-active)
       (= org-clock-marker (car clock))))

(defmacro org-with-clock-position (clock &rest forms)
  "Evaluate FORMS with CLOCK as the current active clock."
  `(with-current-buffer (marker-buffer (car ,clock))
     (org-with-wide-buffer
      (goto-char (car ,clock))
      (beginning-of-line)
      ,@forms)))
(def-edebug-spec org-with-clock-position (form body))
(put 'org-with-clock-position 'lisp-indent-function 1)

(defmacro org-with-clock (clock &rest forms)
  "Evaluate FORMS with CLOCK as the current active clock.
This macro also protects the current active clock from being altered."
  `(org-with-clock-position ,clock
     (let ((org-clock-start-time (cdr ,clock))
	   (org-clock-total-time)
	   (org-clock-history)
	   (org-clock-effort)
	   (org-clock-marker (car ,clock))
	   (org-clock-hd-marker (save-excursion
				  (org-back-to-heading t)
				  (point-marker))))
       ,@forms)))
(def-edebug-spec org-with-clock (form body))
(put 'org-with-clock 'lisp-indent-function 1)

(defsubst org-clock-clock-in (clock &optional resume start-time)
  "Clock in to the clock located by CLOCK.
If necessary, clock-out of the currently active clock."
  (org-with-clock-position clock
    (let ((org-clock-in-resume (or resume org-clock-in-resume)))
      (org-clock-in nil start-time))))

(defsubst org-clock-clock-out (clock &optional fail-quietly at-time)
  "Clock out of the clock located by CLOCK."
  (let ((temp (copy-marker (car clock)
			   (marker-insertion-type (car clock)))))
    (if (org-is-active-clock clock)
	(org-clock-out nil fail-quietly at-time)
      (org-with-clock clock
	(org-clock-out nil fail-quietly at-time)))
    (setcar clock temp)))

(defsubst org-clock-clock-cancel (clock)
  "Cancel the clock located by CLOCK."
  (let ((temp (copy-marker (car clock)
			   (marker-insertion-type (car clock)))))
    (if (org-is-active-clock clock)
	(org-clock-cancel)
      (org-with-clock clock
	(org-clock-cancel)))
    (setcar clock temp)))

(defvar org-clock-clocking-in nil)
(defvar org-clock-resolving-clocks nil)
(defvar org-clock-resolving-clocks-due-to-idleness nil)

(defun org-clock-resolve-clock (clock resolve-to clock-out-time
				      &optional close-p restart-p fail-quietly)
  "Resolve `CLOCK' given the time `RESOLVE-TO', and the present.
`CLOCK' is a cons cell of the form (MARKER START-TIME)."
  (let ((org-clock-resolving-clocks t))
    (cond
     ((null resolve-to)
      (org-clock-clock-cancel clock)
      (if (and restart-p (not org-clock-clocking-in))
	  (org-clock-clock-in clock)))

     ((eq resolve-to 'now)
      (if restart-p
	  (error "RESTART-P is not valid here"))
      (if (or close-p org-clock-clocking-in)
	  (org-clock-clock-out clock fail-quietly)
	(unless (org-is-active-clock clock)
	  (org-clock-clock-in clock t))))

     ((not (time-less-p resolve-to (current-time)))
      (error "RESOLVE-TO must refer to a time in the past"))

     (t
      (if restart-p
	  (error "RESTART-P is not valid here"))
      (org-clock-clock-out clock fail-quietly (or clock-out-time
						  resolve-to))
      (unless org-clock-clocking-in
	(if close-p
	    (setq org-clock-leftover-time (and (null clock-out-time)
					       resolve-to))
	  (org-clock-clock-in clock nil (and clock-out-time
					     resolve-to))))))))

(defun org-clock-jump-to-current-clock (&optional effective-clock)
  (interactive)
  (let ((drawer (org-clock-into-drawer))
	(clock (or effective-clock (cons org-clock-marker
					 org-clock-start-time))))
    (unless (marker-buffer (car clock))
      (error "No clock is currently running"))
    (org-with-clock clock (org-clock-goto))
    (with-current-buffer (marker-buffer (car clock))
      (goto-char (car clock))
      (when drawer
	(org-with-wide-buffer
	 (let ((drawer-re (format "^[ \t]*:%s:[ \t]*$"
				  (regexp-quote (if (stringp drawer) drawer "LOGBOOK"))))
	       (beg (save-excursion (org-back-to-heading t) (point))))
	   (catch 'exit
	     (while (re-search-backward drawer-re beg t)
	       (let ((element (org-element-at-point)))
		 (when (eq (org-element-type element) 'drawer)
		   (when (> (org-element-property :end element) (car clock))
		     (org-flag-drawer nil element))
		   (throw 'exit nil)))))))))))

(defun org-clock-resolve (clock &optional prompt-fn last-valid fail-quietly)
  "Resolve an open Org clock.
An open clock was found, with `dangling' possibly being non-nil.
If this function was invoked with a prefix argument, non-dangling
open clocks are ignored.  The given clock requires some sort of
user intervention to resolve it, either because a clock was left
dangling or due to an idle timeout.  The clock resolution can
either be:

  (a) deleted, the user doesn't care about the clock
  (b) restarted from the current time (if no other clock is open)
  (c) closed, giving the clock X minutes
  (d) closed and then restarted
  (e) resumed, as if the user had never left

The format of clock is (CONS MARKER START-TIME), where MARKER
identifies the buffer and position the clock is open at (and
thus, the heading it's under), and START-TIME is when the clock
was started."
  (cl-assert clock)
  (let* ((ch
	  (save-window-excursion
	    (save-excursion
	      (unless org-clock-resolving-clocks-due-to-idleness
		(org-clock-jump-to-current-clock clock))
	      (unless org-clock-resolve-expert
		(with-output-to-temp-buffer "*Org Clock*"
		  (princ (format-message "Select a Clock Resolution Command:

i/q      Ignore this question; the same as keeping all the idle time.

k/K      Keep X minutes of the idle time (default is all).  If this
         amount is less than the default, you will be clocked out
         that many minutes after the time that idling began, and then
         clocked back in at the present time.

g/G      Indicate that you \"got back\" X minutes ago.  This is quite
         different from `k': it clocks you out from the beginning of
         the idle period and clock you back in X minutes ago.

s/S      Subtract the idle time from the current clock.  This is the
         same as keeping 0 minutes.

C        Cancel the open timer altogether.  It will be as though you
         never clocked in.

j/J      Jump to the current clock, to make manual adjustments.

For all these options, using uppercase makes your final state
to be CLOCKED OUT."))))
	      (org-fit-window-to-buffer (get-buffer-window "*Org Clock*"))
	      (let (char-pressed)
		(while (or (null char-pressed)
			   (and (not (memq char-pressed
					   '(?k ?K ?g ?G ?s ?S ?C
						?j ?J ?i ?q)))
				(or (ding) t)))
		  (setq char-pressed
			(read-char (concat (funcall prompt-fn clock)
					   " [jkKgGSscCiq]? ")
				   nil 45)))
		(and (not (memq char-pressed '(?i ?q))) char-pressed)))))
	 (default
	   (floor (/ (float-time
		      (time-subtract (current-time) last-valid)) 60)))
	 (keep
	  (and (memq ch '(?k ?K))
	       (read-number "Keep how many minutes? " default)))
	 (gotback
	  (and (memq ch '(?g ?G))
	       (read-number "Got back how many minutes ago? " default)))
	 (subtractp (memq ch '(?s ?S)))
	 (barely-started-p (< (- (float-time last-valid)
				 (float-time (cdr clock))) 45))
	 (start-over (and subtractp barely-started-p)))
    (cond
     ((memq ch '(?j ?J))
      (if (eq ch ?J)
	  (org-clock-resolve-clock clock 'now nil t nil fail-quietly))
      (org-clock-jump-to-current-clock clock))
     ((or (null ch)
	  (not (memq ch '(?k ?K ?g ?G ?s ?S ?C))))
      (message ""))
     (t
      (org-clock-resolve-clock
       clock (cond
	      ((or (eq ch ?C)
		   ;; If the time on the clock was less than a minute before
		   ;; the user went away, and they've ask to subtract all the
		   ;; time...
		   start-over)
	       nil)
	      ((or subtractp
		   (and gotback (= gotback 0)))
	       last-valid)
	      ((or (and keep (= keep default))
		   (and gotback (= gotback default)))
	       'now)
	      (keep
	       (time-add last-valid (seconds-to-time (* 60 keep))))
	      (gotback
	       (time-subtract (current-time)
			      (seconds-to-time (* 60 gotback))))
	      (t
	       (error "Unexpected, please report this as a bug")))
       (and gotback last-valid)
       (memq ch '(?K ?G ?S))
       (and start-over
	    (not (memq ch '(?K ?G ?S ?C))))
       fail-quietly)))))

;;;###autoload
(defun org-resolve-clocks (&optional only-dangling-p prompt-fn last-valid)
  "Resolve all currently open Org clocks.
If `only-dangling-p' is non-nil, only ask to resolve dangling
\(i.e., not currently open and valid) clocks."
  (interactive "P")
  (unless org-clock-resolving-clocks
    (let ((org-clock-resolving-clocks t))
      (dolist (file (org-files-list))
	(let ((clocks (org-find-open-clocks file)))
	  (dolist (clock clocks)
	    (let ((dangling (or (not (org-clock-is-active))
				(/= (car clock) org-clock-marker))))
	      (if (or (not only-dangling-p) dangling)
		  (org-clock-resolve
		   clock
		   (or prompt-fn
		       (function
			(lambda (clock)
			  (format
			   "Dangling clock started %d mins ago"
			   (floor (- (float-time)
				     (float-time (cdr clock)))
				  60)))))
		   (or last-valid
		       (cdr clock)))))))))))

(defun org-emacs-idle-seconds ()
  "Return the current Emacs idle time in seconds, or nil if not idle."
  (let ((idle-time (current-idle-time)))
    (if idle-time
	(float-time idle-time)
      0)))

(defun org-mac-idle-seconds ()
  "Return the current Mac idle time in seconds."
  (string-to-number (shell-command-to-string "ioreg -c IOHIDSystem | perl -ane 'if (/Idle/) {$idle=(pop @F)/1000000000; print $idle; last}'")))

(defvar org-x11idle-exists-p
  ;; Check that x11idle exists
  (and (eq window-system 'x)
       (eq 0 (call-process-shell-command
              (format "command -v %s" org-clock-x11idle-program-name)))
       ;; Check that x11idle can retrieve the idle time
       ;; FIXME: Why "..-shell-command" rather than just `call-process'?
       (eq 0 (call-process-shell-command org-clock-x11idle-program-name))))

(defun org-x11-idle-seconds ()
  "Return the current X11 idle time in seconds."
  (/ (string-to-number (shell-command-to-string org-clock-x11idle-program-name)) 1000))

(defun org-user-idle-seconds ()
  "Return the number of seconds the user has been idle for.
This routine returns a floating point number."
  (cond
   ((eq system-type 'darwin)
    (org-mac-idle-seconds))
   ((and (eq window-system 'x) org-x11idle-exists-p)
    (org-x11-idle-seconds))
   (t
    (org-emacs-idle-seconds))))

(defvar org-clock-user-idle-seconds)

(defun org-resolve-clocks-if-idle ()
  "Resolve all currently open Org clocks.
This is performed after `org-clock-idle-time' minutes, to check
if the user really wants to stay clocked in after being idle for
so long."
  (when (and org-clock-idle-time (not org-clock-resolving-clocks)
	     org-clock-marker (marker-buffer org-clock-marker))
    (let* ((org-clock-user-idle-seconds (org-user-idle-seconds))
	   (org-clock-user-idle-start
	    (time-subtract (current-time)
			   (seconds-to-time org-clock-user-idle-seconds)))
	   (org-clock-resolving-clocks-due-to-idleness t))
      (if (> org-clock-user-idle-seconds (* 60 org-clock-idle-time))
	  (org-clock-resolve
	   (cons org-clock-marker
		 org-clock-start-time)
	   (lambda (_)
	     (format "Clocked in & idle for %.1f mins"
		     (/ (float-time
			 (time-subtract (current-time)
					org-clock-user-idle-start))
			60.0)))
	   org-clock-user-idle-start)))))

(defvar org-clock-current-task nil "Task currently clocked in.")
(defvar org-clock-out-time nil) ; store the time of the last clock-out
(defvar org--msg-extra)

;;;###autoload
(defun org-clock-in (&optional select start-time)
  "Start the clock on the current item.

If necessary, clock-out of the currently active clock.

With a `\\[universal-argument]' prefix argument SELECT, offer a list of \
recently clocked
tasks to clock into.

When SELECT is `\\[universal-argument] \ \\[universal-argument]', \
clock into the current task and mark it as
the default task, a special task that will always be offered in the
clocking selection, associated with the letter `d'.

When SELECT is `\\[universal-argument] \\[universal-argument] \
\\[universal-argument]', clock in by using the last clock-out
time as the start time.  See `org-clock-continuously' to make this
the default behavior."
  (interactive "P")
  (setq org-clock-notification-was-shown nil)
  (org-refresh-effort-properties)
  (catch 'abort
    (let ((interrupting (and (not org-clock-resolving-clocks-due-to-idleness)
			     (org-clocking-p)))
	  ts selected-task target-pos (org--msg-extra "")
	  (leftover (and (not org-clock-resolving-clocks)
			 org-clock-leftover-time)))

      (when (and org-clock-auto-clock-resolution
		 (or (not interrupting)
		     (eq t org-clock-auto-clock-resolution))
		 (not org-clock-clocking-in)
		 (not org-clock-resolving-clocks))
	(setq org-clock-leftover-time nil)
	(let ((org-clock-clocking-in t))
	  (org-resolve-clocks)))    ; check if any clocks are dangling

      (when (equal select '(64))
	;; Set start-time to `org-clock-out-time'
	(let ((org-clock-continuously t))
	  (org-clock-in nil org-clock-out-time)))

      (when (equal select '(4))
	(setq selected-task (org-clock-select-task "Clock-in on task: "))
	(if selected-task
	    (setq selected-task (copy-marker selected-task))
	  (error "Abort")))

      (when (equal select '(16))
	;; Mark as default clocking task
	(org-clock-mark-default-task))

      (when interrupting
	;; We are interrupting the clocking of a different task.
	;; Save a marker to this task, so that we can go back.
	;; First check if we are trying to clock into the same task!
	(when (save-excursion
		(unless selected-task
		  (org-back-to-heading t))
		(and (equal (marker-buffer org-clock-hd-marker)
			    (if selected-task
				(marker-buffer selected-task)
			      (current-buffer)))
		     (= (marker-position org-clock-hd-marker)
			(if selected-task
			    (marker-position selected-task)
			  (point)))
		     (equal org-clock-current-task (nth 4 (org-heading-components)))))
	  (message "Clock continues in \"%s\"" org-clock-heading)
	  (throw 'abort nil))
	(move-marker org-clock-interrupted-task
		     (marker-position org-clock-marker)
		     (marker-buffer org-clock-marker))
	(let ((org-clock-clocking-in t))
	  (org-clock-out nil t)))

      ;; Clock in at which position?
      (setq target-pos
	    (if (and (eobp) (not (org-at-heading-p)))
		(point-at-bol 0)
	      (point)))
      (save-excursion
	(when (and selected-task (marker-buffer selected-task))
	  ;; There is a selected task, move to the correct buffer
	  ;; and set the new target position.
	  (set-buffer (org-base-buffer (marker-buffer selected-task)))
	  (setq target-pos (marker-position selected-task))
	  (move-marker selected-task nil))
	(org-with-wide-buffer
	 (goto-char target-pos)
	 (org-back-to-heading t)
	 (or interrupting (move-marker org-clock-interrupted-task nil))
	 (run-hooks 'org-clock-in-prepare-hook)
	 (org-clock-history-push)
	 (setq org-clock-current-task (nth 4 (org-heading-components)))
	 (cond ((functionp org-clock-in-switch-to-state)
		(let ((case-fold-search nil))
		  (looking-at org-complex-heading-regexp))
		(let ((newstate (funcall org-clock-in-switch-to-state
					 (match-string 2))))
		  (when newstate (org-todo newstate))))
	       ((and org-clock-in-switch-to-state
		     (not (looking-at (concat org-outline-regexp "[ \t]*"
					      org-clock-in-switch-to-state
					      "\\>"))))
		(org-todo org-clock-in-switch-to-state)))
	 (setq org-clock-heading
	       (cond ((and org-clock-heading-function
			   (functionp org-clock-heading-function))
		      (funcall org-clock-heading-function))
		     ((nth 4 (org-heading-components))
		      (replace-regexp-in-string
		       "\\[\\[.*?\\]\\[\\(.*?\\)\\]\\]" "\\1"
		       (match-string-no-properties 4)))
		     (t "???")))
	 (org-clock-find-position org-clock-in-resume)
	 (cond
	  ((and org-clock-in-resume
		(looking-at
		 (concat "^[ \t]*" org-clock-string
			 " \\[\\([0-9]\\{4\\}-[0-9]\\{2\\}-[0-9]\\{2\\}"
			 " *\\sw+.? +[012][0-9]:[0-5][0-9]\\)\\][ \t]*$")))
	   (message "Matched %s" (match-string 1))
	   (setq ts (concat "[" (match-string 1) "]"))
	   (goto-char (match-end 1))
	   (setq org-clock-start-time
		 (apply 'encode-time
			(org-parse-time-string (match-string 1))))
	   (setq org-clock-effort (org-entry-get (point) org-effort-property))
	   (setq org-clock-total-time (org-clock-sum-current-item
				       (org-clock-get-sum-start))))
	  ((eq org-clock-in-resume 'auto-restart)
	   ;; called from org-clock-load during startup,
	   ;; do not interrupt, but warn!
	   (message "Cannot restart clock because task does not contain unfinished clock")
	   (ding)
	   (sit-for 2)
	   (throw 'abort nil))
	  (t
	   (insert-before-markers "\n")
	   (backward-char 1)
	   (org-indent-line)
	   (when (and (save-excursion
			(end-of-line 0)
			(org-in-item-p)))
	     (beginning-of-line 1)
	     (indent-line-to (- (org-get-indentation) 2)))
	   (insert org-clock-string " ")
	   (setq org-clock-effort (org-entry-get (point) org-effort-property))
	   (setq org-clock-total-time (org-clock-sum-current-item
				       (org-clock-get-sum-start)))
	   (setq org-clock-start-time
		 (or (and org-clock-continuously org-clock-out-time)
		     (and leftover
			  (y-or-n-p
			   (format
			    "You stopped another clock %d mins ago; start this one from then? "
			    (/ (- (float-time
				   (org-current-time org-clock-rounding-minutes t))
				  (float-time leftover))
			       60)))
			  leftover)
		     start-time
		     (org-current-time org-clock-rounding-minutes t)))
	   (setq ts (org-insert-time-stamp org-clock-start-time
					   'with-hm 'inactive))))
	 (move-marker org-clock-marker (point) (buffer-base-buffer))
	 (move-marker org-clock-hd-marker
		      (save-excursion (org-back-to-heading t) (point))
		      (buffer-base-buffer))
	 (setq org-clock-has-been-used t)
	 ;; add to mode line
	 (when (or (eq org-clock-clocked-in-display 'mode-line)
		   (eq org-clock-clocked-in-display 'both))
	   (or global-mode-string (setq global-mode-string '("")))
	   (or (memq 'org-mode-line-string global-mode-string)
	       (setq global-mode-string
		     (append global-mode-string '(org-mode-line-string)))))
	 ;; add to frame title
	 (when (or (eq org-clock-clocked-in-display 'frame-title)
		   (eq org-clock-clocked-in-display 'both))
	   (setq frame-title-format org-clock-frame-title-format))
	 (org-clock-update-mode-line)
	 (when org-clock-mode-line-timer
	   (cancel-timer org-clock-mode-line-timer)
	   (setq org-clock-mode-line-timer nil))
	 (when org-clock-clocked-in-display
	   (setq org-clock-mode-line-timer
		 (run-with-timer org-clock-update-period
				 org-clock-update-period
				 'org-clock-update-mode-line)))
	 (when org-clock-idle-timer
	   (cancel-timer org-clock-idle-timer)
	   (setq org-clock-idle-timer nil))
	 (setq org-clock-idle-timer
	       (run-with-timer 60 60 'org-resolve-clocks-if-idle))
	 (message "Clock starts at %s - %s" ts org--msg-extra)
	 (run-hooks 'org-clock-in-hook))))))

;;;###autoload
(defun org-clock-in-last (&optional arg)
  "Clock in the last closed clocked item.
When already clocking in, send a warning.
With a universal prefix argument, select the task you want to
clock in from the last clocked in tasks.
With two universal prefix arguments, start clocking using the
last clock-out time, if any.
With three universal prefix arguments, interactively prompt
for a todo state to switch to, overriding the existing value
`org-clock-in-switch-to-state'."
  (interactive "P")
  (if (equal arg '(4)) (org-clock-in arg)
    (let ((start-time (if (or org-clock-continuously (equal arg '(16)))
			  (or org-clock-out-time
			      (org-current-time org-clock-rounding-minutes t))
			(org-current-time org-clock-rounding-minutes t))))
      (if (null org-clock-history)
	  (message "No last clock")
	(let ((org-clock-in-switch-to-state
	       (if (and (not org-clock-current-task) (equal arg '(64)))
		   (completing-read "Switch to state: "
				    (and org-clock-history
					 (with-current-buffer
					     (marker-buffer (car org-clock-history))
					   org-todo-keywords-1)))
		 org-clock-in-switch-to-state))
	      (already-clocking org-clock-current-task))
	  (org-clock-clock-in (list (car org-clock-history)) nil start-time)
	  (or already-clocking
	      ;; Don't display a message if we are already clocking in
	      (message "Clocking back: %s (in %s)"
		       org-clock-current-task
		       (buffer-name (marker-buffer org-clock-marker)))))))))

(defun org-clock-mark-default-task ()
  "Mark current task as default task."
  (interactive)
  (save-excursion
    (org-back-to-heading t)
    (move-marker org-clock-default-task (point))))

(defun org-clock-get-sum-start ()
  "Return the time from which clock times should be counted.

This is for the currently running clock as it is displayed in the
mode line.  This function looks at the properties LAST_REPEAT and
in particular CLOCK_MODELINE_TOTAL and the corresponding variable
`org-clock-mode-line-total' and then decides which time to use.

The time is always returned as UTC."
  (let ((cmt (or (org-entry-get nil "CLOCK_MODELINE_TOTAL")
		 (symbol-name org-clock-mode-line-total)))
	(lr (org-entry-get nil "LAST_REPEAT")))
    (cond
     ((equal cmt "current")
      (setq org--msg-extra "showing time in current clock instance")
      (current-time))
     ((equal cmt "today")
      (setq org--msg-extra "showing today's task time.")
      (let* ((dt (org-decode-time nil t))
	     (hour (nth 2 dt))
	     (day (nth 3 dt)))
	(if (< hour org-extend-today-until) (setf (nth 3 dt) (1- day)))
	(setf (nth 2 dt) org-extend-today-until)
	(apply #'encode-time (append (list 0 0) (nthcdr 2 dt)))))
     ((or (equal cmt "all")
	  (and (or (not cmt) (equal cmt "auto"))
	       (not lr)))
      (setq org--msg-extra "showing entire task time.")
      nil)
     ((or (equal cmt "repeat")
	  (and (or (not cmt) (equal cmt "auto"))
	       lr))
      (setq org--msg-extra "showing task time since last repeat.")
      (and lr (org-time-string-to-time lr)))
     (t nil))))

(defun org-clock-find-position (find-unclosed)
  "Find the location where the next clock line should be inserted.
When FIND-UNCLOSED is non-nil, first check if there is an unclosed clock
line and position cursor in that line."
  (org-back-to-heading t)
  (catch 'exit
    (let* ((beg (line-beginning-position))
	   (end (save-excursion (outline-next-heading) (point)))
	   (org-clock-into-drawer (org-clock-into-drawer))
	   (drawer (org-clock-drawer-name)))
      ;; Look for a running clock if FIND-UNCLOSED in non-nil.
      (when find-unclosed
	(let ((open-clock-re
	       (concat "^[ \t]*"
		       org-clock-string
		       " \\[\\([0-9]\\{4\\}-[0-9]\\{2\\}-[0-9]\\{2\\}"
		       " *\\sw+ +[012][0-9]:[0-5][0-9]\\)\\][ \t]*$")))
	  (while (re-search-forward open-clock-re end t)
	    (let ((element (org-element-at-point)))
	      (when (and (eq (org-element-type element) 'clock)
			 (eq (org-element-property :status element) 'running))
		(beginning-of-line)
		(throw 'exit t))))))
      ;; Look for an existing clock drawer.
      (when drawer
	(goto-char beg)
	(let ((drawer-re (concat "^[ \t]*:" (regexp-quote drawer) ":[ \t]*$")))
	  (while (re-search-forward drawer-re end t)
	    (let ((element (org-element-at-point)))
	      (when (eq (org-element-type element) 'drawer)
		(let ((cend (org-element-property :contents-end element)))
		  (if (and (not org-log-states-order-reversed) cend)
		      (goto-char cend)
		    (forward-line))
		  (throw 'exit t)))))))
      (goto-char beg)
      (let ((clock-re (concat "^[ \t]*" org-clock-string))
	    (count 0)
	    positions)
	;; Count the CLOCK lines and store their positions.
	(save-excursion
	  (while (re-search-forward clock-re end t)
	    (let ((element (org-element-at-point)))
	      (when (eq (org-element-type element) 'clock)
		(setq positions (cons (line-beginning-position) positions)
		      count (1+ count))))))
	(cond
	 ((null positions)
	  ;; Skip planning line and property drawer, if any.
	  (org-end-of-meta-data)
	  (unless (bolp) (insert "\n"))
	  ;; Create a new drawer if necessary.
	  (when (and org-clock-into-drawer
		     (or (not (wholenump org-clock-into-drawer))
			 (< org-clock-into-drawer 2)))
	    (let ((beg (point)))
	      (insert ":" drawer ":\n:END:\n")
	      (org-indent-region beg (point))
	      (goto-char beg)
	      (org-flag-drawer t)
	      (forward-line))))
	 ;; When a clock drawer needs to be created because of the
	 ;; number of clock items or simply if it is missing, collect
	 ;; all clocks in the section and wrap them within the drawer.
	 ((if (wholenump org-clock-into-drawer)
	      (>= (1+ count) org-clock-into-drawer)
	    drawer)
	  ;; Skip planning line and property drawer, if any.
	  (org-end-of-meta-data)
	  (let ((beg (point)))
	    (insert
	     (mapconcat
	      (lambda (p)
		(save-excursion
		  (goto-char p)
		  (org-trim (delete-and-extract-region
			     (save-excursion (skip-chars-backward " \r\t\n")
					     (line-beginning-position 2))
			     (line-beginning-position 2)))))
	      positions "\n")
	     "\n:END:\n")
	    (let ((end (point-marker)))
	      (goto-char beg)
	      (save-excursion (insert ":" drawer ":\n"))
	      (org-flag-drawer t)
	      (org-indent-region (point) end)
	      (forward-line)
	      (unless org-log-states-order-reversed
		(goto-char end)
		(beginning-of-line -1))
	      (set-marker end nil))))
	 (org-log-states-order-reversed (goto-char (car (last positions))))
	 (t (goto-char (car positions))))))))

;;;###autoload
(defun org-clock-out (&optional switch-to-state fail-quietly at-time)
  "Stop the currently running clock.
Throw an error if there is no running clock and FAIL-QUIETLY is nil.
With a universal prefix, prompt for a state to switch the clocked out task
to, overriding the existing value of `org-clock-out-switch-to-state'."
  (interactive "P")
  (catch 'exit
    (when (not (org-clocking-p))
      (setq global-mode-string
	    (delq 'org-mode-line-string global-mode-string))
      (setq frame-title-format org-frame-title-format-backup)
      (force-mode-line-update)
      (if fail-quietly (throw 'exit t) (user-error "No active clock")))
    (let ((org-clock-out-switch-to-state
	   (if switch-to-state
	       (completing-read "Switch to state: "
				(with-current-buffer
				    (marker-buffer org-clock-marker)
				  org-todo-keywords-1)
				nil t "DONE")
	     org-clock-out-switch-to-state))
	  (now (org-current-time org-clock-rounding-minutes))
	  ts te s h m remove)
      (setq org-clock-out-time now)
      (save-excursion ; Do not replace this with `with-current-buffer'.
	(with-no-warnings (set-buffer (org-clocking-buffer)))
	(save-restriction
	  (widen)
	  (goto-char org-clock-marker)
	  (beginning-of-line 1)
	  (if (and (looking-at (concat "[ \t]*" org-keyword-time-regexp))
		   (equal (match-string 1) org-clock-string))
	      (setq ts (match-string 2))
	    (if fail-quietly (throw 'exit nil) (error "Clock start time is gone")))
	  (goto-char (match-end 0))
	  (delete-region (point) (point-at-eol))
	  (insert "--")
	  (setq te (org-insert-time-stamp (or at-time now) 'with-hm 'inactive))
	  (setq s (- (float-time
		      (apply #'encode-time (org-parse-time-string te)))
		     (float-time
		      (apply #'encode-time (org-parse-time-string ts))))
		h (floor (/ s 3600))
		s (- s (* 3600 h))
		m (floor (/ s 60))
		s (- s (* 60 s)))
	  (insert " => " (format "%2d:%02d" h m))
	  (move-marker org-clock-marker nil)
	  (move-marker org-clock-hd-marker nil)
	  ;; Possibly remove zero time clocks.  However, do not add
	  ;; a note associated to the CLOCK line in this case.
	  (cond ((and org-clock-out-remove-zero-time-clocks
		      (= (+ h m) 0))
		 (setq remove t)
		 (delete-region (line-beginning-position)
				(line-beginning-position 2)))
		(org-log-note-clock-out
		 (org-add-log-setup
		  'clock-out nil nil nil
		  (concat "# Task: " (org-get-heading t) "\n\n"))))
	  (when org-clock-mode-line-timer
	    (cancel-timer org-clock-mode-line-timer)
	    (setq org-clock-mode-line-timer nil))
	  (when org-clock-idle-timer
	    (cancel-timer org-clock-idle-timer)
	    (setq org-clock-idle-timer nil))
	  (setq global-mode-string
		(delq 'org-mode-line-string global-mode-string))
	  (setq frame-title-format org-frame-title-format-backup)
	  (when org-clock-out-switch-to-state
	    (save-excursion
	      (org-back-to-heading t)
	      (let ((org-clock-out-when-done nil))
		(cond
		 ((functionp org-clock-out-switch-to-state)
		  (let ((case-fold-search nil))
		    (looking-at org-complex-heading-regexp))
		  (let ((newstate (funcall org-clock-out-switch-to-state
					   (match-string 2))))
		    (when newstate (org-todo newstate))))
		 ((and org-clock-out-switch-to-state
		       (not (looking-at (concat org-outline-regexp "[ \t]*"
						org-clock-out-switch-to-state
						"\\>"))))
		  (org-todo org-clock-out-switch-to-state))))))
	  (force-mode-line-update)
	  (message (concat "Clock stopped at %s after "
			   (org-duration-from-minutes (+ (* 60 h) m)) "%s")
		   te (if remove " => LINE REMOVED" ""))
	  (run-hooks 'org-clock-out-hook)
	  (unless (org-clocking-p)
	    (setq org-clock-current-task nil)))))))

(add-hook 'org-clock-out-hook 'org-clock-remove-empty-clock-drawer)

(defun org-clock-remove-empty-clock-drawer ()
  "Remove empty clock drawers in current subtree."
  (save-excursion
    (org-back-to-heading t)
    (org-map-tree
     (lambda ()
       (let ((drawer (org-clock-drawer-name))
	     (case-fold-search t))
	 (when drawer
	   (let ((re (format "^[ \t]*:%s:[ \t]*$" (regexp-quote drawer)))
		 (end (save-excursion (outline-next-heading))))
	     (while (re-search-forward re end t)
	       (org-remove-empty-drawer-at (point))))))))))

(defun org-clock-timestamps-up (&optional n)
  "Increase CLOCK timestamps at cursor.
Optional argument N tells to change by that many units."
  (interactive "P")
  (org-clock-timestamps-change 'up n))

(defun org-clock-timestamps-down (&optional n)
  "Increase CLOCK timestamps at cursor.
Optional argument N tells to change by that many units."
  (interactive "P")
  (org-clock-timestamps-change 'down n))

(defun org-clock-timestamps-change (updown &optional n)
  "Change CLOCK timestamps synchronously at cursor.
UPDOWN tells whether to change `up' or `down'.
Optional argument N tells to change by that many units."
  (let ((tschange (if (eq updown 'up) 'org-timestamp-up
		    'org-timestamp-down))
	(timestamp? (org-at-timestamp-p 'lax))
	ts1 begts1 ts2 begts2 updatets1 tdiff)
    (when timestamp?
      (save-excursion
	(move-beginning-of-line 1)
	(re-search-forward org-ts-regexp3 nil t)
	(setq ts1 (match-string 0) begts1 (match-beginning 0))
	(when (re-search-forward org-ts-regexp3 nil t)
	  (setq ts2 (match-string 0) begts2 (match-beginning 0))))
      ;; Are we on the second timestamp?
      (if (<= begts2 (point)) (setq updatets1 t))
      (if (not ts2)
	  ;; fall back on org-timestamp-up if there is only one
	  (funcall tschange n)
	(funcall tschange n)
	(let ((ts (if updatets1 ts2 ts1))
	      (begts (if updatets1 begts1 begts2)))
	  (setq tdiff
		(time-subtract
		 (org-time-string-to-time org-last-changed-timestamp t)
		 (org-time-string-to-time ts t)))
	  (save-excursion
	    (goto-char begts)
	    (org-timestamp-change
	     (round (/ (float-time tdiff)
		       (pcase timestamp?
			 (`minute 60)
			 (`hour 3600)
			 (`day (* 24 3600))
			 (`month (* 24 3600 31))
			 (`year (* 24 3600 365.2)))))
	     timestamp? 'updown)))))))

;;;###autoload
(defun org-clock-cancel ()
  "Cancel the running clock by removing the start timestamp."
  (interactive)
  (when (not (org-clocking-p))
    (setq global-mode-string
	  (delq 'org-mode-line-string global-mode-string))
    (setq frame-title-format org-frame-title-format-backup)
    (force-mode-line-update)
    (error "No active clock"))
  (save-excursion    ; Do not replace this with `with-current-buffer'.
    (with-no-warnings (set-buffer (org-clocking-buffer)))
    (goto-char org-clock-marker)
    (if (looking-back (concat "^[ \t]*" org-clock-string ".*")
		      (line-beginning-position))
	(progn (delete-region (1- (point-at-bol)) (point-at-eol))
	       (org-remove-empty-drawer-at (point)))
      (message "Clock gone, cancel the timer anyway")
      (sit-for 2)))
  (move-marker org-clock-marker nil)
  (move-marker org-clock-hd-marker nil)
  (setq global-mode-string
	(delq 'org-mode-line-string global-mode-string))
  (setq frame-title-format org-frame-title-format-backup)
  (force-mode-line-update)
  (message "Clock canceled")
  (run-hooks 'org-clock-cancel-hook))

;;;###autoload
(defun org-clock-goto (&optional select)
  "Go to the currently clocked-in entry, or to the most recently clocked one.
With prefix arg SELECT, offer recently clocked tasks for selection."
  (interactive "@P")
  (let* ((recent nil)
	 (m (cond
	     (select
	      (or (org-clock-select-task "Select task to go to: ")
		  (error "No task selected")))
	     ((org-clocking-p) org-clock-marker)
	     ((and org-clock-goto-may-find-recent-task
		   (car org-clock-history)
		   (marker-buffer (car org-clock-history)))
	      (setq recent t)
	      (car org-clock-history))
	     (t (error "No active or recent clock task")))))
    (pop-to-buffer-same-window (marker-buffer m))
    (if (or (< m (point-min)) (> m (point-max))) (widen))
    (goto-char m)
    (org-show-entry)
    (org-back-to-heading t)
    (org-cycle-hide-drawers 'children)
    (recenter org-clock-goto-before-context)
    (org-reveal)
    (if recent
	(message "No running clock, this is the most recently clocked task"))
    (run-hooks 'org-clock-goto-hook)))

(defvar-local org-clock-file-total-minutes nil
  "Holds the file total time in minutes, after a call to `org-clock-sum'.")

(defun org-clock-sum-today (&optional headline-filter)
  "Sum the times for each subtree for today."
  (let ((range (org-clock-special-range 'today)))
    (org-clock-sum (car range) (cadr range)
		   headline-filter :org-clock-minutes-today)))

(defun org-clock-sum-custom (&optional headline-filter range propname)
  "Sum the times for each subtree for today."
  (let ((r (or (and (symbolp range) (org-clock-special-range range))
	       (org-clock-special-range
		(intern (completing-read
			 "Range: "
			 '("today" "yesterday" "thisweek" "lastweek"
			   "thismonth" "lastmonth" "thisyear" "lastyear"
			   "interactive")
			 nil t))))))
    (org-clock-sum (car r) (cadr r)
		   headline-filter (or propname :org-clock-minutes-custom))))

;;;###autoload
(defun org-clock-sum (&optional tstart tend headline-filter propname)
  "Sum the times for each subtree.
Puts the resulting times in minutes as a text property on each headline.
TSTART and TEND can mark a time range to be considered.
HEADLINE-FILTER is a zero-arg function that, if specified, is called for
each headline in the time range with point at the headline.  Headlines for
which HEADLINE-FILTER returns nil are excluded from the clock summation.
PROPNAME lets you set a custom text property instead of :org-clock-minutes."
  (org-with-silent-modifications
   (let* ((re (concat "^\\(\\*+\\)[ \t]\\|^[ \t]*"
		      org-clock-string
		      "[ \t]*\\(?:\\(\\[.*?\\]\\)-+\\(\\[.*?\\]\\)\\|=>[ \t]+\\([0-9]+\\):\\([0-9]+\\)\\)"))
	  (lmax 30)
	  (ltimes (make-vector lmax 0))
	  (level 0)
	  (tstart (cond ((stringp tstart) (org-time-string-to-seconds tstart))
			((consp tstart) (float-time tstart))
			(t tstart)))
	  (tend (cond ((stringp tend) (org-time-string-to-seconds tend))
		      ((consp tend) (float-time tend))
		      (t tend)))
	  (t1 0)
	  time)
     (remove-text-properties (point-min) (point-max)
			     `(,(or propname :org-clock-minutes) t
			       :org-clock-force-headline-inclusion t))
     (save-excursion
       (goto-char (point-max))
       (while (re-search-backward re nil t)
	 (cond
	  ((match-end 2)
	   ;; Two time stamps.
	   (let* ((ts (float-time
		       (apply #'encode-time
			      (save-match-data
				(org-parse-time-string (match-string 2))))))
		  (te (float-time
		       (apply #'encode-time
			      (org-parse-time-string (match-string 3)))))
		  (dt (- (if tend (min te tend) te)
			 (if tstart (max ts tstart) ts))))
	     (when (> dt 0) (cl-incf t1 (floor (/ dt 60))))))
	  ((match-end 4)
	   ;; A naked time.
	   (setq t1 (+ t1 (string-to-number (match-string 5))
		       (* 60 (string-to-number (match-string 4))))))
	  (t	 ;A headline
	   ;; Add the currently clocking item time to the total.
	   (when (and org-clock-report-include-clocking-task
		      (eq (org-clocking-buffer) (current-buffer))
		      (eq (marker-position org-clock-hd-marker) (point))
		      tstart
		      tend
		      (>= (float-time org-clock-start-time) tstart)
		      (<= (float-time org-clock-start-time) tend))
	     (let ((time (floor (- (float-time)
				   (float-time org-clock-start-time))
				60)))
	       (setq t1 (+ t1 time))))
	   (let* ((headline-forced
		   (get-text-property (point)
				      :org-clock-force-headline-inclusion))
		  (headline-included
		   (or (null headline-filter)
		       (save-excursion
			 (save-match-data (funcall headline-filter))))))
	     (setq level (- (match-end 1) (match-beginning 1)))
	     (when (>= level lmax)
	       (setq ltimes (vconcat ltimes (make-vector lmax 0)) lmax (* 2 lmax)))
	     (when (or (> t1 0) (> (aref ltimes level) 0))
	       (when (or headline-included headline-forced)
		 (if headline-included
		     (cl-loop for l from 0 to level do
			      (aset ltimes l (+ (aref ltimes l) t1))))
		 (setq time (aref ltimes level))
		 (goto-char (match-beginning 0))
		 (put-text-property (point) (point-at-eol)
				    (or propname :org-clock-minutes) time)
		 (when headline-filter
		   (save-excursion
		     (save-match-data
		       (while (org-up-heading-safe)
			 (put-text-property
			  (point) (line-end-position)
			  :org-clock-force-headline-inclusion t))))))
	       (setq t1 0)
	       (cl-loop for l from level to (1- lmax) do
			(aset ltimes l 0)))))))
       (setq org-clock-file-total-minutes (aref ltimes 0))))))

(defun org-clock-sum-current-item (&optional tstart)
  "Return time, clocked on current item in total."
  (save-excursion
    (save-restriction
      (org-narrow-to-subtree)
      (org-clock-sum tstart)
      org-clock-file-total-minutes)))

;;;###autoload
(defun org-clock-display (&optional arg)
  "Show subtree times in the entire buffer.

By default, show the total time for the range defined in
`org-clock-display-default-range'.  With `\\[universal-argument]' \
prefix, show
the total time for today instead.

With `\\[universal-argument] \\[universal-argument]' prefix, \
use a custom range, entered at prompt.

With `\\[universal-argument] \ \\[universal-argument] \
\\[universal-argument]' prefix, display the total time in the
echo area.

Use `\\[org-clock-remove-overlays]' to remove the subtree times."
  (interactive "P")
  (org-clock-remove-overlays)
  (let* ((todayp (equal arg '(4)))
	 (customp (member arg '((16) today yesterday
				thisweek lastweek thismonth
				lastmonth thisyear lastyear
				untilnow interactive)))
	 (prop (cond ((not arg) :org-clock-minutes-default)
		     (todayp :org-clock-minutes-today)
		     (customp :org-clock-minutes-custom)
		     (t :org-clock-minutes)))
	 time h m p)
    (cond ((not arg) (org-clock-sum-custom
		      nil org-clock-display-default-range prop))
	  (todayp (org-clock-sum-today))
	  (customp (org-clock-sum-custom nil arg))
	  (t (org-clock-sum)))
    (unless (eq arg '(64))
      (save-excursion
	(goto-char (point-min))
	(while (or (and (equal (setq p (point)) (point-min))
			(get-text-property p prop))
		   (setq p (next-single-property-change
			    (point) prop)))
	  (goto-char p)
	  (when (setq time (get-text-property p prop))
	    (org-clock-put-overlay time)))
	(setq h (/ org-clock-file-total-minutes 60)
	      m (- org-clock-file-total-minutes (* 60 h)))
	;; Arrange to remove the overlays upon next change.
	(when org-remove-highlights-with-change
	  (add-hook 'before-change-functions 'org-clock-remove-overlays
			nil 'local))))
    (message (concat (format "Total file time%s: "
			     (cond (todayp " for today")
				   (customp " (custom)")
				   (t "")))
		     (org-duration-from-minutes
		      org-clock-file-total-minutes)
		     " (%d hours and %d minutes)")
	     h m)))

(defvar-local org-clock-overlays nil)

(defun org-clock-put-overlay (time)
  "Put an overlays on the current line, displaying TIME.
This creates a new overlay and stores it in `org-clock-overlays', so that it
will be easy to remove."
  (let (ov tx)
    (beginning-of-line)
    (let ((case-fold-search nil))
      (when (looking-at org-complex-heading-regexp)
	(goto-char (match-beginning 4))))
    (setq ov (make-overlay (point) (point-at-eol))
	  tx (concat (buffer-substring-no-properties (point) (match-end 4))
		     (org-add-props
			 (make-string
			  (max 0 (- (- 60 (current-column))
				    (- (match-end 4) (match-beginning 4))
				    (length (org-get-at-bol 'line-prefix))))
			  ?\·)
			 '(face shadow))
		     (org-add-props
			 (format " %9s " (org-duration-from-minutes time))
			 '(face org-clock-overlay))
		     ""))
    (overlay-put ov 'display tx)
    (push ov org-clock-overlays)))

;;;###autoload
(defun org-clock-remove-overlays (&optional _beg _end noremove)
  "Remove the occur highlights from the buffer.
If NOREMOVE is nil, remove this function from the
`before-change-functions' in the current buffer."
  (interactive)
  (unless org-inhibit-highlight-removal
    (mapc #'delete-overlay org-clock-overlays)
    (setq org-clock-overlays nil)
    (unless noremove
      (remove-hook 'before-change-functions
		   'org-clock-remove-overlays 'local))))

(defvar org-state) ;; dynamically scoped into this function
(defun org-clock-out-if-current ()
  "Clock out if the current entry contains the running clock.
This is used to stop the clock after a TODO entry is marked DONE,
and is only done if the variable `org-clock-out-when-done' is not nil."
  (when (and (org-clocking-p)
	     org-clock-out-when-done
	     (marker-buffer org-clock-marker)
	     (or (and (eq t org-clock-out-when-done)
		      (member org-state org-done-keywords))
		 (and (listp org-clock-out-when-done)
		      (member org-state org-clock-out-when-done)))
	     (equal (or (buffer-base-buffer (org-clocking-buffer))
			(org-clocking-buffer))
		    (or (buffer-base-buffer (current-buffer))
			(current-buffer)))
	     (< (point) org-clock-marker)
	     (> (save-excursion (outline-next-heading) (point))
		org-clock-marker))
    ;; Clock out, but don't accept a logging message for this.
    (let ((org-log-note-clock-out nil)
	  (org-clock-out-switch-to-state nil))
      (org-clock-out))))

(add-hook 'org-after-todo-state-change-hook
	  'org-clock-out-if-current)

;;;###autoload
(defun org-clock-get-clocktable (&rest props)
  "Get a formatted clocktable with parameters according to PROPS.
The table is created in a temporary buffer, fully formatted and
fontified, and then returned."
  ;; Set the defaults
  (setq props (plist-put props :name "clocktable"))
  (unless (plist-member props :maxlevel)
    (setq props (plist-put props :maxlevel 2)))
  (unless (plist-member props :scope)
    (setq props (plist-put props :scope 'agenda)))
  (with-temp-buffer
    (org-mode)
    (org-create-dblock props)
    (org-update-dblock)
    (org-font-lock-ensure)
    (forward-line 2)
    (buffer-substring (point) (progn
				(re-search-forward "^[ \t]*#\\+END" nil t)
				(point-at-bol)))))

;;;###autoload
(defun org-clock-report (&optional arg)
  "Create a table containing a report about clocked time.
If the cursor is inside an existing clocktable block, then the table
will be updated.  If not, a new clocktable will be inserted.  The scope
of the new clock will be subtree when called from within a subtree, and
file elsewhere.

When called with a prefix argument, move to the first clock table in the
buffer and update it."
  (interactive "P")
  (org-clock-remove-overlays)
  (when arg
    (org-find-dblock "clocktable")
    (org-show-entry))
  (if (org-in-clocktable-p)
      (goto-char (org-in-clocktable-p))
    (let ((props (if (ignore-errors
		       (save-excursion (org-back-to-heading)))
		     (list :name "clocktable" :scope 'subtree)
		   (list :name "clocktable"))))
      (org-create-dblock
       (org-combine-plists org-clock-clocktable-default-properties props))))
  (org-update-dblock))

(defun org-day-of-week (day month year)
  "Returns the day of the week as an integer."
  (nth 6
       (decode-time
	(date-to-time
	 (format "%d-%02d-%02dT00:00:00" year month day)))))

(defun org-quarter-to-date (quarter year)
  "Get the date (week day year) of the first day of a given quarter."
  (let (startday)
    (cond
     ((= quarter 1)
      (setq startday (org-day-of-week 1 1 year))
      (cond
       ((= startday 0)
	(list 52 7 (- year 1)))
       ((= startday 6)
	(list 52 6 (- year 1)))
       ((<= startday 4)
	(list 1 startday year))
       ((> startday 4)
	(list 53 startday (- year 1)))
       )
      )
     ((= quarter 2)
      (setq startday (org-day-of-week 1 4 year))
      (cond
       ((= startday 0)
	(list 13 startday year))
       ((< startday 4)
	(list 14 startday year))
       ((>= startday 4)
	(list 13 startday year))
       )
      )
     ((= quarter 3)
      (setq startday (org-day-of-week 1 7 year))
      (cond
       ((= startday 0)
	(list 26 startday year))
       ((< startday 4)
	(list 27 startday year))
       ((>= startday 4)
	(list 26 startday year))
       )
      )
     ((= quarter 4)
      (setq startday (org-day-of-week 1 10 year))
      (cond
       ((= startday 0)
	(list 39 startday year))
       ((<= startday 4)
	(list 40 startday year))
       ((> startday 4)
	(list 39 startday year)))))))

(defun org-clock-special-range (key &optional time as-strings wstart mstart)
  "Return two times bordering a special time range.

KEY is a symbol specifying the range and can be one of `today',
`yesterday', `thisweek', `lastweek', `thismonth', `lastmonth',
`thisyear', `lastyear' or `untilnow'.  If set to `interactive',
user is prompted for range boundaries.  It can be a string or an
integer.

By default, a week starts Monday 0:00 and ends Sunday 24:00.  The
range is determined relative to TIME, which defaults to current
time.

The return value is a list containing two internal times, one for
the beginning of the range and one for its end, like the ones
returned by `current time' or `encode-time' and a string used to
display information.  If AS-STRINGS is non-nil, the returned
times will be formatted strings.

If WSTART is non-nil, use this number to specify the starting day
of a week (monday is 1).  If MSTART is non-nil, use this number
to specify the starting day of a month (1 is the first day of the
month).  If you can combine both, the month starting day will
have priority."
  (let* ((tm (decode-time time))
	 (m (nth 1 tm))
	 (h (nth 2 tm))
	 (d (nth 3 tm))
	 (month (nth 4 tm))
	 (y (nth 5 tm))
	 (dow (nth 6 tm))
	 (skey (format "%s" key))
	 (shift 0)
	 (q (cond ((>= month 10) 4)
		  ((>= month 7) 3)
		  ((>= month 4) 2)
		  (t 1)))
	 m1 h1 d1 month1 y1 shiftedy shiftedm shiftedq)
    (cond
     ((string-match "\\`[0-9]+\\'" skey)
      (setq y (string-to-number skey) month 1 d 1 key 'year))
     ((string-match "\\`\\([0-9]+\\)-\\([0-9]\\{1,2\\}\\)\\'" skey)
      (setq y (string-to-number (match-string 1 skey))
	    month (string-to-number (match-string 2 skey))
	    d 1
	    key 'month))
     ((string-match "\\`\\([0-9]+\\)-[wW]\\([0-9]\\{1,2\\}\\)\\'" skey)
      (require 'cal-iso)
      (let ((date (calendar-gregorian-from-absolute
		   (calendar-iso-to-absolute
		    (list (string-to-number (match-string 2 skey))
			  1
			  (string-to-number (match-string 1 skey)))))))
	(setq d (nth 1 date)
	      month (car date)
	      y (nth 2 date)
	      dow 1
	      key 'week)))
     ((string-match "\\`\\([0-9]+\\)-[qQ]\\([1-4]\\)\\'" skey)
      (require 'cal-iso)
      (setq q (string-to-number (match-string 2 skey)))
      (let ((date (calendar-gregorian-from-absolute
		   (calendar-iso-to-absolute
		    (org-quarter-to-date
		     q (string-to-number (match-string 1 skey)))))))
	(setq d (nth 1 date)
	      month (car date)
	      y (nth 2 date)
	      dow 1
	      key 'quarter)))
     ((string-match
       "\\`\\([0-9]+\\)-\\([0-9]\\{1,2\\}\\)-\\([0-9]\\{1,2\\}\\)\\'"
       skey)
      (setq y (string-to-number (match-string 1 skey))
	    month (string-to-number (match-string 2 skey))
	    d (string-to-number (match-string 3 skey))
	    key 'day))
     ((string-match "\\([-+][0-9]+\\)\\'" skey)
      (setq shift (string-to-number (match-string 1 skey))
	    key (intern (substring skey 0 (match-beginning 1))))
      (when (and (memq key '(quarter thisq)) (> shift 0))
	(error "Looking forward with quarters isn't implemented"))))
    (when (= shift 0)
      (pcase key
	(`yesterday (setq key 'today   shift -1))
	(`lastweek  (setq key 'week    shift -1))
	(`lastmonth (setq key 'month   shift -1))
	(`lastyear  (setq key 'year    shift -1))
	(`lastq     (setq key 'quarter shift -1))))
    ;; Prepare start and end times depending on KEY's type.
    (pcase key
      ((or `day `today) (setq m 0 h 0 h1 24 d (+ d shift)))
      ((or `week `thisweek)
       (let* ((ws (or wstart 1))
	      (diff (+ (* -7 shift) (if (= dow 0) (- 7 ws) (- dow ws)))))
	 (setq m 0 h 0 d (- d diff) d1 (+ 7 d))))
      ((or `month `thismonth)
       (setq h 0 m 0 d (or mstart 1) month (+ month shift) month1 (1+ month)))
      ((or `quarter `thisq)
       ;; Compute if this shift remains in this year.  If not, compute
       ;; how many years and quarters we have to shift (via floor*) and
       ;; compute the shifted years, months and quarters.
       (cond
	((< (+ (- q 1) shift) 0)	; Shift not in this year.
	 (let* ((interval (* -1 (+ (- q 1) shift)))
		;; Set tmp to ((years to shift) (quarters to shift)).
		(tmp (cl-floor interval 4)))
	   ;; Due to the use of floor, 0 quarters actually means 4.
	   (if (= 0 (nth 1 tmp))
	       (setq shiftedy (- y (nth 0 tmp))
		     shiftedm 1
		     shiftedq 1)
	     (setq shiftedy (- y (+ 1 (nth 0 tmp)))
		   shiftedm (- 13 (* 3 (nth 1 tmp)))
		   shiftedq (- 5 (nth 1 tmp)))))
	 (setq m 0 h 0 d 1 month shiftedm month1 (+ 3 shiftedm) y shiftedy))
	((> (+ q shift) 0)		; Shift is within this year.
	 (setq shiftedq (+ q shift))
	 (setq shiftedy y)
	 (let ((qshift (* 3 (1- (+ q shift)))))
	   (setq m 0 h 0 d 1 month (+ 1 qshift) month1 (+ 4 qshift))))))
      ((or `year `thisyear)
       (setq m 0 h 0 d 1 month 1 y (+ y shift) y1 (1+ y)))
      ((or `interactive `untilnow))	; Special cases, ignore them.
      (_ (user-error "No such time block %s" key)))
    ;; Format start and end times according to AS-STRINGS.
    (let* ((start (pcase key
		    (`interactive (org-read-date nil t nil "Range start? "))
		    (`untilnow org-clock--oldest-date)
		    (_ (encode-time 0 m h d month y))))
	   (end (pcase key
		  (`interactive (org-read-date nil t nil "Range end? "))
		  (`untilnow (current-time))
		  (_ (encode-time 0
				  (or m1 m)
				  (or h1 h)
				  (or d1 d)
				  (or month1 month)
				  (or y1 y)))))
	   (text
	    (pcase key
	      ((or `day `today) (format-time-string "%A, %B %d, %Y" start))
	      ((or `week `thisweek) (format-time-string "week %G-W%V" start))
	      ((or `month `thismonth) (format-time-string "%B %Y" start))
	      ((or `year `thisyear) (format-time-string "the year %Y" start))
	      ((or `quarter `thisq)
	       (concat (org-count-quarter shiftedq)
		       " quarter of " (number-to-string shiftedy)))
	      (`interactive "(Range interactively set)")
	      (`untilnow "now"))))
      (if (not as-strings) (list start end text)
	(let ((f (cdr org-time-stamp-formats)))
	  (list (format-time-string f start)
		(format-time-string f end)
		text))))))

(defun org-count-quarter (n)
  (cond
   ((= n 1) "1st")
   ((= n 2) "2nd")
   ((= n 3) "3rd")
   ((= n 4) "4th")))

;;;###autoload
(defun org-clocktable-shift (dir n)
  "Try to shift the :block date of the clocktable at point.
Point must be in the #+BEGIN: line of a clocktable, or this function
will throw an error.
DIR is a direction, a symbol `left', `right', `up', or `down'.
Both `left' and `down' shift the block toward the past, `up' and `right'
push it toward the future.
N is the number of shift steps to take.  The size of the step depends on
the currently selected interval size."
  (setq n (prefix-numeric-value n))
  (and (memq dir '(left down)) (setq n (- n)))
  (save-excursion
    (goto-char (point-at-bol))
    (if (not (looking-at "^[ \t]*#\\+BEGIN:[ \t]+clocktable\\>.*?:block[ \t]+\\(\\S-+\\)"))
	(error "Line needs a :block definition before this command works")
      (let* ((b (match-beginning 1)) (e (match-end 1))
	     (s (match-string 1))
	     block shift ins y mw d date wp m)
	(cond
	 ((equal s "yesterday") (setq s "today-1"))
	 ((equal s "lastweek") (setq s "thisweek-1"))
	 ((equal s "lastmonth") (setq s "thismonth-1"))
	 ((equal s "lastyear") (setq s "thisyear-1"))
	 ((equal s "lastq") (setq s "thisq-1")))

	(cond
	 ((string-match "^\\(today\\|thisweek\\|thismonth\\|thisyear\\|thisq\\)\\([-+][0-9]+\\)?$" s)
	  (setq block (match-string 1 s)
		shift (if (match-end 2)
			  (string-to-number (match-string 2 s))
			0))
	  (setq shift (+ shift n))
	  (setq ins (if (= shift 0) block (format "%s%+d" block shift))))
	 ((string-match "\\([0-9]+\\)\\(-\\([wWqQ]?\\)\\([0-9]\\{1,2\\}\\)\\(-\\([0-9]\\{1,2\\}\\)\\)?\\)?" s)
	  ;;               1        1  2   3       3  4                  4  5   6                6  5   2
	  (setq y (string-to-number (match-string 1 s))
		wp (and (match-end 3) (match-string 3 s))
		mw (and (match-end 4) (string-to-number (match-string 4 s)))
		d (and (match-end 6) (string-to-number (match-string 6 s))))
	  (cond
	   (d (setq ins (format-time-string
			 "%Y-%m-%d"
			 (encode-time 0 0 0 (+ d n) m y))))
	   ((and wp (string-match "w\\|W" wp) mw (> (length wp) 0))
	    (require 'cal-iso)
	    (setq date (calendar-gregorian-from-absolute
			(calendar-iso-to-absolute (list (+ mw n) 1 y))))
	    (setq ins (format-time-string
		       "%G-W%V"
		       (encode-time 0 0 0 (nth 1 date) (car date) (nth 2 date)))))
	   ((and wp (string-match "q\\|Q" wp) mw (> (length wp) 0))
	    (require 'cal-iso)
					; if the 4th + 1 quarter is requested we flip to the 1st quarter of the next year
	    (if (> (+ mw n) 4)
		(setq mw 0
		      y (+ 1 y))
	      ())
					; if the 1st - 1 quarter is requested we flip to the 4th quarter of the previous year
	    (if (= (+ mw n) 0)
		(setq mw 5
		      y (- y 1))
	      ())
	    (setq date (calendar-gregorian-from-absolute
			(calendar-iso-to-absolute (org-quarter-to-date (+ mw n) y))))
	    (setq ins (format-time-string
		       (concat (number-to-string y) "-Q" (number-to-string (+ mw n)))
		       (encode-time 0 0 0 (nth 1 date) (car date) (nth 2 date)))))
	   (mw
	    (setq ins (format-time-string
		       "%Y-%m"
		       (encode-time 0 0 0 1 (+ mw n) y))))
	   (y
	    (setq ins (number-to-string (+ y n))))))
	 (t (error "Cannot shift clocktable block")))
	(when ins
	  (goto-char b)
	  (insert ins)
	  (delete-region (point) (+ (point) (- e b)))
	  (beginning-of-line 1)
	  (org-update-dblock)
	  t)))))

;;;###autoload
(defun org-dblock-write:clocktable (params)
  "Write the standard clocktable."
  (setq params (org-combine-plists org-clocktable-defaults params))
  (catch 'exit
    (let* ((scope (plist-get params :scope))
	   (files (pcase scope
		    (`agenda
		     (org-agenda-files t))
		    (`agenda-with-archives
		     (org-add-archive-files (org-agenda-files t)))
		    (`file-with-archives
		     (and buffer-file-name
			  (org-add-archive-files (list buffer-file-name))))
		    ((pred functionp) (funcall scope))
		    ((pred consp) scope)
		    (_ (or (buffer-file-name) (current-buffer)))))
	   (block (plist-get params :block))
	   (ts (plist-get params :tstart))
	   (te (plist-get params :tend))
	   (ws (plist-get params :wstart))
	   (ms (plist-get params :mstart))
	   (step (plist-get params :step))
	   (formatter (or (plist-get params :formatter)
			  org-clock-clocktable-formatter
			  'org-clocktable-write-default))
	   cc)
      ;; Check if we need to do steps
      (when block
	;; Get the range text for the header
	(setq cc (org-clock-special-range block nil t ws ms)
	      ts (car cc)
	      te (nth 1 cc)))
      (when step
	;; Write many tables, in steps
	(unless (or block (and ts te))
	  (error "Clocktable `:step' can only be used with `:block' or `:tstart,:end'"))
	(org-clocktable-steps params)
	(throw 'exit nil))

      (org-agenda-prepare-buffers (if (consp files) files (list files)))

      (let ((origin (point))
	    (tables
	     (if (consp files)
		 (mapcar (lambda (file)
			   (with-current-buffer (find-buffer-visiting file)
			     (save-excursion
			       (save-restriction
				 (org-clock-get-table-data file params)))))
			 files)
	       ;; Get the right restriction for the scope.
	       (save-restriction
		 (cond
		  ((not scope))	     ;use the restriction as it is now
		  ((eq scope 'file) (widen))
		  ((eq scope 'subtree) (org-narrow-to-subtree))
		  ((eq scope 'tree)
		   (while (org-up-heading-safe))
		   (org-narrow-to-subtree))
		  ((and (symbolp scope)
			(string-match "\\`tree\\([0-9]+\\)\\'"
				      (symbol-name scope)))
		   (let ((level (string-to-number
				 (match-string 1 (symbol-name scope)))))
		     (catch 'exit
		       (while (org-up-heading-safe)
			 (looking-at org-outline-regexp)
			 (when (<= (org-reduced-level (funcall outline-level))
				   level)
			   (throw 'exit nil))))
		     (org-narrow-to-subtree))))
		 (list (org-clock-get-table-data nil params)))))
	    (multifile
	     ;; Even though `file-with-archives' can consist of
	     ;; multiple files, we consider this is one extended file
	     ;; instead.
	     (and (consp files) (not (eq scope 'file-with-archives)))))

	(funcall formatter
		 origin
		 tables
		 (org-combine-plists params `(:multifile ,multifile)))))))

(defun org-clocktable-write-default (ipos tables params)
  "Write out a clock table at position IPOS in the current buffer.
TABLES is a list of tables with clocking data as produced by
`org-clock-get-table-data'.  PARAMS is the parameter property list obtained
from the dynamic block definition."
  ;; This function looks quite complicated, mainly because there are a
  ;; lot of options which can add or remove columns.  I have massively
  ;; commented this function, the I hope it is understandable.  If
  ;; someone wants to write their own special formatter, this maybe
  ;; much easier because there can be a fixed format with a
  ;; well-defined number of columns...
  (let* ((lang (or (plist-get params :lang) "en"))
	 (multifile (plist-get params :multifile))
	 (block (plist-get params :block))
	 (sort (plist-get params :sort))
	 (header (plist-get params :header))
	 (link (plist-get params :link))
	 (maxlevel (or (plist-get params :maxlevel) 3))
	 (emph (plist-get params :emphasize))
	 (compact? (plist-get params :compact))
	 (narrow (or (plist-get params :narrow) (and compact? '40!)))
	 (level? (and (not compact?) (plist-get params :level)))
	 (timestamp (plist-get params :timestamp))
	 (properties (plist-get params :properties))
	 (time-columns
	  (if (or compact? (< maxlevel 2)) 1
	    ;; Deepest headline level is a hard limit for the number
	    ;; of time columns.
	    (let ((levels
		   (cl-mapcan
		    (lambda (table)
		      (pcase table
			(`(,_ ,(and (pred wholenump) (pred (/= 0))) ,entries)
			 (mapcar #'car entries))))
		    tables)))
	      (min maxlevel
		   (or (plist-get params :tcolumns) 100)
		   (if (null levels) 1 (apply #'max levels))))))
	 (indent (or compact? (plist-get params :indent)))
	 (formula (plist-get params :formula))
	 (case-fold-search t)
	 (total-time (apply #'+ (mapcar #'cadr tables)))
	 recalc narrow-cut-p)

    (when (and narrow (integerp narrow) link)
      ;; We cannot have both integer narrow and link.
      (message "Using hard narrowing in clocktable to allow for links")
      (setq narrow (intern (format "%d!" narrow))))

    (pcase narrow
      ((or `nil (pred integerp)) nil)	;nothing to do
      ((and (pred symbolp)
	    (guard (string-match-p "\\`[0-9]+!\\'" (symbol-name narrow))))
       (setq narrow-cut-p t)
       (setq narrow (string-to-number (symbol-name narrow))))
      (_ (error "Invalid value %s of :narrow property in clock table" narrow)))

    ;; Now we need to output this table stuff.
    (goto-char ipos)

    ;; Insert the text *before* the actual table.
    (insert-before-markers
     (or header
	 ;; Format the standard header.
	 (format "#+CAPTION: %s %s%s\n"
		 (org-clock--translate "Clock summary at" lang)
		 (format-time-string (org-time-stamp-format t t))
		 (if block
		     (let ((range-text
			    (nth 2 (org-clock-special-range
				    block nil t
				    (plist-get params :wstart)
				    (plist-get params :mstart)))))
		       (format ", for %s." range-text))
		   ""))))

    ;; Insert the narrowing line
    (when (and narrow (integerp narrow) (not narrow-cut-p))
      (insert-before-markers
       "|"				;table line starter
       (if multifile "|" "")		;file column, maybe
       (if level? "|" "")		;level column, maybe
       (if timestamp "|" "")		;timestamp column, maybe
       (if properties			;properties columns, maybe
	   (make-string (length properties) ?|)
	 "")
       (format "<%d>| |\n" narrow)))	;headline and time columns

    ;; Insert the table header line
    (insert-before-markers
     "|"				;table line starter
     (if multifile			;file column, maybe
	 (concat (org-clock--translate "File" lang) "|")
       "")
     (if level?				;level column, maybe
	 (concat (org-clock--translate "L" lang) "|")
       "")
     (if timestamp			;timestamp column, maybe
	 (concat (org-clock--translate "Timestamp" lang) "|")
       "")
     (if properties			;properties columns, maybe
	 (concat (mapconcat #'identity properties "|") "|")
       "")
     (concat (org-clock--translate "Headline" lang)"|")
     (concat (org-clock--translate "Time" lang) "|")
     (make-string (max 0 (1- time-columns)) ?|) ;other time columns
     (if (eq formula '%) "%|\n" "\n"))

    ;; Insert the total time in the table
    (insert-before-markers
     "|-\n"				;a hline
     "|"				;table line starter
     (if multifile (format "| %s " (org-clock--translate "ALL" lang)) "")
					;file column, maybe
     (if level? "|" "")			;level column, maybe
     (if timestamp "|" "")		;timestamp column, maybe
     (make-string (length properties) ?|) ;properties columns, maybe
     (concat (format org-clock-total-time-cell-format
		     (org-clock--translate "Total time" lang))
	     "| ")
     (format org-clock-total-time-cell-format
	     (org-duration-from-minutes (or total-time 0))) ;time
     "|"
     (make-string (max 0 (1- time-columns)) ?|)
     (cond ((not (eq formula '%)) "")
	   ((or (not total-time) (= total-time 0)) "0.0|")
	   (t  "100.0|"))
     "\n")

    ;; Now iterate over the tables and insert the data but only if any
    ;; time has been collected.
    (when (and total-time (> total-time 0))
      (pcase-dolist (`(,file-name ,file-time ,entries) tables)
	(when (or (and file-time (> file-time 0))
		  (not (plist-get params :fileskip0)))
	  (insert-before-markers "|-\n") ;hline at new file
	  ;; First the file time, if we have multiple files.
	  (when multifile
	    ;; Summarize the time collected from this file.
	    (insert-before-markers
	     (format (concat "| %s %s | %s%s"
			     (format org-clock-file-time-cell-format
				     (org-clock--translate "File time" lang))
			     " | *%s*|\n")
		     (file-name-nondirectory file-name)
		     (if level?   "| " "")  ;level column, maybe
		     (if timestamp "| " "") ;timestamp column, maybe
		     (if properties	    ;properties columns, maybe
			 (make-string (length properties) ?|)
		       "")
		     (org-duration-from-minutes file-time)))) ;time

	  ;; Get the list of node entries and iterate over it
	  (when (> maxlevel 0)
	    (pcase-dolist (`(,level ,headline ,ts ,time ,props) entries)
	      (when narrow-cut-p
		(setq headline
		      (if (and (string-match
				(format "\\`%s\\'" org-bracket-link-regexp)
				headline)
			       (match-end 3))
			  (format "[[%s][%s]]"
				  (match-string 1 headline)
				  (org-shorten-string (match-string 3 headline)
						      narrow))
			(org-shorten-string headline narrow))))
	      (cl-flet ((format-field (f) (format (cond ((not emph) "%s |")
							((= level 1) "*%s* |")
							((= level 2) "/%s/ |")
							(t "%s |"))
						  f)))
		(insert-before-markers
		 "|"		       ;start the table line
		 (if multifile "|" "") ;free space for file name column?
		 (if level? (format "%d|" level) "") ;level, maybe
		 (if timestamp (concat ts "|") "")   ;timestamp, maybe
		 (if properties		;properties columns, maybe
		     (concat (mapconcat (lambda (p) (or (cdr (assoc p props)) ""))
					properties
					"|")
			     "|")
		   "")
		 (if indent		;indentation
		     (org-clocktable-indent-string level)
		   "")
		 (format-field headline)
		 ;; Empty fields for higher levels.
		 (make-string (max 0 (1- (min time-columns level))) ?|)
		 (format-field (org-duration-from-minutes time))
		 (make-string (max 0 (- time-columns level)) ?|)
		 (if (eq formula '%)
		     (format "%.1f |" (* 100 (/ time (float total-time))))
		   "")
		 "\n")))))))
    (delete-char -1)
    (cond
     ;; Possibly rescue old formula?
     ((or (not formula) (eq formula '%))
      (let ((contents (org-string-nw-p (plist-get params :content))))
	(when (and contents (string-match "^\\([ \t]*#\\+tblfm:.*\\)" contents))
	  (setq recalc t)
	  (insert "\n" (match-string 1 contents))
	  (beginning-of-line 0))))
     ;; Insert specified formula line.
     ((stringp formula)
      (insert "\n#+TBLFM: " formula)
      (setq recalc t))
     (t
      (user-error "Invalid :formula parameter in clocktable")))
    ;; Back to beginning, align the table, recalculate if necessary.
    (goto-char ipos)
    (skip-chars-forward "^|")
    (org-table-align)
    (when org-hide-emphasis-markers
      ;; We need to align a second time.
      (org-table-align))
    (when sort
      (save-excursion
	(org-table-goto-line 3)
	(org-table-goto-column (car sort))
	(org-table-sort-lines nil (cdr sort))))
    (when recalc (org-table-recalculate 'all))
    total-time))

(defun org-clocktable-indent-string (level)
  "Return indentation string according to LEVEL.
LEVEL is an integer.  Indent by two spaces per level above 1."
  (if (= level 1) ""
    (concat "\\_" (make-string (* 2 (1- level)) ?\s))))

(defun org-clocktable-steps (params)
  "Step through the range to make a number of clock tables."
  (let* ((p1 (copy-sequence params))
	 (ts (plist-get p1 :tstart))
	 (te (plist-get p1 :tend))
	 (ws (plist-get p1 :wstart))
	 (ms (plist-get p1 :mstart))
	 (step0 (plist-get p1 :step))
	 (step (cdr (assoc step0 '((day . 86400) (week . 604800)))))
	 (stepskip0 (plist-get p1 :stepskip0))
	 (block (plist-get p1 :block))
	 cc step-time tsb)
    (when block
      (setq cc (org-clock-special-range block nil t ws ms)
	    ts (car cc)
	    te (nth 1 cc)))
    (cond
     ((numberp ts)
      ;; If ts is a number, it's an absolute day number from
      ;; org-agenda.
      (pcase-let ((`(,month ,day ,year) (calendar-gregorian-from-absolute ts)))
	(setq ts (float-time (encode-time 0 0 0 day month year)))))
     (ts
      (setq ts (float-time (apply #'encode-time (org-parse-time-string ts))))))
    (cond
     ((numberp te)
      ;; Likewise for te.
      (pcase-let ((`(,month ,day ,year) (calendar-gregorian-from-absolute te)))
	(setq te (float-time (encode-time 0 0 0 day month year)))))
     (te
      (setq te (float-time (apply #'encode-time (org-parse-time-string te))))))
    (setq tsb
	  (if (eq step0 'week)
	      (let ((dow (nth 6 (decode-time (seconds-to-time ts)))))
		(if (< dow ws) ts
		  (- ts (* 86400 (- dow ws)))))
	    ts))
    (setq p1 (plist-put p1 :header ""))
    (setq p1 (plist-put p1 :step nil))
    (setq p1 (plist-put p1 :block nil))
    (while (< tsb te)
      (or (bolp) (insert "\n"))
      (setq p1 (plist-put p1 :tstart (format-time-string
				      (org-time-stamp-format nil t)
				      (seconds-to-time (max tsb ts)))))
      (cl-incf tsb (let ((dow (nth 6 (decode-time (seconds-to-time tsb)))))
		     (if (or (eq step0 'day)
			     (= dow ws))
			 step
		       (* 86400 (- ws dow)))))
      (setq p1 (plist-put p1 :tend (format-time-string
				    (org-time-stamp-format nil t)
				    (seconds-to-time (min te tsb)))))
      (insert "\n" (if (eq step0 'day) "Daily report: "
		     "Weekly report starting on: ")
	      (plist-get p1 :tstart) "\n")
      (setq step-time (org-dblock-write:clocktable p1))
      (re-search-forward "^[ \t]*#\\+END:")
      (when (and (equal step-time 0) stepskip0)
	;; Remove the empty table
	(delete-region (point-at-bol)
		       (save-excursion
			 (re-search-backward "^\\(Daily\\|Weekly\\) report"
					     nil t)
			 (point))))
      (end-of-line 0))))

(defun org-clock-get-table-data (file params)
  "Get the clocktable data for file FILE, with parameters PARAMS.
FILE is only for identification - this function assumes that
the correct buffer is current, and that the wanted restriction is
in place.
The return value will be a list with the file name and the total
file time (in minutes) as 1st and 2nd elements.  The third element
of this list will be a list of headline entries.  Each entry has the
following structure:

  (LEVEL HEADLINE TIMESTAMP TIME PROPERTIES)

LEVEL:      The level of the headline, as an integer.  This will be
            the reduced level, so 1,2,3,... even if only odd levels
            are being used.
HEADLINE:   The text of the headline.  Depending on PARAMS, this may
            already be formatted like a link.
TIMESTAMP:  If PARAMS require it, this will be a time stamp found in the
            entry, any of SCHEDULED, DEADLINE, NORMAL, or first inactive,
            in this sequence.
TIME:       The sum of all time spend in this tree, in minutes.  This time
            will of cause be restricted to the time block and tags match
            specified in PARAMS.
PROPERTIES: The list properties specified in the `:properties' parameter
            along with their value, as an alist following the pattern
            (NAME . VALUE)."
  (let* ((maxlevel (or (plist-get params :maxlevel) 3))
	 (timestamp (plist-get params :timestamp))
	 (ts (plist-get params :tstart))
	 (te (plist-get params :tend))
	 (ws (plist-get params :wstart))
	 (ms (plist-get params :mstart))
	 (block (plist-get params :block))
	 (link (plist-get params :link))
	 (tags (plist-get params :tags))
	 (properties (plist-get params :properties))
	 (inherit-property-p (plist-get params :inherit-props))
	 (matcher (and tags (cdr (org-make-tags-matcher tags))))
	 cc st p tbl)

    (setq org-clock-file-total-minutes nil)
    (when block
      (setq cc (org-clock-special-range block nil t ws ms)
	    ts (car cc)
	    te (nth 1 cc)))
    (when (integerp ts) (setq ts (calendar-gregorian-from-absolute ts)))
    (when (integerp te) (setq te (calendar-gregorian-from-absolute te)))
    (when (and ts (listp ts))
      (setq ts (format "%4d-%02d-%02d" (nth 2 ts) (car ts) (nth 1 ts))))
    (when (and te (listp te))
      (setq te (format "%4d-%02d-%02d" (nth 2 te) (car te) (nth 1 te))))
    ;; Now the times are strings we can parse.
    (if ts (setq ts (org-matcher-time ts)))
    (if te (setq te (org-matcher-time te)))
    (save-excursion
      (org-clock-sum ts te
		     (when matcher
		       `(lambda ()
			  (let* ((tags-list (org-get-tags-at))
				 (org-scanner-tags tags-list)
				 (org-trust-scanner-tags t))
			    (funcall ,matcher nil tags-list nil)))))
      (goto-char (point-min))
      (setq st t)
      (while (or (and (bobp) (prog1 st (setq st nil))
		      (get-text-property (point) :org-clock-minutes)
		      (setq p (point-min)))
		 (setq p (next-single-property-change
			  (point) :org-clock-minutes)))
	(goto-char p)
	(let ((time (get-text-property p :org-clock-minutes)))
	  (when (and time (> time 0) (org-at-heading-p))
	    (let ((level (org-reduced-level (org-current-level))))
	      (when (<= level maxlevel)
		(let* ((headline (org-get-heading t t t t))
		       (hdl
			(if (not link) headline
			  (let ((search
				 (org-make-org-heading-search-string headline)))
			    (org-make-link-string
			     (if (not (buffer-file-name)) search
			       (format "file:%s::%s" (buffer-file-name) search))
			     ;; Prune statistics cookies.  Replace
			     ;; links with their description, or
			     ;; a plain link if there is none.
			     (org-trim
			      (org-link-display-format
			       (replace-regexp-in-string
				"\\[[0-9]+%\\]\\|\\[[0-9]+/[0-9]+\\]" ""
				headline)))))))
		       (tsp
			(and timestamp
			     (cl-some (lambda (p) (org-entry-get (point) p))
				      '("SCHEDULED" "DEADLINE" "TIMESTAMP"
					"TIMESTAMP_IA"))))
		       (props
			(and properties
			     (delq nil
				   (mapcar
				    (lambda (p)
				      (let ((v (org-entry-get
						(point) p inherit-property-p)))
					(and v (cons p v))))
				    properties)))))
		  (push (list level hdl tsp time props) tbl)))))))
      (list file org-clock-file-total-minutes (nreverse tbl)))))

;; Saving and loading the clock

(defvar org-clock-loaded nil
  "Was the clock file loaded?")

;;;###autoload
(defun org-clock-update-time-maybe ()
  "If this is a CLOCK line, update it and return t.
Otherwise, return nil."
  (interactive)
  (save-excursion
    (beginning-of-line 1)
    (skip-chars-forward " \t")
    (when (looking-at org-clock-string)
      (let ((re (concat "[ \t]*" org-clock-string
			" *[[<]\\([^]>]+\\)[]>]\\(-+[[<]\\([^]>]+\\)[]>]"
			"\\([ \t]*=>.*\\)?\\)?"))
	    ts te h m s neg)
	(cond
	 ((not (looking-at re))
	  nil)
	 ((not (match-end 2))
	  (when (and (equal (marker-buffer org-clock-marker) (current-buffer))
		     (> org-clock-marker (point))
		     (<= org-clock-marker (point-at-eol)))
	    ;; The clock is running here
	    (setq org-clock-start-time
		  (apply 'encode-time
			 (org-parse-time-string (match-string 1))))
	    (org-clock-update-mode-line)))
	 (t
	  (and (match-end 4) (delete-region (match-beginning 4) (match-end 4)))
	  (end-of-line 1)
	  (setq ts (match-string 1)
		te (match-string 3))
	  (setq s (- (float-time
		      (apply #'encode-time (org-parse-time-string te)))
		     (float-time
		      (apply #'encode-time (org-parse-time-string ts))))
		neg (< s 0)
		s (abs s)
		h (floor (/ s 3600))
		s (- s (* 3600 h))
		m (floor (/ s 60))
		s (- s (* 60 s)))
	  (insert " => " (format (if neg "-%d:%02d" "%2d:%02d") h m))
	  t))))))

(defun org-clock-save ()
  "Persist various clock-related data to disk.
The details of what will be saved are regulated by the variable
`org-clock-persist'."
  (when (and org-clock-persist
             (or org-clock-loaded
		 org-clock-has-been-used
		 (not (file-exists-p org-clock-persist-file))))
    (with-temp-file org-clock-persist-file
      (insert (format ";; %s - %s at %s\n"
		      (file-name-nondirectory org-clock-persist-file)
		      (system-name)
		      (format-time-string (org-time-stamp-format t))))
      ;; Store clock to be resumed.
      (when (and (memq org-clock-persist '(t clock))
		 (let ((b (org-base-buffer (org-clocking-buffer))))
		   (and (buffer-live-p b)
			(buffer-file-name b)
			(or (not org-clock-persist-query-save)
			    (y-or-n-p (format "Save current clock (%s) "
					      org-clock-heading))))))
	(insert
	 (format "(setq org-clock-stored-resume-clock '(%S . %d))\n"
		 (buffer-file-name (org-base-buffer (org-clocking-buffer)))
		 (marker-position org-clock-marker))))
      ;; Store clocked task history.  Tasks are stored reversed to
      ;; make reading simpler.
      (when (and (memq org-clock-persist '(t history))
		 org-clock-history)
	(insert
	 (format "(setq org-clock-stored-history '(%s))\n"
		 (mapconcat
		  (lambda (m)
		    (let ((b (org-base-buffer (marker-buffer m))))
		      (when (and (buffer-live-p b)
				 (buffer-file-name b))
			(format "(%S . %d)"
				(buffer-file-name b)
				(marker-position m)))))
		  (reverse org-clock-history)
		  " ")))))))

(defun org-clock-load ()
  "Load clock-related data from disk, maybe resuming a stored clock."
  (when (and org-clock-persist (not org-clock-loaded))
    (if (not (file-readable-p org-clock-persist-file))
	(message "Not restoring clock data; %S not found" org-clock-persist-file)
      (message "Restoring clock data")
      ;; Load history.
      (load-file org-clock-persist-file)
      (setq org-clock-loaded t)
      (pcase-dolist (`(,(and file (pred file-exists-p)) . ,position)
		     org-clock-stored-history)
	(org-clock-history-push position (find-file-noselect file)))
      ;; Resume clock.
      (pcase org-clock-stored-resume-clock
	(`(,(and file (pred file-exists-p)) . ,position)
	 (with-current-buffer (find-file-noselect file)
	   (when (or (not org-clock-persist-query-resume)
		     (y-or-n-p (format "Resume clock (%s) "
				       (save-excursion
					 (goto-char position)
					 (org-get-heading t t)))))
	     (goto-char position)
	     (let ((org-clock-in-resume 'auto-restart)
		   (org-clock-auto-clock-resolution nil))
	       (org-clock-in)
	       (when (org-invisible-p) (org-show-context))))))
	(_ nil)))))

;; Suggested bindings
(org-defkey org-mode-map "\C-c\C-x\C-e" 'org-clock-modify-effort-estimate)

(provide 'org-clock)

;; Local variables:
;; generated-autoload-file: "org-loaddefs.el"
;; coding: utf-8
;; End:

;;; org-clock.el ends here<|MERGE_RESOLUTION|>--- conflicted
+++ resolved
@@ -487,11 +487,7 @@
                                    "10\\.6\\.[[:digit:]]"
                                    (shell-command-to-string
                                     "sw_vers -productVersion"))
-<<<<<<< HEAD
-                                  (<= m -1034058203136))
-=======
                                   (<= m -1034058203135))
->>>>>>> 89212988
                        (ignore-errors (decode-time (list m 0)))))))
 	 (low
 	  (funcall dichotomy
