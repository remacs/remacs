;;; org-colview.el --- Column View in Org            -*- lexical-binding: t; -*-

;; Copyright (C) 2004-2018 Free Software Foundation, Inc.

;; Author: Carsten Dominik <carsten at orgmode dot org>
;; Keywords: outlines, hypermedia, calendar, wp
;; Homepage: http://orgmode.org
;;
;; This file is part of GNU Emacs.
;;
;; GNU Emacs is free software: you can redistribute it and/or modify
;; it under the terms of the GNU General Public License as published by
;; the Free Software Foundation, either version 3 of the License, or
;; (at your option) any later version.

;; GNU Emacs is distributed in the hope that it will be useful,
;; but WITHOUT ANY WARRANTY; without even the implied warranty of
;; MERCHANTABILITY or FITNESS FOR A PARTICULAR PURPOSE.  See the
;; GNU General Public License for more details.

;; You should have received a copy of the GNU General Public License
;; along with GNU Emacs.  If not, see <https://www.gnu.org/licenses/>.
;;;;;;;;;;;;;;;;;;;;;;;;;;;;;;;;;;;;;;;;;;;;;;;;;;;;;;;;;;;;;;;;;;;;;;;;;;;;;
;;
;;; Commentary:

;; This file contains the column view for Org.

;;; Code:

(require 'cl-lib)
(require 'org)

(declare-function org-agenda-redo "org-agenda" (&optional all))
(declare-function org-agenda-do-context-action "org-agenda" ())
(declare-function org-clock-sum-today "org-clock" (&optional headline-filter))
(declare-function org-element-extract-element "org-element" (element))
(declare-function org-element-interpret-data "org-element" (data))
(declare-function org-element-map "org-element" (data types fun &optional info first-match no-recursion with-affiliated))
(declare-function org-element-parse-secondary-string "org-element" (string restriction &optional parent))
(declare-function org-element-property "org-element" (property element))
(declare-function org-element-restriction "org-element" (element))
(declare-function org-element-type "org-element" (element))

(defvar org-agenda-columns-add-appointments-to-effort-sum)
(defvar org-agenda-columns-compute-summary-properties)
(defvar org-agenda-columns-show-summaries)
(defvar org-agenda-view-columns-initially)
(defvar org-inlinetask-min-level)


;;; Configuration

(defcustom org-columns-modify-value-for-display-function nil
  "Function that modifies values for display in column view.
For example, it can be used to cut out a certain part from a time stamp.
The function must take 2 arguments:

column-title    The title of the column (*not* the property name)
value           The value that should be modified.

The function should return the value that should be displayed,
or nil if the normal value should be used."
  :group 'org-properties
  :type '(choice (const nil) (function)))

(defcustom org-columns-summary-types nil
  "Alist between operators and summarize functions.

Each association follows the pattern (LABEL . SUMMARIZE) where

  LABEL is a string used in #+COLUMNS definition describing the
  summary type.  It can contain any character but \"}\".  It is
  case-sensitive.

  SUMMARIZE is a function called with two arguments.  The first
  argument is a non-empty list of values, as non-empty strings.
  The second one is a format string or nil.  It has to return
  a string summarizing the list of values.

Note that the return value can become one value for an higher
order summary, so the function is expected to handle its own
output.

Types defined in this variable take precedence over those defined
in `org-columns-summary-types-default', which see."
  :group 'org-properties
  :version "26.1"
  :package-version '(Org . "9.0")
  :type '(alist :key-type (string :tag "       Label")
		:value-type (function :tag "Summarize")))



;;; Column View

(defvar-local org-columns-overlays nil
  "Holds the list of current column overlays.")

(defvar-local org-columns-current-fmt nil
  "Local variable, holds the currently active column format.")

(defvar-local org-columns-current-fmt-compiled nil
  "Local variable, holds the currently active column format.
This is the compiled version of the format.")

(defvar-local org-columns-current-maxwidths nil
  "Currently active maximum column widths, as a vector.")

(defvar-local org-columns-begin-marker nil
  "Points to the position where last a column creation command was called.")

(defvar-local org-columns-top-level-marker nil
  "Points to the position where current columns region starts.")

(defvar org-columns--time 0.0
  "Number of seconds since the epoch, as a floating point number.")

(defvar org-columns-map (make-sparse-keymap)
  "The keymap valid in column display.")

(defconst org-columns-summary-types-default
  '(("+"     . org-columns--summary-sum)
    ("$"     . org-columns--summary-currencies)
    ("X"     . org-columns--summary-checkbox)
    ("X/"    . org-columns--summary-checkbox-count)
    ("X%"    . org-columns--summary-checkbox-percent)
    ("max"   . org-columns--summary-max)
    ("mean"  . org-columns--summary-mean)
    ("min"   . org-columns--summary-min)
    (":"     . org-columns--summary-sum-times)
    (":max"  . org-columns--summary-max-time)
    (":mean" . org-columns--summary-mean-time)
    (":min"  . org-columns--summary-min-time)
    ("@max"  . org-columns--summary-max-age)
    ("@mean" . org-columns--summary-mean-age)
    ("@min"  . org-columns--summary-min-age)
    ("est+"  . org-columns--summary-estimate))
  "Map operators to summarize functions.
See `org-columns-summary-types' for details.")

(defun org-columns-content ()
  "Switch to contents view while in columns view."
  (interactive)
  (org-overview)
  (org-content))

(org-defkey org-columns-map "c" 'org-columns-content)
(org-defkey org-columns-map "o" 'org-overview)
(org-defkey org-columns-map "e" 'org-columns-edit-value)
(org-defkey org-columns-map "\C-c\C-t" 'org-columns-todo)
(org-defkey org-columns-map "\C-c\C-c" 'org-columns-set-tags-or-toggle)
(org-defkey org-columns-map "\C-c\C-o" 'org-columns-open-link)
(org-defkey org-columns-map "v" 'org-columns-show-value)
(org-defkey org-columns-map "q" 'org-columns-quit)
(org-defkey org-columns-map "r" 'org-columns-redo)
(org-defkey org-columns-map "g" 'org-columns-redo)
(org-defkey org-columns-map [left] 'backward-char)
(org-defkey org-columns-map "\M-b" 'backward-char)
(org-defkey org-columns-map "a" 'org-columns-edit-allowed)
(org-defkey org-columns-map "s" 'org-columns-edit-attributes)
(org-defkey org-columns-map "\M-f"
	    (lambda () (interactive) (goto-char (1+ (point)))))
(org-defkey org-columns-map [right]
	    (lambda () (interactive) (goto-char (1+ (point)))))
(org-defkey org-columns-map [down]
	    (lambda () (interactive)
	      (let ((col (current-column)))
		(beginning-of-line 2)
		(while (and (org-invisible-p2) (not (eobp)))
		  (beginning-of-line 2))
		(move-to-column col)
		(if (eq major-mode 'org-agenda-mode)
		    (org-agenda-do-context-action)))))
(org-defkey org-columns-map [up]
	    (lambda () (interactive)
	      (let ((col (current-column)))
		(beginning-of-line 0)
		(while (and (org-invisible-p2) (not (bobp)))
		  (beginning-of-line 0))
		(move-to-column col)
		(if (eq major-mode 'org-agenda-mode)
		    (org-agenda-do-context-action)))))
(org-defkey org-columns-map [(shift right)] 'org-columns-next-allowed-value)
(org-defkey org-columns-map "n" 'org-columns-next-allowed-value)
(org-defkey org-columns-map [(shift left)] 'org-columns-previous-allowed-value)
(org-defkey org-columns-map "p" 'org-columns-previous-allowed-value)
(org-defkey org-columns-map "<" 'org-columns-narrow)
(org-defkey org-columns-map ">" 'org-columns-widen)
(org-defkey org-columns-map [(meta right)] 'org-columns-move-right)
(org-defkey org-columns-map [(meta left)] 'org-columns-move-left)
(org-defkey org-columns-map [(shift meta right)] 'org-columns-new)
(org-defkey org-columns-map [(shift meta left)] 'org-columns-delete)
(dotimes (i 10)
  (org-defkey org-columns-map (number-to-string i)
	      `(lambda () (interactive)
		 (org-columns-next-allowed-value nil ,i))))

(easy-menu-define org-columns-menu org-columns-map "Org Column Menu"
  '("Column"
    ["Edit property" org-columns-edit-value t]
    ["Next allowed value" org-columns-next-allowed-value t]
    ["Previous allowed value" org-columns-previous-allowed-value t]
    ["Show full value" org-columns-show-value t]
    ["Edit allowed values" org-columns-edit-allowed t]
    "--"
    ["Edit column attributes" org-columns-edit-attributes t]
    ["Increase column width" org-columns-widen t]
    ["Decrease column width" org-columns-narrow t]
    "--"
    ["Move column right" org-columns-move-right t]
    ["Move column left" org-columns-move-left t]
    ["Add column" org-columns-new t]
    ["Delete column" org-columns-delete t]
    "--"
    ["CONTENTS" org-columns-content t]
    ["OVERVIEW" org-overview t]
    ["Refresh columns display" org-columns-redo t]
    "--"
    ["Open link" org-columns-open-link t]
    "--"
    ["Quit" org-columns-quit t]))

(defun org-columns--displayed-value (spec value)
  "Return displayed value for specification SPEC in current entry.
SPEC is a column format specification as stored in
`org-columns-current-fmt-compiled'.  VALUE is the real value to
display, as a string."
  (or (and (functionp org-columns-modify-value-for-display-function)
	   (funcall org-columns-modify-value-for-display-function
		    (nth 1 spec)	;column name
		    value))
      (pcase spec
	(`("ITEM" . ,_)
	 (concat (make-string (1- (org-current-level))
			      (if org-hide-leading-stars ?\s ?*))
		 "* "
		 (org-columns-compact-links value)))
	(`(,_ ,_ ,_ ,_ nil) value)
	;; If PRINTF is set, assume we are displaying a number and
	;; obey to the format string.
	(`(,_ ,_ ,_ ,_ ,printf) (format printf (string-to-number value)))
	(_ (error "Invalid column specification format: %S" spec)))))

(defun org-columns--collect-values (&optional compiled-fmt)
  "Collect values for columns on the current line.

Return a list of triplets (SPEC VALUE DISPLAYED) suitable for
`org-columns--display-here'.

This function assumes `org-columns-current-fmt-compiled' is
initialized is set in the current buffer.  However, it is
possible to override it with optional argument COMPILED-FMT."
  (let ((summaries (get-text-property (point) 'org-summaries)))
    (mapcar
     (lambda (spec)
       (pcase spec
	 (`(,p . ,_)
	  (let* ((v (or (cdr (assoc spec summaries))
			(org-entry-get (point) p 'selective t)
			(and compiled-fmt ;assume `org-agenda-columns'
			     ;; Effort property is not defined.  Try
			     ;; to use appointment duration.
			     org-agenda-columns-add-appointments-to-effort-sum
			     (string= p (upcase org-effort-property))
			     (get-text-property (point) 'duration)
			     (propertize (org-duration-from-minutes
					  (get-text-property (point) 'duration))
					 'face 'org-warning))
			"")))
	    (list spec v (org-columns--displayed-value spec v))))))
     (or compiled-fmt org-columns-current-fmt-compiled))))

(defun org-columns--set-widths (cache)
  "Compute the maximum column widths from the format and CACHE.
This function sets `org-columns-current-maxwidths' as a vector of
integers greater than 0."
  (setq org-columns-current-maxwidths
	(apply #'vector
	       (mapcar
		(lambda (spec)
		  (pcase spec
		    (`(,_ ,_ ,(and width (pred wholenump)) . ,_) width)
		    (`(,_ ,name . ,_)
		     ;; No width is specified in the columns format.
		     ;; Compute it by checking all possible values for
		     ;; PROPERTY.
		     (let ((width (length name)))
		       (dolist (entry cache width)
			 (let ((value (nth 2 (assoc spec (cdr entry)))))
			   (setq width (max (length value) width))))))))
		org-columns-current-fmt-compiled))))

(defun org-columns--new-overlay (beg end &optional string face)
  "Create a new column overlay and add it to the list."
  (let ((ov (make-overlay beg end)))
    (overlay-put ov 'face (or face 'secondary-selection))
    (org-overlay-display ov string face)
    (push ov org-columns-overlays)
    ov))

(defun org-columns--summarize (operator)
  "Return summary function associated to string OPERATOR."
  (if (not operator) nil
    (cdr (or (assoc operator org-columns-summary-types)
	     (assoc operator org-columns-summary-types-default)
	     (error "Unknown %S operator" operator)))))

(defun org-columns--overlay-text (value fmt width property original)
  "Return text "
  (format fmt
          (let ((v (org-columns-add-ellipses value width)))
            (pcase property
              ("PRIORITY"
               (propertize v 'face (org-get-priority-face original)))
              ("TAGS"
               (if (not org-tags-special-faces-re)
                   (propertize v 'face 'org-tag)
                 (replace-regexp-in-string
                  org-tags-special-faces-re
                  (lambda (m) (propertize m 'face (org-get-tag-face m)))
                  v nil nil 1)))
              ("TODO" (propertize v 'face (org-get-todo-face original)))
              (_ v)))))

(defun org-columns--display-here (columns &optional dateline)
  "Overlay the current line with column display.
COLUMNS is an alist (SPEC VALUE DISPLAYED).  Optional argument
DATELINE is non-nil when the face used should be
`org-agenda-column-dateline'."
  (save-excursion
    (beginning-of-line)
    (let* ((level-face (and (looking-at "\\(\\**\\)\\(\\* \\)")
			    (org-get-level-face 2)))
	   (ref-face (or level-face
			 (and (eq major-mode 'org-agenda-mode)
			      (org-get-at-bol 'face))
			 'default))
	   (color (list :foreground (face-attribute ref-face :foreground)))
	   (font (list :height (face-attribute 'default :height)
		       :family (face-attribute 'default :family)))
	   (face (list color font 'org-column ref-face))
	   (face1 (list color font 'org-agenda-column-dateline ref-face)))
      ;; Each column is an overlay on top of a character.  So there has
      ;; to be at least as many characters available on the line as
      ;; columns to display.
      (let ((columns (length org-columns-current-fmt-compiled))
	    (chars (- (line-end-position) (line-beginning-position))))
	(when (> columns chars)
	  (save-excursion
	    (end-of-line)
	    (let ((inhibit-read-only t))
	      (insert (make-string (- columns chars) ?\s))))))
      ;; Display columns.  Create and install the overlay for the
      ;; current column on the next character.
      (let ((i 0)
	    (last (1- (length columns))))
	(dolist (column columns)
	  (pcase column
	    (`(,spec ,original ,value)
	     (let* ((property (car spec))
		    (width (aref org-columns-current-maxwidths i))
		    (fmt (format (if (= i last) "%%-%d.%ds |"
				   "%%-%d.%ds | ")
				 width width))
		    (ov (org-columns--new-overlay
			 (point) (1+ (point))
			 (org-columns--overlay-text
			  value fmt width property original)
			 (if dateline face1 face))))
	       (overlay-put ov 'keymap org-columns-map)
	       (overlay-put ov 'org-columns-key property)
	       (overlay-put ov 'org-columns-value original)
	       (overlay-put ov 'org-columns-value-modified value)
	       (overlay-put ov 'org-columns-format fmt)
	       (overlay-put ov 'line-prefix "")
	       (overlay-put ov 'wrap-prefix "")
	       (forward-char))))
	  (cl-incf i)))
      ;; Make the rest of the line disappear.
      (let ((ov (org-columns--new-overlay (point) (line-end-position))))
	(overlay-put ov 'invisible t)
	(overlay-put ov 'keymap org-columns-map)
	(overlay-put ov 'line-prefix "")
	(overlay-put ov 'wrap-prefix ""))
      (let ((ov (make-overlay (1- (line-end-position))
			      (line-beginning-position 2))))
	(overlay-put ov 'keymap org-columns-map)
	(push ov org-columns-overlays))
      (org-with-silent-modifications
       (let ((inhibit-read-only t))
	 (put-text-property
	  (line-end-position 0)
	  (line-beginning-position 2)
	  'read-only
	  (substitute-command-keys
	   "Type \\<org-columns-map>`\\[org-columns-edit-value]' \
to edit property")))))))

(defun org-columns-add-ellipses (string width)
  "Truncate STRING with WIDTH characters, with ellipses."
  (cond
   ((<= (length string) width) string)
   ((<= width (length org-columns-ellipses))
    (substring org-columns-ellipses 0 width))
   (t (concat (substring string 0 (- width (length org-columns-ellipses)))
	      org-columns-ellipses))))

(defvar org-columns-full-header-line-format nil
  "The full header line format, will be shifted by horizontal scrolling." )
(defvar org-previous-header-line-format nil
  "The header line format before column view was turned on.")
(defvar org-columns-inhibit-recalculation nil
  "Inhibit recomputing of columns on column view startup.")
(defvar org-columns-flyspell-was-active nil
  "Remember the state of `flyspell-mode' before column view.
Flyspell-mode can cause problems in columns view, so it is turned off
for the duration of the command.")

(defvar header-line-format)
(defvar org-columns-previous-hscroll 0)

(defun org-columns--display-here-title ()
  "Overlay the newline before the current line with the table title."
  (interactive)
  (let ((title "")
	(i 0))
    (dolist (column org-columns-current-fmt-compiled)
      (pcase column
	(`(,property ,name . ,_)
	 (let* ((width (aref org-columns-current-maxwidths i))
		(fmt (format "%%-%d.%ds | " width width)))
	   (setq title (concat title (format fmt (or name property)))))))
      (cl-incf i))
    (setq-local org-previous-header-line-format header-line-format)
    (setq org-columns-full-header-line-format
	  (concat
	   (org-add-props " " nil 'display '(space :align-to 0))
	   (org-add-props (substring title 0 -1) nil 'face 'org-column-title)))
    (setq org-columns-previous-hscroll -1)
    (add-hook 'post-command-hook 'org-columns-hscroll-title nil 'local)))

(defun org-columns-hscroll-title ()
  "Set the `header-line-format' so that it scrolls along with the table."
  (sit-for .0001) ; need to force a redisplay to update window-hscroll
  (when (not (= (window-hscroll) org-columns-previous-hscroll))
    (setq header-line-format
	  (concat (substring org-columns-full-header-line-format 0 1)
		  (substring org-columns-full-header-line-format
			     (1+ (window-hscroll))))
	  org-columns-previous-hscroll (window-hscroll))
    (force-mode-line-update)))

(defvar org-colview-initial-truncate-line-value nil
  "Remember the value of `truncate-lines' across colview.")

;;;###autoload
(defun org-columns-remove-overlays ()
  "Remove all currently active column overlays."
  (interactive)
  (when org-columns-overlays
    (when (local-variable-p 'org-previous-header-line-format)
      (setq header-line-format org-previous-header-line-format)
      (kill-local-variable 'org-previous-header-line-format)
      (remove-hook 'post-command-hook 'org-columns-hscroll-title 'local))
    (set-marker org-columns-begin-marker nil)
<<<<<<< HEAD
    (set-marker org-columns-top-level-marker nil)
=======
    (when (markerp org-columns-top-level-marker)
      (set-marker org-columns-top-level-marker nil))
>>>>>>> 89212988
    (org-with-silent-modifications
     (mapc #'delete-overlay org-columns-overlays)
     (setq org-columns-overlays nil)
     (let ((inhibit-read-only t))
       (remove-text-properties (point-min) (point-max) '(read-only t))))
    (when org-columns-flyspell-was-active
      (flyspell-mode 1))
    (when (local-variable-p 'org-colview-initial-truncate-line-value)
      (setq truncate-lines org-colview-initial-truncate-line-value))))

(defun org-columns-compact-links (s)
  "Replace [[link][desc]] with [desc] or [link]."
  (while (string-match org-bracket-link-regexp s)
    (setq s (replace-match
	     (concat "[" (match-string (if (match-end 3) 3 1) s) "]")
	     t t s)))
  s)

(defun org-columns-show-value ()
  "Show the full value of the property."
  (interactive)
  (let ((value (get-char-property (point) 'org-columns-value)))
    (message "Value is: %s" (or value ""))))

(defvar org-agenda-columns-active) ;; defined in org-agenda.el

(defun org-columns-quit ()
  "Remove the column overlays and in this way exit column editing."
  (interactive)
  (org-with-silent-modifications
   (org-columns-remove-overlays)
   (let ((inhibit-read-only t))
     (remove-text-properties (point-min) (point-max) '(read-only t))))
  (if (not (eq major-mode 'org-agenda-mode))
      (setq org-columns-current-fmt nil)
    (setq org-agenda-columns-active nil)
    (message
     "Modification not yet reflected in Agenda buffer, use `r' to refresh")))

(defun org-columns-check-computed ()
  "Throw an error if current column value is computed."
  (let ((spec (nth (current-column) org-columns-current-fmt-compiled)))
    (and
     (nth 3 spec)
     (assoc spec (get-text-property (line-beginning-position) 'org-summaries))
     (error "This value is computed from the entry's children"))))

(defun org-columns-todo (&optional _arg)
  "Change the TODO state during column view."
  (interactive "P")
  (org-columns-edit-value "TODO"))

(defun org-columns-set-tags-or-toggle (&optional _arg)
  "Toggle checkbox at point, or set tags for current headline."
  (interactive "P")
  (if (string-match "\\`\\[[ xX-]\\]\\'"
		    (get-char-property (point) 'org-columns-value))
      (org-columns-next-allowed-value)
    (org-columns-edit-value "TAGS")))

(defvar org-agenda-overriding-columns-format nil
  "When set, overrides any other format definition for the agenda.
Don't set this, this is meant for dynamic scoping.")

(defun org-columns-edit-value (&optional key)
  "Edit the value of the property at point in column view.
Where possible, use the standard interface for changing this line."
  (interactive)
  (org-columns-check-computed)
  (let* ((col (current-column))
	 (bol (line-beginning-position))
	 (eol (line-end-position))
	 (pom (or (get-text-property bol 'org-hd-marker) (point)))
	 (key (or key (get-char-property (point) 'org-columns-key)))
	 (org-columns--time (float-time (current-time)))
	 (action
	  (pcase key
	    ("CLOCKSUM"
	     (error "This special column cannot be edited"))
	    ("ITEM"
	     (lambda () (org-with-point-at pom (org-edit-headline))))
	    ("TODO"
	     (lambda ()
	       (org-with-point-at pom (call-interactively #'org-todo))))
	    ("PRIORITY"
	     (lambda ()
	       (org-with-point-at pom
		 (call-interactively #'org-priority))))
	    ("TAGS"
	     (lambda ()
	       (org-with-point-at pom
		 (let ((org-fast-tag-selection-single-key
			(if (eq org-fast-tag-selection-single-key 'expert)
			    t
			  org-fast-tag-selection-single-key)))
		   (call-interactively #'org-set-tags)))))
	    ("DEADLINE"
	     (lambda ()
	       (org-with-point-at pom (call-interactively #'org-deadline))))
	    ("SCHEDULED"
	     (lambda ()
	       (org-with-point-at pom (call-interactively #'org-schedule))))
	    ("BEAMER_ENV"
	     (lambda ()
	       (org-with-point-at pom
		 (call-interactively #'org-beamer-select-environment))))
	    (_
	     (let* ((allowed (org-property-get-allowed-values pom key 'table))
		    (value (get-char-property (point) 'org-columns-value))
		    (nval (org-trim
			   (if (null allowed) (read-string "Edit: " value)
			     (completing-read
			      "Value: " allowed nil
			      (not (get-text-property
				    0 'org-unrestricted (caar allowed))))))))
	       (and (not (equal nval value))
		    (lambda () (org-entry-put pom key nval))))))))
    (cond
     ((null action))
     ((eq major-mode 'org-agenda-mode)
      (org-columns--call action)
      ;; The following let preserves the current format, and makes
      ;; sure that in only a single file things need to be updated.
      (let* ((org-agenda-overriding-columns-format org-columns-current-fmt)
	     (buffer (marker-buffer pom))
	     (org-agenda-contributing-files
	      (list (with-current-buffer buffer
		      (buffer-file-name (buffer-base-buffer))))))
	(org-agenda-columns)))
     (t
      (let ((inhibit-read-only t))
	(org-with-silent-modifications
	 (remove-text-properties (max (point-min) (1- bol)) eol '(read-only t)))
	(org-columns--call action))
      ;; Some properties can modify headline (e.g., "TODO"), and
      ;; possible shuffle overlays.  Make sure they are still all at
      ;; the right place on the current line.
      (let ((org-columns-inhibit-recalculation)) (org-columns-redo))
      (org-columns-update key)
      (org-move-to-column col)))))

(defun org-columns-edit-allowed ()
  "Edit the list of allowed values for the current property."
  (interactive)
  (let* ((pom (or (org-get-at-bol 'org-marker)
		  (org-get-at-bol 'org-hd-marker)
		  (point)))
	 (key (concat (or (get-char-property (point) 'org-columns-key)
			  (user-error "No column to edit at point"))
		      "_ALL"))
	 (allowed (org-entry-get pom key t))
	 (new-value (read-string "Allowed: " allowed)))
    ;; FIXME: Cover editing TODO, TAGS etc in-buffer settings.????
    ;; FIXME: Write back to #+PROPERTY setting if that is needed.
    (org-entry-put
     (cond ((marker-position org-entry-property-inherited-from)
	    org-entry-property-inherited-from)
	   ((marker-position org-columns-top-level-marker)
	    org-columns-top-level-marker)
	   (t pom))
     key new-value)))

(defun org-columns--call (fun)
  "Call function FUN while preserving heading visibility.
FUN is a function called with no argument."
  (let ((hide-body (and (/= (line-end-position) (point-max))
			(save-excursion
			  (move-beginning-of-line 2)
			  (org-at-heading-p t)))))
    (unwind-protect (funcall fun)
      (when hide-body (outline-hide-entry)))))

(defun org-columns-previous-allowed-value ()
  "Switch to the previous allowed value for this column."
  (interactive)
  (org-columns-next-allowed-value t))

(defun org-columns-next-allowed-value (&optional previous nth)
  "Switch to the next allowed value for this column.
When PREVIOUS is set, go to the previous value.  When NTH is
an integer, select that value."
  (interactive)
  (org-columns-check-computed)
  (let* ((column (current-column))
	 (key (get-char-property (point) 'org-columns-key))
	 (value (get-char-property (point) 'org-columns-value))
	 (pom (or (get-text-property (line-beginning-position) 'org-hd-marker)
		  (point)))
	 (allowed
	  (let ((all
		 (or (org-property-get-allowed-values pom key)
		     (pcase (nth column org-columns-current-fmt-compiled)
		       (`(,_ ,_ ,_ ,(or "X" "X/" "X%") ,_) '("[ ]" "[X]")))
		     (org-colview-construct-allowed-dates value))))
	    (if previous (reverse all) all))))
    (when (equal key "ITEM") (error "Cannot edit item headline from here"))
    (unless (or allowed (member key '("SCHEDULED" "DEADLINE" "CLOCKSUM")))
      (error "Allowed values for this property have not been defined"))
    (let* ((l (length allowed))
	   (new
	    (cond
	     ((member key '("SCHEDULED" "DEADLINE" "CLOCKSUM"))
	      (if previous 'earlier 'later))
	     ((integerp nth)
	      (when (> (abs nth) l)
		(user-error "Only %d allowed values for property `%s'" l key))
	      (nth (mod (1- nth) l) allowed))
	     ((member value allowed)
	      (when (= l 1) (error "Only one allowed value for this property"))
	      (or (nth 1 (member value allowed)) (car allowed)))
	     (t (car allowed))))
	   (action (lambda () (org-entry-put pom key new))))
      (cond
       ((eq major-mode 'org-agenda-mode)
	(org-columns--call action)
	;; The following let preserves the current format, and makes
	;; sure that in only a single file things need to be updated.
	(let* ((org-agenda-overriding-columns-format org-columns-current-fmt)
	       (buffer (marker-buffer pom))
	       (org-agenda-contributing-files
		(list (with-current-buffer buffer
			(buffer-file-name (buffer-base-buffer))))))
	  (org-agenda-columns)))
       (t
	(let ((inhibit-read-only t))
	  (remove-text-properties (line-end-position 0) (line-end-position)
				  '(read-only t))
	  (org-columns--call action))
	;; Some properties can modify headline (e.g., "TODO"), and
	;; possible shuffle overlays.  Make sure they are still all at
	;; the right place on the current line.
	(let ((org-columns-inhibit-recalculation)) (org-columns-redo))
	(org-columns-update key)
	(org-move-to-column column))))))

(defun org-colview-construct-allowed-dates (s)
  "Construct a list of three dates around the date in S.
This respects the format of the time stamp in S, active or non-active,
and also including time or not.  S must be just a time stamp, no text
around it."
  (when (and s (string-match (concat "^" org-ts-regexp3 "$") s))
    (let* ((time (org-parse-time-string s 'nodefaults))
	   (active (equal (string-to-char s) ?<))
	   (fmt (funcall (if (nth 1 time) 'cdr 'car) org-time-stamp-formats))
	   time-before time-after)
      (unless active (setq fmt (concat "[" (substring fmt 1 -1) "]")))
      (setf (car time) (or (car time) 0))
      (setf (nth 1 time) (or (nth 1 time) 0))
      (setf (nth 2 time) (or (nth 2 time) 0))
      (setq time-before (copy-sequence time))
      (setq time-after (copy-sequence time))
      (setf (nth 3 time-before) (1- (nth 3 time)))
      (setf (nth 3 time-after) (1+ (nth 3 time)))
      (mapcar (lambda (x) (format-time-string fmt (apply 'encode-time x)))
	      (list time-before time time-after)))))

(defun org-columns-open-link (&optional arg)
  (interactive "P")
  (let ((value (get-char-property (point) 'org-columns-value)))
    (org-open-link-from-string value arg)))

;;;###autoload
(defun org-columns-get-format-and-top-level ()
  (let ((fmt (org-columns-get-format)))
    (org-columns-goto-top-level)
    fmt))

(defun org-columns-get-format (&optional fmt-string)
  "Return columns format specifications.
When optional argument FMT-STRING is non-nil, use it as the
current specifications.  This function also sets
`org-columns-current-fmt-compiled' and
`org-columns-current-fmt'."
  (interactive)
  (let ((format
	 (or fmt-string
	     (org-entry-get nil "COLUMNS" t)
	     (org-with-wide-buffer
	      (goto-char (point-min))
	      (catch :found
		(let ((case-fold-search t))
		  (while (re-search-forward "^[ \t]*#\\+COLUMNS: .+$" nil t)
		    (let ((element (org-element-at-point)))
		      (when (eq (org-element-type element) 'keyword)
			(throw :found (org-element-property :value element)))))
		  nil)))
	     org-columns-default-format)))
    (setq org-columns-current-fmt format)
    (org-columns-compile-format format)
    format))

(defun org-columns-goto-top-level ()
  "Move to the beginning of the column view area.
Also sets `org-columns-top-level-marker' to the new position."
  (unless (markerp org-columns-top-level-marker)
    (setq org-columns-top-level-marker (make-marker)))
  (goto-char
   (move-marker
    org-columns-top-level-marker
    (cond ((org-before-first-heading-p) (point-min))
	  ((org-entry-get nil "COLUMNS" t) org-entry-property-inherited-from)
	  (t (org-back-to-heading) (point))))))

;;;###autoload
(defun org-columns (&optional global columns-fmt-string)
  "Turn on column view on an Org mode file.

Column view applies to the whole buffer if point is before the
first headline.  Otherwise, it applies to the first ancestor
setting \"COLUMNS\" property.  If there is none, it defaults to
the current headline.  With a `\\[universal-argument]' prefix \
argument, turn on column
view for the whole buffer unconditionally.

When COLUMNS-FMT-STRING is non-nil, use it as the column format."
  (interactive "P")
  (org-columns-remove-overlays)
  (when global (goto-char (point-min)))
  (if (markerp org-columns-begin-marker)
      (move-marker org-columns-begin-marker (point))
    (setq org-columns-begin-marker (point-marker)))
  (org-columns-goto-top-level)
  ;; Initialize `org-columns-current-fmt' and
  ;; `org-columns-current-fmt-compiled'.
  (let ((org-columns--time (float-time (current-time))))
    (org-columns-get-format columns-fmt-string)
    (unless org-columns-inhibit-recalculation (org-columns-compute-all))
    (save-excursion
      (save-restriction
	(when (and (not global) (org-at-heading-p))
	  (narrow-to-region (point) (org-end-of-subtree t t)))
	(when (assoc "CLOCKSUM" org-columns-current-fmt-compiled)
	  (org-clock-sum))
	(when (assoc "CLOCKSUM_T" org-columns-current-fmt-compiled)
	  (org-clock-sum-today))
	(let ((cache
	       ;; Collect contents of columns ahead of time so as to
	       ;; compute their maximum width.
	       (org-map-entries
		(lambda () (cons (point) (org-columns--collect-values)))
		nil nil (and org-columns-skip-archived-trees 'archive))))
	  (when cache
	    (org-columns--set-widths cache)
	    (org-columns--display-here-title)
	    (when (setq-local org-columns-flyspell-was-active
			      (bound-and-true-p flyspell-mode))
	      (flyspell-mode 0))
	    (unless (local-variable-p 'org-colview-initial-truncate-line-value)
	      (setq-local org-colview-initial-truncate-line-value
			  truncate-lines))
	    (setq truncate-lines t)
	    (dolist (entry cache)
	      (goto-char (car entry))
	      (org-columns--display-here (cdr entry)))))))))

(defun org-columns-new (&optional spec &rest attributes)
  "Insert a new column, to the left of the current column.
Interactively fill attributes for new column.  When column format
specification SPEC is provided, edit it instead.

When optional argument attributes can be a list of columns
specifications attributes to create the new column
non-interactively.  See `org-columns-compile-format' for
details."
  (interactive)
  (let ((new (or attributes
		 (let ((prop
			(completing-read
			 "Property: "
			 (mapcar #'list (org-buffer-property-keys t nil t))
			 nil nil (nth 0 spec))))
		   (list prop
			 (read-string (format "Column title [%s]: " prop)
				      (nth 1 spec))
			 ;; Use `read-string' instead of `read-number'
			 ;; to allow empty width.
			 (let ((w (read-string
				   "Column width: "
				   (and (nth 2 spec)
					(number-to-string (nth 2 spec))))))
			   (and (org-string-nw-p w) (string-to-number w)))
			 (org-string-nw-p
			  (completing-read
			   "Summary: "
			   (delete-dups
			    (cons '("")	;Allow empty operator.
				  (mapcar (lambda (x) (list (car x)))
					  (append
					   org-columns-summary-types
					   org-columns-summary-types-default))))
			   nil t (nth 3 spec)))
			 (org-string-nw-p
			  (read-string "Format: " (nth 4 spec))))))))
    (if spec
	(progn (setcar spec (car new))
	       (setcdr spec (cdr new)))
      (push new (nthcdr (current-column) org-columns-current-fmt-compiled)))
    (org-columns-store-format)
    (org-columns-redo)))

(defun org-columns-delete ()
  "Delete the column at point from columns view."
  (interactive)
  (let ((spec (nth (current-column) org-columns-current-fmt-compiled)))
    (when (y-or-n-p (format "Are you sure you want to remove column %S? "
			    (nth 1 spec)))
      (setq org-columns-current-fmt-compiled
	    (delq spec org-columns-current-fmt-compiled))
      (org-columns-store-format)
      ;; This may leave a now wrong value in a node property.  However
      ;; updating it may prove counter-intuitive.  See comments in
      ;; `org-columns-move-right' for details.
      (let ((org-columns-inhibit-recalculation t)) (org-columns-redo))
      (when (>= (current-column) (length org-columns-current-fmt-compiled))
	(backward-char)))))

(defun org-columns-edit-attributes ()
  "Edit the attributes of the current column."
  (interactive)
  (org-columns-new (nth (current-column) org-columns-current-fmt-compiled)))

(defun org-columns-widen (arg)
  "Make the column wider by ARG characters."
  (interactive "p")
  (let* ((n (current-column))
	 (entry (nth n org-columns-current-fmt-compiled))
	 (width (aref org-columns-current-maxwidths n)))
    (setq width (max 1 (+ width arg)))
    (setcar (nthcdr 2 entry) width)
    (org-columns-store-format)
    (let ((org-columns-inhibit-recalculation t)) (org-columns-redo))))

(defun org-columns-narrow (arg)
  "Make the column narrower by ARG characters."
  (interactive "p")
  (org-columns-widen (- arg)))

(defun org-columns-move-right ()
  "Swap this column with the one to the right."
  (interactive)
  (let* ((n (current-column))
	 (cell (nthcdr n org-columns-current-fmt-compiled))
	 e)
    (when (>= n (1- (length org-columns-current-fmt-compiled)))
      (error "Cannot shift this column further to the right"))
    (setq e (car cell))
    (setcar cell (car (cdr cell)))
    (setcdr cell (cons e (cdr (cdr cell))))
    (org-columns-store-format)
    ;; Do not compute again properties, since we're just moving
    ;; columns around.  It can put a property value a bit off when
    ;; switching between an non-computed and a computed value for the
    ;; same property, e.g. from "%A %A{+}" to "%A{+} %A".
    ;;
    ;; In this case, the value needs to be updated since the first
    ;; column related to a property determines how its value is
    ;; computed.  However, (correctly) updating the value could be
    ;; surprising, so we leave it as-is nonetheless.
    (let ((org-columns-inhibit-recalculation t)) (org-columns-redo))
    (forward-char 1)))

(defun org-columns-move-left ()
  "Swap this column with the one to the left."
  (interactive)
  (let* ((n (current-column)))
    (when (= n 0)
      (error "Cannot shift this column further to the left"))
    (backward-char 1)
    (org-columns-move-right)
    (backward-char 1)))

(defun org-columns-store-format ()
  "Store the text version of the current columns format.
The format is stored either in the COLUMNS property of the node
starting the current column display, or in a #+COLUMNS line of
the current buffer."
  (let ((fmt (org-columns-uncompile-format org-columns-current-fmt-compiled)))
    (setq-local org-columns-current-fmt fmt)
    (when org-columns-overlays
      (org-with-point-at org-columns-top-level-marker
	(if (and (org-at-heading-p) (org-entry-get nil "COLUMNS"))
	    (org-entry-put nil "COLUMNS" fmt)
	  (goto-char (point-min))
	  (let ((case-fold-search t))
	    ;; Try to replace the first COLUMNS keyword available.
	    (catch :found
	      (while (re-search-forward "^[ \t]*#\\+COLUMNS:\\(.*\\)" nil t)
		(let ((element (save-match-data (org-element-at-point))))
		  (when (and (eq (org-element-type element) 'keyword)
			     (equal (org-element-property :key element)
				    "COLUMNS"))
		    (replace-match (concat " " fmt) t t nil 1)
		    (throw :found nil))))
	      ;; No COLUMNS keyword in the buffer.  Insert one at the
	      ;; beginning, right before the first heading, if any.
	      (goto-char (point-min))
	      (unless (org-at-heading-p t) (outline-next-heading))
	      (let ((inhibit-read-only t))
		(insert-before-markers "#+COLUMNS: " fmt "\n"))))
	  (setq-local org-columns-default-format fmt))))))

(defun org-columns-update (property)
  "Recompute PROPERTY, and update the columns display for it."
  (org-columns-compute property)
  (org-with-wide-buffer
   (let ((p (upcase property)))
     (dolist (ov org-columns-overlays)
       (let ((key (overlay-get ov 'org-columns-key)))
	 (when (and key (equal key p) (overlay-start ov))
	   (goto-char (overlay-start ov))
	   (let* ((spec (nth (current-column) org-columns-current-fmt-compiled))
		  (value
		   (or (cdr (assoc spec
				   (get-text-property (line-beginning-position)
						      'org-summaries)))
		       (org-entry-get (point) key))))
	     (when value
	       (let ((displayed (org-columns--displayed-value spec value))
		     (format (overlay-get ov 'org-columns-format))
		     (width
		      (aref org-columns-current-maxwidths (current-column))))
		 (overlay-put ov 'org-columns-value value)
		 (overlay-put ov 'org-columns-value-modified displayed)
		 (overlay-put ov
			      'display
			      (org-columns--overlay-text
			       displayed format width property value)))))))))))

(defun org-columns-redo ()
  "Construct the column display again."
  (interactive)
  (when org-columns-overlays
    (message "Recomputing columns...")
    (org-with-point-at org-columns-begin-marker
      (org-columns-remove-overlays)
      (if (derived-mode-p 'org-mode)
	  ;; Since we already know the columns format, provide it
	  ;; instead of computing again.
	  (call-interactively #'org-columns org-columns-current-fmt)
	(org-agenda-redo)
	(call-interactively #'org-agenda-columns)))
    (message "Recomputing columns...done")))

(defun org-columns-uncompile-format (compiled)
  "Turn the compiled columns format back into a string representation.
COMPILED is an alist, as returned by
`org-columns-compile-format', which see."
  (mapconcat
   (lambda (spec)
     (pcase spec
       (`(,prop ,title ,width ,op ,printf)
	(concat "%"
		(and width (number-to-string width))
		prop
		(and title (not (equal prop title)) (format "(%s)" title))
		(cond ((not op) nil)
		      (printf (format "{%s;%s}" op printf))
		      (t (format "{%s}" op)))))))
   compiled " "))

(defun org-columns-compile-format (fmt)
  "Turn a column format string FMT into an alist of specifications.

The alist has one entry for each column in the format.  The elements of
that list are:
property    the property name, as an upper-case string
title       the title field for the columns, as a string
width       the column width in characters, can be nil for automatic width
operator    the summary operator, as a string, or nil
printf      a printf format for computed values, as a string, or nil

This function updates `org-columns-current-fmt-compiled'."
  (setq org-columns-current-fmt-compiled nil)
  (let ((start 0))
    (while (string-match
	    "%\\([0-9]+\\)?\\([[:alnum:]_-]+\\)\\(?:(\\([^)]+\\))\\)?\
\\(?:{\\([^}]+\\)}\\)?\\s-*"
	    fmt start)
      (setq start (match-end 0))
      (let* ((width (and (match-end 1) (string-to-number (match-string 1 fmt))))
	     (prop (match-string-no-properties 2 fmt))
	     (title (or (match-string-no-properties 3 fmt) prop))
	     (operator (match-string-no-properties 4 fmt)))
	(push (if (not operator) (list (upcase prop) title width nil nil)
		(let (printf)
		  (when (string-match ";" operator)
		    (setq printf (substring operator (match-end 0)))
		    (setq operator (substring operator 0 (match-beginning 0))))
		  (list (upcase prop) title width operator printf)))
	      org-columns-current-fmt-compiled)))
    (setq org-columns-current-fmt-compiled
	  (nreverse org-columns-current-fmt-compiled))))


;;;; Column View Summary

(defun org-columns--age-to-minutes (s)
  "Turn age string S into a number of minutes.
An age is either computed from a given time-stamp, or indicated
as a canonical duration, i.e., using units defined in
`org-duration-canonical-units'."
  (cond
   ((string-match-p org-ts-regexp s)
    (/ (- org-columns--time
<<<<<<< HEAD
	  (float-time (apply #'encode-time (org-parse-time-string s nil t))))
=======
	  (float-time (apply #'encode-time (org-parse-time-string s))))
>>>>>>> 89212988
       60))
   ((org-duration-p s) (org-duration-to-minutes s t)) ;skip user units
   (t (user-error "Invalid age: %S" s))))

(defun org-columns--format-age (minutes)
  "Format MINUTES float as an age string."
  (org-duration-from-minutes minutes
			     '(("d" . nil) ("h" . nil) ("min" . nil))
			     t))	;ignore user's custom units

(defun org-columns--summary-apply-times (fun times)
  "Apply FUN to time values TIMES.
Return the result as a duration."
  (org-duration-from-minutes
   (apply fun
	  (mapcar (lambda (time)
		    ;; Unlike to `org-duration-to-minutes' standard
		    ;; behavior, we want to consider plain numbers as
		    ;; hours.  As a consequence, we treat them
		    ;; differently.
		    (if (string-match-p "\\`[0-9]+\\(?:\\.[0-9]*\\)?\\'" time)
			(* 60 (string-to-number time))
		      (org-duration-to-minutes time)))
		  times))
   (org-duration-h:mm-only-p times)))

(defun org-columns--compute-spec (spec &optional update)
  "Update tree according to SPEC.
SPEC is a column format specification.  When optional argument
UPDATE is non-nil, summarized values can replace existing ones in
properties drawers."
  (let* ((lmax (if (bound-and-true-p org-inlinetask-min-level)
		   org-inlinetask-min-level
		 29))			;Hard-code deepest level.
	 (lvals (make-vector (1+ lmax) nil))
	 (level 0)
	 (inminlevel lmax)
	 (last-level lmax)
	 (property (car spec))
	 (printf (nth 4 spec))
	 (summarize (org-columns--summarize (nth 3 spec))))
    (org-with-wide-buffer
     ;; Find the region to compute.
     (goto-char org-columns-top-level-marker)
     (goto-char (condition-case nil (org-end-of-subtree t) (error (point-max))))
     ;; Walk the tree from the back and do the computations.
     (while (re-search-backward
	     org-outline-regexp-bol org-columns-top-level-marker t)
       (unless (or (= level 0) (eq level inminlevel))
	 (setq last-level level))
       (setq level (org-reduced-level (org-outline-level)))
       (let* ((pos (match-beginning 0))
	      (value (org-entry-get nil property))
	      (value-set (org-string-nw-p value)))
	 (cond
	  ((< level last-level)
	   ;; Collect values from lower levels and inline tasks here
	   ;; and summarize them using SUMMARIZE.  Store them in text
	   ;; property `org-summaries', in alist whose key is SPEC.
	   (let* ((summary
		   (and summarize
			(let ((values (append (and (/= last-level inminlevel)
						   (aref lvals last-level))
					      (aref lvals inminlevel))))
			  (and values (funcall summarize values printf))))))
	     ;; Leaf values are not summaries: do not mark them.
	     (when summary
	       (let* ((summaries-alist (get-text-property pos 'org-summaries))
		      (old (assoc spec summaries-alist)))
		 (if old (setcdr old summary)
		   (push (cons spec summary) summaries-alist)
		   (org-with-silent-modifications
		    (add-text-properties
		     pos (1+ pos) (list 'org-summaries summaries-alist)))))
	       ;; When PROPERTY exists in current node, even if empty,
	       ;; but its value doesn't match the one computed, use
	       ;; the latter instead.
	       ;;
	       ;; Ignore leading or trailing white spaces that might
	       ;; have been introduced in summary, since those are not
	       ;; significant in properties value.
	       (let ((new-value (org-trim summary)))
		 (when (and update value (not (equal value new-value)))
		   (org-entry-put (point) property new-value))))
	     ;; Add current to current level accumulator.
	     (when (or summary value-set)
	       (push (or summary value) (aref lvals level)))
	     ;; Clear accumulators for deeper levels.
	     (cl-loop for l from (1+ level) to lmax do (aset lvals l nil))))
	  (value-set (push value (aref lvals level)))
	  (t nil)))))))

;;;###autoload
(defun org-columns-compute (property)
  "Summarize the values of PROPERTY hierarchically.
Also update existing values for PROPERTY according to the first
column specification."
  (interactive)
  (let ((main-flag t)
	(upcase-prop (upcase property)))
    (dolist (spec org-columns-current-fmt-compiled)
      (pcase spec
	(`(,(pred (equal upcase-prop)) . ,_)
	 (org-columns--compute-spec spec main-flag)
	 ;; Only the first summary can update the property value.
	 (when main-flag (setq main-flag nil)))))))

(defun org-columns-compute-all ()
  "Compute all columns that have operators defined."
  (org-with-silent-modifications
   (remove-text-properties (point-min) (point-max) '(org-summaries t)))
  (let ((org-columns--time (float-time (current-time)))
	seen)
    (dolist (spec org-columns-current-fmt-compiled)
      (let ((property (car spec)))
	;; Property value is updated only the first time a given
	;; property is encountered.
	(org-columns--compute-spec spec (not (member property seen)))
	(push property seen)))))

(defun org-columns--summary-sum (values printf)
  "Compute the sum of VALUES.
When PRINTF is non-nil, use it to format the result."
  (format (or printf "%s") (apply #'+ (mapcar #'string-to-number values))))

(defun org-columns--summary-currencies (values _)
  "Compute the sum of VALUES, with two decimals."
  (format "%.2f" (apply #'+ (mapcar #'string-to-number values))))

(defun org-columns--summary-checkbox (check-boxes _)
  "Summarize CHECK-BOXES with a check-box."
  (let ((done (cl-count "[X]" check-boxes :test #'equal))
	(all (length check-boxes)))
    (cond ((= done all) "[X]")
	  ((> done 0) "[-]")
	  (t "[ ]"))))

(defun org-columns--summary-checkbox-count (check-boxes _)
  "Summarize CHECK-BOXES with a check-box cookie."
  (format "[%d/%d]"
	  (cl-count-if (lambda (b) (or (equal b "[X]")
				  (string-match-p "\\[\\([1-9]\\)/\\1\\]" b)))
		       check-boxes)
	  (length check-boxes)))

(defun org-columns--summary-checkbox-percent (check-boxes _)
  "Summarize CHECK-BOXES with a check-box percent."
  (format "[%d%%]"
	  (round (* 100.0 (cl-count-if (lambda (b) (member b '("[X]" "[100%]")))
				       check-boxes))
		 (length check-boxes))))

(defun org-columns--summary-min (values printf)
  "Compute the minimum of VALUES.
When PRINTF is non-nil, use it to format the result."
  (format (or printf "%s")
	  (apply #'min (mapcar #'string-to-number values))))

(defun org-columns--summary-max (values printf)
  "Compute the maximum of VALUES.
When PRINTF is non-nil, use it to format the result."
  (format (or printf "%s")
	  (apply #'max (mapcar #'string-to-number values))))

(defun org-columns--summary-mean (values printf)
  "Compute the mean of VALUES.
When PRINTF is non-nil, use it to format the result."
  (format (or printf "%s")
	  (/ (apply #'+ (mapcar #'string-to-number values))
	     (float (length values)))))

(defun org-columns--summary-sum-times (times _)
  "Sum TIMES."
  (org-columns--summary-apply-times #'+ times))

(defun org-columns--summary-min-time (times _)
  "Compute the minimum time among TIMES."
  (org-columns--summary-apply-times #'min times))

(defun org-columns--summary-max-time (times _)
  "Compute the maximum time among TIMES."
  (org-columns--summary-apply-times #'max times))

(defun org-columns--summary-mean-time (times _)
  "Compute the mean time among TIMES."
  (org-columns--summary-apply-times
   (lambda (&rest values) (/ (apply #'+ values) (float (length values))))
   times))

(defun org-columns--summary-min-age (ages _)
  "Compute the minimum time among AGES."
  (org-columns--format-age
   (apply #'min (mapcar #'org-columns--age-to-minutes ages))))

(defun org-columns--summary-max-age (ages _)
  "Compute the maximum time among AGES."
  (org-columns--format-age
   (apply #'max (mapcar #'org-columns--age-to-minutes ages))))

(defun org-columns--summary-mean-age (ages _)
  "Compute the minimum time among AGES."
  (org-columns--format-age
   (/ (apply #'+ (mapcar #'org-columns--age-to-minutes ages))
      (float (length ages)))))

(defun org-columns--summary-estimate (estimates _)
  "Combine a list of estimates, using mean and variance.
The mean and variance of the result will be the sum of the means
and variances (respectively) of the individual estimates."
  (let ((mean 0)
        (var 0))
    (dolist (e estimates)
      (pcase (mapcar #'string-to-number (split-string e "-"))
	(`(,low ,high)
	 (let ((m (/ (+ low high) 2.0)))
	   (cl-incf mean m)
	   (cl-incf var (- (/ (+ (* low low) (* high high)) 2.0) (* m m)))))
	(`(,value) (cl-incf mean value))))
    (let ((sd (sqrt var)))
      (format "%s-%s"
	      (format "%.0f" (- mean sd))
	      (format "%.0f" (+ mean sd))))))



;;; Dynamic block for Column view

(defun org-columns--capture-view (maxlevel skip-empty format local)
  "Get the column view of the current buffer.

MAXLEVEL sets the level limit.  SKIP-EMPTY tells whether to skip
empty rows, an empty row being one where all the column view
specifiers but ITEM are empty.  FORMAT is a format string for
columns, or nil.  When LOCAL is non-nil, only capture headings in
current subtree.

This function returns a list containing the title row and all
other rows.  Each row is a list of fields, as strings, or
`hline'."
  (org-columns (not local) format)
  (goto-char org-columns-top-level-marker)
  (let ((columns (length org-columns-current-fmt-compiled))
	(has-item (assoc "ITEM" org-columns-current-fmt-compiled))
	table)
    (org-map-entries
     (lambda ()
       (when (get-char-property (point) 'org-columns-key)
	 (let (row)
	   (dotimes (i columns)
	     (let* ((col (+ (line-beginning-position) i))
		    (p (get-char-property col 'org-columns-key)))
	       (push (org-quote-vert
		      (get-char-property col
					 (if (string= p "ITEM")
					     'org-columns-value
					   'org-columns-value-modified)))
		     row)))
	   (unless (and skip-empty
			(let ((r (delete-dups (remove "" row))))
			  (or (null r) (and has-item (= (length r) 1)))))
	     (push (cons (org-reduced-level (org-current-level)) (nreverse row))
		   table)))))
     (and maxlevel (format "LEVEL<=%d" maxlevel))
     (and local 'tree)
     'archive 'comment)
    (org-columns-quit)
    ;; Add column titles and a horizontal rule in front of the table.
    (cons (mapcar #'cadr org-columns-current-fmt-compiled)
	  (cons 'hline (nreverse table)))))

(defun org-columns--clean-item (item)
  "Remove sensitive contents from string ITEM.
This includes objects that may not be duplicated within
a document, e.g., a target, or those forbidden in tables, e.g.,
an inline src-block."
  (let ((data (org-element-parse-secondary-string
	       item (org-element-restriction 'headline))))
    (org-element-map data
	'(footnote-reference inline-babel-call inline-src-block target
			     radio-target statistics-cookie)
      #'org-element-extract-element)
    (org-no-properties (org-element-interpret-data data))))

;;;###autoload
(defun org-dblock-write:columnview (params)
  "Write the column view table.
PARAMS is a property list of parameters:

:id       the :ID: property of the entry where the columns view
	  should be built.  When the symbol `local', call locally.
	  When `global' call column view with the cursor at the beginning
	  of the buffer (usually this means that the whole buffer switches
	  to column view).  When \"file:path/to/file.org\", invoke column
	  view at the start of that file.  Otherwise, the ID is located
	  using `org-id-find'.
:hlines   When t, insert a hline before each item.  When a number, insert
	  a hline before each level <= that number.
:indent   When non-nil, indent each ITEM field according to its level.
:vlines   When t, make each column a colgroup to enforce vertical lines.
:maxlevel When set to a number, don't capture headlines below this level.
:skip-empty-rows
	  When t, skip rows where all specifiers other than ITEM are empty.
:width    apply widths specified in columns format using <N> specifiers.
:format   When non-nil, specify the column view format to use."
  (let ((table
	 (let ((id (plist-get params :id))
	       view-file view-pos)
	   (pcase id
	     (`global nil)
	     ((or `local `nil) (setq view-pos (point)))
	     ((and (let id-string (format "%s" id))
		   (guard (string-match "^file:\\(.*\\)" id-string)))
	      (setq view-file (match-string-no-properties 1 id-string))
	      (unless (file-exists-p view-file)
		(user-error "No such file: %S" id-string)))
	     ((and (let idpos (org-find-entry-with-id id)) (guard idpos))
	      (setq view-pos idpos))
	     ((let `(,filename . ,position) (org-id-find id))
	      (setq view-file filename)
	      (setq view-pos position))
	     (_ (user-error "Cannot find entry with :ID: %s" id)))
	   (with-current-buffer (if view-file (get-file-buffer view-file)
				  (current-buffer))
	     (org-with-wide-buffer
	      (when view-pos (goto-char view-pos))
	      (org-columns--capture-view (plist-get params :maxlevel)
					 (plist-get params :skip-empty-rows)
					 (plist-get params :format)
					 view-pos))))))
    (when table
      ;; Prune level information from the table.  Also normalize
      ;; headings: remove stars, add indentation entities, if
      ;; required, and possibly precede some of them with a horizontal
      ;; rule.
      (let ((item-index
	     (let ((p (assoc "ITEM" org-columns-current-fmt-compiled)))
	       (and p (cl-position p
				   org-columns-current-fmt-compiled
				   :test #'equal))))
	    (hlines (plist-get params :hlines))
	    (indent (plist-get params :indent))
	    new-table)
	;; Copy header and first rule.
	(push (pop table) new-table)
	(push (pop table) new-table)
	(dolist (row table (setq table (nreverse new-table)))
	  (let ((level (car row)))
	    (when (and (not (eq (car new-table) 'hline))
		       (or (eq hlines t)
			   (and (numberp hlines) (<= level hlines))))
	      (push 'hline new-table))
	    (when item-index
	      (let ((item (org-columns--clean-item (nth item-index (cdr row)))))
		(setf (nth item-index (cdr row))
		      (if (and indent (> level 1))
			  (concat "\\_" (make-string (* 2 (1- level)) ?\s) item)
			item))))
	    (push (cdr row) new-table))))
      (when (plist-get params :width)
	(setq table
	      (append table
		      (list
		       (mapcar (lambda (spec)
				 (let ((w (nth 2 spec)))
				   (if w (format "<%d>" (max 3 w)) "")))
			       org-columns-current-fmt-compiled)))))
      (when (plist-get params :vlines)
	(setq table
	      (let ((size (length org-columns-current-fmt-compiled)))
		(append (mapcar (lambda (x) (if (eq 'hline x) x (cons "" x)))
				table)
			(list (cons "/" (make-list size "<>")))))))
      (let ((content-lines (org-split-string (plist-get params :content) "\n"))
	    recalc)
	;; Insert affiliated keywords before the table.
	(when content-lines
	  (while (string-match-p "\\`[ \t]*#\\+" (car content-lines))
	    (insert (pop content-lines) "\n")))
	(save-excursion
	  ;; Insert table at point.
	  (insert
	   (mapconcat (lambda (row)
			(if (eq row 'hline) "|-|"
			  (format "|%s|" (mapconcat #'identity row "|"))))
		      table
		      "\n"))
	  ;; Insert TBLFM lines following table.
	  (let ((case-fold-search t))
	    (dolist (line content-lines)
	      (when (string-match-p "\\`[ \t]*#\\+TBLFM:" line)
		(insert "\n" line)
		(unless recalc (setq recalc t))))))
	(when recalc (org-table-recalculate 'all t))
	(org-table-align)))))

;;;###autoload
(defun org-columns-insert-dblock ()
  "Create a dynamic block capturing a column view table."
  (interactive)
  (let ((id (completing-read
	     "Capture columns (local, global, entry with :ID: property) [local]: "
	     (append '(("global") ("local"))
		     (mapcar #'list (org-property-values "ID"))))))
    (org-create-dblock
     (list :name "columnview"
	   :hlines 1
	   :id (cond ((string= id "global") 'global)
		     ((member id '("" "local")) 'local)
		     (id)))))
  (org-update-dblock))



;;; Column view in the agenda

;;;###autoload
(defun org-agenda-columns ()
  "Turn on or update column view in the agenda."
  (interactive)
  (org-columns-remove-overlays)
  (if (markerp org-columns-begin-marker)
      (move-marker org-columns-begin-marker (point))
    (setq org-columns-begin-marker (point-marker)))
  (let* ((org-columns--time (float-time (current-time)))
	 (fmt
	  (cond
	   ((bound-and-true-p org-agenda-overriding-columns-format))
	   ((let ((m (org-get-at-bol 'org-hd-marker)))
	      (and m
		   (or (org-entry-get m "COLUMNS" t)
		       (with-current-buffer (marker-buffer m)
			 org-columns-default-format)))))
	   ((and (local-variable-p 'org-columns-current-fmt)
		 org-columns-current-fmt))
	   ((let ((m (next-single-property-change (point-min) 'org-hd-marker)))
	      (and m
		   (let ((m (get-text-property m 'org-hd-marker)))
		     (or (org-entry-get m "COLUMNS" t)
			 (with-current-buffer (marker-buffer m)
			   org-columns-default-format))))))
	   (t org-columns-default-format)))
	 (compiled-fmt (org-columns-compile-format fmt)))
    (setq org-columns-current-fmt fmt)
    (when org-agenda-columns-compute-summary-properties
      (org-agenda-colview-compute org-columns-current-fmt-compiled))
    (save-excursion
      ;; Collect properties for each headline in current view.
      (goto-char (point-min))
      (let (cache)
	(while (not (eobp))
	  (let ((m (org-get-at-bol 'org-hd-marker)))
	    (when m
	      (push (cons (line-beginning-position)
			  ;; `org-columns-current-fmt-compiled' is
			  ;; initialized but only set locally to the
			  ;; agenda buffer.  Since current buffer is
			  ;; changing, we need to force the original
			  ;; compiled-fmt there.
			  (org-with-point-at m
			    (org-columns--collect-values compiled-fmt)))
		    cache)))
	  (forward-line))
	(when cache
	  (org-columns--set-widths cache)
	  (org-columns--display-here-title)
	  (when (setq-local org-columns-flyspell-was-active
			    (bound-and-true-p flyspell-mode))
	    (flyspell-mode 0))
	  (dolist (entry cache)
	    (goto-char (car entry))
	    (org-columns--display-here (cdr entry)))
	  (when org-agenda-columns-show-summaries
	    (org-agenda-colview-summarize cache)))))))

(defun org-agenda-colview-summarize (cache)
  "Summarize the summarizable columns in column view in the agenda.
This will add overlays to the date lines, to show the summary for each day."
  (let ((fmt (mapcar
	      (lambda (spec)
		(pcase spec
		  (`(,property ,title ,width . ,_)
		   (if (member property '("CLOCKSUM" "CLOCKSUM_T"))
		       (list property title width ":" nil)
		     spec))))
	      org-columns-current-fmt-compiled)))
    ;; Ensure there's at least one summation column.
    (when (cl-some (lambda (spec) (nth 3 spec)) fmt)
      (goto-char (point-max))
      (catch :complete
	(while t
	  (when (or (get-text-property (point) 'org-date-line)
		    (eq (get-text-property (point) 'face)
			'org-agenda-structure))
	    ;; OK, this is a date line that should be used.
	    (let (entries)
	      (let (rest)
		(dolist (c cache)
		  (if (> (car c) (point))
		      (push c entries)
		    (push c rest)))
		(setq cache rest))
	      ;; ENTRIES contains entries below the current one.
	      ;; CACHE is the rest.  Compute the summaries for the
	      ;; properties we want, set nil properties for the rest.
	      (when (setq entries (mapcar #'cdr entries))
		(org-columns--display-here
		 (mapcar
		  (lambda (spec)
		    (pcase spec
		      (`("ITEM" . ,_)
		       ;; Replace ITEM with current date.  Preserve
		       ;; properties for fontification.
		       (let ((date (buffer-substring
				    (line-beginning-position)
				    (line-end-position))))
			 (list spec date date)))
		      (`(,_ ,_ ,_ nil ,_) (list spec "" ""))
		      (`(,_ ,_ ,_ ,operator ,printf)
		       (let* ((summarize (org-columns--summarize operator))
			      (values
			       ;; Use real values for summary, not
			       ;; those prepared for display.
			       (delq nil
				     (mapcar
				      (lambda (e) (org-string-nw-p
					      (nth 1 (assoc spec e))))
				      entries)))
			      (final (if values
					 (funcall summarize values printf)
				       "")))
			 (unless (equal final "")
			   (put-text-property 0 (length final)
					      'face 'bold final))
			 (list spec final final)))))
		  fmt)
		 'dateline)
		(setq-local org-agenda-columns-active t))))
	  (if (bobp) (throw :complete t) (forward-line -1)))))))

(defun org-agenda-colview-compute (fmt)
  "Compute the relevant columns in the contributing source buffers."
  (dolist (file org-agenda-contributing-files)
    (let ((b (find-buffer-visiting file)))
      (with-current-buffer (or (buffer-base-buffer b) b)
	(org-with-wide-buffer
	 (org-with-silent-modifications
	  (remove-text-properties (point-min) (point-max) '(org-summaries t)))
	 (goto-char (point-min))
	 (org-columns-get-format-and-top-level)
	 (dolist (spec fmt)
	   (let ((prop (car spec)))
	     (cond
	      ((equal prop "CLOCKSUM") (org-clock-sum))
	      ((equal prop "CLOCKSUM_T") (org-clock-sum-today))
	      ((and (nth 3 spec)
		    (let ((a (assoc prop org-columns-current-fmt-compiled)))
		      (equal (nth 3 a) (nth 3 spec))))
	       (org-columns-compute prop))))))))))


(provide 'org-colview)

;;; org-colview.el ends here<|MERGE_RESOLUTION|>--- conflicted
+++ resolved
@@ -466,12 +466,8 @@
       (kill-local-variable 'org-previous-header-line-format)
       (remove-hook 'post-command-hook 'org-columns-hscroll-title 'local))
     (set-marker org-columns-begin-marker nil)
-<<<<<<< HEAD
-    (set-marker org-columns-top-level-marker nil)
-=======
     (when (markerp org-columns-top-level-marker)
       (set-marker org-columns-top-level-marker nil))
->>>>>>> 89212988
     (org-with-silent-modifications
      (mapc #'delete-overlay org-columns-overlays)
      (setq org-columns-overlays nil)
@@ -1077,11 +1073,7 @@
   (cond
    ((string-match-p org-ts-regexp s)
     (/ (- org-columns--time
-<<<<<<< HEAD
-	  (float-time (apply #'encode-time (org-parse-time-string s nil t))))
-=======
 	  (float-time (apply #'encode-time (org-parse-time-string s))))
->>>>>>> 89212988
        60))
    ((org-duration-p s) (org-duration-to-minutes s t)) ;skip user units
    (t (user-error "Invalid age: %S" s))))
