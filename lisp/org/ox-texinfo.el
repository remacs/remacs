;;; ox-texinfo.el --- Texinfo Back-End for Org Export Engine -*- lexical-binding: t; -*-

;; Copyright (C) 2012-2018 Free Software Foundation, Inc.
;; Author: Jonathan Leech-Pepin <jonathan.leechpepin at gmail dot com>
;; Keywords: outlines, hypermedia, calendar, wp

;; This file is part of GNU Emacs.

;; GNU Emacs is free software: you can redistribute it and/or modify
;; it under the terms of the GNU General Public License as published by
;; the Free Software Foundation, either version 3 of the License, or
;; (at your option) any later version.

;; GNU Emacs is distributed in the hope that it will be useful,
;; but WITHOUT ANY WARRANTY; without even the implied warranty of
;; MERCHANTABILITY or FITNESS FOR A PARTICULAR PURPOSE.  See the
;; GNU General Public License for more details.

;; You should have received a copy of the GNU General Public License
;; along with GNU Emacs.  If not, see <https://www.gnu.org/licenses/>.

;;; Commentary:
;;
;; See Org manual for details.

;;; Code:

(require 'cl-lib)
(require 'ox)

(defvar orgtbl-exp-regexp)



;;; Define Back-End

(org-export-define-backend 'texinfo
  '((bold . org-texinfo-bold)
    (center-block . org-texinfo-center-block)
    (clock . org-texinfo-clock)
    (code . org-texinfo-code)
    (drawer . org-texinfo-drawer)
    (dynamic-block . org-texinfo-dynamic-block)
    (entity . org-texinfo-entity)
    (example-block . org-texinfo-example-block)
    (export-block . org-texinfo-export-block)
    (export-snippet . org-texinfo-export-snippet)
    (fixed-width . org-texinfo-fixed-width)
    (footnote-definition . org-texinfo-footnote-definition)
    (footnote-reference . org-texinfo-footnote-reference)
    (headline . org-texinfo-headline)
    (inline-src-block . org-texinfo-inline-src-block)
    (inlinetask . org-texinfo-inlinetask)
    (italic . org-texinfo-italic)
    (item . org-texinfo-item)
    (keyword . org-texinfo-keyword)
    (line-break . org-texinfo-line-break)
    (link . org-texinfo-link)
    (node-property . org-texinfo-node-property)
    (paragraph . org-texinfo-paragraph)
    (plain-list . org-texinfo-plain-list)
    (plain-text . org-texinfo-plain-text)
    (planning . org-texinfo-planning)
    (property-drawer . org-texinfo-property-drawer)
    (quote-block . org-texinfo-quote-block)
    (radio-target . org-texinfo-radio-target)
    (section . org-texinfo-section)
    (special-block . org-texinfo-special-block)
    (src-block . org-texinfo-src-block)
    (statistics-cookie . org-texinfo-statistics-cookie)
    (strike-through . org-texinfo-strike-through)
    (subscript . org-texinfo-subscript)
    (superscript . org-texinfo-superscript)
    (table . org-texinfo-table)
    (table-cell . org-texinfo-table-cell)
    (table-row . org-texinfo-table-row)
    (target . org-texinfo-target)
    (template . org-texinfo-template)
    (timestamp . org-texinfo-timestamp)
    (underline . org-texinfo-underline)
    (verbatim . org-texinfo-verbatim)
    (verse-block . org-texinfo-verse-block))
  :filters-alist
  '((:filter-headline . org-texinfo--filter-section-blank-lines)
    (:filter-parse-tree . org-texinfo--normalize-headlines)
    (:filter-section . org-texinfo--filter-section-blank-lines)
    (:filter-final-output . org-texinfo--untabify))
  :menu-entry
  '(?i "Export to Texinfo"
       ((?t "As TEXI file" org-texinfo-export-to-texinfo)
	(?i "As INFO file" org-texinfo-export-to-info)
	(?o "As INFO file and open"
	    (lambda (a s v b)
	      (if a (org-texinfo-export-to-info t s v b)
		(org-open-file (org-texinfo-export-to-info nil s v b)))))))
  :options-alist
  '((:texinfo-filename "TEXINFO_FILENAME" nil nil t)
    (:texinfo-class "TEXINFO_CLASS" nil org-texinfo-default-class t)
    (:texinfo-header "TEXINFO_HEADER" nil nil newline)
    (:texinfo-post-header "TEXINFO_POST_HEADER" nil nil newline)
    (:subtitle "SUBTITLE" nil nil parse)
    (:subauthor "SUBAUTHOR" nil nil newline)
    (:texinfo-dircat "TEXINFO_DIR_CATEGORY" nil nil t)
    (:texinfo-dirtitle "TEXINFO_DIR_TITLE" nil nil t)
    (:texinfo-dirdesc "TEXINFO_DIR_DESC" nil nil t)
    (:texinfo-printed-title "TEXINFO_PRINTED_TITLE" nil nil t)
    ;; Other variables.
    (:texinfo-classes nil nil org-texinfo-classes)
    (:texinfo-format-headline-function nil nil org-texinfo-format-headline-function)
    (:texinfo-node-description-column nil nil org-texinfo-node-description-column)
    (:texinfo-active-timestamp-format nil nil org-texinfo-active-timestamp-format)
    (:texinfo-inactive-timestamp-format nil nil org-texinfo-inactive-timestamp-format)
    (:texinfo-diary-timestamp-format nil nil org-texinfo-diary-timestamp-format)
    (:texinfo-link-with-unknown-path-format nil nil org-texinfo-link-with-unknown-path-format)
    (:texinfo-tables-verbatim nil nil org-texinfo-tables-verbatim)
    (:texinfo-table-scientific-notation nil nil org-texinfo-table-scientific-notation)
    (:texinfo-table-default-markup nil nil org-texinfo-table-default-markup)
    (:texinfo-text-markup-alist nil nil org-texinfo-text-markup-alist)
    (:texinfo-format-drawer-function nil nil org-texinfo-format-drawer-function)
    (:texinfo-format-inlinetask-function nil nil org-texinfo-format-inlinetask-function)))



;;; User Configurable Variables

(defgroup org-export-texinfo nil
  "Options for exporting Org mode files to Texinfo."
  :tag "Org Export Texinfo"
  :version "24.4"
  :package-version '(Org . "8.0")
  :group 'org-export)

;;;; Preamble

(defcustom org-texinfo-coding-system nil
  "Default document encoding for Texinfo output.

If nil it will default to `buffer-file-coding-system'."
  :group 'org-export-texinfo
  :type 'coding-system)

(defcustom org-texinfo-default-class "info"
  "The default Texinfo class."
  :group 'org-export-texinfo
  :type '(string :tag "Texinfo class"))

(defcustom org-texinfo-classes
  '(("info"
     "@documentencoding AUTO\n@documentlanguage AUTO"
     ("@chapter %s" "@unnumbered %s" "@appendix %s")
     ("@section %s" "@unnumberedsec %s" "@appendixsec %s")
     ("@subsection %s" "@unnumberedsubsec %s" "@appendixsubsec %s")
     ("@subsubsection %s" "@unnumberedsubsubsec %s" "@appendixsubsubsec %s")))
  "Alist of Texinfo classes and associated header and structure.
If #+TEXINFO_CLASS is set in the buffer, use its value and the
associated information.  Here is the structure of a class
definition:

  (class-name
    header-string
    (numbered-1 unnumbered-1 appendix-1)
    (numbered-2 unnumbered-2 appendix-2)
    ...)


The header string
-----------------

The header string is inserted in the header of the generated
document, right after \"@setfilename\" and \"@settitle\"
commands.

If it contains the special string

  \"@documentencoding AUTO\"

\"AUTO\" will be replaced with an appropriate coding system.  See
`org-texinfo-coding-system' for more information.  Likewise, if
the string contains the special string

  \"@documentlanguage AUTO\"

\"AUTO\" will be replaced with the language defined in the
buffer, through #+LANGUAGE keyword, or globally, with
`org-export-default-language', which see.


The sectioning structure
------------------------

The sectioning structure of the class is given by the elements
following the header string.  For each sectioning level, a number
of strings is specified.  A %s formatter is mandatory in each
section string and will be replaced by the title of the section."
  :group 'org-export-texinfo
  :version "26.1"
  :package-version '(Org . "9.1")
  :type '(repeat
	  (list (string :tag "Texinfo class")
		(string :tag "Texinfo header")
		(repeat :tag "Levels" :inline t
			(choice
			 (list :tag "Heading"
			       (string :tag "  numbered")
			       (string :tag "unnumbered")
			       (string :tag "  appendix")))))))

;;;; Headline

(defcustom org-texinfo-format-headline-function
  'org-texinfo-format-headline-default-function
  "Function to format headline text.

This function will be called with 5 arguments:
TODO      the todo keyword (string or nil).
TODO-TYPE the type of todo (symbol: `todo', `done', nil)
PRIORITY  the priority of the headline (integer or nil)
TEXT      the main headline text (string).
TAGS      the tags as a list of strings (list of strings or nil).

The function result will be used in the section format string."
  :group 'org-export-texinfo
  :type 'function
  :version "26.1"
  :package-version '(Org . "8.3"))

;;;; Node listing (menu)

(defcustom org-texinfo-node-description-column 32
  "Column at which to start the description in the node listings.
If a node title is greater than this length, the description will
be placed after the end of the title."
  :group 'org-export-texinfo
  :type 'integer)

;;;; Timestamps

(defcustom org-texinfo-active-timestamp-format "@emph{%s}"
  "A printf format string to be applied to active timestamps."
  :group 'org-export-texinfo
  :type 'string)

(defcustom org-texinfo-inactive-timestamp-format "@emph{%s}"
  "A printf format string to be applied to inactive timestamps."
  :group 'org-export-texinfo
  :type 'string)

(defcustom org-texinfo-diary-timestamp-format "@emph{%s}"
  "A printf format string to be applied to diary timestamps."
  :group 'org-export-texinfo
  :type 'string)

;;;; Links

(defcustom org-texinfo-link-with-unknown-path-format "@indicateurl{%s}"
  "Format string for links with unknown path type."
  :group 'org-export-texinfo
  :type 'string)

;;;; Tables

(defcustom org-texinfo-tables-verbatim nil
  "When non-nil, tables are exported verbatim."
  :group 'org-export-texinfo
  :type 'boolean)

(defcustom org-texinfo-table-scientific-notation "%s\\,(%s)"
  "Format string to display numbers in scientific notation.

The format should have \"%s\" twice, for mantissa and exponent
\(i.e. \"%s\\\\times10^{%s}\").

When nil, no transformation is made."
  :group 'org-export-texinfo
  :type '(choice
	  (string :tag "Format string")
	  (const :tag "No formatting" nil)))

(defcustom org-texinfo-table-default-markup "@asis"
  "Default markup for first column in two-column tables.

This should an indicating command, e.g., \"@code\", \"@kbd\" or
\"@samp\".

It can be overridden locally using the \":indic\" attribute."
  :group 'org-export-texinfo
  :type 'string
  :version "26.1"
  :package-version '(Org . "9.1")
  :safe #'stringp)

;;;; Text markup

(defcustom org-texinfo-text-markup-alist '((bold . "@strong{%s}")
					   (code . code)
					   (italic . "@emph{%s}")
					   (verbatim . samp))
  "Alist of Texinfo expressions to convert text markup.

The key must be a symbol among `bold', `code', `italic',
`strike-through', `underscore' and `verbatim'.  The value is
a formatting string to wrap fontified text with.

Value can also be set to the following symbols: `verb', `samp'
and `code'.  With the first one, Org uses \"@verb\" to create
a format string and selects a delimiter character that isn't in
the string.  For the other two, Org uses \"@samp\" or \"@code\"
to typeset and protects special characters.

When no association is found for a given markup, text is returned
as-is."
  :group 'org-export-texinfo
  :version "26.1"
  :package-version '(Org . "9.1")
  :type 'alist
  :options '(bold code italic strike-through underscore verbatim))

;;;; Drawers

(defcustom org-texinfo-format-drawer-function (lambda (_name contents) contents)
  "Function called to format a drawer in Texinfo code.

The function must accept two parameters:
  NAME      the drawer name, like \"LOGBOOK\"
  CONTENTS  the contents of the drawer.

The function should return the string to be exported.

The default function simply returns the value of CONTENTS."
  :group 'org-export-texinfo
  :version "24.4"
  :package-version '(Org . "8.2")
  :type 'function)

;;;; Inlinetasks

(defcustom org-texinfo-format-inlinetask-function
  'org-texinfo-format-inlinetask-default-function
  "Function called to format an inlinetask in Texinfo code.

The function must accept six parameters:
  TODO      the todo keyword, as a string
  TODO-TYPE the todo type, a symbol among `todo', `done' and nil.
  PRIORITY  the inlinetask priority, as a string
  NAME      the inlinetask name, as a string.
  TAGS      the inlinetask tags, as a list of strings.
  CONTENTS  the contents of the inlinetask, as a string.

The function should return the string to be exported."
  :group 'org-export-texinfo
  :type 'function)

;;;; Compilation

(defcustom org-texinfo-info-process '("makeinfo --no-split %f")
  "Commands to process a Texinfo file to an INFO file.

This is a list of strings, each of them will be given to the
shell as a command.  %f in the command will be replaced by the
relative file name, %F by the absolute file name, %b by the file
base name (i.e. without directory and extension parts), %o by the
base directory of the file and %O by the absolute file name of
the output file."
  :group 'org-export-texinfo
  :version "26.1"
  :package-version '(Org . "9.1")
  :type '(repeat :tag "Shell command sequence"
		 (string :tag "Shell command")))

(defcustom org-texinfo-logfiles-extensions
  '("aux" "toc" "cp" "fn" "ky" "pg" "tp" "vr")
  "The list of file extensions to consider as Texinfo logfiles.
The logfiles will be remove if `org-texinfo-remove-logfiles' is
non-nil."
  :group 'org-export-texinfo
  :type '(repeat (string :tag "Extension")))

(defcustom org-texinfo-remove-logfiles t
  "Non-nil means remove the logfiles produced by compiling a Texinfo file.
By default, logfiles are files with these extensions: .aux, .toc,
.cp, .fn, .ky, .pg and .tp.  To define the set of logfiles to remove,
set `org-texinfo-logfiles-extensions'."
  :group 'org-export-latex
  :type 'boolean)

;;; Constants

(defconst org-texinfo-max-toc-depth 4
  "Maximum depth for creation of detailed menu listings.
Beyond this depth, Texinfo will not recognize the nodes and will
cause errors.  Left as a constant in case this value ever
changes.")

(defconst org-texinfo-supported-coding-systems
  '("US-ASCII" "UTF-8" "ISO-8859-15" "ISO-8859-1" "ISO-8859-2" "koi8-r" "koi8-u")
  "List of coding systems supported by Texinfo, as strings.
Specified coding system will be matched against these strings.
If two strings share the same prefix (e.g. \"ISO-8859-1\" and
\"ISO-8859-15\"), the most specific one has to be listed first.")

(defconst org-texinfo-inline-image-rules
  (list (cons "file"
	      (regexp-opt '("eps" "pdf" "png" "jpg" "jpeg" "gif" "svg"))))
  "Rules characterizing image files that can be inlined.")


;;; Internal Functions

(defun org-texinfo--untabify (s _backend _info)
  "Remove TAB characters in string S."
  (replace-regexp-in-string "\t" (make-string tab-width ?\s) s))

(defun org-texinfo--filter-section-blank-lines (headline _backend _info)
  "Filter controlling number of blank lines after a section."
  (replace-regexp-in-string "\n\\(?:\n[ \t]*\\)*\\'" "\n\n" headline))

(defun org-texinfo--normalize-headlines (tree _backend info)
  "Normalize headlines in TREE.

BACK-END is the symbol specifying back-end used for export. INFO
is a plist used as a communication channel.

Make sure every headline in TREE contains a section, since those
are required to install a menu.  Also put exactly one blank line
at the end of each section.

Return new tree."
  (org-element-map tree 'headline
    (lambda (hl)
      (org-element-put-property hl :post-blank 1)
      (let ((contents (org-element-contents hl)))
	(when contents
	  (let ((first (org-element-map contents '(headline section)
			 #'identity info t)))
	    (unless (eq (org-element-type first) 'section)
	      (apply #'org-element-set-contents
		     hl
		     (cons `(section (:parent ,hl)) contents)))))))
    info)
  tree)

(defun org-texinfo--find-verb-separator (s)
  "Return a character not used in string S.
This is used to choose a separator for constructs like \\verb."
  (let ((ll "~,./?;':\"|!@#%^&-_=+abcdefghijklmnopqrstuvwxyzABCDEFGHIJKLMNOPQRSTUVWXYZ<>()[]{}"))
    (cl-loop for c across ll
	     when (not (string-match (regexp-quote (char-to-string c)) s))
	     return (char-to-string c))))

(defun org-texinfo--text-markup (text markup _info)
  "Format TEXT depending on MARKUP text markup.
INFO is a plist used as a communication channel.  See
`org-texinfo-text-markup-alist' for details."
  (pcase (cdr (assq markup org-texinfo-text-markup-alist))
    (`nil text)				;no markup: return raw text
    (`code (format "@code{%s}" (org-texinfo--sanitize-content text)))
    (`samp (format "@samp{%s}" (org-texinfo--sanitize-content text)))
    (`verb
     (let ((separator (org-texinfo--find-verb-separator text)))
       (format "@verb{%s%s%s}" separator text separator)))
    ;; Else use format string.
    (fmt (format fmt text))))

(defun org-texinfo--get-node (datum info)
  "Return node or anchor associated to DATUM.
DATUM is an element or object.  INFO is a plist used as
a communication channel.  The function guarantees the node or
anchor name is unique."
  (let ((cache (plist-get info :texinfo-node-cache)))
    (or (cdr (assq datum cache))
	(let* ((salt 0)
	       (basename
		(org-texinfo--sanitize-node
		 (if (eq (org-element-type datum) 'headline)
		     (org-texinfo--sanitize-title
		      (org-export-get-alt-title datum info) info)
		   (org-export-get-reference datum info))))
	       (name basename))
	  ;; Ensure NAME is unique and not reserved node name "Top".
	  (while (or (equal name "Top") (rassoc name cache))
	    (setq name (concat basename (format " %d" (cl-incf salt)))))
	  (plist-put info :texinfo-node-cache (cons (cons datum name) cache))
	  name))))

(defun org-texinfo--sanitize-node (title)
  "Bend string TITLE to node line requirements.
Trim string and collapse multiple whitespace characters as they
are not significant.  Replace leading left parenthesis, when
followed by a right parenthesis, with a square bracket.  Remove
periods, commas and colons."
  (org-trim
   (replace-regexp-in-string
    "[ \t]+" " "
    (replace-regexp-in-string
     "[:,.]" ""
     (replace-regexp-in-string "\\`(\\(.*?)\\)" "[\\1" title)))))

(defun org-texinfo--sanitize-title (title info)
  "Make TITLE suitable as a section name.
TITLE is a string or a secondary string.  INFO is the current
export state, as a plist."
  (org-export-data-with-backend
   title
   (org-export-create-backend
    :parent 'texinfo
    :transcoders '((footnote-reference . ignore)
		   (link . (lambda (l c i)
			     (or c
				 (org-export-data
				  (org-element-property :raw-link l)
				  i))))
		   (radio-target . (lambda (_r c _i) c))
		   (target . ignore)))
   info))

(defun org-texinfo--sanitize-content (text)
  "Escape special characters in string TEXT.
Special characters are: @ { }"
  (replace-regexp-in-string "[@{}]" "@\\&" text))

(defun org-texinfo--wrap-float (value info &optional type label caption short)
  "Wrap string VALUE within a @float command.
INFO is the current export state, as a plist.  TYPE is float
type, as a string.  LABEL is the cross reference label for the
float, as a string.  CAPTION and SHORT are, respectively, the
caption and shortcaption used for the float, as secondary
strings (e.g., returned by `org-export-get-caption')."
  (let* ((backend
	  (org-export-create-backend
	   :parent 'texinfo
	   :transcoders '((link . (lambda (l c i)
				    (or c
					(org-export-data
					 (org-element-property :raw-link l)
					 i))))
			  (radio-target . (lambda (_r c _i) c))
			  (target . ignore))))
	 (short-backend
	  (org-export-create-backend
	   :parent 'texinfo
	   :transcoders
	   '((footnote-reference . ignore)
	     (inline-src-block . ignore)
	     (link . (lambda (l c i)
		       (or c
			   (org-export-data
			    (org-element-property :raw-link l)
			    i))))
	     (radio-target . (lambda (_r c _i) c))
	     (target . ignore)
	     (verbatim . ignore))))
	 (short-str
	  (if (and short caption)
	      (format "@shortcaption{%s}\n"
		      (org-export-data-with-backend short short-backend info))
	    ""))
	 (caption-str
	  (if (or short caption)
	      (format "@caption{%s}\n"
		      (org-export-data-with-backend
		       (or caption short)
		       (if (equal short-str "") short-backend backend)
		       info))
	    "")))
    (format "@float %s%s\n%s\n%s%s@end float"
	    type (if label (concat "," label) "") value caption-str short-str)))

;;; Template

(defun org-texinfo-template (contents info)
  "Return complete document string after Texinfo conversion.
CONTENTS is the transcoded contents string.  INFO is a plist
holding export options."
  (let ((title (org-export-data (plist-get info :title) info))
	;; Copying data is the contents of the first headline in
	;; parse tree with a non-nil copying property.
	(copying (org-element-map (plist-get info :parse-tree) 'headline
		   (lambda (hl)
		     (and (org-not-nil (org-element-property :COPYING hl))
			  (org-element-contents hl)))
		   info t)))
    (concat
     "\\input texinfo    @c -*- texinfo -*-\n"
     "@c %**start of header\n"
     (let ((file (or (plist-get info :texinfo-filename)
		     (let ((f (plist-get info :output-file)))
		       (and f (concat (file-name-sans-extension f) ".info"))))))
       (and file (format "@setfilename %s\n" file)))
     (format "@settitle %s\n" title)
     ;; Insert class-defined header.
     (org-element-normalize-string
      (let ((header (nth 1 (assoc (plist-get info :texinfo-class)
				  org-texinfo-classes)))
	    (coding
	     (catch 'coding-system
	       (let ((case-fold-search t)
		     (name (symbol-name (or org-texinfo-coding-system
					    buffer-file-coding-system))))
		 (dolist (system org-texinfo-supported-coding-systems "UTF-8")
		   (when (string-match-p (regexp-quote system) name)
		     (throw 'coding-system system))))))
	    (language (plist-get info :language))
	    (case-fold-search nil))
	;; Auto coding system.
	(replace-regexp-in-string
	 "^@documentencoding \\(AUTO\\)$"
	 coding
	 (replace-regexp-in-string
	  "^@documentlanguage \\(AUTO\\)$" language header t nil 1) t nil 1)))
     ;; Additional header options set by #+TEXINFO_HEADER.
     (let ((texinfo-header (plist-get info :texinfo-header)))
       (and texinfo-header (org-element-normalize-string texinfo-header)))
     "@c %**end of header\n\n"
     ;; Additional options set by #+TEXINFO_POST_HEADER.
     (let ((texinfo-post-header (plist-get info :texinfo-post-header)))
       (and texinfo-post-header
	    (org-element-normalize-string texinfo-post-header)))
     ;; Copying.
     (and copying
	  (format "@copying\n%s@end copying\n\n"
		  (org-element-normalize-string
		   (org-export-data copying info))))
     ;; Info directory information.  Only supply if both title and
     ;; category are provided.
     (let ((dircat (plist-get info :texinfo-dircat))
	   (dirtitle
	    (let ((title (plist-get info :texinfo-dirtitle)))
	      (and title
		   (string-match "^\\(?:\\* \\)?\\(.*?\\)\\(\\.\\)?$" title)
		   (format "* %s." (match-string 1 title))))))
       (when (and dircat dirtitle)
	 (concat "@dircategory " dircat "\n"
		 "@direntry\n"
		 (let ((dirdesc
			(let ((desc (plist-get info :texinfo-dirdesc)))
			  (cond ((not desc) nil)
				((string-suffix-p "." desc) desc)
				(t (concat desc "."))))))
		   (if dirdesc (format "%-23s %s" dirtitle dirdesc) dirtitle))
		 "\n"
		 "@end direntry\n\n")))
     ;; Title
     "@finalout\n"
     "@titlepage\n"
     (when (plist-get info :with-title)
       (concat
	(format "@title %s\n"
		(or (plist-get info :texinfo-printed-title) title ""))
	(let ((subtitle (plist-get info :subtitle)))
	  (when subtitle
	    (format "@subtitle %s\n"
		    (org-export-data subtitle info))))))
     (when (plist-get info :with-author)
       (concat
	;; Primary author.
	(let ((author (org-string-nw-p
		       (org-export-data (plist-get info :author) info)))
	      (email (and (plist-get info :with-email)
			  (org-string-nw-p
			   (org-export-data (plist-get info :email) info)))))
	  (cond ((and author email)
		 (format "@author %s (@email{%s})\n" author email))
		(author (format "@author %s\n" author))
		(email (format "@author @email{%s}\n" email))))
	;; Other authors.
	(let ((subauthor (plist-get info :subauthor)))
	  (and subauthor
	       (org-element-normalize-string
		(replace-regexp-in-string "^" "@author " subauthor))))))
     (and copying "@page\n@vskip 0pt plus 1filll\n@insertcopying\n")
     "@end titlepage\n\n"
     ;; Table of contents.
     (and (plist-get info :with-toc) "@contents\n\n")
     ;; Configure Top Node when not for TeX.  Also include contents
     ;; from the first section of the document.
     "@ifnottex\n"
     "@node Top\n"
     (format "@top %s\n" title)
     (let* ((first-section
	     (org-element-map (plist-get info :parse-tree) 'section
	       #'identity info t '(headline)))
	    (top-contents
	     (org-export-data (org-element-contents first-section) info)))
       (and (org-string-nw-p top-contents) (concat "\n" top-contents)))
     "@end ifnottex\n\n"
     ;; Menu.
     (org-texinfo-make-menu (plist-get info :parse-tree) info 'master)
     "\n"
     ;; Document's body.
     contents "\n"
     ;; Creator.
     (and (plist-get info :with-creator)
	  (concat (plist-get info :creator) "\n"))
     ;; Document end.
     "@bye")))



;;; Transcode Functions

;;;; Bold

(defun org-texinfo-bold (_bold contents info)
  "Transcode BOLD from Org to Texinfo.
CONTENTS is the text with bold markup.  INFO is a plist holding
contextual information."
  (org-texinfo--text-markup contents 'bold info))

;;;; Center Block

(defun org-texinfo-center-block (_center-block contents _info)
  "Transcode a CENTER-BLOCK element from Org to Texinfo.
CONTENTS holds the contents of the block.  INFO is a plist used
as a communication channel."
  contents)

;;;; Clock

(defun org-texinfo-clock (clock _contents info)
  "Transcode a CLOCK element from Org to Texinfo.
CONTENTS is nil.  INFO is a plist holding contextual
information."
  (concat
   "@noindent"
   (format "@strong{%s} " org-clock-string)
   (format (plist-get info :texinfo-inactive-timestamp-format)
	   (concat (org-timestamp-translate (org-element-property :value clock))
		   (let ((time (org-element-property :duration clock)))
		     (and time (format " (%s)" time)))))
   "@*"))

;;;; Code

(defun org-texinfo-code (code _contents info)
  "Transcode a CODE object from Org to Texinfo.
CONTENTS is nil.  INFO is a plist used as a communication
channel."
  (org-texinfo--text-markup (org-element-property :value code) 'code info))

;;;; Drawer

(defun org-texinfo-drawer (drawer contents info)
  "Transcode a DRAWER element from Org to Texinfo.
CONTENTS holds the contents of the block.  INFO is a plist
holding contextual information."
  (let* ((name (org-element-property :drawer-name drawer))
	 (output (funcall (plist-get info :texinfo-format-drawer-function)
			  name contents)))
    output))

;;;; Dynamic Block

(defun org-texinfo-dynamic-block (_dynamic-block contents _info)
  "Transcode a DYNAMIC-BLOCK element from Org to Texinfo.
CONTENTS holds the contents of the block.  INFO is a plist
holding contextual information."
  contents)

;;;; Entity

(defun org-texinfo-entity (entity _contents _info)
  "Transcode an ENTITY object from Org to Texinfo."
  ;; Since there is not specific Texinfo entry in entities, use
  ;; Texinfo-specific commands whenever possible, and fallback to
  ;; UTF-8 otherwise.
  (pcase (org-element-property :name entity)
    ("AElig"                       "@AE{}")
    ("aelig"                       "@ae{}")
    ((or "bull" "bullet")          "@bullet{}")
    ("copy"                        "@copyright{}")
    ("deg"                         "@textdegree{}")
    ((or "dots" "hellip")          "@dots{}")
    ("equiv"                       "@equiv{}")
    ((or "euro" "EUR")             "@euro{}")
    ((or "ge" "geq")               "@geq{}")
    ("laquo"                       "@guillemetleft{}")
    ("iexcl"                       "@exclamdown{}")
    ("imath"                       "@dotless{i}")
    ("iquest"                      "@questiondown{}")
    ("jmath"                       "@dotless{j}")
    ((or "le" "leq")               "@leq{}")
    ("lsaquo"                      "@guilsinglleft{}")
    ("mdash"                       "---")
    ("minus"                       "@minus{}")
    ("nbsp"                        "@tie{}")
    ("ndash"                       "--")
    ("OElig"                       "@OE{}")
    ("oelig"                       "@oe{}")
    ("ordf"                        "@ordf{}")
    ("ordm"                        "@ordm{}")
    ("pound"                       "@pound{}")
    ("raquo"                       "@guillemetright{}")
    ((or "rArr" "Rightarrow")      "@result{}")
    ("reg"                         "@registeredsymbol{}")
    ((or "rightarrow" "to" "rarr") "@arrow{}")
    ("rsaquo"                      "@guilsinglright{}")
    ("thorn"                       "@th{}")
    ("THORN"                       "@TH{}")
    ((and (pred (string-prefix-p "_")) name) ;spacing entities
     (format "@w{%s}" (substring name 1)))
    (_ (org-element-property :utf-8 entity))))

;;;; Example Block

(defun org-texinfo-example-block (example-block _contents info)
  "Transcode an EXAMPLE-BLOCK element from Org to Texinfo.
CONTENTS is nil.  INFO is a plist holding contextual
information."
  (format "@example\n%s@end example"
	  (org-texinfo--sanitize-content
	   (org-export-format-code-default example-block info))))

;;; Export Block

(defun org-texinfo-export-block (export-block _contents _info)
  "Transcode a EXPORT-BLOCK element from Org to Texinfo.
CONTENTS is nil.  INFO is a plist holding contextual information."
  (when (string= (org-element-property :type export-block) "TEXINFO")
    (org-remove-indentation (org-element-property :value export-block))))

;;; Export Snippet

(defun org-texinfo-export-snippet (export-snippet _contents _info)
  "Transcode a EXPORT-SNIPPET object from Org to Texinfo.
CONTENTS is nil.  INFO is a plist holding contextual information."
  (when (eq (org-export-snippet-backend export-snippet) 'texinfo)
    (org-element-property :value export-snippet)))

;;;; Fixed Width

(defun org-texinfo-fixed-width (fixed-width _contents _info)
  "Transcode a FIXED-WIDTH element from Org to Texinfo.
CONTENTS is nil.  INFO is a plist holding contextual information."
  (format "@example\n%s@end example"
	  (org-remove-indentation
	   (org-texinfo--sanitize-content
	    (org-element-property :value fixed-width)))))

;;;; Footnote Reference

(defun org-texinfo-footnote-reference (footnote _contents info)
  "Create a footnote reference for FOOTNOTE.

FOOTNOTE is the footnote to define.  CONTENTS is nil.  INFO is a
plist holding contextual information."
  (let ((def (org-export-get-footnote-definition footnote info)))
    (format "@footnote{%s}"
	    (org-trim (org-export-data def info)))))

;;;; Headline

(defun org-texinfo--structuring-command (headline info)
  "Return Texinfo structuring command string for HEADLINE element.
Return nil if HEADLINE is to be ignored, `plain-list' if it
should be exported as a plain-list item.  INFO is a plist holding
contextual information."
  (cond
   ((org-element-property :footnote-section-p headline) nil)
   ((org-not-nil (org-export-get-node-property :COPYING headline t)) nil)
   ((org-export-low-level-p headline info) 'plain-list)
   (t
    (let ((class (plist-get info :texinfo-class)))
      (pcase (assoc class (plist-get info :texinfo-classes))
	(`(,_ ,_ . ,sections)
	 (pcase (nth (1- (org-export-get-relative-level headline info))
		     sections)
	   (`(,numbered ,unnumbered ,appendix)
	    (cond
	     ((org-not-nil (org-export-get-node-property :APPENDIX headline t))
	      appendix)
	     ((org-not-nil (org-export-get-node-property :INDEX headline t))
	      unnumbered)
	     ((org-export-numbered-headline-p headline info) numbered)
	     (t unnumbered)))
	   (`nil 'plain-list)
	   (_ (user-error "Invalid Texinfo class specification: %S" class))))
	(_ (user-error "Invalid Texinfo class specification: %S" class)))))))

(defun org-texinfo-headline (headline contents info)
  "Transcode a HEADLINE element from Org to Texinfo.
CONTENTS holds the contents of the headline.  INFO is a plist
holding contextual information."
  (let ((section-fmt (org-texinfo--structuring-command headline info)))
    (when section-fmt
      (let* ((todo
	      (and (plist-get info :with-todo-keywords)
		   (let ((todo (org-element-property :todo-keyword headline)))
		     (and todo (org-export-data todo info)))))
	     (todo-type (and todo (org-element-property :todo-type headline)))
	     (tags (and (plist-get info :with-tags)
			(org-export-get-tags headline info)))
	     (priority (and (plist-get info :with-priority)
			    (org-element-property :priority headline)))
	     (text (org-texinfo--sanitize-title
		    (org-element-property :title headline) info))
	     (full-text
	      (funcall (plist-get info :texinfo-format-headline-function)
		       todo todo-type priority text tags))
	     (contents
	      (concat "\n"
		      (if (org-string-nw-p contents)
			  (concat "\n" contents)
			"")
		      (let ((index (org-element-property :INDEX headline)))
			(and (member index '("cp" "fn" "ky" "pg" "tp" "vr"))
			     (format "\n@printindex %s\n" index))))))
	(cond
	 ((eq section-fmt 'plain-list)
	  (let ((numbered? (org-export-numbered-headline-p headline info)))
	    (concat (and (org-export-first-sibling-p headline info)
			 (format "@%s\n" (if numbered? 'enumerate 'itemize)))
		    "@item\n" full-text "\n"
		    contents
		    (if (org-export-last-sibling-p headline info)
			(format "@end %s" (if numbered? 'enumerate 'itemize))
		      "\n"))))
	 (t
	  (concat (format "@node %s\n" (org-texinfo--get-node headline info))
		  (format section-fmt full-text)
		  contents)))))))

(defun org-texinfo-format-headline-default-function
  (todo _todo-type priority text tags)
  "Default format function for a headline.
See `org-texinfo-format-headline-function' for details."
  (concat (when todo (format "@strong{%s} " todo))
	  (when priority (format "@emph{#%s} " priority))
	  text
	  (when tags (format " :%s:" (mapconcat 'identity tags ":")))))

;;;; Inline Src Block

(defun org-texinfo-inline-src-block (inline-src-block _contents _info)
  "Transcode an INLINE-SRC-BLOCK element from Org to Texinfo.
CONTENTS holds the contents of the item.  INFO is a plist holding
contextual information."
  (format "@code{%s}"
	  (org-texinfo--sanitize-content
	   (org-element-property :value inline-src-block))))

;;;; Inlinetask

(defun org-texinfo-inlinetask (inlinetask contents info)
  "Transcode an INLINETASK element from Org to Texinfo.
CONTENTS holds the contents of the block.  INFO is a plist
holding contextual information."
  (let ((title (org-export-data (org-element-property :title inlinetask) info))
	(todo (and (plist-get info :with-todo-keywords)
		   (let ((todo (org-element-property :todo-keyword inlinetask)))
		     (and todo (org-export-data todo info)))))
	(todo-type (org-element-property :todo-type inlinetask))
	(tags (and (plist-get info :with-tags)
		   (org-export-get-tags inlinetask info)))
	(priority (and (plist-get info :with-priority)
		       (org-element-property :priority inlinetask))))
    (funcall (plist-get info :texinfo-format-inlinetask-function)
	     todo todo-type priority title tags contents)))

(defun org-texinfo-format-inlinetask-default-function
  (todo _todo-type priority title tags contents)
  "Default format function for inlinetasks.
See `org-texinfo-format-inlinetask-function' for details."
  (let ((full-title
	 (concat (when todo (format "@strong{%s} " todo))
		 (when priority (format "#%c " priority))
		 title
		 (when tags (format ":%s:" (mapconcat #'identity tags ":"))))))
    (format "@center %s\n\n%s\n" full-title contents)))

;;;; Italic

(defun org-texinfo-italic (_italic contents info)
  "Transcode ITALIC from Org to Texinfo.
CONTENTS is the text with italic markup.  INFO is a plist holding
contextual information."
  (org-texinfo--text-markup contents 'italic info))

;;;; Item

(defun org-texinfo-item (item contents info)
  "Transcode an ITEM element from Org to Texinfo.
CONTENTS holds the contents of the item.  INFO is a plist holding
contextual information."
  (let* ((tag (org-element-property :tag item))
	 (split (org-string-nw-p
		 (org-export-read-attribute :attr_texinfo
					    (org-element-property :parent item)
					    :sep)))
	 (items (and tag
		     (let ((tag (org-export-data tag info)))
		       (if split
			   (split-string tag (regexp-quote split) t "[ \t\n]+")
			 (list tag))))))
    (format "%s\n%s"
	    (pcase items
	      (`nil "@item")
	      (`(,item) (concat "@item " item))
	      (`(,item . ,items)
	       (concat "@item " item "\n"
		       (mapconcat (lambda (i) (concat "@itemx " i))
				  items
				  "\n"))))
	    (or contents ""))))

;;;; Keyword

(defun org-texinfo-keyword (keyword _contents info)
  "Transcode a KEYWORD element from Org to Texinfo.
CONTENTS is nil.  INFO is a plist holding contextual information."
  (let ((value (org-element-property :value keyword)))
    (pcase (org-element-property :key keyword)
      ("TEXINFO" value)
      ("CINDEX" (format "@cindex %s" value))
      ("FINDEX" (format "@findex %s" value))
      ("KINDEX" (format "@kindex %s" value))
      ("PINDEX" (format "@pindex %s" value))
      ("TINDEX" (format "@tindex %s" value))
      ("VINDEX" (format "@vindex %s" value))
      ("TOC"
       (cond ((string-match-p "\\<tables\\>" value)
	      (concat "@listoffloats "
		      (org-export-translate "Table" :utf-8 info)))
	     ((string-match-p "\\<listings\\>" value)
	      (concat "@listoffloats "
		      (org-export-translate "Listing" :utf-8 info))))))))

;;;; Line Break

(defun org-texinfo-line-break (_line-break _contents _info)
  "Transcode a LINE-BREAK object from Org to Texinfo.
CONTENTS is nil.  INFO is a plist holding contextual information."
  "@*\n")

;;;; Link

(defun org-texinfo--@ref (datum description info)
  "Return @ref command for element or object DATUM.
DESCRIPTION is the printed name of the section, as a string, or
nil."
  (let ((node-name (org-texinfo--get-node datum info))
	;; Sanitize DESCRIPTION for cross-reference use.  In
	;; particular, remove colons as they seem to cause pain (even
	;; within @asis{...}) to the Texinfo reader.
	(title (and description
		    (replace-regexp-in-string
		     "[ \t]*:+" ""
		     (replace-regexp-in-string "," "@comma{}" description)))))
    (if (or (not title) (equal title node-name))
	(format "@ref{%s}" node-name)
      (format "@ref{%s, , %s}" node-name title))))

(defun org-texinfo-link (link desc info)
  "Transcode a LINK object from Org to Texinfo.
DESC is the description part of the link, or the empty string.
INFO is a plist holding contextual information.  See
`org-export-data'."
  (let* ((type (org-element-property :type link))
	 (raw-path (org-element-property :path link))
	 ;; Ensure DESC really exists, or set it to nil.
	 (desc (and (not (string= desc "")) desc))
	 (path (cond
		((member type '("http" "https" "ftp"))
		 (concat type ":" raw-path))
		((string= type "file") (org-export-file-uri raw-path))
		(t raw-path))))
    (cond
     ((org-export-custom-protocol-maybe link desc 'texinfo))
     ((org-export-inline-image-p link org-texinfo-inline-image-rules)
      (org-texinfo--inline-image link info))
     ((equal type "radio")
      (let ((destination (org-export-resolve-radio-link link info)))
	(if (not destination) desc
	  (org-texinfo--@ref destination desc info))))
     ((member type '("custom-id" "id" "fuzzy"))
      (let ((destination
	     (if (equal type "fuzzy")
		 (org-export-resolve-fuzzy-link link info)
	       (org-export-resolve-id-link link info))))
	(pcase (org-element-type destination)
	  (`nil
	   (format org-texinfo-link-with-unknown-path-format
		   (org-texinfo--sanitize-content path)))
	  ;; Id link points to an external file.
	  (`plain-text
	   (if desc (format "@uref{file://%s,%s}" destination desc)
	     (format "@uref{file://%s}" destination)))
	  ((or `headline
	       ;; Targets within headlines cannot be turned into
	       ;; @anchor{}, so we refer to the headline parent
	       ;; directly.
	       (and `target
		    (guard (eq 'headline
			       (org-element-type
				(org-element-property :parent destination))))))
	   (let ((headline (org-element-lineage destination '(headline) t)))
<<<<<<< HEAD
	     (org-texinfo--@ref
	      headline
	      (or desc (org-texinfo--sanitize-title
			(org-element-property :title headline) info))
	      info)))
	  (_
	   (org-texinfo--@ref
	    destination
	    (or desc
		(pcase (org-export-get-ordinal destination info)
		  ((and (pred integerp) n) (number-to-string n))
		  ((and (pred consp) n) (mapconcat #'number-to-string n "."))
		  (_ "???")))		;cannot guess the description
	    info)))))
=======
	     (org-texinfo--@ref headline desc info)))
	  (_ (org-texinfo--@ref destination desc info)))))
>>>>>>> 89212988
     ((string= type "mailto")
      (format "@email{%s}"
	      (concat (org-texinfo--sanitize-content path)
		      (and desc (concat ", " desc)))))
     ;; External link with a description part.
     ((and path desc) (format "@uref{%s, %s}" path desc))
     ;; External link without a description part.
     (path (format "@uref{%s}" path))
     ;; No path, only description.  Try to do something useful.
     (t
      (format (plist-get info :texinfo-link-with-unknown-path-format) desc)))))

(defun org-texinfo--inline-image (link info)
  "Return Texinfo code for an inline image.
LINK is the link pointing to the inline image.  INFO is the
current state of the export, as a plist."
  (let* ((parent (org-export-get-parent-element link))
	 (label (and (org-element-property :name parent)
		     (org-texinfo--get-node parent info)))
	 (caption (org-export-get-caption parent))
	 (shortcaption (org-export-get-caption parent t))
	 (path  (org-element-property :path link))
	 (filename
	  (file-name-sans-extension
	   (if (file-name-absolute-p path) (expand-file-name path) path)))
	 (extension (file-name-extension path))
	 (attributes (org-export-read-attribute :attr_texinfo parent))
	 (height (or (plist-get attributes :height) ""))
	 (width (or (plist-get attributes :width) ""))
	 (alt (or (plist-get attributes :alt) ""))
	 (image (format "@image{%s,%s,%s,%s,%s}"
			filename width height alt extension)))
    (cond ((or caption shortcaption)
	   (org-texinfo--wrap-float image
				    info
				    (org-export-translate "Figure" :utf-8 info)
				    label
				    caption
				    shortcaption))
	  (label (concat "@anchor{" label "}\n" image))
	  (t image))))


;;;; Menu

(defun org-texinfo-make-menu (scope info &optional master)
  "Create the menu for inclusion in the Texinfo document.

SCOPE is a headline or a full parse tree.  INFO is the
communication channel, as a plist.

When optional argument MASTER is non-nil, generate a master menu,
including detailed node listing."
  (let ((menu (org-texinfo--build-menu scope info)))
    (when (org-string-nw-p menu)
      (org-element-normalize-string
       (format
	"@menu\n%s@end menu"
	(concat menu
		(when master
		  (let ((detailmenu
			 (org-texinfo--build-menu
			  scope info
			  (let ((toc-depth (plist-get info :with-toc)))
			    (if (wholenump toc-depth) toc-depth
			      org-texinfo-max-toc-depth)))))
		    (when (org-string-nw-p detailmenu)
		      (concat "\n@detailmenu\n"
			      "--- The Detailed Node Listing ---\n\n"
			      detailmenu
			      "@end detailmenu\n"))))))))))

(defun org-texinfo--build-menu (scope info &optional level)
  "Build menu for entries within SCOPE.
SCOPE is a headline or a full parse tree.  INFO is a plist
containing contextual information.  When optional argument LEVEL
is an integer, build the menu recursively, down to this depth."
  (cond
   ((not level)
    (org-texinfo--format-entries (org-texinfo--menu-entries scope info) info))
   ((zerop level) "\n")
   (t
    (mapconcat
     (lambda (h)
       (let ((entries (org-texinfo--menu-entries h info)))
	 (when entries
	   (concat
	    (format "%s\n\n%s\n"
		    (org-export-data (org-export-get-alt-title h info) info)
		    (org-texinfo--format-entries entries info))
	    (org-texinfo--build-menu h info (1- level))))))
     (org-texinfo--menu-entries scope info)
     ""))))

(defun org-texinfo--format-entries (entries info)
  "Format all direct menu entries in SCOPE, as a string.
SCOPE is either a headline or a full Org document.  INFO is
a plist containing contextual information."
  (org-element-normalize-string
   (mapconcat
    (lambda (h)
      (let* ((title
	      ;; Colons are used as a separator between title and node
	      ;; name.  Remove them.
	      (replace-regexp-in-string
	       "[ \t]+:+" ""
	       (org-texinfo--sanitize-title
		(org-export-get-alt-title h info) info)))
	     (node (org-texinfo--get-node h info))
	     (entry (concat "* " title ":"
			    (if (string= title node) ":"
			      (concat " " node ". "))))
	     (desc (org-element-property :DESCRIPTION h)))
	(if (not desc) entry
	  (format (format "%%-%ds %%s" org-texinfo-node-description-column)
		  entry desc))))
    entries "\n")))

(defun org-texinfo--menu-entries (scope info)
  "List direct children in SCOPE needing a menu entry.
SCOPE is a headline or a full parse tree.  INFO is a plist
holding contextual information."
  (let* ((cache (or (plist-get info :texinfo-entries-cache)
		    (plist-get (plist-put info :texinfo-entries-cache
					  (make-hash-table :test #'eq))
			       :texinfo-entries-cache)))
	 (cached-entries (gethash scope cache 'no-cache)))
    (if (not (eq cached-entries 'no-cache)) cached-entries
      (puthash scope
	       (cl-remove-if
		(lambda (h)
		  (org-not-nil (org-export-get-node-property :COPYING h t)))
		(org-export-collect-headlines info 1 scope))
	       cache))))

;;;; Node Property

(defun org-texinfo-node-property (node-property _contents _info)
  "Transcode a NODE-PROPERTY element from Org to Texinfo.
CONTENTS is nil.  INFO is a plist holding contextual
information."
  (format "%s:%s"
          (org-element-property :key node-property)
          (let ((value (org-element-property :value node-property)))
            (if value (concat " " value) ""))))

;;;; Paragraph

(defun org-texinfo-paragraph (_paragraph contents _info)
  "Transcode a PARAGRAPH element from Org to Texinfo.
CONTENTS is the contents of the paragraph, as a string.  INFO is
the plist used as a communication channel."
  contents)

;;;; Plain List

(defun org-texinfo-plain-list (plain-list contents info)
  "Transcode a PLAIN-LIST element from Org to Texinfo.
CONTENTS is the contents of the list.  INFO is a plist holding
contextual information."
  (let* ((attr (org-export-read-attribute :attr_texinfo plain-list))
	 (indic (let ((i (or (plist-get attr :indic)
			     (plist-get info :texinfo-table-default-markup))))
		  ;; Allow indicating commands with missing @ sign.
		  (if (string-prefix-p "@" i) i (concat "@" i))))
	 (table-type (plist-get attr :table-type))
	 (type (org-element-property :type plain-list))
	 (list-type (cond
		     ((eq type 'ordered) "enumerate")
		     ((eq type 'unordered) "itemize")
		     ((member table-type '("ftable" "vtable")) table-type)
		     (t "table"))))
    (format "@%s\n%s@end %s"
	    (if (eq type 'descriptive) (concat list-type " " indic) list-type)
	    contents
	    list-type)))

;;;; Plain Text

(defun org-texinfo-plain-text (text info)
  "Transcode a TEXT string from Org to Texinfo.
TEXT is the string to transcode.  INFO is a plist holding
contextual information."
  ;; First protect @, { and }.
  (let ((output (org-texinfo--sanitize-content text)))
    ;; Activate smart quotes.  Be sure to provide original TEXT string
    ;; since OUTPUT may have been modified.
    (when (plist-get info :with-smart-quotes)
      (setq output
	    (org-export-activate-smart-quotes output :texinfo info text)))
    ;; LaTeX into @LaTeX{} and TeX into @TeX{}
    (let ((case-fold-search nil))
      (setq output (replace-regexp-in-string "\\(?:La\\)?TeX" "@\\&{}" output)))
    ;; Convert special strings.
    (when (plist-get info :with-special-strings)
      (setq output
	    (replace-regexp-in-string
	     "\\.\\.\\." "@dots{}"
	     (replace-regexp-in-string "\\\\-" "@-" output))))
    ;; Handle break preservation if required.
    (when (plist-get info :preserve-breaks)
      (setq output (replace-regexp-in-string
		    "\\(\\\\\\\\\\)?[ \t]*\n" " @*\n" output)))
    ;; Return value.
    output))

;;;; Planning

(defun org-texinfo-planning (planning _contents info)
  "Transcode a PLANNING element from Org to Texinfo.
CONTENTS is nil.  INFO is a plist holding contextual
information."
  (concat
   "@noindent"
   (mapconcat
    'identity
    (delq nil
	  (list
	   (let ((closed (org-element-property :closed planning)))
	     (when closed
	       (concat
		(format "@strong{%s} " org-closed-string)
		(format (plist-get info :texinfo-inactive-timestamp-format)
			(org-timestamp-translate closed)))))
	   (let ((deadline (org-element-property :deadline planning)))
	     (when deadline
	       (concat
		(format "@strong{%s} " org-deadline-string)
		(format (plist-get info :texinfo-active-timestamp-format)
			(org-timestamp-translate deadline)))))
	   (let ((scheduled (org-element-property :scheduled planning)))
	     (when scheduled
	       (concat
		(format "@strong{%s} " org-scheduled-string)
		(format (plist-get info :texinfo-active-timestamp-format)
			(org-timestamp-translate scheduled)))))))
    " ")
   "@*"))

;;;; Property Drawer

(defun org-texinfo-property-drawer (_property-drawer contents _info)
  "Transcode a PROPERTY-DRAWER element from Org to Texinfo.
CONTENTS holds the contents of the drawer.  INFO is a plist
holding contextual information."
  (and (org-string-nw-p contents)
       (format "@verbatim\n%s@end verbatim" contents)))

;;;; Quote Block

(defun org-texinfo-quote-block (quote-block contents _info)
  "Transcode a QUOTE-BLOCK element from Org to Texinfo.
CONTENTS holds the contents of the block.  INFO is a plist
holding contextual information."
  (let* ((title (org-element-property :name quote-block))
	 (start-quote (concat "@quotation"
			      (if title
				  (format " %s" title)))))
    (format "%s\n%s@end quotation" start-quote contents)))

;;;; Radio Target

(defun org-texinfo-radio-target (radio-target text info)
  "Transcode a RADIO-TARGET object from Org to Texinfo.
TEXT is the text of the target.  INFO is a plist holding
contextual information."
  (format "@anchor{%s}%s"
	  (org-texinfo--get-node radio-target info)
	  text))

;;;; Section

(defun org-texinfo-section (section contents info)
  "Transcode a SECTION element from Org to Texinfo.
CONTENTS holds the contents of the section.  INFO is a plist
holding contextual information."
  (let ((parent (org-export-get-parent-headline section)))
    (when parent			;ignore very first section
      (org-trim
       (concat contents "\n" (org-texinfo-make-menu parent info))))))

;;;; Special Block

(defun org-texinfo-special-block (special-block contents _info)
  "Transcode a SPECIAL-BLOCK element from Org to Texinfo.
CONTENTS holds the contents of the block.  INFO is a plist used
as a communication channel."
  (let ((opt (org-export-read-attribute :attr_texinfo special-block :options))
	(type (org-element-property :type special-block)))
    (format "@%s%s\n%s@end %s"
	    type
	    (if opt (concat " " opt) "")
	    (or contents "")
	    type)))

;;;; Src Block

(defun org-texinfo-src-block (src-block _contents info)
  "Transcode a SRC-BLOCK element from Org to Texinfo.
CONTENTS holds the contents of the item.  INFO is a plist holding
contextual information."
  (let* ((lisp (string-match-p "lisp"
			       (org-element-property :language src-block)))
	 (code (org-texinfo--sanitize-content
		(org-export-format-code-default src-block info)))
	 (value (format
		 (if lisp "@lisp\n%s@end lisp" "@example\n%s@end example")
		 code))
	 (caption (org-export-get-caption src-block))
	 (shortcaption (org-export-get-caption src-block t)))
    (if (not (or caption shortcaption)) value
      (org-texinfo--wrap-float value
			       info
			       (org-export-translate "Listing" :utf-8 info)
			       (org-texinfo--get-node src-block info)
			       caption
			       shortcaption))))

;;;; Statistics Cookie

(defun org-texinfo-statistics-cookie (statistics-cookie _contents _info)
  "Transcode a STATISTICS-COOKIE object from Org to Texinfo.
CONTENTS is nil.  INFO is a plist holding contextual information."
  (org-element-property :value statistics-cookie))


;;;; Strike-through

(defun org-texinfo-strike-through (_strike-through contents info)
  "Transcode STRIKE-THROUGH from Org to Texinfo.
CONTENTS is the text with strike-through markup.  INFO is a plist
holding contextual information."
  (org-texinfo--text-markup contents 'strike-through info))

;;;; Subscript

(defun org-texinfo-subscript (_subscript contents _info)
  "Transcode a SUBSCRIPT object from Org to Texinfo.
CONTENTS is the contents of the object.  INFO is a plist holding
contextual information."
  (format "@math{_%s}" contents))

;;;; Superscript

(defun org-texinfo-superscript (_superscript contents _info)
  "Transcode a SUPERSCRIPT object from Org to Texinfo.
CONTENTS is the contents of the object.  INFO is a plist holding
contextual information."
  (format "@math{^%s}" contents))

;;;; Table

(defun org-texinfo-table (table contents info)
  "Transcode a TABLE element from Org to Texinfo.
CONTENTS is the contents of the table.  INFO is a plist holding
contextual information."
  (if (eq (org-element-property :type table) 'table.el)
      (format "@verbatim\n%s@end verbatim"
	      (org-element-normalize-string
	       (org-element-property :value table)))
    (let* ((col-width (org-export-read-attribute :attr_texinfo table :columns))
	   (columns
	    (if col-width (format "@columnfractions %s" col-width)
	      (org-texinfo-table-column-widths table info)))
	   (caption (org-export-get-caption table))
	   (shortcaption (org-export-get-caption table t))
	   (table-str (format "@multitable %s\n%s@end multitable"
			      columns
			      contents)))
      (if (not (or caption shortcaption)) table-str
	(org-texinfo--wrap-float table-str
				 info
				 (org-export-translate "Table" :utf-8 info)
				 (org-texinfo--get-node table info)
				 caption
				 shortcaption)))))

(defun org-texinfo-table-column-widths (table info)
  "Determine the largest table cell in each column to process alignment.
TABLE is the table element to transcode.  INFO is a plist used as
a communication channel."
  (let ((widths (make-vector (cdr (org-export-table-dimensions table info)) 0)))
    (org-element-map table 'table-row
      (lambda (row)
	(let ((idx 0))
	  (org-element-map row 'table-cell
	    (lambda (cell)
	      ;; Length of the cell in the original buffer is only an
	      ;; approximation of the length of the cell in the
	      ;; output.  It can sometimes fail (e.g. it considers
	      ;; "/a/" being larger than "ab").
	      (let ((w (- (org-element-property :contents-end cell)
			  (org-element-property :contents-begin cell))))
		(aset widths idx (max w (aref widths idx))))
	      (cl-incf idx))
	    info)))
      info)
    (format "{%s}" (mapconcat (lambda (w) (make-string w ?a)) widths "} {"))))

;;;; Table Cell

(defun org-texinfo-table-cell (table-cell contents info)
  "Transcode a TABLE-CELL element from Org to Texinfo.
CONTENTS is the cell contents.  INFO is a plist used as
a communication channel."
  (concat
   (let ((scientific-notation
	  (plist-get info :texinfo-table-scientific-notation)))
     (if (and contents
	      scientific-notation
	      (string-match orgtbl-exp-regexp contents))
	 ;; Use appropriate format string for scientific notation.
	 (format scientific-notation
		 (match-string 1 contents)
		 (match-string 2 contents))
       contents))
   (when (org-export-get-next-element table-cell info) "\n@tab ")))

;;;; Table Row

(defun org-texinfo-table-row (table-row contents info)
  "Transcode a TABLE-ROW element from Org to Texinfo.
CONTENTS is the contents of the row.  INFO is a plist used as
a communication channel."
  ;; Rules are ignored since table separators are deduced from
  ;; borders of the current row.
  (when (eq (org-element-property :type table-row) 'standard)
    (let ((rowgroup-tag
	   (if (and (= 1 (org-export-table-row-group table-row info))
		    (org-export-table-has-header-p
		     (org-export-get-parent-table table-row) info))
	       "@headitem "
	     "@item ")))
      (concat rowgroup-tag contents "\n"))))

;;;; Target

(defun org-texinfo-target (target _contents info)
  "Transcode a TARGET object from Org to Texinfo.
CONTENTS is nil.  INFO is a plist holding contextual
information."
  (format "@anchor{%s}" (org-texinfo--get-node target info)))

;;;; Timestamp

(defun org-texinfo-timestamp (timestamp _contents info)
  "Transcode a TIMESTAMP object from Org to Texinfo.
CONTENTS is nil.  INFO is a plist holding contextual
information."
  (let ((value (org-texinfo-plain-text
		(org-timestamp-translate timestamp) info)))
    (pcase (org-element-property :type timestamp)
      ((or `active `active-range)
       (format (plist-get info :texinfo-active-timestamp-format) value))
      ((or `inactive `inactive-range)
       (format (plist-get info :texinfo-inactive-timestamp-format) value))
      (_ (format (plist-get info :texinfo-diary-timestamp-format) value)))))

;;;; Underline

(defun org-texinfo-underline (_underline contents info)
  "Transcode UNDERLINE from Org to Texinfo.
CONTENTS is the text with underline markup.  INFO is a plist
holding contextual information."
  (org-texinfo--text-markup contents 'underline info))

;;;; Verbatim

(defun org-texinfo-verbatim (verbatim _contents info)
  "Transcode a VERBATIM object from Org to Texinfo.
CONTENTS is nil.  INFO is a plist used as a communication
channel."
  (org-texinfo--text-markup
   (org-element-property :value verbatim) 'verbatim info))

;;;; Verse Block

(defun org-texinfo-verse-block (_verse-block contents _info)
  "Transcode a VERSE-BLOCK element from Org to Texinfo.
CONTENTS is verse block contents. INFO is a plist holding
contextual information."
  (format "@display\n%s@end display" contents))


;;; Interactive functions

;;;###autoload
(defun org-texinfo-export-to-texinfo
  (&optional async subtreep visible-only body-only ext-plist)
  "Export current buffer to a Texinfo file.

If narrowing is active in the current buffer, only export its
narrowed part.

If a region is active, export that region.

A non-nil optional argument ASYNC means the process should happen
asynchronously.  The resulting file should be accessible through
the `org-export-stack' interface.

When optional argument SUBTREEP is non-nil, export the sub-tree
at point, extracting information from the headline properties
first.

When optional argument VISIBLE-ONLY is non-nil, don't export
contents of hidden elements.

When optional argument BODY-ONLY is non-nil, only write code
between \"\\begin{document}\" and \"\\end{document}\".

EXT-PLIST, when provided, is a property list with external
parameters overriding Org default settings, but still inferior to
file-local settings.

Return output file's name."
  (interactive)
  (let ((outfile (org-export-output-file-name ".texi" subtreep))
	(org-export-coding-system org-texinfo-coding-system))
    (org-export-to-file 'texinfo outfile
      async subtreep visible-only body-only ext-plist)))

;;;###autoload
(defun org-texinfo-export-to-info
  (&optional async subtreep visible-only body-only ext-plist)
  "Export current buffer to Texinfo then process through to INFO.

If narrowing is active in the current buffer, only export its
narrowed part.

If a region is active, export that region.

A non-nil optional argument ASYNC means the process should happen
asynchronously.  The resulting file should be accessible through
the `org-export-stack' interface.

When optional argument SUBTREEP is non-nil, export the sub-tree
at point, extracting information from the headline properties
first.

When optional argument VISIBLE-ONLY is non-nil, don't export
contents of hidden elements.

When optional argument BODY-ONLY is non-nil, only write code
between \"\\begin{document}\" and \"\\end{document}\".

EXT-PLIST, when provided, is a property list with external
parameters overriding Org default settings, but still inferior to
file-local settings.

When optional argument PUB-DIR is set, use it as the publishing
directory.

Return INFO file's name."
  (interactive)
  (let ((outfile (org-export-output-file-name ".texi" subtreep))
	(org-export-coding-system org-texinfo-coding-system))
    (org-export-to-file 'texinfo outfile
      async subtreep visible-only body-only ext-plist
      (lambda (file) (org-texinfo-compile file)))))

;;;###autoload
(defun org-texinfo-publish-to-texinfo (plist filename pub-dir)
  "Publish an org file to Texinfo.

FILENAME is the filename of the Org file to be published.  PLIST
is the property list for the given project.  PUB-DIR is the
publishing directory.

Return output file name."
  (org-publish-org-to 'texinfo filename ".texi" plist pub-dir))

;;;###autoload
(defun org-texinfo-convert-region-to-texinfo ()
  "Assume the current region has Org syntax, and convert it to Texinfo.
This can be used in any buffer.  For example, you can write an
itemized list in Org syntax in an Texinfo buffer and use this
command to convert it."
  (interactive)
  (org-export-replace-region-by 'texinfo))

(defun org-texinfo-compile (file)
  "Compile a texinfo file.

FILE is the name of the file being compiled.  Processing is done
through the command specified in `org-texinfo-info-process',
which see.  Output is redirected to \"*Org INFO Texinfo Output*\"
buffer.

Return INFO file name or an error if it couldn't be produced."
  (message "Processing Texinfo file %s..." file)
  (let* ((log-name "*Org INFO Texinfo Output*")
	 (log (get-buffer-create log-name))
	 (output
	  (org-compile-file file org-texinfo-info-process "info"
			    (format "See %S for details" log-name)
			    log)))
    (when org-texinfo-remove-logfiles
      (let ((base (file-name-sans-extension output)))
	(dolist (ext org-texinfo-logfiles-extensions)
	  (let ((file (concat base "." ext)))
	    (when (file-exists-p file) (delete-file file))))))
    (message "Process completed.")
    output))


(provide 'ox-texinfo)

;; Local variables:
;; generated-autoload-file: "org-loaddefs.el"
;; End:

;;; ox-texinfo.el ends here<|MERGE_RESOLUTION|>--- conflicted
+++ resolved
@@ -1097,25 +1097,8 @@
 			       (org-element-type
 				(org-element-property :parent destination))))))
 	   (let ((headline (org-element-lineage destination '(headline) t)))
-<<<<<<< HEAD
-	     (org-texinfo--@ref
-	      headline
-	      (or desc (org-texinfo--sanitize-title
-			(org-element-property :title headline) info))
-	      info)))
-	  (_
-	   (org-texinfo--@ref
-	    destination
-	    (or desc
-		(pcase (org-export-get-ordinal destination info)
-		  ((and (pred integerp) n) (number-to-string n))
-		  ((and (pred consp) n) (mapconcat #'number-to-string n "."))
-		  (_ "???")))		;cannot guess the description
-	    info)))))
-=======
 	     (org-texinfo--@ref headline desc info)))
 	  (_ (org-texinfo--@ref destination desc info)))))
->>>>>>> 89212988
      ((string= type "mailto")
       (format "@email{%s}"
 	      (concat (org-texinfo--sanitize-content path)
