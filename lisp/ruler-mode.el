--- conflicted
+++ resolved
@@ -717,22 +717,6 @@
          ;; Create an "clean" ruler.
          (ruler
           (propertize
-<<<<<<< HEAD
-           ;; FIXME: `make-string' returns a unibyte string if it's ASCII-only,
-           ;; which prevents further `aset' from inserting non-ASCII chars,
-           ;; hence the need for `string-to-multibyte'.
-           ;; https://lists.gnu.org/archive/html/emacs-devel/2017-05/msg00841.html
-           (string-to-multibyte
-            ;; Make the part of header-line corresponding to the
-            ;; line-number display be blank, not filled with
-            ;; ruler-mode-basic-graduation-char.
-            (if display-line-numbers
-                (let* ((lndw (+ (line-number-display-width) 2))
-                       (s (make-string lndw ?\s)))
-                  (concat s (make-string (- w lndw)
-                                         ruler-mode-basic-graduation-char)))
-              (make-string w ruler-mode-basic-graduation-char)))
-=======
            ;; Make the part of header-line corresponding to the
            ;; line-number display be blank, not filled with
            ;; ruler-mode-basic-graduation-char.
@@ -745,7 +729,6 @@
                  (concat s (make-string (- w lndw)
                                         ruler-mode-basic-graduation-char t)))
              (make-string w ruler-mode-basic-graduation-char t))
->>>>>>> 89212988
            'face 'ruler-mode-default
            'local-map ruler-mode-map
            'help-echo (cond
