--- conflicted
+++ resolved
@@ -621,13 +621,9 @@
   (remove-hook 'kill-buffer-hook 'bs--remove-hooks t)
   (remove-hook 'change-major-mode-hook 'bs--remove-hooks t))
 
-<<<<<<< HEAD
+(put 'bs-mode 'mode-class 'special)
+
 (define-derived-mode bs-mode nil "Buffer-Selection-Menu"
-=======
-(put 'bs-mode 'mode-class 'special)
-
-(define-derived-mode bs-mode () "Buffer-Selection-Menu"
->>>>>>> 5255e3ff
   "Major mode for editing a subset of Emacs' buffers.
 \\<bs-mode-map>
 Aside from two header lines each line describes one buffer.
