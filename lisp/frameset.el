;;; frameset.el --- save and restore frame and window setup -*- lexical-binding: t -*-

;; Copyright (C) 2013-2018 Free Software Foundation, Inc.

;; Author: Juanma Barranquero <lekktu@gmail.com>
;; Keywords: convenience

;; This file is part of GNU Emacs.

;; GNU Emacs is free software: you can redistribute it and/or modify
;; it under the terms of the GNU General Public License as published by
;; the Free Software Foundation, either version 3 of the License, or
;; (at your option) any later version.

;; GNU Emacs is distributed in the hope that it will be useful,
;; but WITHOUT ANY WARRANTY; without even the implied warranty of
;; MERCHANTABILITY or FITNESS FOR A PARTICULAR PURPOSE.  See the
;; GNU General Public License for more details.

;; You should have received a copy of the GNU General Public License
;; along with GNU Emacs.  If not, see <https://www.gnu.org/licenses/>.

;;; Commentary:

;; This file provides a set of operations to save a frameset (the state
;; of all or a subset of the existing frames and windows), both
;; in-session and persistently, and restore it at some point in the
;; future.
;;
;; It should be noted that restoring the frames' windows depends on
;; the buffers they are displaying, but this package does not provide
;; any way to save and restore sets of buffers (see desktop.el for
;; that).  So, it's up to the user of frameset.el to make sure that
;; any relevant buffer is loaded before trying to restore a frameset.
;; When a window is restored and a buffer is missing, the window will
;; be deleted unless it is the last one in the frame, in which case
;; some previous buffer will be shown instead.

;;; Code:

(require 'cl-lib)


(cl-defstruct (frameset (:type vector) :named
                        (:constructor frameset--make)
			;; Copier is defined below.
			(:copier nil))

  "A frameset encapsulates a serializable view of a set of frames and windows.

It contains the following slots, which can be accessed with
\(frameset-SLOT fs) and set with (setf (frameset-SLOT fs) VALUE):

  version      A read-only version number, identifying the format
		 of the frameset struct.  Currently its value is 1.
  timestamp    A read-only timestamp, the output of `current-time'.
  app          A symbol, or a list whose first element is a symbol, which
		 identifies the creator of the frameset and related info;
		 for example, desktop.el sets this slot to a list
		 `(desktop . ,desktop-file-version).
  name         A string, the name of the frameset instance.
  description  A string, a description for user consumption (to show in
		 menus, messages, etc).
  properties   A property list, to store both frameset-specific and
		 user-defined serializable data.
  states       A list of items (FRAME-PARAMETERS . WINDOW-STATE), in no
		 particular order.  Each item represents a frame to be
		 restored.  FRAME-PARAMETERS is a frame's parameter alist,
		 extracted with (frame-parameters FRAME) and filtered
		 through `frameset-filter-params'.
		 WINDOW-STATE is the output of `window-state-get' applied
		 to the root window of the frame.

To avoid collisions, it is recommended that applications wanting to add
private serializable data to `properties' either store all info under a
single, distinctive name, or use property names with a well-chosen prefix.

A frameset is intended to be used through the following simple API:

 - `frameset-save', the type's constructor, captures all or a subset of the
   live frames, and returns a serializable snapshot of them (a frameset).
 - `frameset-restore' takes a frameset, and restores the frames and windows
   it describes, as faithfully as possible.
 - `frameset-p' is the predicate for the frameset type.
 - `frameset-valid-p' checks a frameset's validity.
 - `frameset-copy' returns a deep copy of a frameset.
 - `frameset-prop' is a `setf'able accessor for the contents of the
   `properties' slot.
 - The `frameset-SLOT' accessors described above."

  (version     1              :read-only t)
  (timestamp   (current-time) :read-only t)
  (app         nil)
  (name        nil)
  (description nil)
  (properties  nil)
  (states      nil))

;; Add nicer docstrings for built-in predicate and accessors.
(put 'frameset-p 'function-documentation
     "Return non-nil if OBJECT is a frameset, nil otherwise.\n\n(fn OBJECT)")
(put 'frameset-version 'function-documentation
     "Return the version number of FRAMESET.\n
It is an integer that identifies the format of the frameset struct.
This slot cannot be modified.\n\n(fn FRAMESET)")
(put 'frameset-timestamp 'function-documentation
     "Return the creation timestamp of FRAMESET.\n
The value is in the format returned by `current-time'.
This slot cannot be modified.\n\n(fn FRAMESET)")
(put 'frameset-app 'function-documentation
     "Return the application identifier for FRAMESET.\n
The value is either a symbol, like `my-app', or a list
\(my-app ADDITIONAL-DATA...).\n\n(fn FRAMESET)")
(put 'frameset-name 'function-documentation
     "Return the name of FRAMESET (a string).\n\n(fn FRAMESET)")
(put 'frameset-description 'function-documentation
     "Return the description of FRAMESET (a string).\n\n(fn FRAMESET)")
(put 'frameset-properties 'function-documentation
     "Return the property list of FRAMESET.\n
This list is useful to store both frameset-specific and user-defined
serializable data.  The simplest way to access and modify it is
through `frameset-prop' (which see).\n\n(fn FRAMESET)")
(put 'frameset-states 'function-documentation
     "Return the list of frame states of FRAMESET.\n
A frame state is a pair (FRAME-PARAMETERS . WINDOW-STATE), where
FRAME-PARAMETERS is a frame's parameter alist, extracted with
\(frame-parameters FRAME) and filtered through `frameset-filter-params',
and WINDOW-STATE is the output of `window-state-get' applied to the
root window of the frame.\n
IMPORTANT: Modifying this slot may cause frameset functions to fail,
unless the type constraints defined above are respected.\n\n(fn FRAMESET)")

;; We autoloaded this for use in register.el, but now that we use registerv
;; objects, this autoload is not useful any more.
;; ;;;###autoload (autoload 'frameset-p "frameset"
;; ;;;###autoload   "Return non-nil if OBJECT is a frameset, nil otherwise." nil)

(defun frameset-copy (frameset)
  "Return a deep copy of FRAMESET.
FRAMESET is copied with `copy-tree'."
  (copy-tree frameset t))

(defun frameset-valid-p (object)
  "Return non-nil if OBJECT is a valid frameset, nil otherwise."
  (and (frameset-p object)
       (integerp (frameset-version object))
       (consp (frameset-timestamp object))
       (let ((app (frameset-app object)))
	 (or (null app)                   ; APP is nil
	     (symbolp app)                ; or a symbol
	     (and (consp app)             ; or a list
		  (symbolp (car app)))))  ; starting with a symbol
       (stringp (or (frameset-name object) ""))
       (stringp (or (frameset-description object) ""))
       (listp (frameset-properties object))
       (let ((states (frameset-states object)))
         (and (listp states)
              (cl-every #'consp (frameset-states object))))
       (frameset-version object)))        ; And VERSION is non-nil.

(defun frameset--prop-setter (frameset property value)
  "Setter function for `frameset-prop'.  Internal use only."
  (setf (frameset-properties frameset)
	(plist-put (frameset-properties frameset) property value))
  value)

;; A setf'able accessor to the frameset's properties
(defun frameset-prop (frameset property)
  "Return the value for FRAMESET of PROPERTY.

Properties can be set with

  (setf (frameset-prop FRAMESET PROPERTY) NEW-VALUE)"
  (declare (gv-setter frameset--prop-setter))
  (plist-get (frameset-properties frameset) property))


;; Filtering

;; What's the deal with these "filter alists"?
;;
;; Let's say that Emacs' frame parameters were never designed as a tool to
;; precisely record (or restore) a frame's state.  They grew organically,
;; and their uses and behaviors reflect their history.  In using them to
;; implement framesets, the unwary implementer, or the prospective package
;; writer willing to use framesets in their code, might fall victim of some
;; unexpected... oddities.
;;
;; You can find frame parameters that:
;;
;; - can be used to get and set some data from the frame's current state
;;   (`height', `width')
;; - can be set at creation time, and setting them afterwards has no effect
;;   (`window-state', `minibuffer')
;; - can be set at creation time, and setting them afterwards will fail with
;;   an error, *unless* you set it to the same value, a noop (`border-width')
;; - act differently when passed at frame creation time, and when set
;;   afterwards (`height')
;; - affect the value of other parameters (`name', `visibility')
;; - can be ignored by window managers (most positional args, like `height',
;;   `width', `left' and `top', and others, like `auto-raise', `auto-lower')
;; - can be set externally in X resources or Window registry (again, most
;;   positional parameters, and also `toolbar-lines', `menu-bar-lines' etc.)
;, - can contain references to live objects (`buffer-list', `minibuffer') or
;;   code (`buffer-predicate')
;; - are set automatically, and cannot be changed (`window-id', `parent-id'),
;;   but setting them produces no error
;; - have a noticeable effect in some window managers, and are ignored in
;;   others (`menu-bar-lines')
;; - can not be safely set in a tty session and then copied back to a GUI
;;   session (`font', `background-color', `foreground-color')
;;
;; etc etc.
;;
;; Which means that, in order to save a parameter alist to disk and read it
;; back later to reconstruct a frame, some processing must be done.  That's
;; what `frameset-filter-params' and the `frameset-*-filter-alist' variables
;; are for.
;;
;; First, a clarification.  The word "filter" in these names refers to both
;; common meanings of filter: to filter out (i.e., to remove), and to pass
;; through a transformation function (think `filter-buffer-substring').
;;
;; `frameset-filter-params' takes a parameter alist PARAMETERS, a filtering
;; alist FILTER-ALIST, and a flag SAVING to indicate whether we are filtering
;; parameters with the intent of saving a frame or restoring it.  It then
;; accumulates an output alist, FILTERED, by checking each parameter in
;; PARAMETERS against FILTER-ALIST and obeying any rule found there.  The
;; absence of a rule just means the parameter/value pair (called CURRENT in
;; filtering functions) is copied to FILTERED as is.  Keyword values :save,
;; :restore and :never tell the function to copy CURRENT to FILTERED in the
;; respective situations, that is, when saving, restoring, or never at all.
;; Values :save and :restore can be useful, for example, if you already
;; have a saved frameset created with some intent, and want to reuse it for
;; a different objective where the expected parameter list has different
;; requirements.
;;
;; Finally, the value can also be a filtering function, or a filtering
;; function plus some arguments.  The function is called for each matching
;; parameter, and receives CURRENT (the parameter/value pair being processed),
;; FILTERED (the output alist so far), PARAMETERS (the full parameter alist),
;; SAVING (the save/restore flag), plus any additional ARGS set along the
;; function in the `frameset-*-filter-alist' entry.  The filtering function
;; then has the possibility to pass along CURRENT, or reject it altogether,
;; or pass back a (NEW-PARAM . NEW-VALUE) pair, which does not even need to
;; refer to the same parameter (so you can filter `width' and return `height'
;; and vice versa, if you're feeling silly and want to mess with the user's
;; mind).  As a help in deciding what to do, the filtering function has
;; access to PARAMETERS, but must not change it in any way.  It also has
;; access to FILTERED, which can be modified at will.  This allows two or
;; more filters to coordinate themselves, because in general there's no way
;; to predict the order in which they will be run.
;;
;; So, which parameters are filtered by default, and why? Let's see.
;;
;; - `buffer-list', `buried-buffer-list', `buffer-predicate': They contain
;;   references to live objects, or in the case of `buffer-predicate', it
;;   could also contain an fbound symbol (a predicate function) that could
;;   not be defined in a later session.
;;
;; - `window-id', `outer-window-id', `parent-id': They are assigned
;;   automatically and cannot be set, so keeping them is harmless, but they
;;   add clutter.  `window-system' is similar: it's assigned at frame
;;   creation, and does not serve any useful purpose later.
;;
;; - `left', `top': Only problematic when saving an iconified frame, because
;;   when the frame is iconified they are set to (- 32000), which doesn't
;;   really help in restoring the frame.  Better to remove them and let the
;;   window manager choose a default position for the frame.
;;
;; - `background-color', `foreground-color': In tty frames they can be set
;;   to "unspecified-bg" and "unspecified-fg", which aren't understood on
;;   GUI sessions.  They have to be filtered out when switching from tty to
;;   a graphical display.
;;
;; - `tty', `tty-type': These are tty-specific.  When switching to a GUI
;;   display they do no harm, but they clutter the parameter alist.
;;
;; - `minibuffer': It can contain a reference to a live window, which cannot
;;   be serialized.  Because of Emacs' idiosyncratic treatment of this
;;   parameter, frames created with (minibuffer . t) have a parameter
;;   (minibuffer . #<window...>), while frames created with
;;   (minibuffer . #<window...>) have (minibuffer . nil), which is madness
;;   but helps to differentiate between minibufferless and "normal" frames.
;;   So, changing (minibuffer . #<window...>) to (minibuffer . t) allows
;;   Emacs to set up the new frame correctly.  Nice, uh?
;;
;; - `name': If this parameter is directly set, `explicit-name' is
;;   automatically set to t, and then `name' no longer changes dynamically.
;;   So, in general, not saving `name' is the right thing to do, though
;;   surely there are applications that will want to override this filter.
;;
;; - `frameset--text-pixel-height', `frameset--text-pixel-width': These are used to
;;   save the pixel width and height of a frame. They are necessary
;;   during restore, but should not be set on the actual frame after
;;   restoring, so `:save' is used to ensure they are only saved.
;;
;; - `font', `fullscreen', `height' and `width': These parameters suffer
;;   from the fact that they are badly mangled when going through a
;;   tty session, though not all in the same way.  When saving a GUI frame
;;   and restoring it in a tty, the height and width of the new frame are
;;   those of the tty screen (let's say 80x25, for example); going back
;;   to a GUI session means getting frames of the tty screen size (so all
;;   your frames are 80 cols x 25 rows).  For `fullscreen' there's a
;;   similar problem, because a tty frame cannot really be fullscreen or
;;   maximized, so the state is lost.  The problem with `font' is a bit
;;   different, because a valid GUI font spec in `font' turns into
;;   (font . "tty") in a tty frame, and when read back into a GUI session
;;   it fails because `font's value is no longer a valid font spec.
;;
;; In most cases, the filtering functions just do the obvious thing: remove
;; CURRENT when it is meaningless to keep it, or pass a modified copy if
;; that helps (as in the case of `minibuffer').
;;
;; The exception are the parameters in the last set, which should survive
;; the roundtrip though tty-land.  The answer is to add "stashing
;; parameters", working in pairs, to shelve the GUI-specific contents and
;; restore it once we're back in pixel country.  That's what functions
;; `frameset-filter-shelve-param' and `frameset-filter-unshelve-param' do.
;;
;; Basically, if you set `frameset-filter-shelve-param' as the filter for
;; a parameter P, it will detect when it is restoring a GUI frame into a
;; tty session, and save P's value in the custom parameter X:P, but only
;; if X:P does not exist already (so it is not overwritten if you enter
;; the tty session more than once).  If you're not switching to a tty
;; frame, the filter just passes CURRENT along.
;;
;; The parameter X:P, on the other hand, must have been setup to be
;; filtered by `frameset-filter-unshelve-param', which unshelves the
;; value: if we're entering a GUI session, returns P instead of CURRENT,
;; while in other cases it just passes it along.
;;
;; The only additional trick is that `frameset-filter-shelve-param' does
;; not set P if switching back to GUI and P already has a value, because
;; it assumes that `frameset-filter-unshelve-param' did set it up.  And
;; `frameset-filter-unshelve-param', when unshelving P, must look into
;; FILTERED to determine if P has already been set and if so, modify it;
;; else just returns P.
;;
;; Currently, the value of X in X:P is `GUI', but you can use any prefix,
;; by passing its symbol as argument in the filter:
;;
;;   (my-parameter frameset-filter-shelve-param MYPREFIX)
;;
;; instead of
;;
;;   (my-parameter . frameset-filter-shelve-param)
;;
;; Note that `frameset-filter-unshelve-param' does not need MYPREFIX
;; because it is available from the parameter name in CURRENT.  Also note
;; that the colon between the prefix and the parameter name is hardcoded.
;; The reason is that X:P is quite readable, and that the colon is a
;; very unusual character in symbol names, other than in initial position
;; in keywords (emacs -Q has only two such symbols, and one of them is a
;; URL).  So the probability of a collision with existing or future
;; symbols is quite insignificant.
;;
;; Now, what about the filter alist variables? There are three of them,
;; though only two sets of parameters:
;;
;; - `frameset-session-filter-alist' contains these filters that allow
;;   saving and restoring framesets in-session, without the need to
;;   serialize the frameset or save it to disk (for example, to save a
;;   frameset in a register and restore it later).  Filters in this
;;   list do not remove live objects, except in `minibuffer', which is
;;   dealt especially by `frameset-save' / `frameset-restore'.
;;
;; - `frameset-persistent-filter-alist' is the whole deal.  It does all
;;   the filtering described above, and the result is ready to be saved on
;;   disk without loss of information.  That's the format used by the
;;   desktop.el package, for example.
;;
;; IMPORTANT: These variables share structure and should NEVER be modified.
;;
;; - `frameset-filter-alist': The value of this variable is the default
;;   value for the FILTERS arguments of `frameset-save' and
;;   `frameset-restore'.  It is set to `frameset-persistent-filter-alist',
;;   though it can be changed by specific applications.
;;
;; How to use them?
;;
;; The simplest way is just do nothing.  The default should work
;; reasonably and sensibly enough.  But, what if you really need a
;; customized filter alist?  Then you can create your own variable
;;
;;   (defvar my-filter-alist
;;     '((my-param1 . :never)
;;       (my-param2 . :save)
;;       (my-param3 . :restore)
;;       (my-param4 . my-filtering-function-without-args)
;;       (my-param5   my-filtering-function-with arg1 arg2)
;;       ;;; many other parameters
;;       )
;;     "My customized parameter filter alist.")
;;
;; or, if you're only changing a few items,
;;
;;   (defvar my-filter-alist
;;     (nconc '((my-param1 . :never)
;;              (my-param2 . my-filtering-function))
;;            frameset-filter-alist)
;;     "My brief customized parameter filter alist.")
;;
;; and pass it to the FILTER arg of the save/restore functions,
;; ALWAYS taking care of not modifying the original lists; if you're
;; going to do any modifying of my-filter-alist, please use
;;
;;   (nconc '((my-param1 . :never) ...)
;;          (copy-sequence frameset-filter-alist))
;;
;; One thing you shouldn't forget is that they are alists, so searching
;; in them is sequential.  If you just want to change the default of
;; `name' to allow it to be saved, you can set (name . nil) in your
;; customized filter alist; it will take precedence over the latter
;; setting.  In case you decide that you *always* want to save `name',
;; you can add it to `frameset-filter-alist':
;;
;;   (push '(name . nil) frameset-filter-alist)
;;
;; In certain applications, having a parameter filtering function like
;; `frameset-filter-params' can be useful, even if you're not using
;; framesets.  The interface of `frameset-filter-params' is generic
;; and does not depend of global state, with one exception: it uses
;; the dynamically bound variable `frameset--target-display' to decide
;; if, and how, to modify the `display' parameter of FILTERED.  That
;; should not represent a problem, because it's only meaningful when
;; restoring, and customized uses of `frameset-filter-params' are
;; likely to use their own filter alist and just call
;;
;;   (setq my-filtered (frameset-filter-params my-params my-filters t))
;;
;; In case you want to use it with the standard filters, you can
;; wrap the call to `frameset-filter-params' in a let form to bind
;; `frameset--target-display' to nil or the desired value.
;;

;;;###autoload
(defvar frameset-session-filter-alist
  '((name            . :never)
    (left            . frameset-filter-iconified)
    (minibuffer      . frameset-filter-minibuffer)
    (top             . frameset-filter-iconified))
  "Minimum set of parameters to filter for live (on-session) framesets.
DO NOT MODIFY.  See `frameset-filter-alist' for a full description.")

;;;###autoload
(defvar frameset-persistent-filter-alist
  (nconc
<<<<<<< HEAD
   '((background-color   . frameset-filter-sanitize-color)
     (buffer-list        . :never)
     (buffer-predicate   . :never)
     (buried-buffer-list . :never)
     (delete-before      . :never)
     (font               . frameset-filter-font-param)
     (foreground-color   . frameset-filter-sanitize-color)
     (fullscreen         . frameset-filter-shelve-param)
     (GUI:font           . frameset-filter-unshelve-param)
     (GUI:fullscreen     . frameset-filter-unshelve-param)
     (GUI:height         . frameset-filter-unshelve-param)
     (GUI:width          . frameset-filter-unshelve-param)
     (height             . frameset-filter-shelve-param)
     (outer-window-id    . :never)
     (parent-frame       . :never)
     (parent-id          . :never)
     (mouse-wheel-frame  . :never)
     (tty                . frameset-filter-tty-to-GUI)
     (tty-type           . frameset-filter-tty-to-GUI)
     (width              . frameset-filter-shelve-param)
     (window-id          . :never)
     (window-system      . :never))
=======
   '((background-color            . frameset-filter-sanitize-color)
     (buffer-list                 . :never)
     (buffer-predicate            . :never)
     (buried-buffer-list          . :never)
     ;; Don't save the 'client' parameter to avoid that a subsequent
     ;; `save-buffers-kill-terminal' in a non-client session barks at
     ;; the user (Bug#29067).
     (client                      . :never)
     (delete-before               . :never)
     (font                        . frameset-filter-font-param)
     (foreground-color            . frameset-filter-sanitize-color)
     (frameset--text-pixel-height . :save)
     (frameset--text-pixel-width  . :save)
     (fullscreen                  . frameset-filter-shelve-param)
     (GUI:font                    . frameset-filter-unshelve-param)
     (GUI:fullscreen              . frameset-filter-unshelve-param)
     (GUI:height                  . frameset-filter-unshelve-param)
     (GUI:width                   . frameset-filter-unshelve-param)
     (height                      . frameset-filter-shelve-param)
     (outer-window-id             . :never)
     (parent-frame                . :never)
     (parent-id                   . :never)
     (mouse-wheel-frame           . :never)
     (tty                         . frameset-filter-tty-to-GUI)
     (tty-type                    . frameset-filter-tty-to-GUI)
     (width                       . frameset-filter-shelve-param)
     (window-id                   . :never)
     (window-system               . :never))
>>>>>>> 89212988
   frameset-session-filter-alist)
  "Parameters to filter for persistent framesets.
DO NOT MODIFY.  See `frameset-filter-alist' for a full description.")

;;;###autoload
(defvar frameset-filter-alist frameset-persistent-filter-alist
  "Alist of frame parameters and filtering functions.

This alist is the default value of the FILTERS argument of
`frameset-save' and `frameset-restore' (which see).

Initially, `frameset-filter-alist' is set to, and shares the value of,
`frameset-persistent-filter-alist'.  You can override any item in
this alist by `push'ing a new item onto it.  If, for some reason, you
intend to modify existing values, do

  (setq frameset-filter-alist (copy-tree frameset-filter-alist))

before changing anything.

On saving, PARAMETERS is the parameter alist of each frame processed,
and FILTERED is the parameter alist that gets saved to the frameset.

On restoring, PARAMETERS is the parameter alist extracted from the
frameset, and FILTERED is the resulting frame parameter alist used
to restore the frame.

Elements of `frameset-filter-alist' are conses (PARAM . ACTION),
where PARAM is a parameter name (a symbol identifying a frame
parameter), and ACTION can be:

 nil       The parameter is copied to FILTERED.
 :never    The parameter is never copied to FILTERED.
 :save     The parameter is copied only when saving the frame.
 :restore  The parameter is copied only when restoring the frame.
 FILTER    A filter function.

FILTER can be a symbol FILTER-FUN, or a list (FILTER-FUN ARGS...).
FILTER-FUN is invoked with

  (apply FILTER-FUN CURRENT FILTERED PARAMETERS SAVING ARGS)

where

 CURRENT     A cons (PARAM . VALUE), where PARAM is the one being
	     filtered and VALUE is its current value.
 FILTERED    The resulting alist (so far).
 PARAMETERS  The complete alist of parameters being filtered,
 SAVING      Non-nil if filtering before saving state, nil if filtering
	       before restoring it.
 ARGS        Any additional arguments specified in the ACTION.

FILTER-FUN is allowed to modify items in FILTERED, but no other arguments.
It must return:
 nil                      Skip CURRENT (do not add it to FILTERED).
 t                        Add CURRENT to FILTERED as is.
 (NEW-PARAM . NEW-VALUE)  Add this to FILTERED instead of CURRENT.

Frame parameters not on this alist are passed intact, as if they were
defined with ACTION = nil.")

;; Dynamically bound in `frameset-save', `frameset-restore'.
(defvar frameset--target-display)
;; Either (display . VALUE) or nil.
;; This refers to the current frame config being processed with
;; `frameset-filter-params' and its auxiliary filtering functions.
;; If nil, there is no need to change the display.
;; If non-nil, display parameter to use when creating the frame.

(defun frameset-switch-to-gui-p (parameters)
  "True when switching to a graphic display.
Return non-nil if the parameter alist PARAMETERS describes a frame on a
text-only terminal, and the frame is being restored on a graphic display;
otherwise return nil.  Only meaningful when called from a filtering
function in `frameset-filter-alist'."
  (and frameset--target-display                   ; we're switching
       (null (cdr (assq 'display parameters)))    ; from a tty
       (cdr frameset--target-display)))           ; to a GUI display

(defun frameset-switch-to-tty-p (parameters)
  "True when switching to a text-only terminal.
Return non-nil if the parameter alist PARAMETERS describes a frame on a
graphic display, and the frame is being restored on a text-only terminal;
otherwise return nil.  Only meaningful when called from a filtering
function in `frameset-filter-alist'."
  (and frameset--target-display                   ; we're switching
       (cdr (assq 'display parameters))           ; from a GUI display
       (null (cdr frameset--target-display))))    ; to a tty

(defun frameset-filter-tty-to-GUI (_current _filtered parameters saving)
  "Remove CURRENT when switching from tty to a graphic display.

For the meaning of CURRENT, FILTERED, PARAMETERS and SAVING,
see `frameset-filter-alist'."
  (or saving
      (not (frameset-switch-to-gui-p parameters))))

(defun frameset-filter-sanitize-color (current _filtered parameters saving)
  "When switching to a GUI frame, remove \"unspecified\" colors.
Useful as a filter function for tty-specific parameters.

For the meaning of CURRENT, FILTERED, PARAMETERS and SAVING,
see `frameset-filter-alist'."
  (or saving
      (not (frameset-switch-to-gui-p parameters))
      (not (stringp (cdr current)))
      (not (string-match-p "^unspecified-[fb]g$" (cdr current)))))

(defun frameset-filter-minibuffer (current filtered _parameters saving)
  "Force the minibuffer parameter to have a sensible value.

When saving, convert (minibuffer . #<window>) to (minibuffer . nil).
When restoring, if there are two copies, keep the one pointing to
a live window.

For the meaning of CURRENT, FILTERED, PARAMETERS and SAVING,
see `frameset-filter-alist'."
  (let ((value (cdr current)) mini)
    (cond (saving
           ;; "Fix semantics of 'minibuffer' frame parameter" change:
           ;; When the cdr of the parameter is a minibuffer window, save
           ;; (minibuffer . nil) instead of (minibuffer . t).
           (if (windowp value)
               '(minibuffer . nil)
             t))
	  ((setq mini (assq 'minibuffer filtered))
	   (when (windowp value) (setcdr mini value))
	   nil)
	  (t t))))

(defun frameset-filter-shelve-param (current _filtered parameters saving
					     &optional prefix)
  "When switching to a tty frame, save parameter P as PREFIX:P.
The parameter can be later restored with `frameset-filter-unshelve-param'.
PREFIX defaults to `GUI'.

For the meaning of CURRENT, FILTERED, PARAMETERS and SAVING,
see `frameset-filter-alist'."
  (unless prefix (setq prefix 'GUI))
  (cond (saving t)
	((frameset-switch-to-tty-p parameters)
	 (let ((prefix:p (intern (format "%s:%s" prefix (car current)))))
	   (if (assq prefix:p parameters)
	       nil
	     (cons prefix:p (cdr current)))))
	((frameset-switch-to-gui-p parameters)
	 (not (assq (intern (format "%s:%s" prefix (car current))) parameters)))
	(t t)))

(defun frameset-filter-unshelve-param (current filtered parameters saving)
  "When switching to a GUI frame, restore PREFIX:P parameter as P.
CURRENT must be of the form (PREFIX:P . value).

For the meaning of CURRENT, FILTERED, PARAMETERS and SAVING,
see `frameset-filter-alist'."
  (or saving
      (not (frameset-switch-to-gui-p parameters))
      (let* ((prefix:p (symbol-name (car current)))
	     (p (intern (substring prefix:p
				   (1+ (string-match-p ":" prefix:p)))))
	     (val (cdr current))
	     (found (assq p filtered)))
	(if (not found)
	    (cons p val)
	  (setcdr found val)
	  nil))))

(defun frameset-filter-font-param (current filtered parameters saving
                                           &optional prefix)
  "When switching from a tty frame to a GUI frame, remove the FONT param.

When switching from a GUI frame to a tty frame, behave
as `frameset-filter-shelve-param' does."
  (or saving
<<<<<<< HEAD
      (if (frameset-switch-to-gui-p parameters)
=======
      (if (frameset-switch-to-tty-p parameters)
>>>>>>> 89212988
          (frameset-filter-shelve-param current filtered parameters saving
                                        prefix))))

(defun frameset-filter-iconified (_current _filtered parameters saving)
  "Remove CURRENT when saving an iconified frame.
This is used for positional parameters `left' and `top', which are
meaningless in an iconified frame, so the frame is restored in a
default position.

For the meaning of CURRENT, FILTERED, PARAMETERS and SAVING,
see `frameset-filter-alist'."
  (not (and saving (eq (cdr (assq 'visibility parameters)) 'icon))))

(defun frameset-filter-params (parameters filter-alist saving)
  "Filter parameter alist PARAMETERS and return a filtered alist.
FILTER-ALIST is an alist of parameter filters, in the format of
`frameset-filter-alist' (which see).
SAVING is non-nil while filtering parameters to save a frameset,
nil while the filtering is done to restore it."
  (let ((filtered nil))
    (dolist (current parameters)
      ;; When saving, the parameter alist is temporary, so modifying it
      ;; is not a problem.  When restoring, the parameter alist is part
      ;; of a frameset, so we must copy parameters to avoid inadvertent
      ;; modifications.
      (pcase (cdr (assq (car current) filter-alist))
	(`nil
	 (push (if saving current (copy-tree current)) filtered))
	(:never
	 nil)
	(:restore
	 (unless saving (push (copy-tree current) filtered)))
	(:save
	 (when saving (push current filtered)))
	((or `(,fun . ,args) (and fun (pred fboundp)))
	 (let* ((this (apply fun current filtered parameters saving args))
		(val (if (eq this t) current this)))
	   (when val
	     (push (if saving val (copy-tree val)) filtered))))
	(other
	 (delay-warning 'frameset (format "Unknown filter %S" other) :error))))
    ;; Set the display parameter after filtering, so that filter functions
    ;; have access to its original value.
    (when frameset--target-display
      (setf (alist-get 'display filtered) (cdr frameset--target-display)))
    filtered))


;; Frame ids

(defun frameset--set-id (frame)
  "Set FRAME's id if not yet set.
Internal use only."
  (unless (frame-parameter frame 'frameset--id)
    (set-frame-parameter frame
			 'frameset--id
			 (mapconcat (lambda (n) (format "%04X" n))
				    (cl-loop repeat 4 collect (random 65536))
				    "-"))))

(defun frameset-cfg-id (frame-cfg)
  "Return the frame id for frame configuration FRAME-CFG."
  (cdr (assq 'frameset--id frame-cfg)))

;;;###autoload
(defun frameset-frame-id (frame)
  "Return the frame id of FRAME, if it has one; else, return nil.
A frame id is a string that uniquely identifies a frame.
It is persistent across `frameset-save' / `frameset-restore'
invocations, and once assigned is never changed unless the same
frame is duplicated (via `frameset-restore'), in which case the
newest frame keeps the id and the old frame's is set to nil."
  (frame-parameter frame 'frameset--id))

;;;###autoload
(defun frameset-frame-id-equal-p (frame id)
  "Return non-nil if FRAME's id matches ID."
  (string= (frameset-frame-id frame) id))

;;;###autoload
(defun frameset-frame-with-id (id &optional frame-list)
  "Return the live frame with id ID, if exists; else nil.
If FRAME-LIST is a list of frames, check these frames only.
If nil, check all live frames."
  (cl-find-if (lambda (f)
		(and (frame-live-p f)
		     (frameset-frame-id-equal-p f id)))
	      (or frame-list (frame-list))))


;; Saving framesets

(defun frameset--record-relationships (frame-list)
  "Process FRAME-LIST and record relationships.
FRAME-LIST is a list of frames.

The relationships recorded for each frame are

- `minibuffer' via `frameset--mini'
- `delete-before' via `frameset--delete-before'
- `parent-frame' via `frameset--parent-frame'
- `mouse-wheel-frame' via `frameset--mouse-wheel-frame'
- `text-pixel-width' via `frameset--text-pixel-width'
- `text-pixel-height' via `frameset--text-pixel-height'

Internal use only."
  ;; Record frames with their own minibuffer
  (dolist (frame (minibuffer-frame-list))
    (when (memq frame frame-list)
      (frameset--set-id frame)
      ;; For minibuffer-owning frames, frameset--mini is a cons
      ;; (t . DEFAULT?), where DEFAULT? is a boolean indicating whether
      ;; the frame is the one pointed out by `default-minibuffer-frame'.
      (set-frame-parameter frame
			   'frameset--mini
			   (cons t (eq frame default-minibuffer-frame)))))
  ;; Now link minibufferless frames with their minibuffer frames and
  ;; store `parent-frame', `delete-before' and `mouse-wheel-frame'
  ;; relationships in a similar way.
  (dolist (frame frame-list)
    (let ((parent-frame (frame-parent frame))
          (delete-before (frame-parameter frame 'delete-before))
          (mouse-wheel-frame (frame-parameter frame 'mouse-wheel-frame))
          (nomini (not (frame-parameter frame 'frameset--mini))))
      (when (or nomini parent-frame delete-before mouse-wheel-frame)
        (when nomini
          (frameset--set-id frame))
        (when parent-frame
          (set-frame-parameter
           frame 'frameset--parent-frame (frameset-frame-id parent-frame)))
        (when delete-before
          (set-frame-parameter
           frame 'frameset--delete-before (frameset-frame-id delete-before)))
        (when mouse-wheel-frame
          (set-frame-parameter
           frame 'frameset--mouse-wheel-frame
           (frameset-frame-id mouse-wheel-frame)))
        (when nomini
          (let ((mb-frame (window-frame (minibuffer-window frame))))
            ;; For minibufferless frames, frameset--mini is a cons
            ;; (nil . FRAME-ID), where FRAME-ID is the frameset--id of
            ;; the frame containing its minibuffer window.
            ;; FRAME-ID can be set to nil, if FRAME-LIST doesn't contain
            ;; the minibuffer frame of a minibufferless frame; we allow
            ;; it without trying to second-guess the user.
            (set-frame-parameter
             frame
             'frameset--mini
             (cons nil
                   (and mb-frame
                        (frameset-frame-id mb-frame)))))))))
  ;; Now store text-pixel width and height if it differs from the calculated
  ;; width and height and the frame is not fullscreen.
  (dolist (frame frame-list)
    (unless (frame-parameter frame 'fullscreen)
      (unless (eq (* (frame-parameter frame 'width)
                     (frame-char-width frame))
                  (frame-text-width frame))
        (set-frame-parameter
         frame 'frameset--text-pixel-width
         (frame-text-width frame)))
      (unless (eq (* (frame-parameter frame 'height)
                     (frame-char-height frame))
                  (frame-text-height frame))
        (set-frame-parameter
         frame 'frameset--text-pixel-height
         (frame-text-height frame))))))

;;;###autoload
(cl-defun frameset-save (frame-list
			 &key app name description
			      filters predicate properties)
  "Return a frameset for FRAME-LIST, a list of frames.
Dead frames and non-frame objects are silently removed from the list.
If nil, FRAME-LIST defaults to the output of `frame-list' (all live frames).
APP, NAME and DESCRIPTION are optional data; see the docstring of the
`frameset' defstruct for details.
FILTERS is an alist of parameter filters; if nil, the value of the variable
`frameset-filter-alist' is used instead.
PREDICATE is a predicate function, which must return non-nil for frames that
should be saved; if PREDICATE is nil, all frames from FRAME-LIST are saved.
PROPERTIES is a user-defined property list to add to the frameset."
  (let* ((list (or (copy-sequence frame-list) (frame-list)))
	 (frameset--target-display nil)
	 (frames (cl-delete-if-not #'frame-live-p
				   (if predicate
				       (cl-delete-if-not predicate list)
				     list)))
	 fs)
    (frameset--record-relationships frames)
    (setq fs (frameset--make
	      :app app
	      :name name
	      :description description
	      :properties properties
	      :states (mapcar
		       (lambda (frame)
			 (cons
			  (frameset-filter-params (frame-parameters frame)
						  (or filters
						      frameset-filter-alist)
						  t)
			  (window-state-get (frame-root-window frame) t)))
		       frames)))
    (cl-assert (frameset-valid-p fs))
    fs))


;; Restoring framesets

;; Dynamically bound in `frameset-restore'.
(defvar frameset--reuse-list)
(defvar frameset--action-map)

(defun frameset-compute-pos (value left/top right/bottom)
  "Return an absolute positioning value for a frame.
VALUE is the value of a positional frame parameter (`left' or `top').
If VALUE is relative to the screen edges (like (+ -35) or (-200), it is
converted to absolute by adding it to the corresponding edge; if it is
an absolute position, it is returned unmodified.
LEFT/TOP and RIGHT/BOTTOM indicate the dimensions of the screen in
pixels along the relevant direction: either the position of the left
and right edges for a `left' positional parameter, or the position of
the top and bottom edges for a `top' parameter."
  (pcase value
    (`(+ ,val) (+ left/top val))
    (`(- ,val) (+ right/bottom val))
    (val val)))

(defun frameset-move-onscreen (frame force-onscreen)
  "If FRAME is offscreen, move it back onscreen and, if necessary, resize it.
For the description of FORCE-ONSCREEN, see `frameset-restore'.
When forced onscreen, frames wider than the monitor's workarea are converted
to fullwidth, and frames taller than the workarea are converted to fullheight.
NOTE: This only works for non-iconified frames."
  (pcase-let* ((`(,left ,top ,width ,height) (cl-cdadr (frame-monitor-attributes frame)))
	       (right (+ left width -1))
	       (bottom (+ top height -1))
	       (fr-left (frameset-compute-pos (frame-parameter frame 'left) left right))
	       (fr-top (frameset-compute-pos (frame-parameter frame 'top) top bottom))
	       (ch-width (frame-char-width frame))
	       (ch-height (frame-char-height frame))
	       (fr-width (max (frame-pixel-width frame) (* ch-width (frame-width frame))))
	       (fr-height (max (frame-pixel-height frame) (* ch-height (frame-height frame))))
	       (fr-right (+ fr-left fr-width -1))
	       (fr-bottom (+ fr-top fr-height -1)))
    (when (pcase force-onscreen
	    ;; A predicate.
	    ((pred functionp)
	     (funcall force-onscreen
		      frame
		      (list fr-left fr-top fr-width fr-height)
		      (list left top width height)))
	    ;; Any corner is outside the screen.
	    (:all (or (< fr-bottom top)  (> fr-bottom bottom)
		      (< fr-left   left) (> fr-left   right)
		      (< fr-right  left) (> fr-right  right)
		      (< fr-top    top)  (> fr-top    bottom)))
	    ;; Displaced to the left, right, above or below the screen.
	    (`t   (or (> fr-left   right)
		      (< fr-right  left)
		      (> fr-top    bottom)
		      (< fr-bottom top)))
	    ;; Fully inside, no need to do anything.
	    (_ nil))
      (let ((fullwidth (> fr-width width))
	    (fullheight (> fr-height height))
	    (params nil))
	;; Position frame horizontally.
	(cond (fullwidth
	       (push `(left . ,left) params))
	      ((> fr-right right)
	       (push `(left . ,(+ left (- width fr-width))) params))
	      ((< fr-left left)
	       (push `(left . ,left) params)))
	;; Position frame vertically.
	(cond (fullheight
	       (push `(top . ,top) params))
	      ((> fr-bottom bottom)
	       (push `(top . ,(+ top (- height fr-height))) params))
	      ((< fr-top top)
	       (push `(top . ,top) params)))
	;; Compute fullscreen state, if required.
	(when (or fullwidth fullheight)
	  (push (cons 'fullscreen
		      (cond ((not fullwidth) 'fullheight)
			    ((not fullheight) 'fullwidth)
			    (t 'maximized)))
		params))
	;; Finally, move the frame back onscreen.
	(when params
	  (modify-frame-parameters frame params))))))

(defun frameset--find-frame-if (predicate display &rest args)
  "Find a reusable frame satisfying PREDICATE.
Look through available frames whose display property matches DISPLAY
and return the first one for which (PREDICATE frame ARGS) returns t.
If PREDICATE is nil, it is always satisfied.  Internal use only."
  (cl-find-if (lambda (frame)
		(and (equal (frame-parameter frame 'display) display)
		     (or (null predicate)
			 (apply predicate frame args))))
	      frameset--reuse-list))

(defun frameset--reuse-frame (display parameters)
  "Return an existing frame to reuse, or nil if none found.
DISPLAY is the display where the frame will be shown, and PARAMETERS
is the parameter alist of the frame being restored.  Internal use only."
  (let ((frame nil)
	mini)
    ;; There are no fancy heuristics there.  We could implement some
    ;; based on frame size and/or position, etc., but it is not clear
    ;; that any "gain" (in the sense of reduced flickering, etc.) is
    ;; worth the added complexity.  In fact, the code below mainly
    ;; tries to work nicely when M-x desktop-read is used after a
    ;; desktop session has already been loaded.  The other main use
    ;; case, which is the initial desktop-read upon starting Emacs,
    ;; will usually have only one frame, and should already work.
    (cond ((null display)
	   ;; When the target is tty, every existing frame is reusable.
	   (setq frame (frameset--find-frame-if nil display)))
	  ((car (setq mini (cdr (assq 'frameset--mini parameters))))
	   ;; If the frame has its own minibuffer, let's see whether
	   ;; that frame has already been loaded (which can happen after
	   ;; M-x desktop-read).
	   (setq frame (frameset--find-frame-if
			(lambda (f id)
			  (frameset-frame-id-equal-p f id))
			display (frameset-cfg-id parameters)))
	   ;; If it has not been loaded, and it is not a minibuffer-only frame,
	   ;; let's look for an existing non-minibuffer-only frame to reuse.
	   (unless (or frame (eq (cdr (assq 'minibuffer parameters)) 'only))
           ;; "Fix semantics of 'minibuffer' frame parameter" change:
           ;; The 'minibuffer' frame parameter of a non-minibuffer-only
           ;; frame is t instead of that frame's minibuffer window.
	     (setq frame (frameset--find-frame-if
			  (lambda (f)
			    (eq (frame-parameter f 'minibuffer) t))
			  display))))
	  (mini
	   ;; For minibufferless frames, check whether they already exist,
	   ;; and that they are linked to the right minibuffer frame.
	   (setq frame (frameset--find-frame-if
			(lambda (f id mini-id)
			  (and (frameset-frame-id-equal-p f id)
			       (or (null mini-id) ; minibuffer frame not saved
				   (frameset-frame-id-equal-p
				    (window-frame (minibuffer-window f))
				    mini-id))))
			display (frameset-cfg-id parameters) (cdr mini))))
	  (t
	   ;; Default to just finding a frame in the same display.
	   (setq frame (frameset--find-frame-if nil display))))
    ;; If found, remove from the list.
    (when frame
      (setq frameset--reuse-list (delq frame frameset--reuse-list)))
    frame))

(defun frameset--initial-params (parameters)
  "Return a list of PARAMETERS that must be set when creating the frame.
Setting position and size parameters as soon as possible helps reducing
flickering; other parameters, like `minibuffer' and `border-width', can
not be changed once the frame has been created.  Internal use only."
  (cl-loop for param in '(left top width height border-width minibuffer)
	   when (assq param parameters) collect it))

(defun frameset--restore-frame (parameters window-state filters force-onscreen)
  "Set up and return a frame according to its saved state.
That means either reusing an existing frame or creating one anew.
PARAMETERS is the frame's parameter alist; WINDOW-STATE is its window state.
For the meaning of FILTERS and FORCE-ONSCREEN, see `frameset-restore'.
Internal use only."
  (let* ((fullscreen (cdr (assq 'fullscreen parameters)))
	 (filtered-cfg (frameset-filter-params parameters filters nil))
	 (display (cdr (assq 'display filtered-cfg))) ;; post-filtering
	 alt-cfg frame)

    ;; Use text-pixels for height and width, if available.
    (let ((text-pixel-width (cdr (assq 'frameset--text-pixel-width parameters)))
          (text-pixel-height (cdr (assq 'frameset--text-pixel-height parameters))))
      (when text-pixel-width
        (setf (alist-get 'width filtered-cfg) (cons 'text-pixels text-pixel-width)))
      (when text-pixel-height
        (setf (alist-get 'height filtered-cfg) (cons 'text-pixels text-pixel-height))))

    (when fullscreen
      ;; Currently Emacs has the limitation that it does not record the size
      ;; and position of a frame before maximizing it, so we cannot save &
      ;; restore that info.  Instead, when restoring, we resort to creating
      ;; invisible "fullscreen" frames of default size and then maximizing them
      ;; (and making them visible) which at least is somewhat user-friendly
      ;; when these frames are later de-maximized.
      (let ((width (and (eq fullscreen 'fullheight) (cdr (assq 'width filtered-cfg))))
	    (height (and (eq fullscreen 'fullwidth) (cdr (assq 'height filtered-cfg))))
	    (visible (assq 'visibility filtered-cfg)))
	(setq filtered-cfg (cl-delete-if (lambda (p)
					   (memq p '(visibility fullscreen width height)))
					 filtered-cfg :key #'car))
	(when width
	  (setq filtered-cfg (append `((user-size . t) (width . ,width))
				     filtered-cfg)))
	(when height
	  (setq filtered-cfg (append `((user-size . t) (height . ,height))
				     filtered-cfg)))
	;; These are parameters to apply after creating/setting the frame.
	(push visible alt-cfg)
	(push (cons 'fullscreen fullscreen) alt-cfg)))

    ;; Time to find or create a frame and apply the big bunch of parameters.
    (setq frame (and frameset--reuse-list
		     (frameset--reuse-frame display filtered-cfg)))
    (if frame
	(puthash frame :reused frameset--action-map)
      ;; If a frame needs to be created and it falls partially or fully offscreen,
      ;; sometimes it gets "pushed back" onscreen; however, moving it afterwards is
      ;; allowed.  So we create the frame as invisible and then reapply the full
      ;; parameter alist (including position and size parameters).
      (setq frame (make-frame-on-display display
					 (cons '(visibility)
					       (frameset--initial-params filtered-cfg))))
      (puthash frame :created frameset--action-map))

    ;; Remove `border-width' from the list of parameters.  If it has not
    ;; been assigned via `make-frame-on-display', any attempt to assign
    ;; it now via `modify-frame-parameters' may result in an error on X
    ;; (Bug#28873).
    (setq filtered-cfg (assq-delete-all 'border-width filtered-cfg))

    ;; Try to assign parent-frame right here - it will improve things
    ;; for minibuffer-less child frames.
    (let* ((frame-id (frame-parameter frame 'frameset--parent-frame))
           (parent-frame
            (and frame-id (frameset-frame-with-id frame-id))))
      (when (frame-live-p parent-frame)
        (set-frame-parameter frame 'parent-frame parent-frame)))

    (modify-frame-parameters frame
			     (if (eq (frame-parameter frame 'fullscreen) fullscreen)
				 ;; Workaround for bug#14949
				 (assq-delete-all 'fullscreen filtered-cfg)
			       filtered-cfg))

    ;; If requested, force frames to be onscreen.
    (when (and force-onscreen
	       ;; FIXME: iconified frames should be checked too,
	       ;; but it is impossible without deiconifying them.
	       (not (eq (frame-parameter frame 'visibility) 'icon)))
      (frameset-move-onscreen frame force-onscreen))

    ;; Let's give the finishing touches (visibility, maximization).
    (when alt-cfg (modify-frame-parameters frame alt-cfg))
    ;; Now restore window state.
    (window-state-put window-state (frame-root-window frame) 'safe)
    frame))

(defun frameset--minibufferless-last-p (state1 state2)
  "Predicate to sort frame states in an order suitable for creating frames.
It sorts minibuffer-owning frames before minibufferless ones.
Internal use only."
  (pcase-let ((`(,hasmini1 ,id-def1) (assq 'frameset--mini (car state1)))
	      (`(,hasmini2 ,id-def2) (assq 'frameset--mini (car state2))))
    (cond ((eq id-def1 t) t)
	  ((eq id-def2 t) nil)
	  ((not (eq hasmini1 hasmini2)) (eq hasmini1 t))
	  ((eq hasmini1 nil) (or id-def1 id-def2))
	  (t t))))

(defun frameset-keep-original-display-p (force-display)
  "True if saved frames' displays should be honored.
For the meaning of FORCE-DISPLAY, see `frameset-restore'."
  (cond ((eq system-type 'windows-nt) nil) ;; Does ns support more than one display?
	((daemonp) t)
	(t (not force-display))))

(defun frameset-minibufferless-first-p (frame1 _frame2)
  "Predicate to sort minibuffer-less frames before other frames."
  ;; "Fix semantics of 'minibuffer' frame parameter" change: The
  ;; 'minibuffer' frame parameter of a minibuffer-less frame is that
  ;; frame's minibuffer window instead of nil.
  (windowp (frame-parameter frame1 'minibuffer)))

;;;###autoload
(cl-defun frameset-restore (frameset
			    &key predicate filters reuse-frames
				 force-display force-onscreen
				 cleanup-frames)
  "Restore a FRAMESET into the current display(s).

PREDICATE is a function called with two arguments, the parameter alist
and the window-state of the frame being restored, in that order (see
the docstring of the `frameset' defstruct for additional details).
If PREDICATE returns nil, the frame described by that parameter alist
and window-state is not restored.

FILTERS is an alist of parameter filters; if nil, the value of
`frameset-filter-alist' is used instead.

REUSE-FRAMES selects the policy to reuse frames when restoring:
  t        All existing frames can be reused.
  nil      No existing frame can be reused.
  match    Only frames with matching frame ids can be reused.
  PRED     A predicate function; it receives as argument a live frame,
             and must return non-nil to allow reusing it, nil otherwise.

FORCE-DISPLAY can be:
  t        Frames are restored in the current display.
  nil      Frames are restored, if possible, in their original displays.
  delete   Frames in other displays are deleted instead of restored.
  PRED     A function called with two arguments, the parameter alist and
	     the window state (in that order).  It must return t, nil or
	     `delete', as above but affecting only the frame that will
	     be created from that parameter alist.

FORCE-ONSCREEN can be:
  t        Force onscreen only those frames that are fully offscreen.
  nil      Do not force any frame back onscreen.
  all      Force onscreen any frame fully or partially offscreen.
  PRED     A function called with three arguments,
	   - the live frame just restored,
	   - a list (LEFT TOP WIDTH HEIGHT), describing the frame,
	   - a list (LEFT TOP WIDTH HEIGHT), describing the workarea.
	   It must return non-nil to force the frame onscreen, nil otherwise.

CLEANUP-FRAMES allows \"cleaning up\" the frame list after restoring a frameset:
  t        Delete all frames that were not created or restored upon.
  nil      Keep all frames.
  FUNC     A function called with two arguments:
           - FRAME, a live frame.
           - ACTION, which can be one of
             :rejected  Frame existed, but was not a candidate for reuse.
             :ignored   Frame existed, was a candidate, but wasn't reused.
             :reused    Frame existed, was a candidate, and restored upon.
             :created   Frame didn't exist, was created and restored upon.
           Return value is ignored.

Note the timing and scope of the operations described above: REUSE-FRAMES
affects existing frames; PREDICATE, FILTERS and FORCE-DISPLAY affect the frame
being restored before that happens; FORCE-ONSCREEN affects the frame once
it has been restored; and CLEANUP-FRAMES affects all frames alive after the
restoration, including those that have been reused or created anew.

All keyword parameters default to nil."

  (cl-assert (frameset-valid-p frameset))

  (let* ((frames (frame-list))
	 (frameset--action-map (make-hash-table :test #'eq))
	 ;; frameset--reuse-list is a list of frames potentially reusable.  Later we
	 ;; will decide which ones can be reused, and how to deal with any leftover.
	 (frameset--reuse-list
	  (pcase reuse-frames
	    (`t
	     frames)
	    (`nil
	     nil)
	    (`match
	     (cl-loop for (state) in (frameset-states frameset)
		      when (frameset-frame-with-id (frameset-cfg-id state) frames)
		      collect it))
	    ((pred functionp)
	     (cl-remove-if-not reuse-frames frames))
	    (_
	     (error "Invalid arg :reuse-frames %s" reuse-frames)))))

    ;; Mark existing frames in the map; candidates to reuse are marked as :ignored;
    ;; they will be reassigned later, if chosen.
    (dolist (frame frames)
      (puthash frame
	       (if (memq frame frameset--reuse-list) :ignored :rejected)
	       frameset--action-map))

    ;; Sort saved states to guarantee that minibufferless frames will be created
    ;; after the frames that contain their minibuffer windows.
    (dolist (state (sort (copy-sequence (frameset-states frameset))
			 #'frameset--minibufferless-last-p))
      (pcase-let ((`(,frame-cfg . ,window-cfg) state))
	(when (or (null predicate) (funcall predicate frame-cfg window-cfg))
	  (condition-case-unless-debug err
	      (let* ((d-mini (cdr (assq 'frameset--mini frame-cfg)))
		     (mb-id (cdr d-mini))
		     (default (and (car d-mini) mb-id))
		     (force-display (if (functionp force-display)
					(funcall force-display frame-cfg window-cfg)
				      force-display))
		     (frameset--target-display nil)
		     frame to-tty duplicate)
		;; Only set target if forcing displays and the target display is different.
		(unless (or (frameset-keep-original-display-p force-display)
			    (equal (frame-parameter nil 'display)
				   (cdr (assq 'display frame-cfg))))
		  (setq frameset--target-display (cons 'display
						       (frame-parameter nil 'display))
			to-tty (null (cdr frameset--target-display))))
		;; Time to restore frames and set up their minibuffers as they were.
		;; We only skip a frame (thus deleting it) if either:
		;; - we're switching displays, and the user chose the option to delete, or
		;; - we're switching to tty, and the frame to restore is minibuffer-only.
		(unless (and frameset--target-display
			     (or (eq force-display 'delete)
				 (and to-tty
				      (eq (cdr (assq 'minibuffer frame-cfg)) 'only))))
		  ;; To avoid duplicating frame ids after restoration, we note any
		  ;; existing frame whose id matches a frame configuration in the
		  ;; frameset.  Once the frame config is properly restored, we can
		  ;; reset the old frame's id to nil.
		  (setq duplicate (frameset-frame-with-id (frameset-cfg-id frame-cfg)
							  frames))
		  ;; Restore minibuffers.  Some of this stuff could be done in a filter
		  ;; function, but it would be messy because restoring minibuffers affects
		  ;; global state; it's best to do it here than add a bunch of global
		  ;; variables to pass info back-and-forth to/from the filter function.
		  (cond
		   ((null d-mini)) ;; No frameset--mini.  Process as normal frame.
		   (to-tty) ;; Ignore minibuffer stuff and process as normal frame.
		   ((car d-mini) ;; Frame has minibuffer (or it is minibuffer-only).
		    (when (eq (cdr (assq 'minibuffer frame-cfg)) 'only)
		      (setq frame-cfg (append '((tool-bar-lines . 0) (menu-bar-lines . 0))
					      frame-cfg))))
		   (t ;; Frame depends on other frame's minibuffer window.
		    (when mb-id
		      (let ((mb-frame (frameset-frame-with-id mb-id))
			    (mb-window nil))
			(if (not mb-frame)
			    (delay-warning 'frameset
					   (format "Minibuffer frame %S not found" mb-id)
					   :warning)
			  (setq mb-window (minibuffer-window mb-frame))
			  (unless (and (window-live-p mb-window)
				       (window-minibuffer-p mb-window))
			    (delay-warning 'frameset
					   (format "Not a minibuffer window %s" mb-window)
					   :warning)
			    (setq mb-window nil)))
			(when mb-window
			  (push (cons 'minibuffer mb-window) frame-cfg))))))
		  ;; OK, we're ready at last to create (or reuse) a frame and
		  ;; restore the window config.
		  (setq frame (frameset--restore-frame frame-cfg window-cfg
						       (or filters frameset-filter-alist)
						       force-onscreen))
		  ;; Now reset any duplicate frameset--id
		  (when (and duplicate (not (eq frame duplicate)))
		    (set-frame-parameter duplicate 'frameset--id nil))
		  ;; Set default-minibuffer if required.
		  (when default (setq default-minibuffer-frame frame))))
	    (error
	     (delay-warning 'frameset (error-message-string err) :error))))))

    ;; Setting the parent frame after the frame has been created is a
    ;; pain because one can see the frame move on the screen.  Ideally,
    ;; we would restore minibuffer equipped child frames after their
    ;; respective parents have been made but this might interfere with
    ;; the reordering of minibuffer frames.  Left to the experts ...
    (dolist (frame (frame-list))
      (let* ((frame-id (frame-parameter frame 'frameset--parent-frame))
             (parent-frame
              (and frame-id (frameset-frame-with-id frame-id))))
        (when (and (not (eq (frame-parameter frame 'parent-frame) parent-frame))
                   (frame-live-p parent-frame))
          (set-frame-parameter frame 'parent-frame parent-frame)))
      (let* ((frame-id (frame-parameter frame 'frameset--delete-before))
             (delete-before
              (and frame-id (frameset-frame-with-id frame-id))))
        (when (frame-live-p delete-before)
          (set-frame-parameter frame 'delete-before delete-before)))
      (let* ((frame-id (frame-parameter frame 'frameset--mouse-wheel-frame))
             (mouse-wheel-frame
              (and frame-id (frameset-frame-with-id frame-id))))
        (when (frame-live-p mouse-wheel-frame)
          (set-frame-parameter frame 'mouse-wheel-frame mouse-wheel-frame))))

    ;; In case we try to delete the initial frame, we want to make sure that
    ;; other frames are already visible (discussed in thread for bug#14841).
    (sit-for 0 t)

    ;; Clean up the frame list
    (when cleanup-frames
      (let ((map nil)
	    (cleanup (if (eq cleanup-frames t)
			 (lambda (frame action)
			   (when (memq action '(:rejected :ignored))
			     (delete-frame frame)))
		       cleanup-frames)))
	(maphash (lambda (frame _action) (push frame map)) frameset--action-map)
	(dolist (frame (sort map
			     ;; Minibufferless frames must go first to avoid
			     ;; errors when attempting to delete a frame whose
			     ;; minibuffer window is used by another frame.
			     #'frameset-minibufferless-first-p))
	  (condition-case-unless-debug err
	      (funcall cleanup frame (gethash frame frameset--action-map))
	    (error
	     (delay-warning 'frameset (error-message-string err) :warning))))))

    ;; Make sure there's at least one visible frame.
    (unless (or (daemonp)
		(catch 'visible
		  (maphash (lambda (frame _)
			     (and (frame-live-p frame) (frame-visible-p frame)
				  (throw 'visible t)))
			   frameset--action-map)))
      (make-frame-visible (selected-frame)))))


;; Register support

;;;###autoload
(defun frameset--jump-to-register (data)
  "Restore frameset from DATA stored in register.
Called from `jump-to-register'.  Internal use only."
  (frameset-restore
   (aref data 0)
   :filters frameset-session-filter-alist
   :reuse-frames (if current-prefix-arg t 'match)
   :cleanup-frames (if current-prefix-arg
		       ;; delete frames
		       nil
		     ;; iconify frames
		     (lambda (frame action)
		       (pcase action
			 (`rejected (iconify-frame frame))
			 ;; In the unexpected case that a frame was a candidate
			 ;; (matching frame id) and yet not restored, remove it
			 ;; because it is in fact a duplicate.
			 (`ignored (delete-frame frame))))))

  ;; Restore selected frame, buffer and point.
  (let ((frame (frameset-frame-with-id (aref data 1)))
	buffer window)
    (when frame
      (select-frame-set-input-focus frame)
      (when (and (buffer-live-p (setq buffer (marker-buffer (aref data 2))))
		 (window-live-p (setq window (get-buffer-window buffer frame))))
	(set-frame-selected-window frame window)
	(with-current-buffer buffer (goto-char (aref data 2)))))))

;;;###autoload
(defun frameset--print-register (data)
  "Print basic info about frameset stored in DATA.
Called from `list-registers' and `view-register'.  Internal use only."
  (let* ((fs (aref data 0))
	 (ns (length (frameset-states fs))))
    (princ (format "a frameset (%d frame%s, saved on %s)."
		   ns
		   (if (= 1 ns) "" "s")
		   (format-time-string "%c" (frameset-timestamp fs))))))

;;;###autoload
(defun frameset-to-register (register)
  "Store the current frameset in register REGISTER.
Use \\[jump-to-register] to restore the frameset.
Argument is a character, naming the register.

Interactively, reads the register using `register-read-with-preview'."
  (interactive (list (register-read-with-preview "Frameset to register: ")))
  (set-register register
		(registerv-make
		 (vector (frameset-save nil
					:app 'register
					:filters frameset-session-filter-alist)
			 ;; frameset-save does not include the value of point
			 ;; in the current buffer, so record that separately.
			 (frameset-frame-id nil)
			 (point-marker))
		 :print-func #'frameset--print-register
		 :jump-func #'frameset--jump-to-register)))

(provide 'frameset)

;;; frameset.el ends here<|MERGE_RESOLUTION|>--- conflicted
+++ resolved
@@ -448,30 +448,6 @@
 ;;;###autoload
 (defvar frameset-persistent-filter-alist
   (nconc
-<<<<<<< HEAD
-   '((background-color   . frameset-filter-sanitize-color)
-     (buffer-list        . :never)
-     (buffer-predicate   . :never)
-     (buried-buffer-list . :never)
-     (delete-before      . :never)
-     (font               . frameset-filter-font-param)
-     (foreground-color   . frameset-filter-sanitize-color)
-     (fullscreen         . frameset-filter-shelve-param)
-     (GUI:font           . frameset-filter-unshelve-param)
-     (GUI:fullscreen     . frameset-filter-unshelve-param)
-     (GUI:height         . frameset-filter-unshelve-param)
-     (GUI:width          . frameset-filter-unshelve-param)
-     (height             . frameset-filter-shelve-param)
-     (outer-window-id    . :never)
-     (parent-frame       . :never)
-     (parent-id          . :never)
-     (mouse-wheel-frame  . :never)
-     (tty                . frameset-filter-tty-to-GUI)
-     (tty-type           . frameset-filter-tty-to-GUI)
-     (width              . frameset-filter-shelve-param)
-     (window-id          . :never)
-     (window-system      . :never))
-=======
    '((background-color            . frameset-filter-sanitize-color)
      (buffer-list                 . :never)
      (buffer-predicate            . :never)
@@ -500,7 +476,6 @@
      (width                       . frameset-filter-shelve-param)
      (window-id                   . :never)
      (window-system               . :never))
->>>>>>> 89212988
    frameset-session-filter-alist)
   "Parameters to filter for persistent framesets.
 DO NOT MODIFY.  See `frameset-filter-alist' for a full description.")
@@ -675,11 +650,7 @@
 When switching from a GUI frame to a tty frame, behave
 as `frameset-filter-shelve-param' does."
   (or saving
-<<<<<<< HEAD
-      (if (frameset-switch-to-gui-p parameters)
-=======
       (if (frameset-switch-to-tty-p parameters)
->>>>>>> 89212988
           (frameset-filter-shelve-param current filtered parameters saving
                                         prefix))))
 
