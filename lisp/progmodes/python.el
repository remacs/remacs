--- conflicted
+++ resolved
@@ -1527,11 +1527,7 @@
                        ;; narrowing.
                        (cl-assert (> string-start last-string-end)
                                   :show-args
-<<<<<<< HEAD
-                                  "
-=======
                                   "\
->>>>>>> b1d7e585
 Overlapping strings detected (start=%d, last-end=%d)")
                        (goto-char string-start)
                        (if (python-syntax-context 'paren)
@@ -5420,15 +5416,8 @@
            "`outline-level' function for Python mode."
            (1+ (/ (current-indentation) python-indent-offset))))
 
-<<<<<<< HEAD
-  (when (and (boundp 'prettify-symbols-alist)
-             (boundp 'python--prettify-symbols-alist))
-    (set (make-local-variable 'prettify-symbols-alist)
-         python--prettify-symbols-alist))
-=======
   (set (make-local-variable 'prettify-symbols-alist)
        python-prettify-symbols-alist)
->>>>>>> b1d7e585
 
   (python-skeleton-add-menu-items)
 
