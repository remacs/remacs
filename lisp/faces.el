--- conflicted
+++ resolved
@@ -2375,11 +2375,7 @@
 (defface variable-pitch
   '((((type w32))
      ;; This is a workaround for an issue discussed in
-<<<<<<< HEAD
-     ;; https://lists.gnu.org/archive/html/emacs-devel/2016-04/msg00746.html.
-=======
      ;; https://lists.gnu.org/r/emacs-devel/2016-04/msg00746.html.
->>>>>>> 89212988
      ;; We need (a) the splash screen not to pick up bold-italics variant of
      ;; the font, and (b) still be able to request bold/italic/larger size
      ;; variants in the likes of EWW.
