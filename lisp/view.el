;;; view.el --- peruse file or buffer without editing

;; Copyright (C) 1985, 1989, 1994-1995, 1997, 2000-2018 Free Software
;; Foundation, Inc.

;; Author: K. Shane Hartman
;; Maintainer: emacs-devel@gnu.org
;; Keywords: files

;; This file is part of GNU Emacs.

;; GNU Emacs is free software: you can redistribute it and/or modify
;; it under the terms of the GNU General Public License as published by
;; the Free Software Foundation, either version 3 of the License, or
;; (at your option) any later version.

;; GNU Emacs is distributed in the hope that it will be useful,
;; but WITHOUT ANY WARRANTY; without even the implied warranty of
;; MERCHANTABILITY or FITNESS FOR A PARTICULAR PURPOSE.  See the
;; GNU General Public License for more details.

;; You should have received a copy of the GNU General Public License
;; along with GNU Emacs.  If not, see <https://www.gnu.org/licenses/>.

;;; Commentary:

;; This package provides the `view' minor mode documented in the Emacs
;; user's manual.
;; View mode entry and exit is done through the functions view-mode-enter
;; and view-mode-exit.  Use these functions to enter or exit view-mode from
;; emacs lisp programs.
;; We use both view- and View- as prefix for symbols.  View- is used as
;; prefix for commands that have a key binding.  view- is used for commands
;; without key binding.  The purpose of this is to make it easier for a
;; user to use command name completion.

;;; Suggested key bindings:
;;
;; (define-key ctl-x-4-map "v" 'view-file-other-window)  ; ^x4v
;; (define-key ctl-x-5-map "v" 'view-file-other-frame)  ; ^x5v
;;
;; You could also bind view-file, view-buffer, view-buffer-other-window and
;; view-buffer-other-frame to keys.

;;; Code:

(defgroup view nil
  "Peruse file or buffer without editing."
  :link '(function-link view-mode)
  :link '(custom-manual "(emacs)Misc File Ops")
  :group 'text)

(defcustom view-highlight-face 'highlight
   "The face used for highlighting the match found by View mode search."
   :type 'face
   :group 'view)

(defcustom view-scroll-auto-exit nil
  "Non-nil means scrolling past the end of buffer exits View mode.
A value of nil means attempting to scroll past the end of the buffer,
only rings the bell and gives a message on how to leave."
  :type 'boolean
  :group 'view)

(defcustom view-try-extend-at-buffer-end nil
 "Non-nil means try to load more of file when reaching end of buffer.
This variable is mainly intended to be temporarily set to non-nil by
the F command in view-mode, but you can set it to t if you want the action
for all scroll commands in view mode."
  :type 'boolean
  :group 'view)

;;;###autoload
(defcustom view-remove-frame-by-deleting t
  "Determine how View mode removes a frame no longer needed.
If nil, make an icon of the frame.  If non-nil, delete the frame."
  :type 'boolean
  :group 'view
  :version "23.1")

(defcustom view-exits-all-viewing-windows nil
  "Non-nil means restore all windows used to view buffer.
Commands that restore windows when finished viewing a buffer,
apply to all windows that display the buffer and have restore
information.  If `view-exits-all-viewing-windows' is nil, only
the selected window is considered for restoring."
  :type 'boolean
  :group 'view)

(defcustom view-inhibit-help-message nil
  "Non-nil inhibits the help message shown upon entering View mode."
  :type 'boolean
  :group 'view
  :version "22.1")

;;;###autoload
(defvar view-mode nil
  "Non-nil if View mode is enabled.
Don't change this variable directly, you must change it by one of the
functions that enable or disable view mode.")
;;;###autoload
(make-variable-buffer-local 'view-mode)

(defcustom view-mode-hook nil
  "Normal hook run when starting to view a buffer or file."
  :type 'hook
  :group 'view)

(defvar view-old-buffer-read-only nil)
(make-variable-buffer-local 'view-old-buffer-read-only)

(defvar view-old-Helper-return-blurb)
(make-variable-buffer-local 'view-old-Helper-return-blurb)

(defvar view-page-size nil
  "Default number of lines to scroll by View page commands.
If nil that means use the window size.")
(make-variable-buffer-local 'view-page-size)

(defvar view-half-page-size nil
  "Default number of lines to scroll by View half page commands.
If nil that means use half the window size.")
(make-variable-buffer-local 'view-half-page-size)

(defvar view-last-regexp nil)
(make-variable-buffer-local 'view-last-regexp) ; Global is better???

(defvar view-return-to-alist nil
  "What to do with used windows and where to go when finished viewing buffer.
This is local in each buffer being viewed.
It is added to by `view-mode-enter' when starting to view a buffer and
subtracted from by `view-mode-exit' when finished viewing the buffer.

See RETURN-TO-ALIST argument of function `view-mode-exit' for the format of
`view-return-to-alist'.")
(make-obsolete-variable
 'view-return-to-alist "this variable is no more used." "24.1")
(make-variable-buffer-local 'view-return-to-alist)
(put 'view-return-to-alist 'permanent-local t)

(defvar view-exit-action nil
  "If non-nil, a function with one argument (a buffer) called when finished viewing.
Commands like \\[view-file] and \\[view-file-other-window] may
set this to bury or kill the viewed buffer.
Observe that the buffer viewed might not appear in any window at
the time this function is called.")
(make-variable-buffer-local 'view-exit-action)

(defvar view-no-disable-on-exit nil
  "If non-nil, View mode \"exit\" commands don't actually disable View mode.
Instead, these commands just switch buffers or windows.
This is set in certain buffers by specialized features such as help commands
that use View mode automatically.")

(defvar view-overlay nil
  "Overlay used to display where a search operation found its match.
This is local in each buffer, once it is used.")
(make-variable-buffer-local 'view-overlay)

;; Define keymap inside defvar to make it easier to load changes.
;; Some redundant "less"-like key bindings below have been commented out.
(defvar view-mode-map
  (let ((map (make-sparse-keymap)))
    (define-key map "C" 'View-kill-and-leave)
    (define-key map "c" 'View-leave)
    (define-key map "Q" 'View-quit-all)
    (define-key map "E" 'View-exit-and-edit)
    ;; (define-key map "v" 'View-exit)
    (define-key map "e" 'View-exit)
    (define-key map "q" 'View-quit)
    ;; (define-key map "N" 'View-search-last-regexp-backward)
    (define-key map "p" 'View-search-last-regexp-backward)
    (define-key map "n" 'View-search-last-regexp-forward)
    ;; (define-key map "?" 'View-search-regexp-backward) ; Less does this.
    (define-key map "\\" 'View-search-regexp-backward)
    (define-key map "/" 'View-search-regexp-forward)
    (define-key map "r" 'isearch-backward)
    (define-key map "s" 'isearch-forward)
    (define-key map "m" 'point-to-register)
    (define-key map "'" 'register-to-point)
    (define-key map "x" 'exchange-point-and-mark)
    (define-key map "@" 'View-back-to-mark)
    (define-key map "." 'set-mark-command)
    (define-key map "%" 'View-goto-percent)
    ;; (define-key map "G" 'View-goto-line-last)
    (define-key map "g" 'View-goto-line)
    (define-key map "=" 'what-line)
    (define-key map "F" 'View-revert-buffer-scroll-page-forward)
    ;; (define-key map "k" 'View-scroll-line-backward)
    (define-key map "y" 'View-scroll-line-backward)
    ;; (define-key map "j" 'View-scroll-line-forward)
    (define-key map "\n" 'View-scroll-line-forward)
    (define-key map "\r" 'View-scroll-line-forward)
    (define-key map "u" 'View-scroll-half-page-backward)
    (define-key map "d" 'View-scroll-half-page-forward)
    (define-key map "z" 'View-scroll-page-forward-set-page-size)
    (define-key map "w" 'View-scroll-page-backward-set-page-size)
    ;; (define-key map "b" 'View-scroll-page-backward)
    (define-key map "\C-?" 'View-scroll-page-backward)
    ;; (define-key map "f" 'View-scroll-page-forward)
    (define-key map " " 'View-scroll-page-forward)
    (define-key map [?\S-\ ]  'View-scroll-page-backward)
    (define-key map "o" 'View-scroll-to-buffer-end)
    (define-key map ">" 'end-of-buffer)
    (define-key map "<" 'beginning-of-buffer)
    (define-key map "-" 'negative-argument)
    (define-key map "9" 'digit-argument)
    (define-key map "8" 'digit-argument)
    (define-key map "7" 'digit-argument)
    (define-key map "6" 'digit-argument)
    (define-key map "5" 'digit-argument)
    (define-key map "4" 'digit-argument)
    (define-key map "3" 'digit-argument)
    (define-key map "2" 'digit-argument)
    (define-key map "1" 'digit-argument)
    (define-key map "0" 'digit-argument)
    (define-key map "H" 'describe-mode)
    (define-key map "?" 'describe-mode)	; Maybe do as less instead? See above.
    (define-key map "h" 'describe-mode)
    map))

;;; Commands that enter or exit view mode.

;; This is used when view mode is exited, to make sure we don't try to
;; kill a buffer modified by the user.  A buffer in view mode can
;; become modified if the user types C-x C-q, edits the buffer, then
;; types C-x C-q again to return to view mode.
;;;###autoload
(defun kill-buffer-if-not-modified (buf)
  "Like `kill-buffer', but does nothing if the buffer is modified."
  (let ((buf (get-buffer buf)))
    (and buf (not (buffer-modified-p buf))
	 (kill-buffer buf))))

;;;###autoload
(defun view-file (file)
  "View FILE in View mode, returning to previous buffer when done.
Emacs commands editing the buffer contents are not available; instead, a
special set of commands (mostly letters and punctuation) are defined for
moving around in the buffer.
Space scrolls forward, Delete scrolls backward.
For a list of all View commands, type H or h while viewing.

This command runs the normal hook `view-mode-hook'."
  (interactive "fView file: ")
  (unless (file-exists-p file) (error "%s does not exist" file))
  (let ((had-a-buf (get-file-buffer file))
	(buffer (find-file-noselect file)))
    (view-buffer buffer (and (not had-a-buf) 'kill-buffer-if-not-modified))))

;;;###autoload
(defun view-file-other-window (file)
  "View FILE in View mode in another window.
When done, return that window to its previous buffer, and kill the
buffer visiting FILE if unmodified and if it wasn't visited before.

Emacs commands editing the buffer contents are not available; instead,
a special set of commands (mostly letters and punctuation)
are defined for moving around in the buffer.
Space scrolls forward, Delete scrolls backward.
For a list of all View commands, type H or h while viewing.

This command runs the normal hook `view-mode-hook'."
  (interactive "fIn other window view file: ")
  (unless (file-exists-p file) (error "%s does not exist" file))
  (let ((had-a-buf (get-file-buffer file))
	(buf-to-view (find-file-noselect file)))
    (view-buffer-other-window buf-to-view nil
			      (and (not had-a-buf)
				   'kill-buffer-if-not-modified))))

;;;###autoload
(defun view-file-other-frame (file)
  "View FILE in View mode in another frame.
When done, kill the buffer visiting FILE if unmodified and if it wasn't
visited before; also, maybe delete other frame and/or return to previous
buffer.

Emacs commands editing the buffer contents are not available; instead,
a special set of commands (mostly letters and punctuation)
are defined for moving around in the buffer.
Space scrolls forward, Delete scrolls backward.
For a list of all View commands, type H or h while viewing.

This command runs the normal hook `view-mode-hook'."
  (interactive "fIn other frame view file: ")
  (unless (file-exists-p file) (error "%s does not exist" file))
  (let ((had-a-buf (get-file-buffer file))
	(buf-to-view (find-file-noselect file)))
    (view-buffer-other-frame buf-to-view nil
			     (and (not had-a-buf)
				  'kill-buffer-if-not-modified))))


;;;###autoload
(defun view-buffer (buffer &optional exit-action)
  "View BUFFER in View mode, returning to previous buffer when done.
Emacs commands editing the buffer contents are not available; instead, a
special set of commands (mostly letters and punctuation) are defined for
moving around in the buffer.
Space scrolls forward, Delete scrolls backward.
For a list of all View commands, type H or h while viewing.

This command runs the normal hook `view-mode-hook'.

Optional argument EXIT-ACTION is either nil or a function with buffer as
argument.  This function is called when finished viewing buffer.  Use
this argument instead of explicitly setting `view-exit-action'.

Do not set EXIT-ACTION to `kill-buffer' when BUFFER visits a
file: Users may suspend viewing in order to modify the buffer.
Exiting View mode will then discard the user's edits.  Setting
EXIT-ACTION to `kill-buffer-if-not-modified' avoids this.

This function does not enable View mode if the buffer's major-mode
has a `special' mode-class, because such modes usually have their
own View-like bindings."
  (interactive "bView buffer: ")
  (switch-to-buffer buffer)
  (if (eq (get major-mode 'mode-class) 'special)
      (message "Not using View mode because the major mode is special")
    (view-mode-enter nil exit-action)))

;;;###autoload
(defun view-buffer-other-window (buffer &optional _not-return exit-action)
  "View BUFFER in View mode in another window.
Emacs commands editing the buffer contents are not available;
instead, a special set of commands (mostly letters and
punctuation) are defined for moving around in the buffer.
Space scrolls forward, Delete scrolls backward.
For a list of all View commands, type H or h while viewing.

This command runs the normal hook `view-mode-hook'.

Optional argument NOT-RETURN is ignored.

Optional argument EXIT-ACTION is either nil or a function with buffer as
argument.  This function is called when finished viewing buffer.  Use
this argument instead of explicitly setting `view-exit-action'.

This function does not enable View mode if the buffer's major-mode
has a `special' mode-class, because such modes usually have their
own View-like bindings."
  (interactive "bIn other window view buffer:\nP")
  (let ((pop-up-windows t))
    (pop-to-buffer buffer t))
  (if (eq (get major-mode 'mode-class) 'special)
      (message "Not using View mode because the major mode is special")
    (view-mode-enter nil exit-action)))

;;;###autoload
(defun view-buffer-other-frame (buffer &optional _not-return exit-action)
  "View BUFFER in View mode in another frame.
Emacs commands editing the buffer contents are not available;
instead, a special set of commands (mostly letters and
punctuation) are defined for moving around in the buffer.
Space scrolls forward, Delete scrolls backward.
For a list of all View commands, type H or h while viewing.

This command runs the normal hook `view-mode-hook'.

Optional argument NOT-RETURN is ignored.

Optional argument EXIT-ACTION is either nil or a function with buffer as
argument.  This function is called when finished viewing buffer.  Use
this argument instead of explicitly setting `view-exit-action'.

This function does not enable View mode if the buffer's major-mode
has a `special' mode-class, because such modes usually have their
own View-like bindings."
  (interactive "bView buffer in other frame: \nP")
  (let ((pop-up-frames t))
    (pop-to-buffer buffer t))
  (if (eq (get major-mode 'mode-class) 'special)
      (message "Not using View mode because the major mode is special")
    (view-mode-enter nil exit-action)))

;;;###autoload
(define-minor-mode view-mode
  ;; In the following documentation string we have to use some explicit key
  ;; bindings instead of using the \\[] construction.  The reason for this
  ;; is that most commands have more than one key binding.
  "Toggle View mode, a minor mode for viewing text but not editing it.
With a prefix argument ARG, enable View mode if ARG is positive,
and disable it otherwise.  If called from Lisp, enable View mode
if ARG is omitted or nil.

When View mode is enabled, commands that do not change the buffer
contents are available as usual.  Kill commands insert text in
kill buffers but do not delete.  Most other commands beep and
tell the user that the buffer is read-only.

\\<view-mode-map>

The following additional commands are provided.  Most commands
take prefix arguments.  Page commands default to \"page size\"
lines which is almost a whole window, or number of lines set by
\\[View-scroll-page-forward-set-page-size] or \\[View-scroll-page-backward-set-page-size].
Half page commands default to and set \"half page size\" lines
which initially is half a window full.  Search commands default
to a repeat count of one.

H, h, ?	 This message.
Digits	provide prefix arguments.
\\[negative-argument]	negative prefix argument.
\\[beginning-of-buffer]	move to the beginning of buffer.
>	move to the end of buffer.
\\[View-scroll-to-buffer-end]	scroll so that buffer end is at last line of window.
SPC	scroll forward \"page size\" lines.
	  With prefix scroll forward prefix lines.
DEL, S-SPC  scroll backward \"page size\" lines.
	      With prefix scroll backward prefix lines.
\\[View-scroll-page-forward-set-page-size]	like  \\[View-scroll-page-forward]  but with prefix sets \"page size\" to prefix.
\\[View-scroll-page-backward-set-page-size]	like  \\[View-scroll-page-backward]  but with prefix sets \"page size\" to prefix.
\\[View-scroll-half-page-forward]	scroll forward \"half page size\" lines.  With prefix, sets
	  \"half page size\" to prefix lines and scrolls forward that much.
\\[View-scroll-half-page-backward]	scroll backward \"half page size\" lines.  With prefix, sets
	  \"half page size\" to prefix lines and scrolls backward that much.
RET, LFD  scroll forward one line.  With prefix scroll forward prefix line(s).
y	scroll backward one line.  With prefix scroll backward prefix line(s).
\\[View-revert-buffer-scroll-page-forward]	revert-buffer if necessary and scroll forward.
	  Use this to view a changing file.
\\[what-line]	prints the current line number.
\\[View-goto-percent]	goes prefix argument (default 100) percent into buffer.
\\[View-goto-line]	goes to line given by prefix argument (default first line).
.	set the mark.
x	exchanges point and mark.
\\[View-back-to-mark]	return to mark and pops mark ring.
	  Mark ring is pushed at start of every successful search and when
	  jump to line occurs.  The mark is set on jump to buffer start or end.
\\[point-to-register]	save current position in character register.
\\='	go to position saved in character register.
s	do forward incremental search.
r	do reverse incremental search.
\\[View-search-regexp-forward]	searches forward for regular expression, starting after current page.
	  ! and @ have a special meaning at the beginning of the regexp.
	  ! means search for a line with no match for regexp.  @ means start
	  search at beginning (end for backward search) of buffer.
\\	searches backward for regular expression, starting before current page.
\\[View-search-last-regexp-forward]	searches forward for last regular expression.
p	searches backward for last regular expression.
\\[View-quit]	quit View mode, restoring this window and buffer to previous state.
	  \\[View-quit] is the normal way to leave view mode.
\\[View-exit]	exit View mode but stay in current buffer.  Use this if you started
	  viewing a buffer (file) and find out you want to edit it.
	  This command restores the previous read-only status of the buffer.
\\[View-exit-and-edit]	exit View mode, and make the current buffer editable
	  even if it was not editable before entry to View mode.
\\[View-quit-all]	quit View mode, restoring all windows to previous state.
\\[View-leave]	quit View mode and maybe switch buffers, but don't kill this buffer.
\\[View-kill-and-leave]	quit View mode, kill current buffer and go back to other buffer.

The effect of \\[View-leave], \\[View-quit] and \\[View-kill-and-leave] depends on how view-mode was entered.  If it was
entered by view-file, view-file-other-window, view-file-other-frame, or
\\[dired-view-file] \(\\[view-file], \\[view-file-other-window],
\\[view-file-other-frame], or the Dired mode v command),
then \\[View-quit] will try to kill the current buffer.
If view-mode was entered from another buffer, by \\[view-buffer],
\\[view-buffer-other-window], \\[view-buffer-other frame], \\[view-file],
\\[view-file-other-window], or \\[view-file-other-frame],
then \\[View-leave], \\[View-quit] and \\[View-kill-and-leave] will return to that buffer.

Entry to view-mode runs the normal hook `view-mode-hook'."
  :lighter " View" :keymap view-mode-map
  (if view-mode (view--enable) (view--disable)))

(defun view--enable ()
  ;; Always leave view mode before changing major mode.
  ;; This is to guarantee that the buffer-read-only variable is restored.
  (add-hook 'change-major-mode-hook 'view--disable nil t)
  (setq view-page-size nil
	view-half-page-size nil
	view-old-buffer-read-only buffer-read-only
	buffer-read-only t)
  (if (boundp 'Helper-return-blurb)
      (setq view-old-Helper-return-blurb (and (boundp 'Helper-return-blurb)
					      Helper-return-blurb)
	    Helper-return-blurb
	    (format "continue viewing %s"
		    (if (buffer-file-name)
			(file-name-nondirectory (buffer-file-name))
		      (buffer-name))))))


(define-obsolete-function-alias 'view-mode-enable 'view-mode "24.4")
(defun view-mode-disable ()
  "Turn off View mode."
  (declare (obsolete view-mode "24.4"))
  (view-mode -1))

(defun view--disable ()
  (remove-hook 'change-major-mode-hook 'view--disable t)
  (and view-overlay (delete-overlay view-overlay))
  ;; Calling read-only-mode while View mode is enabled
  ;; sets view-read-only to t as a buffer-local variable
  ;; after exiting View mode.  That arranges that the next read-only-mode
  ;; will reenable View mode.
  ;; Canceling View mode in any other way should cancel that, too,
  ;; so that View mode stays off if read-only-mode is called.
  (if (local-variable-p 'view-read-only)
      (kill-local-variable 'view-read-only))
  (if (boundp 'Helper-return-blurb)
      (setq Helper-return-blurb view-old-Helper-return-blurb))
  (if buffer-read-only
      (setq buffer-read-only view-old-buffer-read-only)))

;;;###autoload
(defun view-return-to-alist-update (buffer &optional item)
  "Update `view-return-to-alist' of buffer BUFFER.
Remove from `view-return-to-alist' all entries referencing dead
windows.  Optional argument ITEM non-nil means add ITEM to
`view-return-to-alist' after purging.  For a description of items
that can be added see the RETURN-TO-ALIST argument of the
function `view-mode-exit'.  If `view-return-to-alist' contains an
entry for the selected window, purge that entry from
`view-return-to-alist' before adding ITEM."
  (declare (obsolete "this function has no effect." "24.1"))
  (with-current-buffer buffer
    (when view-return-to-alist
      (let* ((list view-return-to-alist)
	     entry entry-window last)
	(while list
	  (setq entry (car list))
	  (setq entry-window (car entry))
	  (if (and (windowp entry-window)
		   (or (and item (eq entry-window (selected-window)))
		       (not (window-live-p entry-window))))
	      ;; Remove that entry.
	      (if last
		  (setcdr last (cdr list))
		(setq view-return-to-alist
		      (cdr view-return-to-alist)))
	    ;; Leave entry alone.
	    (setq last entry))
	  (setq list (cdr list)))))
    ;; Add ITEM.
    (when item
      (setq view-return-to-alist
	    (cons item view-return-to-alist)))))

;;;###autoload
(defun view-mode-enter (&optional quit-restore exit-action)
  "Enter View mode and set up exit from view mode depending on optional arguments.
Optional argument QUIT-RESTORE if non-nil must specify a valid
entry for quitting and restoring any window showing the current
buffer.  This entry replaces any parameter installed by
`display-buffer' and is used by `view-mode-exit'.

Optional argument EXIT-ACTION, if non-nil, must specify a
function that takes a buffer as argument.  This function will be
called by `view-mode-exit'.

For a list of all View commands, type H or h while viewing.

This function runs the normal hook `view-mode-hook'."
  (when quit-restore
    (dolist (window (get-buffer-window-list nil nil t))
      (set-window-parameter window 'quit-restore quit-restore)))

  (when exit-action
    (setq view-exit-action exit-action))

  (unless view-mode
    (view-mode 1)
    (unless view-inhibit-help-message
      (message "%s"
	       (substitute-command-keys "\
View mode: type \\[help-command] for help, \\[describe-mode] for commands, \\[View-quit] to quit.")))))

;; This is awful because it assumes that the selected window shows the
;; current buffer when this is called.
(defun view-mode-exit (&optional exit-only exit-action all-windows)
  "Exit View mode in various ways.
If all arguments are nil, remove the current buffer from the
selected window using the `quit-restore' information associated
with the selected window.  If optional argument ALL-WINDOWS or
`view-exits-all-viewing-windows' are non-nil, remove the current
buffer from all windows showing it.

Optional argument EXIT-ONLY non-nil means just exit `view-mode'
\(unless `view-no-disable-on-exit' is non-nil) but do not change
the associations of any windows with the current buffer.

EXIT-ACTION, if non-nil, must specify a function that is called
with the current buffer as argument and is called after disabling
`view-mode' and removing any associations of windows with the
current buffer. "
  (when view-mode
    (let ((buffer (window-buffer)))
      (unless view-no-disable-on-exit
	(view-mode -1))

      (unless exit-only
	(cond
	 ((or all-windows view-exits-all-viewing-windows)
	  (dolist (window (get-buffer-window-list))
	    (quit-window nil window)))
	 ((eq (window-buffer) (current-buffer))
	  (quit-window)))

	(when exit-action
	  (funcall exit-action buffer))))))

(defun View-exit ()
  "Exit View mode but stay in current buffer."
  (interactive)
  (view-mode-exit t))

;;;###autoload
(defun View-exit-and-edit ()
  "Exit View mode and make the current buffer editable."
  (interactive)
  (let ((view-old-buffer-read-only nil)
	(view-no-disable-on-exit nil))
    (view-mode-exit t)))

(defun View-leave ()
  "Quit View mode and maybe switch buffers, but don't kill this buffer."
  (interactive)
  (view-mode-exit))

(defun View-quit ()
  "Quit View mode, trying to restore window and buffer to previous state.
Maybe kill this buffer.  Try to restore selected window to previous state
and go to previous buffer or window."
  (interactive)
  (view-mode-exit nil view-exit-action))

(defun View-quit-all ()
  "Quit View mode, trying to restore windows and buffers to previous state.
Maybe kill current buffer.  Try to restore all windows viewing buffer to
previous state and go to previous buffer or window."
  (interactive)
  (view-mode-exit nil view-exit-action t))

(defun View-kill-and-leave ()
  "Quit View mode, kill current buffer and return to previous buffer."
  (interactive)
  (view-mode-exit nil (or view-exit-action 'kill-buffer) t))


;;; Some help routines.

(defun view-window-size ()
  ;; Return the height of the current window, excluding the mode line.
  ;; Using `window-line-height' accounts for variable-height fonts.
  (let ((h (window-line-height -1)))
    (if h
	(1+ (nth 1 h))
      ;; This should not happen, but if `window-line-height' returns
      ;; nil, fall back on `window-height'.
      (1- (window-height)))))

;; (defun view-last-command (&optional who what)
;;  (setq view-last-command-entry this-command)
;;  (setq view-last-command who)
;;  (setq view-last-command-argument what))

;; (defun View-repeat-last-command ()
;;  "Repeat last command issued in View mode."
;;  (interactive)
;;  (if (and view-last-command
;; 	   (eq view-last-command-entry last-command))
;;      (funcall view-last-command view-last-command-argument))
;;  (setq this-command view-last-command-entry))

(defun view-recenter ()
  ;; Recenter point in window and redisplay normally.
  (recenter '(1)))

(defun view-page-size-default (lines)
  ;; If LINES is nil, 0, or larger than `view-window-size', return nil.
  ;; Otherwise, return LINES.
  (and lines
       (not (zerop (setq lines (prefix-numeric-value lines))))
       (<= (abs lines)
	   (abs (- (view-window-size) next-screen-context-lines)))
       (abs lines)))

(defun view-set-half-page-size-default (lines)
  ;; Get and maybe set half page size.
  (if (not lines) (or view-half-page-size
		      (/ (view-window-size) 2))
    (setq view-half-page-size
	  (if (zerop (setq lines (prefix-numeric-value lines)))
	      (/ (view-window-size) 2)
	    (view-page-size-default lines)))))


;;; Commands for moving around in the buffer.

(defun View-goto-percent (&optional percent)
  "Move to end (or prefix PERCENT) of buffer in View mode.
Display is centered at point.
Also set the mark at the position where point was."
  (interactive "P")
  (push-mark)
  (goto-char
   (if percent
       (+ (point-min)
	  (floor (* (- (point-max) (point-min)) 0.01
		    (max 0 (min 100 (prefix-numeric-value percent))))))
     (point-max)))
  (view-recenter))

;; (defun View-goto-line-last (&optional line)
;; "Move to last (or prefix LINE) line in View mode.
;; Display is centered at LINE.
;; Sets mark at starting position and pushes mark ring."
;;  (interactive "P")
;;  (push-mark)
;;  (if line (goto-line (prefix-numeric-value line))
;;    (goto-char (point-max))
;;    (beginning-of-line))
;;  (view-recenter))

(defun View-goto-line (&optional line)
  "Move to first (or prefix LINE) line in View mode.
Display is centered at LINE.
Also set the mark at the position where point was."
  (interactive "p")
  (push-mark)
  (goto-char (point-min))
  (forward-line (1- line))
  (view-recenter))

(defun View-back-to-mark (&optional _ignore)
  "Return to last mark set in View mode, else beginning of file.
Display that line at the center of the window.
This command pops the mark ring, so that successive
invocations return to earlier marks."
  (interactive)
  (goto-char (or (mark t) (point-min)))
  (pop-mark)
  (view-recenter))

(defun view-scroll-lines (lines backward default maxdefault)
  ;; This function does the job for all the scrolling commands.
  ;; Scroll forward LINES lines.  If BACKWARD is non-nil, scroll backwards.
  ;; If LINES is negative scroll in the other direction.
  ;; If LINES is 0 or nil, scroll DEFAULT lines (if DEFAULT is nil, scroll
  ;; by one page).  If MAXDEFAULT is non-nil, scroll no more than a window.
  (if (or (null lines) (zerop (setq lines (prefix-numeric-value lines))))
      (setq lines default))
  (when (and lines (< lines 0))
    (setq backward (not backward) lines (- lines)))
  (when (and maxdefault lines (> lines (view-window-size)))
    (setq lines nil))
  (cond (backward (scroll-down lines))
	((view-really-at-end)
	 (if view-scroll-auto-exit
	     (View-quit)
	   (ding)
	   (view-end-message)))
	(t (scroll-up lines)
	   (if (view-really-at-end) (view-end-message)))))

(defun view-really-at-end ()
  ;; Return true if buffer end visible.  Maybe revert buffer and test.
  (and (pos-visible-in-window-p (point-max))
       (let ((buf (current-buffer))
	     (bufname (buffer-name))
	     (file (buffer-file-name)))
	 (or (not view-try-extend-at-buffer-end)
	     (null file)
	     (verify-visited-file-modtime buf)
	     (not (file-exists-p file))
	     (when (buffer-modified-p buf)
	       (setq file (file-name-nondirectory file))
	       (not (yes-or-no-p
		     (format
		      "File %s changed on disk.  Discard your edits%s? "
		      file
		      (if (string= bufname file) ""
			(concat " in " bufname))))))
	     (progn
	       (revert-buffer t t t)
	       (pos-visible-in-window-p (point-max)))))))

(defun view-end-message ()
  ;; Tell that we are at end of buffer.
  (goto-char (point-max))
  (if (window-parameter nil 'quit-restore)
      (message "End of buffer.  Type %s to quit viewing."
	       (substitute-command-keys
		(if view-scroll-auto-exit "\\[View-scroll-page-forward]"
		  "\\[View-quit]")))
    (message "End of buffer")))

(defun View-scroll-to-buffer-end ()
  "Scroll backward or forward so that buffer end is at last line of window."
  (interactive)
  (let ((p (if (pos-visible-in-window-p (point-max)) (point))))
    (goto-char (point-max))
    (recenter -1)
    (and p (goto-char p))))

(defun View-scroll-page-forward (&optional lines)
  "Scroll \"page size\" or prefix LINES lines forward in View mode.
Exit if end of text is visible and `view-scroll-auto-exit' is non-nil.
\"page size\" is whole window full, or number of lines set by
\\[View-scroll-page-forward-set-page-size] or
\\[View-scroll-page-backward-set-page-size].
If LINES is more than a window-full, only the last window-full is shown."
  (interactive "P")
  (view-scroll-lines lines nil (view-page-size-default view-page-size) nil))

(defun View-scroll-page-backward (&optional lines)
  "Scroll \"page size\" or prefix LINES lines backward in View mode.
See also `View-scroll-page-forward'."
  (interactive "P")
  (view-scroll-lines lines t (view-page-size-default view-page-size) nil))

(defun View-scroll-page-forward-set-page-size (&optional lines)
  "Scroll forward LINES lines in View mode, setting the \"page size\".
This is the number of lines which \\[View-scroll-page-forward] and
\\[View-scroll-page-backward] scroll by default.
If LINES is omitted or = 0, sets \"page size\" to window height and
scrolls forward that much, otherwise scrolls forward LINES lines and sets
\"page size\" to the minimum of window height and the absolute value of LINES.
See also `View-scroll-page-forward'."
  (interactive "P")
  (view-scroll-lines lines nil
		     (setq view-page-size (view-page-size-default lines))
		     nil))

(defun View-scroll-page-backward-set-page-size (&optional lines)
  "Scroll backward prefix LINES lines in View mode, setting the \"page size\".
See also `View-scroll-page-forward-set-page-size'."
  (interactive "P")
  (view-scroll-lines lines t
		     (setq view-page-size (view-page-size-default lines))
		     nil))

(defun View-scroll-line-forward (&optional lines)
  "Scroll forward one line (or prefix LINES lines) in View mode.
See also `View-scroll-page-forward', but note that scrolling is limited
to minimum of LINES and one window-full."
  (interactive "P")
  (view-scroll-lines lines nil 1 t))

(defun View-scroll-line-backward (&optional lines)
  "Scroll backward one line (or prefix LINES lines) in View mode.
See also `View-scroll-line-forward'."
  (interactive "P")
  (view-scroll-lines lines t 1 t))

(defun View-scroll-half-page-forward (&optional lines)
  "Scroll forward a \"half page\" (or prefix LINES) lines in View mode.
If LINES is not omitted, the \"half page size\" is set to the minimum of
window height and the absolute value of LINES.
LINES=0 resets \"half page size\" to half window height."
  (interactive "P")
  (view-scroll-lines lines nil (view-set-half-page-size-default lines) t))

(defun View-scroll-half-page-backward (&optional lines)
  "Scroll backward a \"half page\" (or prefix LINES) lines in View mode.
See also `View-scroll-half-page-forward'."
  (interactive "P")
  (view-scroll-lines lines t (view-set-half-page-size-default lines) t))

(defun View-revert-buffer-scroll-page-forward (&optional lines)
  "Scroll forward, reverting buffer if needed, in View mode.
If buffer has not been changed and the corresponding file is newer, first
revert the buffer, then scroll.
This command is useful if you are viewing a changing file.

The prefix argument LINES says how many lines to scroll.
If you don't specify a prefix argument, it uses the number of lines set by
\\[View-scroll-page-forward-set-page-size] or
\\[View-scroll-page-backward-set-page-size].
If LINES is more than a window-full, only the last window-full is shown."
  (interactive "P")
  (let ((view-scroll-auto-exit nil)
	(view-try-extend-at-buffer-end t))
    (view-scroll-lines lines nil (view-page-size-default view-page-size) nil)))

(defun View-search-regexp-forward (n regexp)
  "Search forward for first (or prefix Nth) occurrence of REGEXP in View mode.

Displays line found at center of window.  Sets mark at starting position and
pushes mark ring.

Characters @ and ! are special at the beginning of REGEXP.  They modify
the search rather than become part of the pattern searched for.
@ means search all the buffer i.e. start search at the beginning of buffer.
! means search for a line that contains no match for the pattern.
If REGEXP is empty or only consist of these control characters, then
an earlier remembered REGEXP is used, otherwise REGEXP is remembered
for use by later search commands.

The variable `view-highlight-face' controls the face that is used
for highlighting the match that is found."
  (interactive "p\nsSearch forward (regexp): ")
  (view-search n regexp))

(defun View-search-regexp-backward (n regexp)
  "Search backward for first (or prefix Nth) occurrence of REGEXP in View mode.

Displays line found at center of window.  Sets mark at starting position and
pushes mark ring.

Characters @ and ! are special at the beginning of REGEXP.  They modify
the search rather than become part of the pattern searched for.
@ means search all the buffer i.e. start search at the end of buffer.
! means search for a line that contains no match for the pattern.
If REGEXP is empty or only consist of these control characters, then
an earlier remembered REGEXP is used, otherwise REGEXP is remembered
for use by later search commands.

The variable `view-highlight-face' controls the face that is used
for highlighting the match that is found."
  (interactive "p\nsSearch backward (regexp): ")
  (view-search (- n) regexp))

(defun View-search-last-regexp-forward (n) "\
Search forward for first (or prefix Nth) instance of last regexp in View mode.
Displays line found at center of window.  Sets mark at starting position and
pushes mark ring.

The variable `view-highlight-face' controls the face that is used
for highlighting the match that is found."
  (interactive "p")
  (view-search n nil))

(defun View-search-last-regexp-backward (n) "\
Search backward for first (or prefix Nth) instance of last regexp in View mode.
Displays line found at center of window.  Sets mark at starting position and
pushes mark ring.

The variable `view-highlight-face' controls the face that is used
for highlighting the match that is found."
  (interactive "p")
  (view-search (- n) nil))

(defun view-search (times regexp)
  ;; This function does the job for all the View-search- commands.
  ;; Search for the TIMESth match for REGEXP.  If TIMES is negative
  ;; search backwards.  If REGEXP is nil use `view-last-regexp'.
  ;; Characters "!" and "@" have a special meaning at the beginning of
  ;; REGEXP and are removed from REGEXP before the search "!" means
  ;; search for lines with no match for REGEXP.  "@" means search in
  ;; the whole buffer, don't start searching from the present point.
  (let (where no end ln)
    (cond
     ((and regexp (> (length regexp) 0)
	   (or (not (memq (string-to-char regexp) '(?! ?@)))
	       (progn
		 (if (member (substring regexp 0 2) '("!@" "@!"))
		     (setq end t no t ln 2)
		   (setq no (not (setq end (eq ?@ (string-to-char regexp))))
			 ln 1))
		 (> (length (setq regexp (substring regexp ln))) 0))))
      (setq view-last-regexp (if no (list regexp) regexp)))
     ((consp view-last-regexp)
      (setq regexp (car view-last-regexp))
      (unless (setq no (not no)) (setq view-last-regexp regexp)))
     (view-last-regexp (setq regexp view-last-regexp)
		       (if no (setq view-last-regexp (list regexp))))
     (t (error "No previous View-mode search")))
    (save-excursion
      (if end (goto-char (if (< times 0) (point-max) (point-min)))
	(move-to-window-line (if (< times 0) 0 -1)))
      (if (if no (view-search-no-match-lines times regexp)
	    (re-search-forward regexp nil t times))
	  (setq where (point))))
    (if where
	(progn
	  (push-mark)
	  (goto-char where)
	  (if view-overlay
	      (move-overlay view-overlay (match-beginning 0) (match-end 0))
	    (setq view-overlay
		  (make-overlay (match-beginning 0) (match-end 0))))
	  (overlay-put view-overlay 'face view-highlight-face)
	  (beginning-of-line)
	  (view-recenter))
      (message "Can't find occurrence %d of %s%s"
	       times (if no "no " "") regexp)
      (sit-for 4))))

;; This is the dumb approach, looking at each line.  The original
;; version of this function looked like it might have been trying to
;; do something clever, but not succeeding:
<<<<<<< HEAD
;; https://lists.gnu.org/archive/html/bug-gnu-emacs/2007-09/msg00073.html
=======
;; https://lists.gnu.org/r/bug-gnu-emacs/2007-09/msg00073.html
>>>>>>> 89212988
(defun view-search-no-match-lines (times regexp)
  "Search for the TIMESth occurrence of a line with no match for REGEXP.
If such a line is found, return non-nil and set the match-data to that line.
If TIMES is negative, search backwards."
  (let ((step (if (>= times 0) 1
                (setq times (- times))
                -1)))
    ;; Note that we do not check the current line.
    (while (and (> times 0)
                (zerop (forward-line step)))
      ;; (forward-line 1) returns 0 on moving within the last line.
      (if (eobp)
          (setq times -1)
        (or (re-search-forward regexp (line-end-position) t)
            (setq times (1- times))))))
  (and (zerop times)
       (looking-at ".*")))

(provide 'view)

;;; view.el ends here<|MERGE_RESOLUTION|>--- conflicted
+++ resolved
@@ -994,11 +994,7 @@
 ;; This is the dumb approach, looking at each line.  The original
 ;; version of this function looked like it might have been trying to
 ;; do something clever, but not succeeding:
-<<<<<<< HEAD
-;; https://lists.gnu.org/archive/html/bug-gnu-emacs/2007-09/msg00073.html
-=======
 ;; https://lists.gnu.org/r/bug-gnu-emacs/2007-09/msg00073.html
->>>>>>> 89212988
 (defun view-search-no-match-lines (times regexp)
   "Search for the TIMESth occurrence of a line with no match for REGEXP.
 If such a line is found, return non-nil and set the match-data to that line.
