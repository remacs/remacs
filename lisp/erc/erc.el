--- conflicted
+++ resolved
@@ -77,11 +77,7 @@
 (require 'erc-compat)
 
 (defvar erc-official-location
-<<<<<<< HEAD
-  "https://emacswiki.org/cgi-bin/wiki/ERC (mailing list: erc-discuss@gnu.org)"
-=======
   "https://www.emacswiki.org/emacs/ERC (mailing list: erc-discuss@gnu.org)"
->>>>>>> 89212988
   "Location of the ERC client on the Internet.")
 
 (defgroup erc nil
