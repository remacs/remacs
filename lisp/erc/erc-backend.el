;;; erc-backend.el --- Backend network communication for ERC

;; Copyright (C) 2004-2015 Free Software Foundation, Inc.

;; Filename: erc-backend.el
;; Author: Lawrence Mitchell <wence@gmx.li>
;; Maintainer: emacs-devel@gnu.org
;; Created: 2004-05-7
;; Keywords: IRC chat client internet

;; This file is part of GNU Emacs.

;; GNU Emacs is free software: you can redistribute it and/or modify
;; it under the terms of the GNU General Public License as published by
;; the Free Software Foundation, either version 3 of the License, or
;; (at your option) any later version.

;; GNU Emacs is distributed in the hope that it will be useful,
;; but WITHOUT ANY WARRANTY; without even the implied warranty of
;; MERCHANTABILITY or FITNESS FOR A PARTICULAR PURPOSE.  See the
;; GNU General Public License for more details.

;; You should have received a copy of the GNU General Public License
;; along with GNU Emacs.  If not, see <http://www.gnu.org/licenses/>.

;;; Commentary:

;; This file defines backend network communication handlers for ERC.
;;
;; How things work:
;;
;; You define a new handler with `define-erc-response-handler'.  This
;; defines a function, a corresponding hook variable, and populates a
;; global hash table `erc-server-responses' with a map from response
;; to hook variable.  See the function documentation for more
;; information.
;;
;; Upon receiving a line from the server, `erc-parse-server-response'
;; is called on it.
;;
;; A line generally looks like:
;;
;; LINE := ':' SENDER ' ' COMMAND ' ' (COMMAND-ARGS ' ')* ':' CONTENTS
;; SENDER := Not ':' | ' '
;; COMMAND := Not ':' | ' '
;; COMMAND-ARGS := Not ':' | ' '
;;
;; This gets parsed and stuffed into an `erc-response' struct.  You
;; can access the fields of the struct with:
;;
;; COMMAND --- `erc-response.command'
;; COMMAND-ARGS --- `erc-response.command-args'
;; CONTENTS --- `erc-response.contents'
;; SENDER --- `erc-response.sender'
;; LINE --- `erc-response.unparsed'
;;
;; WARNING, WARNING!!
;; It's probably not a good idea to destructively modify the list
;; of command-args in your handlers, since other functions down the
;; line may well need to access the arguments too.
;;
;; That is, unless you're /absolutely/ sure that your handler doesn't
;; invoke some other function that needs to use COMMAND-ARGS, don't do
;; something like
;;
;; (while (erc-response.command-args parsed)
;;   (let ((a (pop (erc-response.command-args parsed))))
;;     ...))
;;
;; The parsed response is handed over to
;; `erc-handle-parsed-server-response', which checks whether it should
;; carry out duplicate suppression, and then runs `erc-call-hooks'.
;; `erc-call-hooks' retrieves the relevant hook variable from
;; `erc-server-responses' and runs it.
;;
;; Most handlers then destructure the parsed response in some way
;; (depending on what the handler is, the arguments have different
;; meanings), and generally display something, usually using
;; `erc-display-message'.

;;; TODO:

;; o Generalize the display-line code so that we can use it to
;;   display the stuff we send, as well as the stuff we receive.
;;   Then, move all display-related code into another backend-like
;;   file, erc-display.el, say.
;;
;; o Clean up the handlers using new display code (has to be written
;;   first).

;;; History:

;; 2004/05/10 -- Handler bodies taken out of erc.el and ported to new
;;               interface.

;; 2005-08-13 -- Moved sending commands from erc.el.

;;; Code:

(require 'erc-compat)
(eval-when-compile (require 'cl-lib))
;; There's a fairly strong mutual dependency between erc.el and erc-backend.el.
;; Luckily, erc.el does not need erc-backend.el for macroexpansion whereas the
;; reverse is true:
(provide 'erc-backend)
(require 'erc)

;;;; Variables and options

(defvar erc-server-responses (make-hash-table :test #'equal)
  "Hashtable mapping server responses to their handler hooks.")

(cl-defstruct (erc-response (:conc-name erc-response.))
  (unparsed "" :type string)
  (sender "" :type string)
  (command "" :type string)
  (command-args '() :type list)
  (contents "" :type string))

;;; User data

(defvar erc-server-current-nick nil
  "Nickname on the current server.
Use `erc-current-nick' to access this.")
(make-variable-buffer-local 'erc-server-current-nick)

;;; Server attributes

(defvar erc-server-process nil
  "The process object of the corresponding server connection.")
(make-variable-buffer-local 'erc-server-process)

(defvar erc-session-server nil
  "The server name used to connect to for this session.")
(make-variable-buffer-local 'erc-session-server)

(defvar erc-session-connector nil
  "The function used to connect to this session (nil for the default).")
(make-variable-buffer-local 'erc-session-connector)

(defvar erc-session-port nil
  "The port used to connect to.")
(make-variable-buffer-local 'erc-session-port)

(defvar erc-server-announced-name nil
  "The name the server announced to use.")
(make-variable-buffer-local 'erc-server-announced-name)

(defvar erc-server-version nil
  "The name and version of the server's ircd.")
(make-variable-buffer-local 'erc-server-version)

(defvar erc-server-parameters nil
  "Alist listing the supported server parameters.

This is only set if the server sends 005 messages saying what is
supported on the server.

Entries are of the form:
  (PARAMETER . VALUE)
or
  (PARAMETER) if no value is provided.

Some examples of possible parameters sent by servers:
CHANMODES=b,k,l,imnpst - list of supported channel modes
CHANNELLEN=50 - maximum length of channel names
CHANTYPES=#&!+ - supported channel prefixes
CHARMAPPING=rfc1459 - character mapping used for nickname and channels
KICKLEN=160 - maximum allowed kick message length
MAXBANS=30 - maximum number of bans per channel
MAXCHANNELS=10 - maximum number of channels allowed to join
NETWORK=EFnet -  the network identifier
NICKLEN=9 - maximum allowed length of nicknames
PREFIX=(ov)@+ - list of channel modes and the user prefixes if user has mode
RFC2812 - server supports RFC 2812 features
SILENCE=10 - supports the SILENCE command, maximum allowed number of entries
TOPICLEN=160 - maximum allowed topic length
WALLCHOPS - supports sending messages to all operators in a channel")
(make-variable-buffer-local 'erc-server-parameters)

;;; Server and connection state

(defvar erc-server-ping-timer-alist nil
  "Mapping of server buffers to their specific ping timer.")

(defvar erc-server-connected nil
  "Non-nil if the current buffer has been used by ERC to establish
an IRC connection.

If you wish to determine whether an IRC connection is currently
active, use the `erc-server-process-alive' function instead.")
(make-variable-buffer-local 'erc-server-connected)

(defvar erc-server-reconnect-count 0
  "Number of times we have failed to reconnect to the current server.")
(make-variable-buffer-local 'erc-server-reconnect-count)

(defvar erc-server-quitting nil
  "Non-nil if the user requests a quit.")
(make-variable-buffer-local 'erc-server-quitting)

(defvar erc-server-reconnecting nil
  "Non-nil if the user requests an explicit reconnect, and the
current IRC process is still alive.")
(make-variable-buffer-local 'erc-server-reconnecting)

(defvar erc-server-timed-out nil
  "Non-nil if the IRC server failed to respond to a ping.")
(make-variable-buffer-local 'erc-server-timed-out)

(defvar erc-server-banned nil
  "Non-nil if the user is denied access because of a server ban.")
(make-variable-buffer-local 'erc-server-banned)

(defvar erc-server-error-occurred nil
  "Non-nil if the user triggers some server error.")
(make-variable-buffer-local 'erc-server-error-occurred)

(defvar erc-server-lines-sent nil
  "Line counter.")
(make-variable-buffer-local 'erc-server-lines-sent)

(defvar erc-server-last-peers '(nil . nil)
  "Last peers used, both sender and receiver.
Those are used for /MSG destination shortcuts.")
(make-variable-buffer-local 'erc-server-last-peers)

(defvar erc-server-last-sent-time nil
  "Time the message was sent.
This is useful for flood protection.")
(make-variable-buffer-local 'erc-server-last-sent-time)

(defvar erc-server-last-ping-time nil
  "Time the last ping was sent.
This is useful for flood protection.")
(make-variable-buffer-local 'erc-server-last-ping-time)

(defvar erc-server-last-received-time nil
  "Time the last message was received from the server.
This is useful for detecting hung connections.")
(make-variable-buffer-local 'erc-server-last-received-time)

(defvar erc-server-lag nil
  "Calculated server lag time in seconds.
This variable is only set in a server buffer.")
(make-variable-buffer-local 'erc-server-lag)

(defvar erc-server-filter-data nil
  "The data that arrived from the server
but has not been processed yet.")
(make-variable-buffer-local 'erc-server-filter-data)

(defvar erc-server-duplicates (make-hash-table :test 'equal)
  "Internal variable used to track duplicate messages.")
(make-variable-buffer-local 'erc-server-duplicates)

;; From Circe
(defvar erc-server-processing-p nil
  "Non-nil when we're currently processing a message.

When ERC receives a private message, it sets up a new buffer for
this query.  These in turn, though, do start flyspell. This
involves starting an external process, in which case Emacs will
wait - and when it waits, it does accept other stuff from, say,
network exceptions.  So, if someone sends you two messages
quickly after each other, ispell is started for the first, but
might take long enough for the second message to be processed
first.")
(make-variable-buffer-local 'erc-server-processing-p)

(defvar erc-server-flood-last-message 0
  "When we sent the last message.
See `erc-server-flood-margin' for an explanation of the flood
protection algorithm.")
(make-variable-buffer-local 'erc-server-flood-last-message)

(defvar erc-server-flood-queue nil
  "The queue of messages waiting to be sent to the server.
See `erc-server-flood-margin' for an explanation of the flood
protection algorithm.")
(make-variable-buffer-local 'erc-server-flood-queue)

(defvar erc-server-flood-timer nil
  "The timer to resume sending.")
(make-variable-buffer-local 'erc-server-flood-timer)

;;; IRC protocol and misc options

(defgroup erc-server nil
  "Parameters for dealing with IRC servers."
  :group 'erc)

(defcustom erc-server-auto-reconnect t
  "Non-nil means that ERC will attempt to reestablish broken connections.

Reconnection will happen automatically for any unexpected disconnection."
  :group 'erc-server
  :type 'boolean)

(defcustom erc-server-reconnect-attempts 2
  "The number of times that ERC will attempt to reestablish a
broken connection, or t to always attempt to reconnect.

This only has an effect if `erc-server-auto-reconnect' is non-nil."
  :group 'erc-server
  :type '(choice (const :tag "Always reconnect" t)
                 integer))

(defcustom erc-server-reconnect-timeout 1
  "The amount of time, in seconds, that ERC will wait between
successive reconnect attempts.

If a key is pressed while ERC is waiting, it will stop waiting."
  :group 'erc-server
  :type 'number)

(defcustom erc-split-line-length 440
  "The maximum length of a single message.
If a message exceeds this size, it is broken into multiple ones.

IRC allows for lines up to 512 bytes. Two of them are CR LF.
And a typical message looks like this:

  :nicky!uhuser@host212223.dialin.fnordisp.net PRIVMSG #lazybastards :Hello!

You can limit here the maximum length of the \"Hello!\" part.
Good luck."
  :type 'integer
  :group 'erc-server)

(defcustom erc-coding-system-precedence '(utf-8 undecided)
  "List of coding systems to be preferred when receiving a string from the server.
This will only be consulted if the coding system in
`erc-server-coding-system' is `undecided'."
  :group 'erc-server
  :version "24.1"
  :type '(repeat coding-system))

(defcustom erc-server-coding-system (if (and (fboundp 'coding-system-p)
                                             (coding-system-p 'undecided)
                                             (coding-system-p 'utf-8))
                                        '(utf-8 . undecided)
                                      nil)
  "The default coding system for incoming and outgoing text.
This is either a coding system, a cons, a function, or nil.

If a cons, the encoding system for outgoing text is in the car
and the decoding system for incoming text is in the cdr. The most
interesting use for this is to put `undecided' in the cdr. This
means that `erc-coding-system-precedence' will be consulted, and the
first match there will be used.

If a function, it is called with the argument `target' and should
return a coding system or a cons as described above.

If you need to send non-ASCII text to people not using a client that
does decoding on its own, you must tell ERC what encoding to use.
Emacs cannot guess it, since it does not know what the people on the
other end of the line are using."
  :group 'erc-server
  :type '(choice (const :tag "None" nil)
                 coding-system
                 (cons (coding-system :tag "encoding" :value utf-8)
                       (coding-system :tag "decoding" :value undecided))
                 function))

(defcustom erc-encoding-coding-alist nil
  "Alist of target regexp and coding-system pairs to use.
This overrides `erc-server-coding-system' depending on the
current target as returned by `erc-default-target'.

Example: If you know that the channel #linux-ru uses the coding-system
`cyrillic-koi8', then add (\"#linux-ru\" . cyrillic-koi8) to the
alist."
  :group 'erc-server
  :type '(repeat (cons (string :tag "Target")
                       coding-system)))

(defcustom erc-server-connect-function 'erc-open-network-stream
  "Function used to initiate a connection.
It should take same arguments as `open-network-stream' does."
  :group 'erc-server
  :type 'function)

(defcustom erc-server-prevent-duplicates '("301")
  "Either nil or a list of strings.
Each string is a IRC message type, like PRIVMSG or NOTICE.
All Message types in that list of subjected to duplicate prevention."
  :type '(choice (const nil) (list string))
  :group 'erc-server)

(defcustom erc-server-duplicate-timeout 60
  "The time allowed in seconds between duplicate messages.

If two identical messages arrive within this value of one another, the second
isn't displayed."
  :type 'integer
  :group 'erc-server)

(defcustom erc-server-timestamp-format "%Y-%m-%d %T"
  "Timestamp format used with server response messages.
This string is processed using `format-time-string'."
  :version "24.3"
  :type 'string
  :group 'erc-server)

;;; Flood-related

;; Most of this is courtesy of Jorgen Schaefer and Circe
;; (http://www.nongnu.org/circe)

(defcustom erc-server-flood-margin 10
  "A margin on how much excess data we send.
The flood protection algorithm of ERC works like the one
detailed in RFC 2813, section 5.8 \"Flood control of clients\".

  * If `erc-server-flood-last-message' is less than the current
    time, set it equal.
  * While `erc-server-flood-last-message' is less than
    `erc-server-flood-margin' seconds ahead of the current
    time, send a message, and increase
    `erc-server-flood-last-message' by
    `erc-server-flood-penalty' for each message."
  :type 'integer
  :group 'erc-server)

(defcustom erc-server-flood-penalty 3
  "How much we penalize a message.
See `erc-server-flood-margin' for an explanation of the flood
protection algorithm."
  :type 'integer
  :group 'erc-server)

;; Ping handling

(defcustom erc-server-send-ping-interval 30
  "Interval of sending pings to the server, in seconds.
If this is set to nil, pinging the server is disabled."
  :group 'erc-server
  :type '(choice (const :tag "Disabled" nil)
                 (integer :tag "Seconds")))

(defcustom erc-server-send-ping-timeout 120
  "If the time between ping and response is greater than this, reconnect.
The time is in seconds.

This must be greater than or equal to the value for
`erc-server-send-ping-interval'.

If this is set to nil, never try to reconnect."
  :group 'erc-server
  :type '(choice (const :tag "Disabled" nil)
                 (integer :tag "Seconds")))

(defvar erc-server-ping-handler nil
  "This variable holds the periodic ping timer.")
(make-variable-buffer-local 'erc-server-ping-handler)

;;;; Helper functions

;; From Circe
(defun erc-split-line (longline)
  "Return a list of lines which are not too long for IRC.
The length is specified in `erc-split-line-length'.

Currently this is called by `erc-send-input'."
  (if (< (length longline)
         erc-split-line-length)
      (list longline)
    (with-temp-buffer
      (insert longline)
      (let ((fill-column erc-split-line-length))
        (fill-region (point-min) (point-max)
                     nil t))
      (split-string (buffer-string) "\n"))))

;; Used by CTCP functions
(defun erc-upcase-first-word (str)
  "Upcase the first word in STR."
  (with-temp-buffer
    (insert str)
    (goto-char (point-min))
    (upcase-word 1)
    (buffer-string)))

(defun erc-server-setup-periodical-ping (buffer)
  "Set up a timer to periodically ping the current server.
The current buffer is given by BUFFER."
  (with-current-buffer buffer
    (and erc-server-ping-handler (erc-cancel-timer erc-server-ping-handler))
    (when erc-server-send-ping-interval
      (setq erc-server-ping-handler (run-with-timer
                                     4 erc-server-send-ping-interval
                                     #'erc-server-send-ping
                                     buffer))

      ;; I check the timer alist for an existing timer. If one exists,
      ;; I get rid of it
      (let ((timer-tuple (assq buffer erc-server-ping-timer-alist)))
        (if timer-tuple
            ;; this buffer already has a timer. Cancel it and set the new one
            (progn
              (erc-cancel-timer (cdr timer-tuple))
              (setf (cdr (assq buffer erc-server-ping-timer-alist)) erc-server-ping-handler))

          ;; no existing timer for this buffer. Add new one
          (add-to-list 'erc-server-ping-timer-alist
                       (cons buffer erc-server-ping-handler)))))))

(defun erc-server-process-alive (&optional buffer)
  "Return non-nil when BUFFER has an `erc-server-process' open or running."
  (with-current-buffer (or buffer (current-buffer))
    (and erc-server-process
         (processp erc-server-process)
         (memq (process-status erc-server-process) '(run open)))))

;;;; Connecting to a server
(defun erc-open-network-stream (name buffer host service)
  "As `open-network-stream', but does non-blocking IO"
  (make-network-process :name name :buffer  buffer
                        :host host :service service :nowait t))

(defun erc-server-connect (server port buffer)
  "Perform the connection and login using the specified SERVER and PORT.
We will store server variables in the buffer given by BUFFER."
  (let ((msg (erc-format-message 'connect ?S server ?p port)) process)
    (message "%s" msg)
    (setq process (funcall erc-server-connect-function
                           (format "erc-%s-%s" server port) nil server port))
    (unless (processp process)
      (error "Connection attempt failed"))
    ;; Misc server variables
    (with-current-buffer buffer
      (setq erc-server-process process)
      (setq erc-server-quitting nil)
      (setq erc-server-reconnecting nil)
      (setq erc-server-timed-out nil)
      (setq erc-server-banned nil)
      (setq erc-server-error-occurred nil)
      (let ((time (erc-current-time)))
        (setq erc-server-last-sent-time time)
        (setq erc-server-last-ping-time time)
        (setq erc-server-last-received-time time))
      (setq erc-server-lines-sent 0)
      ;; last peers (sender and receiver)
      (setq erc-server-last-peers '(nil . nil)))
    ;; we do our own encoding and decoding
    (when (fboundp 'set-process-coding-system)
      (set-process-coding-system process 'raw-text))
    ;; process handlers
    (set-process-sentinel process 'erc-process-sentinel)
    (set-process-filter process 'erc-server-filter-function)
    (set-process-buffer process buffer)
    (erc-log "\n\n\n********************************************\n")
    (message "%s" (erc-format-message
                   'login ?n
                   (with-current-buffer buffer (erc-current-nick))))
    ;; wait with script loading until we receive a confirmation (first
    ;; MOTD line)
    (if (eq (process-status process) 'connect)
        ;; waiting for a non-blocking connect - keep the user informed
        (erc-display-message nil nil buffer "Opening connection..\n")
      (message "%s...done" msg)
      (erc-login)) ))

(defun erc-server-reconnect ()
"Reestablish the current IRC connection.
Make sure you are in an ERC buffer when running this."
  (let ((buffer (erc-server-buffer)))
    (unless (buffer-live-p buffer)
      (if (eq major-mode 'erc-mode)
          (setq buffer (current-buffer))
        (error "Reconnect must be run from an ERC buffer")))
    (with-current-buffer buffer
      (erc-update-mode-line)
      (erc-set-active-buffer (current-buffer))
      (setq erc-server-last-sent-time 0)
      (setq erc-server-lines-sent 0)
      (let ((erc-server-connect-function (or erc-session-connector
                                             'erc-open-network-stream)))
        (erc-open erc-session-server erc-session-port erc-server-current-nick
                  erc-session-user-full-name t erc-session-password)))))

(defun erc-server-delayed-reconnect (event buffer)
  (if (buffer-live-p buffer)
    (with-current-buffer buffer
      (erc-server-reconnect))))

(defun erc-server-filter-function (process string)
  "The process filter for the ERC server."
  (with-current-buffer (process-buffer process)
    (setq erc-server-last-received-time (erc-current-time))
    ;; If you think this is written in a weird way - please refer to the
    ;; docstring of `erc-server-processing-p'
    (if erc-server-processing-p
        (setq erc-server-filter-data
              (if erc-server-filter-data
                  (concat erc-server-filter-data string)
                string))
      ;; This will be true even if another process is spawned!
      (let ((erc-server-processing-p t))
        (setq erc-server-filter-data (if erc-server-filter-data
                                           (concat erc-server-filter-data
                                                   string)
                                         string))
        (while (and erc-server-filter-data
                    (string-match "[\n\r]+" erc-server-filter-data))
          (let ((line (substring erc-server-filter-data
                                 0 (match-beginning 0))))
            (setq erc-server-filter-data
                  (if (= (match-end 0)
                         (length erc-server-filter-data))
                      nil
                    (substring erc-server-filter-data
                               (match-end 0))))
            (erc-log-irc-protocol line nil)
            (erc-parse-server-response process line)))))))

(defsubst erc-server-reconnect-p (event)
  "Return non-nil if ERC should attempt to reconnect automatically.
EVENT is the message received from the closed connection process."
<<<<<<< HEAD
  (and (not erc-server-quitting)   ;; user issued an explicit quit, give up now
       (or erc-server-reconnecting ;; user issued explicit reconnect
           ;; otherwise go through the full spectrum of checks:
           (and erc-server-auto-reconnect
                (not erc-server-banned)
                ;; make sure we don't infinitely try to reconnect, unless the
                ;; user wants that
                (or (eq erc-server-reconnect-attempts t)
                    (and (integerp erc-server-reconnect-attempts)
                         (< erc-server-reconnect-count
                            erc-server-reconnect-attempts)))
                (or erc-server-timed-out
                    (not (string-match "^deleted" event)))
                ;; open-network-stream-nowait error for connection refused
                (not (string-match "^failed with code 111" event))))))
=======
  (or erc-server-reconnecting
      (and erc-server-auto-reconnect
           (not erc-server-banned)
           (not erc-server-error-occurred)
           ;; make sure we don't infinitely try to reconnect, unless the
           ;; user wants that
           (or (eq erc-server-reconnect-attempts t)
               (and (integerp erc-server-reconnect-attempts)
                    (< erc-server-reconnect-count
                       erc-server-reconnect-attempts)))
           (or erc-server-timed-out
               (not (string-match "^deleted" event)))
           ;; open-network-stream-nowait error for connection refused
           (if (string-match "^failed with code 111" event) 'nonblocking t))))
>>>>>>> e823c340

(defun erc-process-sentinel-2 (event buffer)
  "Called when `erc-process-sentinel-1' has detected an unexpected disconnect."
  (if (not (buffer-live-p buffer))
      (erc-update-mode-line)
    (with-current-buffer buffer
      (let ((reconnect-p (erc-server-reconnect-p event)) message delay)
        (setq message (if reconnect-p 'disconnected 'disconnected-noreconnect))
        (erc-display-message nil 'error (current-buffer) message)
        (if (not reconnect-p)
            ;; terminate, do not reconnect
            (progn
              (erc-display-message nil 'error (current-buffer)
                                   'terminated ?e event)
              ;; Update mode line indicators
              (erc-update-mode-line)
              (set-buffer-modified-p nil))
          ;; reconnect
          (condition-case err
              (progn
<<<<<<< HEAD
                (setq erc-server-reconnecting nil)
                (setq erc-server-reconnect-count (1+ erc-server-reconnect-count))
                (erc-server-reconnect))
            (error (when (buffer-live-p buffer)
                     (set-buffer buffer)
                     (unless (integerp erc-server-reconnect-attempts)
                       (message "%s ... %s"
                                "Reconnecting until we succeed"
                                "kill the ERC server buffer to stop"))
                     (if (numberp erc-server-reconnect-timeout)
                         (run-at-time erc-server-reconnect-timeout nil
                                      #'erc-process-sentinel-2
                                      event buffer)
                       (error (concat "`erc-server-reconnect-timeout'"
                                      " must be a number")))))))))))
=======
                (setq erc-server-reconnecting   nil
                      erc-server-reconnect-count (1+ erc-server-reconnect-count))
                (setq delay erc-server-reconnect-timeout)
                (run-at-time delay nil
                             #'erc-server-delayed-reconnect event buffer))
            (error (unless (integerp erc-server-reconnect-attempts)
                     (message "%s ... %s"
                              "Reconnecting until we succeed"
                              "kill the ERC server buffer to stop"))
                   (erc-server-delayed-reconnect event buffer))))))))
>>>>>>> e823c340

(defun erc-process-sentinel-1 (event buffer)
  "Called when `erc-process-sentinel' has decided that we're disconnecting.
Determine whether user has quit or whether erc has been terminated.
Conditionally try to reconnect and take appropriate action."
  (with-current-buffer buffer
    (if erc-server-quitting
        ;; normal quit
        (progn
          (erc-display-message nil 'error (current-buffer) 'finished)
          ;; Update mode line indicators
          (erc-update-mode-line)
          ;; Kill server buffer if user wants it
          (set-buffer-modified-p nil)
          (when erc-kill-server-buffer-on-quit
            (kill-buffer (current-buffer))))
      ;; unexpected disconnect
      (erc-process-sentinel-2 event buffer))))

(defun erc-process-sentinel (cproc event)
  "Sentinel function for ERC process."
  (let ((buf (process-buffer cproc)))
    (when (buffer-live-p buf)
      (with-current-buffer buf
        (erc-log (format
                  "SENTINEL: proc: %S    status: %S  event: %S (quitting: %S)"
                  cproc (process-status cproc) event erc-server-quitting))
        (if (string-match "^open" event)
            ;; newly opened connection (no wait)
            (erc-login)
          ;; assume event is 'failed
          (erc-with-all-buffers-of-server cproc nil
                                          (setq erc-server-connected nil))
          (when erc-server-ping-handler
            (progn (erc-cancel-timer erc-server-ping-handler)
                   (setq erc-server-ping-handler nil)))
          (run-hook-with-args 'erc-disconnected-hook
                              (erc-current-nick) (system-name) "")
          (dolist (buf (erc-buffer-filter (lambda () (boundp 'erc-channel-users)) cproc))
            (with-current-buffer buf
              (setq erc-channel-users (make-hash-table :test 'equal))))
          ;; Remove the prompt
          (goto-char (or (marker-position erc-input-marker) (point-max)))
          (forward-line 0)
          (erc-remove-text-properties-region (point) (point-max))
          (delete-region (point) (point-max))
          ;; Decide what to do with the buffer
          ;; Restart if disconnected
          (erc-process-sentinel-1 event buf))))))

;;;; Sending messages

(defun erc-coding-system-for-target (target)
  "Return the coding system or cons cell appropriate for TARGET.
This is determined via `erc-encoding-coding-alist' or
`erc-server-coding-system'."
  (unless target (setq target (erc-default-target)))
  (or (when target
        (let ((case-fold-search t))
          (catch 'match
            (dolist (pat erc-encoding-coding-alist)
              (when (string-match (car pat) target)
                (throw 'match (cdr pat)))))))
      (and (functionp erc-server-coding-system)
           (funcall erc-server-coding-system target))
      erc-server-coding-system))

(defun erc-decode-string-from-target (str target)
  "Decode STR as appropriate for TARGET.
This is indicated by `erc-encoding-coding-alist', defaulting to the value of
`erc-server-coding-system'."
  (unless (stringp str)
    (setq str ""))
  (let ((coding (erc-coding-system-for-target target)))
    (when (consp coding)
      (setq coding (cdr coding)))
    (when (eq coding 'undecided)
      (let ((codings (detect-coding-string str))
            (precedence erc-coding-system-precedence))
        (while (and precedence
                    (not (memq (car precedence) codings)))
          (pop precedence))
        (when precedence
          (setq coding (car precedence)))))
    (erc-decode-coding-string str coding)))

;; proposed name, not used by anything yet
(defun erc-send-line (text display-fn)
  "Send TEXT to the current server.  Wrapping and flood control apply.
Use DISPLAY-FN to show the results."
  (mapc (lambda (line)
          (erc-server-send line)
          (funcall display-fn))
        (erc-split-line text)))

;; From Circe, with modifications
(defun erc-server-send (string &optional forcep target)
  "Send STRING to the current server.
If FORCEP is non-nil, no flood protection is done - the string is
sent directly. This might cause the messages to arrive in a wrong
order.

If TARGET is specified, look up encoding information for that
channel in `erc-encoding-coding-alist' or
`erc-server-coding-system'.

See `erc-server-flood-margin' for an explanation of the flood
protection algorithm."
  (erc-log (concat "erc-server-send: " string "(" (buffer-name) ")"))
  (setq erc-server-last-sent-time (erc-current-time))
  (let ((encoding (erc-coding-system-for-target target)))
    (when (consp encoding)
      (setq encoding (car encoding)))
    (if (erc-server-process-alive)
        (erc-with-server-buffer
          (let ((str (concat string "\r\n")))
            (if forcep
                (progn
                  (setq erc-server-flood-last-message
                        (+ erc-server-flood-penalty
                           erc-server-flood-last-message))
                  (erc-log-irc-protocol str 'outbound)
                  (condition-case err
                      (progn
                        ;; Set encoding just before sending the string
                        (when (fboundp 'set-process-coding-system)
                          (set-process-coding-system erc-server-process
                                                     'raw-text encoding))
                        (process-send-string erc-server-process str))
                    ;; See `erc-server-send-queue' for full
                    ;; explanation of why we need this condition-case
                    (error nil)))
              (setq erc-server-flood-queue
                    (append erc-server-flood-queue
                            (list (cons str encoding))))
              (erc-server-send-queue (current-buffer))))
          t)
      (message "ERC: No process running")
      nil)))

(defun erc-server-send-ping (buf)
  "Send a ping to the IRC server buffer in BUF.
Additionally, detect whether the IRC process has hung."
  (if (and (buffer-live-p buf)
           (with-current-buffer buf
             erc-server-last-received-time))
      (with-current-buffer buf
        (if (and erc-server-send-ping-timeout
                 (>
                  (erc-time-diff (erc-current-time)
                                 erc-server-last-received-time)
                  erc-server-send-ping-timeout))
            (progn
              ;; if the process is hung, kill it
              (setq erc-server-timed-out t)
              (delete-process erc-server-process))
          (erc-server-send (format "PING %.0f" (erc-current-time)))))
    ;; remove timer if the server buffer has been killed
    (let ((timer (assq buf erc-server-ping-timer-alist)))
      (when timer
        (erc-cancel-timer (cdr timer))
        (setcdr timer nil)))))

;; From Circe
(defun erc-server-send-queue (buffer)
  "Send messages in `erc-server-flood-queue'.
See `erc-server-flood-margin' for an explanation of the flood
protection algorithm."
  (with-current-buffer buffer
    (let ((now (erc-current-time)))
      (when erc-server-flood-timer
        (erc-cancel-timer erc-server-flood-timer)
        (setq erc-server-flood-timer nil))
      (when (< erc-server-flood-last-message
               now)
        (setq erc-server-flood-last-message now))
      (while (and erc-server-flood-queue
                  (< erc-server-flood-last-message
                     (+ now erc-server-flood-margin)))
        (let ((msg (caar erc-server-flood-queue))
              (encoding (cdar erc-server-flood-queue)))
          (setq erc-server-flood-queue (cdr erc-server-flood-queue)
                erc-server-flood-last-message
                (+ erc-server-flood-last-message
                   erc-server-flood-penalty))
          (erc-log-irc-protocol msg 'outbound)
          (erc-log (concat "erc-server-send-queue: "
                           msg "(" (buffer-name buffer) ")"))
          (when (erc-server-process-alive)
            (condition-case err
                ;; Set encoding just before sending the string
                (progn
                  (when (fboundp 'set-process-coding-system)
                    (set-process-coding-system erc-server-process
                                               'raw-text encoding))
                  (process-send-string erc-server-process msg))
              ;; Sometimes the send can occur while the process is
              ;; being killed, which results in a weird SIGPIPE error.
              ;; Catch this and ignore it.
              (error nil)))))
      (when erc-server-flood-queue
        (setq erc-server-flood-timer
              (run-at-time (+ 0.2 erc-server-flood-penalty)
                           nil #'erc-server-send-queue buffer))))))

(defun erc-message (message-command line &optional force)
  "Send LINE to the server as a privmsg or a notice.
MESSAGE-COMMAND should be either \"PRIVMSG\" or \"NOTICE\".
If the target is \",\", the last person you've got a message from will
be used. If the target is \".\", the last person you've sent a message
to will be used."
  (cond
   ((string-match "^\\s-*\\(\\S-+\\) ?\\(.*\\)" line)
    (let ((tgt (match-string 1 line))
          (s (match-string 2 line)))
      (erc-log (format "cmd: MSG(%s): [%s] %s" message-command tgt s))
      (cond
       ((string= tgt ",")
        (if (car erc-server-last-peers)
            (setq tgt (car erc-server-last-peers))
          (setq tgt nil)))
       ((string= tgt ".")
        (if (cdr erc-server-last-peers)
            (setq tgt (cdr erc-server-last-peers))
          (setq tgt nil))))
      (cond
       (tgt
        (setcdr erc-server-last-peers tgt)
        (erc-server-send (format "%s %s :%s" message-command tgt s)
                         force))
       (t
        (erc-display-message nil 'error (current-buffer) 'no-target))))
    t)
   (t nil)))

;;; CTCP

(defun erc-send-ctcp-message (tgt l &optional force)
  "Send CTCP message L to TGT.

If TGT is nil the message is not sent.
The command must contain neither a prefix nor a trailing `\\n'.

See also `erc-server-send'."
  (let ((l (erc-upcase-first-word l)))
    (cond
     (tgt
      (erc-log (format "erc-send-CTCP-message: [%s] %s" tgt l))
      (erc-server-send (format "PRIVMSG %s :\C-a%s\C-a" tgt l)
                       force)))))

(defun erc-send-ctcp-notice (tgt l &optional force)
  "Send CTCP notice L to TGT.

If TGT is nil the message is not sent.
The command must contain neither a prefix nor a trailing `\\n'.

See also `erc-server-send'."
  (let ((l (erc-upcase-first-word l)))
    (cond
     (tgt
      (erc-log (format "erc-send-CTCP-notice: [%s] %s" tgt l))
      (erc-server-send (format "NOTICE %s :\C-a%s\C-a" tgt l)
                       force)))))

;;;; Handling responses

(defun erc-parse-server-response (proc string)
  "Parse and act upon a complete line from an IRC server.
PROC is the process (connection) from which STRING was received.
PROCs `process-buffer' is `current-buffer' when this function is called."
  (unless (string= string "") ;; Ignore empty strings
    (save-match-data
      (let ((posn (if (eq (aref string 0) ?:)
                      (string-match " " string)
                    0))
            (msg (make-erc-response :unparsed string)))

        (setf (erc-response.sender msg)
              (if (eq posn 0)
                  erc-session-server
                (substring string 1 posn)))

        (setf (erc-response.command msg)
              (let* ((bposn (string-match "[^ \n]" string posn))
                     (eposn (string-match " " string bposn)))
                (setq posn (and eposn
                                (string-match "[^ \n]" string eposn)))
                (substring string bposn eposn)))

        (while (and posn
                    (not (eq (aref string posn) ?:)))
          (push (let* ((bposn posn)
                       (eposn (string-match " " string bposn)))
                  (setq posn (and eposn
                                  (string-match "[^ \n]" string eposn)))
                  (substring string bposn eposn))
                (erc-response.command-args msg)))
        (when posn
      (let ((str (substring string (1+ posn))))
        (push str (erc-response.command-args msg))))

    (setf (erc-response.contents msg)
          (car (erc-response.command-args msg)))

    (setf (erc-response.command-args msg)
          (nreverse (erc-response.command-args msg)))

    (erc-decode-parsed-server-response msg)

    (erc-handle-parsed-server-response proc msg)))))

(defun erc-decode-parsed-server-response (parsed-response)
  "Decode a pre-parsed PARSED-RESPONSE before it can be handled.

If there is a channel name in `erc-response.command-args', decode
`erc-response' according to this channel name and
`erc-encoding-coding-alist', or use `erc-server-coding-system'
for decoding."
  (let ((args (erc-response.command-args parsed-response))
        (decode-target nil)
        (decoded-args ()))
    (dolist (arg args nil)
      (when (string-match "^[#&].*" arg)
        (setq decode-target arg)))
    (when (stringp decode-target)
      (setq decode-target (erc-decode-string-from-target decode-target nil)))
    (setf (erc-response.unparsed parsed-response)
          (erc-decode-string-from-target
           (erc-response.unparsed parsed-response)
           decode-target))
    (setf (erc-response.sender parsed-response)
          (erc-decode-string-from-target
           (erc-response.sender parsed-response)
           decode-target))
    (setf (erc-response.command parsed-response)
          (erc-decode-string-from-target
           (erc-response.command parsed-response)
           decode-target))
    (dolist (arg (nreverse args) nil)
      (push (erc-decode-string-from-target arg decode-target)
            decoded-args))
    (setf (erc-response.command-args parsed-response) decoded-args)
    (setf (erc-response.contents parsed-response)
          (erc-decode-string-from-target
           (erc-response.contents parsed-response)
           decode-target))))

(defun erc-handle-parsed-server-response (process parsed-response)
  "Handle a pre-parsed PARSED-RESPONSE from PROCESS.

Hands off to helper functions via `erc-call-hooks'."
  (if (member (erc-response.command parsed-response)
              erc-server-prevent-duplicates)
      (let ((m (erc-response.unparsed parsed-response)))
        ;; duplicate suppression
        (if (< (or (gethash m erc-server-duplicates) 0)
               (- (erc-current-time) erc-server-duplicate-timeout))
            (erc-call-hooks process parsed-response))
        (puthash m (erc-current-time) erc-server-duplicates))
    ;; Hand off to the relevant handler.
    (erc-call-hooks process parsed-response)))

(defun erc-get-hook (command)
  "Return the hook variable associated with COMMAND.

See also `erc-server-responses'."
  (gethash (format (if (numberp command) "%03i" "%s") command)
           erc-server-responses))

(defun erc-call-hooks (process message)
  "Call hooks associated with MESSAGE in PROCESS.

Finds hooks by looking in the `erc-server-responses' hashtable."
  (let ((hook (or (erc-get-hook (erc-response.command message))
                  'erc-default-server-functions)))
    (run-hook-with-args-until-success hook process message)
    (erc-with-server-buffer
      (run-hook-with-args 'erc-timer-hook (erc-current-time)))))

(add-hook 'erc-default-server-functions 'erc-handle-unknown-server-response)

(defun erc-handle-unknown-server-response (proc parsed)
  "Display unknown server response's message."
  (let ((line (concat (erc-response.sender parsed)
                      " "
                      (erc-response.command parsed)
                      " "
                      (mapconcat 'identity (erc-response.command-args parsed)
                                 " "))))
    (erc-display-message parsed 'notice proc line)))


(put 'define-erc-response-handler 'edebug-form-spec
     '(&define :name erc-response-handler
               (name &rest name)
               &optional sexp sexp def-body))

(cl-defmacro define-erc-response-handler ((name &rest aliases)
                                        &optional extra-fn-doc extra-var-doc
                                        &rest fn-body)
  "Define an ERC handler hook/function pair.
NAME is the response name as sent by the server (see the IRC RFC for
meanings).

This creates:
 - a hook variable `erc-server-NAME-functions' initialized to `erc-server-NAME'.
 - a function `erc-server-NAME' with body FN-BODY.

If ALIASES is non-nil, each alias in ALIASES is `defalias'ed to
`erc-server-NAME'.
Alias hook variables are created as `erc-server-ALIAS-functions' and
initialized to the same default value as `erc-server-NAME-functions'.

FN-BODY is the body of `erc-server-NAME' it may refer to the two
function arguments PROC and PARSED.

If EXTRA-FN-DOC is non-nil, it is inserted at the beginning of the
defined function's docstring.

If EXTRA-VAR-DOC is non-nil, it is inserted at the beginning of the
defined variable's docstring.

As an example:

  (define-erc-response-handler (311 WHOIS WI)
    \"Some non-generic function documentation.\"
    \"Some non-generic variable documentation.\"
    (do-stuff-with-whois proc parsed))

Would expand to:

  (prog2
      (defvar erc-server-311-functions \\='erc-server-311
        \"Some non-generic variable documentation.

  Hook called upon receiving a 311 server response.
  Each function is called with two arguments, the process associated
  with the response and the parsed response.
  See also `erc-server-311'.\")

      (defun erc-server-311 (proc parsed)
        \"Some non-generic function documentation.

  Handler for a 311 server response.
  PROC is the server process which returned the response.
  PARSED is the actual response as an `erc-response' struct.
  If you want to add responses don't modify this function, but rather
  add things to `erc-server-311-functions' instead.\"
        (do-stuff-with-whois proc parsed))

    (puthash \"311\" \\='erc-server-311-functions erc-server-responses)
    (puthash \"WHOIS\" \\='erc-server-WHOIS-functions erc-server-responses)
    (puthash \"WI\" \\='erc-server-WI-functions erc-server-responses)

    (defalias \\='erc-server-WHOIS \\='erc-server-311)
    (defvar erc-server-WHOIS-functions \\='erc-server-311
      \"Some non-generic variable documentation.

  Hook called upon receiving a WHOIS server response.

  Each function is called with two arguments, the process associated
  with the response and the parsed response.  If the function returns
  non-nil, stop processing the hook.  Otherwise, continue.

  See also `erc-server-311'.\")

    (defalias \\='erc-server-WI \\='erc-server-311)
    (defvar erc-server-WI-functions \\='erc-server-311
      \"Some non-generic variable documentation.

  Hook called upon receiving a WI server response.
  Each function is called with two arguments, the process associated
  with the response and the parsed response.  If the function returns
  non-nil, stop processing the hook.  Otherwise, continue.

  See also `erc-server-311'.\"))

\(fn (NAME &rest ALIASES) &optional EXTRA-FN-DOC EXTRA-VAR-DOC &rest FN-BODY)"
  (if (numberp name) (setq name (intern (format "%03i" name))))
  (setq aliases (mapcar (lambda (a)
                          (if (numberp a)
                              (format "%03i" a)
                            a))
                        aliases))
  (let* ((hook-name (intern (format "erc-server-%s-functions" name)))
         (fn-name (intern (format "erc-server-%s" name)))
         (hook-doc (format-message "\
%sHook called upon receiving a %%s server response.
Each function is called with two arguments, the process associated
with the response and the parsed response.  If the function returns
non-nil, stop processing the hook.  Otherwise, continue.

See also `%s'."
                           (if extra-var-doc
                               (concat extra-var-doc "\n\n")
                             "")
                           fn-name))
         (fn-doc (format-message "\
%sHandler for a %s server response.
PROC is the server process which returned the response.
PARSED is the actual response as an `erc-response' struct.
If you want to add responses don't modify this function, but rather
add things to `%s' instead."
                         (if extra-fn-doc
                             (concat extra-fn-doc "\n\n")
                           "")
                         name hook-name))
         (fn-alternates
          (cl-loop for alias in aliases
                   collect (intern (format "erc-server-%s" alias))))
         (var-alternates
          (cl-loop for alias in aliases
                   collect (intern (format "erc-server-%s-functions" alias)))))
    `(prog2
         ;; Normal hook variable.  The variable may already have a
         ;; value at this point, so I default to nil, and (add-hook)
         ;; unconditionally
         (defvar ,hook-name nil ,(format hook-doc name))
         (add-to-list ',hook-name ',fn-name)
         ;; Handler function
         (defun ,fn-name (proc parsed)
           ,fn-doc
           ,@fn-body)

       ;; Make find-function and find-variable find them
       (put ',fn-name 'definition-name ',name)
       (put ',hook-name 'definition-name ',name)

       ;; Hashtable map of responses to hook variables
       ,@(cl-loop for response in (cons name aliases)
                  for var in (cons hook-name var-alternates)
                  collect `(puthash ,(format "%s" response) ',var
                                    erc-server-responses))
       ;; Alternates.
       ;; Functions are defaliased, hook variables are defvared so we
       ;; can add hooks to one alias, but not another.
       ,@(cl-loop for fn in fn-alternates
                  for var in var-alternates
                  for a in aliases
                  nconc (list `(defalias ',fn ',fn-name)
                              `(defvar ,var ',fn-name ,(format hook-doc a))
                              `(put ',var 'definition-name ',hook-name))))))

(define-erc-response-handler (ERROR)
  "Handle an ERROR command from the server." nil
  (setq erc-server-error-occurred t)
  (erc-display-message
   parsed 'error nil 'ERROR
   ?s (erc-response.sender parsed) ?c (erc-response.contents parsed)))

(define-erc-response-handler (INVITE)
  "Handle invitation messages."
  nil
  (let ((target (car (erc-response.command-args parsed)))
        (chnl (erc-response.contents parsed)))
    (pcase-let ((`(,nick ,login ,host)
                 (erc-parse-user (erc-response.sender parsed))))
      (setq erc-invitation chnl)
      (when (string= target (erc-current-nick))
        (erc-display-message
         parsed 'notice 'active
         'INVITE ?n nick ?u login ?h host ?c chnl)))))

(define-erc-response-handler (JOIN)
  "Handle join messages."
  nil
  (let ((chnl (erc-response.contents parsed))
        (buffer nil))
    (pcase-let ((`(,nick ,login ,host)
                 (erc-parse-user (erc-response.sender parsed))))
      ;; strip the stupid combined JOIN facility (IRC 2.9)
      (if (string-match "^\\(.*\\)?\^g.*$" chnl)
          (setq chnl (match-string 1 chnl)))
      (save-excursion
        (let* ((str (cond
                     ;; If I have joined a channel
                     ((erc-current-nick-p nick)
                      (setq buffer (erc-open erc-session-server erc-session-port
                                             nick erc-session-user-full-name
                                             nil nil
                                             (list chnl) chnl
                                             erc-server-process))
                      (when buffer
                        (set-buffer buffer)
                        (erc-add-default-channel chnl)
                        (erc-server-send (format "MODE %s" chnl)))
                      (erc-with-buffer (chnl proc)
                        (erc-channel-begin-receiving-names))
                      (erc-update-mode-line)
                      (run-hooks 'erc-join-hook)
                      (erc-make-notice
                       (erc-format-message 'JOIN-you ?c chnl)))
                     (t
                      (setq buffer (erc-get-buffer chnl proc))
                      (erc-make-notice
                       (erc-format-message
                        'JOIN ?n nick ?u login ?h host ?c chnl))))))
          (when buffer (set-buffer buffer))
          (erc-update-channel-member chnl nick nick t nil nil nil nil nil host login)
          ;; on join, we want to stay in the new channel buffer
          ;;(set-buffer ob)
          (erc-display-message parsed nil buffer str))))))

(define-erc-response-handler (KICK)
  "Handle kick messages received from the server." nil
  (let* ((ch (nth 0 (erc-response.command-args parsed)))
         (tgt (nth 1 (erc-response.command-args parsed)))
         (reason (erc-trim-string (erc-response.contents parsed)))
         (buffer (erc-get-buffer ch proc)))
    (pcase-let ((`(,nick ,login ,host)
                 (erc-parse-user (erc-response.sender parsed))))
      (erc-remove-channel-member buffer tgt)
      (cond
       ((string= tgt (erc-current-nick))
        (erc-display-message
         parsed 'notice buffer
         'KICK-you ?n nick ?u login ?h host ?c ch ?r reason)
        (run-hook-with-args 'erc-kick-hook buffer)
        (erc-with-buffer
            (buffer)
          (erc-remove-channel-users))
        (erc-delete-default-channel ch buffer)
        (erc-update-mode-line buffer))
       ((string= nick (erc-current-nick))
        (erc-display-message
         parsed 'notice buffer
         'KICK-by-you ?k tgt ?c ch ?r reason))
       (t (erc-display-message
             parsed 'notice buffer
             'KICK ?k tgt ?n nick ?u login ?h host ?c ch ?r reason))))))

(define-erc-response-handler (MODE)
  "Handle server mode changes." nil
  (let ((tgt (car (erc-response.command-args parsed)))
        (mode (mapconcat 'identity (cdr (erc-response.command-args parsed))
                         " ")))
    (pcase-let ((`(,nick ,login ,host)
                 (erc-parse-user (erc-response.sender parsed))))
      (erc-log (format "MODE: %s -> %s: %s" nick tgt mode))
      ;; dirty hack
      (let ((buf (cond ((erc-channel-p tgt)
                        (erc-get-buffer tgt proc))
                       ((string= tgt (erc-current-nick)) nil)
                       ((erc-active-buffer) (erc-active-buffer))
                       (t (erc-get-buffer tgt)))))
        (with-current-buffer (or buf
                                 (current-buffer))
          (erc-update-modes tgt mode nick host login))
          (if (or (string= login "") (string= host ""))
              (erc-display-message parsed 'notice buf
                                   'MODE-nick ?n nick
                                   ?t tgt ?m mode)
            (erc-display-message parsed 'notice buf
                                 'MODE ?n nick ?u login
                                 ?h host ?t tgt ?m mode)))
      (erc-banlist-update proc parsed))))

(define-erc-response-handler (NICK)
  "Handle nick change messages." nil
  (let ((nn (erc-response.contents parsed))
        bufs)
    (pcase-let ((`(,nick ,login ,host)
                 (erc-parse-user (erc-response.sender parsed))))
      (setq bufs (erc-buffer-list-with-nick nick proc))
      (erc-log (format "NICK: %s -> %s" nick nn))
      ;; if we had a query with this user, make sure future messages will be
      ;; sent to the correct nick. also add to bufs, since the user will want
      ;; to see the nick change in the query, and if it's a newly begun query,
      ;; erc-channel-users won't contain it
      (erc-buffer-filter
       (lambda ()
         (when (equal (erc-default-target) nick)
           (setq erc-default-recipients
                 (cons nn (cdr erc-default-recipients)))
           (rename-buffer nn t)         ; bug#12002
           (erc-update-mode-line)
           (add-to-list 'bufs (current-buffer)))))
      (erc-update-user-nick nick nn host nil nil login)
      (cond
       ((string= nick (erc-current-nick))
        (add-to-list 'bufs (erc-server-buffer))
        (erc-set-current-nick nn)
        (erc-update-mode-line)
        (setq erc-nick-change-attempt-count 0)
        (setq erc-default-nicks (if (consp erc-nick) erc-nick (list erc-nick)))
        (erc-display-message
         parsed 'notice bufs
         'NICK-you ?n nick ?N nn)
        (run-hook-with-args 'erc-nick-changed-functions nn nick))
       (t
        (erc-handle-user-status-change 'nick (list nick login host) (list nn))
        (erc-display-message parsed 'notice bufs 'NICK ?n nick
                             ?u login ?h host ?N nn))))))

(define-erc-response-handler (PART)
  "Handle part messages." nil
  (let* ((chnl (car (erc-response.command-args parsed)))
         (reason (erc-trim-string (erc-response.contents parsed)))
         (buffer (erc-get-buffer chnl proc)))
    (pcase-let ((`(,nick ,login ,host)
                 (erc-parse-user (erc-response.sender parsed))))
      (erc-remove-channel-member buffer nick)
      (erc-display-message parsed 'notice buffer
                           'PART ?n nick ?u login
                           ?h host ?c chnl ?r (or reason ""))
      (when (string= nick (erc-current-nick))
        (run-hook-with-args 'erc-part-hook buffer)
        (erc-with-buffer
            (buffer)
          (erc-remove-channel-users))
        (erc-delete-default-channel chnl buffer)
        (erc-update-mode-line buffer)
        (when erc-kill-buffer-on-part
          (kill-buffer buffer))))))

(define-erc-response-handler (PING)
  "Handle ping messages." nil
  (let ((pinger (car (erc-response.command-args parsed))))
    (erc-log (format "PING: %s" pinger))
    ;; ping response to the server MUST be forced, or you can lose big
    (erc-server-send (format "PONG :%s" pinger) t)
    (when erc-verbose-server-ping
      (erc-display-message
       parsed 'error proc
       'PING ?s (erc-time-diff erc-server-last-ping-time (erc-current-time))))
    (setq erc-server-last-ping-time (erc-current-time))))

(define-erc-response-handler (PONG)
  "Handle pong messages." nil
  (let ((time (string-to-number (erc-response.contents parsed))))
    (when (> time 0)
      (setq erc-server-lag (erc-time-diff time (erc-current-time)))
      (when erc-verbose-server-ping
        (erc-display-message
         parsed 'notice proc 'PONG
         ?h (car (erc-response.command-args parsed)) ?i erc-server-lag
         ?s (if (/= erc-server-lag 1) "s" "")))
      (erc-update-mode-line))))

(define-erc-response-handler (PRIVMSG NOTICE)
  "Handle private messages, including messages in channels." nil
  (let ((sender-spec (erc-response.sender parsed))
        (cmd (erc-response.command parsed))
        (tgt (car (erc-response.command-args parsed)))
        (msg (erc-response.contents parsed)))
    (if (or (erc-ignored-user-p sender-spec)
            (erc-ignored-reply-p msg tgt proc))
        (when erc-minibuffer-ignored
          (message "Ignored %s from %s to %s" cmd sender-spec tgt))
      (let* ((sndr (erc-parse-user sender-spec))
             (nick (nth 0 sndr))
             (login (nth 1 sndr))
             (host (nth 2 sndr))
             (msgp (string= cmd "PRIVMSG"))
             (noticep (string= cmd "NOTICE"))
             ;; S.B. downcase *both* tgt and current nick
             (privp (erc-current-nick-p tgt))
             s buffer
             fnick)
        (setf (erc-response.contents parsed) msg)
        (setq buffer (erc-get-buffer (if privp nick tgt) proc))
        (when buffer
          (with-current-buffer buffer
            ;; update the chat partner info.  Add to the list if private
            ;; message.  We will accumulate private identities indefinitely
            ;; at this point.
            (erc-update-channel-member (if privp nick tgt) nick nick
                                       privp nil nil nil nil nil host login nil nil t)
            (let ((cdata (erc-get-channel-user nick)))
              (setq fnick (funcall erc-format-nick-function
                                   (car cdata) (cdr cdata))))))
        (cond
         ((erc-is-message-ctcp-p msg)
          (setq s (if msgp
                      (erc-process-ctcp-query proc parsed nick login host)
                    (erc-process-ctcp-reply proc parsed nick login host
                                            (match-string 1 msg)))))
         (t
          (setcar erc-server-last-peers nick)
          (setq s (erc-format-privmessage
                   (or fnick nick) msg
                   ;; If buffer is a query buffer,
                   ;; format the nick as for a channel.
                   (and (not (and buffer
                                  (erc-query-buffer-p buffer)
                                  erc-format-query-as-channel-p))
                        privp)
                   msgp))))
        (when s
          (if (and noticep privp)
              (progn
                (run-hook-with-args 'erc-echo-notice-always-hook
                                    s parsed buffer nick)
                (run-hook-with-args-until-success
                 'erc-echo-notice-hook s parsed buffer nick))
            (erc-display-message parsed nil buffer s)))
        (when (string= cmd "PRIVMSG")
          (erc-auto-query proc parsed))))))

;; FIXME: need clean way of specifying extra hooks in
;; define-erc-response-handler.
(add-hook 'erc-server-PRIVMSG-functions 'erc-auto-query)

(define-erc-response-handler (QUIT)
  "Another user has quit IRC." nil
  (let ((reason (erc-response.contents parsed))
        bufs)
    (pcase-let ((`(,nick ,login ,host)
                 (erc-parse-user (erc-response.sender parsed))))
      (setq bufs (erc-buffer-list-with-nick nick proc))
      (erc-remove-user nick)
      (setq reason (erc-wash-quit-reason reason nick login host))
      (erc-display-message parsed 'notice bufs
                           'QUIT ?n nick ?u login
                           ?h host ?r reason))))

(define-erc-response-handler (TOPIC)
  "The channel topic has changed." nil
  (let* ((ch (car (erc-response.command-args parsed)))
         (topic (erc-trim-string (erc-response.contents parsed)))
         (time (format-time-string erc-server-timestamp-format)))
    (pcase-let ((`(,nick ,login ,host)
                 (erc-parse-user (erc-response.sender parsed))))
      (erc-update-channel-member ch nick nick nil nil nil nil nil nil host login)
      (erc-update-channel-topic ch (format "%s\C-o (%s, %s)" topic nick time))
      (erc-display-message parsed 'notice (erc-get-buffer ch proc)
                           'TOPIC ?n nick ?u login ?h host
                           ?c ch ?T topic))))

(define-erc-response-handler (WALLOPS)
  "Display a WALLOPS message." nil
  (let ((message (erc-response.contents parsed)))
    (pcase-let ((`(,nick ,login ,host)
                 (erc-parse-user (erc-response.sender parsed))))
      (erc-display-message
       parsed 'notice nil
       'WALLOPS ?n nick ?m message))))

(define-erc-response-handler (001)
  "Set `erc-server-current-nick' to reflect server settings and display the welcome message."
  nil
  (erc-set-current-nick (car (erc-response.command-args parsed)))
  (erc-update-mode-line)                ; needed here?
  (setq erc-nick-change-attempt-count 0)
  (setq erc-default-nicks (if (consp erc-nick) erc-nick (list erc-nick)))
  (erc-display-message
   parsed 'notice 'active (erc-response.contents parsed)))

(define-erc-response-handler (MOTD 002 003 371 372 374 375)
  "Display the server's message of the day." nil
  (erc-handle-login)
  (erc-display-message
   parsed 'notice (if erc-server-connected 'active proc)
   (erc-response.contents parsed)))

(define-erc-response-handler (376 422)
  "End of MOTD/MOTD is missing." nil
  (erc-server-MOTD proc parsed)
  (erc-connection-established proc parsed))

(define-erc-response-handler (004)
  "Display the server's identification." nil
  (pcase-let ((`(,server-name ,server-version)
               (cdr (erc-response.command-args parsed))))
    (setq erc-server-version server-version)
    (setq erc-server-announced-name server-name)
    (erc-update-mode-line-buffer (process-buffer proc))
    (erc-display-message
     parsed 'notice proc
     's004 ?s server-name ?v server-version
     ?U (nth 3 (erc-response.command-args parsed))
     ?C (nth 4 (erc-response.command-args parsed)))))

(define-erc-response-handler (005)
  "Set the variable `erc-server-parameters' and display the received message.

According to RFC 2812, suggests alternate servers on the network.
Many servers, however, use this code to show which parameters they have set,
for example, the network identifier, maximum allowed topic length, whether
certain commands are accepted and more.  See documentation for
`erc-server-parameters' for more information on the parameters sent.

A server may send more than one 005 message."
  nil
  (let ((line (mapconcat 'identity
                         (setf (erc-response.command-args parsed)
                               (cdr (erc-response.command-args parsed)))
                         " ")))
    (while (erc-response.command-args parsed)
      (let ((section (pop (erc-response.command-args parsed))))
        ;; fill erc-server-parameters
        (when (string-match "^\\([A-Z]+\\)=\\(.*\\)$\\|^\\([A-Z]+\\)$"
                            section)
          (add-to-list 'erc-server-parameters
                       `(,(or (match-string 1 section)
                              (match-string 3 section))
                         .
                         ,(match-string 2 section))))))
    (erc-display-message parsed 'notice proc line)))

(define-erc-response-handler (221)
  "Display the current user modes." nil
  (let* ((nick (car (erc-response.command-args parsed)))
         (modes (mapconcat 'identity
                           (cdr (erc-response.command-args parsed)) " ")))
    (erc-set-modes nick modes)
    (erc-display-message parsed 'notice 'active 's221 ?n nick ?m modes)))

(define-erc-response-handler (252)
  "Display the number of IRC operators online." nil
  (erc-display-message parsed 'notice 'active 's252
                       ?i (cadr (erc-response.command-args parsed))))

(define-erc-response-handler (253)
  "Display the number of unknown connections." nil
  (erc-display-message parsed 'notice 'active 's253
                       ?i (cadr (erc-response.command-args parsed))))

(define-erc-response-handler (254)
  "Display the number of channels formed." nil
  (erc-display-message parsed 'notice 'active 's254
                       ?i (cadr (erc-response.command-args parsed))))

(define-erc-response-handler (250 251 255 256 257 258 259 265 266 377 378)
  "Generic display of server messages as notices.

See `erc-display-server-message'." nil
  (erc-display-server-message proc parsed))

(define-erc-response-handler (275)
  "Display secure connection message." nil
  (pcase-let ((`(,nick ,user ,message)
               (cdr (erc-response.command-args parsed))))
    (erc-display-message
     parsed 'notice 'active 's275
     ?n nick
     ?m (mapconcat 'identity (cddr (erc-response.command-args parsed))
                   " "))))

(define-erc-response-handler (290)
  "Handle dancer-ircd CAPAB messages." nil nil)

(define-erc-response-handler (301)
  "AWAY notice." nil
  (erc-display-message parsed 'notice 'active 's301
                       ?n (cadr (erc-response.command-args parsed))
                       ?r (erc-response.contents parsed)))

(define-erc-response-handler (303)
  "ISON reply" nil
  (erc-display-message parsed 'notice 'active 's303
                       ?n (cadr (erc-response.command-args parsed))))

(define-erc-response-handler (305)
  "Return from AWAYness." nil
  (erc-process-away proc nil)
  (erc-display-message parsed 'notice 'active
                       's305 ?m (erc-response.contents parsed)))

(define-erc-response-handler (306)
  "Set AWAYness." nil
  (erc-process-away proc t)
  (erc-display-message parsed 'notice 'active
                       's306 ?m (erc-response.contents parsed)))

(define-erc-response-handler (307)
  "Display nick-identified message." nil
  (pcase-let ((`(,nick ,user ,message)
               (cdr (erc-response.command-args parsed))))
    (erc-display-message
     parsed 'notice 'active 's307
     ?n nick
     ?m (mapconcat 'identity (cddr (erc-response.command-args parsed))
                   " "))))

(define-erc-response-handler (311 314)
  "WHOIS/WHOWAS notices." nil
  (let ((fname (erc-response.contents parsed))
        (catalog-entry (intern (format "s%s" (erc-response.command parsed)))))
    (pcase-let ((`(,nick ,user ,host)
                 (cdr (erc-response.command-args parsed))))
      (erc-update-user-nick nick nick host nil fname user)
      (erc-display-message
       parsed 'notice 'active catalog-entry
       ?n nick ?f fname ?u user ?h host))))

(define-erc-response-handler (312)
  "Server name response in WHOIS." nil
  (pcase-let ((`(,nick ,server-host)
              (cdr (erc-response.command-args parsed))))
    (erc-display-message
     parsed 'notice 'active 's312
     ?n nick ?s server-host ?c (erc-response.contents parsed))))

(define-erc-response-handler (313)
  "IRC Operator response in WHOIS." nil
  (erc-display-message
   parsed 'notice 'active 's313
   ?n (cadr (erc-response.command-args parsed))))

(define-erc-response-handler (315 318 323 369)
  ;; 315 - End of WHO
  ;; 318 - End of WHOIS list
  ;; 323 - End of channel LIST
  ;; 369 - End of WHOWAS
  "End of WHO/WHOIS/LIST/WHOWAS notices." nil
  (ignore proc parsed))

(define-erc-response-handler (317)
  "IDLE notice." nil
  (pcase-let ((`(,nick ,seconds-idle ,on-since ,time)
               (cdr (erc-response.command-args parsed))))
    (setq time (when on-since
                 (format-time-string erc-server-timestamp-format
                                     (erc-string-to-emacs-time on-since))))
    (erc-update-user-nick nick nick nil nil nil
                          (and time (format "on since %s" time)))
    (if time
        (erc-display-message
         parsed 'notice 'active 's317-on-since
         ?n nick ?i (erc-sec-to-time (string-to-number seconds-idle)) ?t time)
      (erc-display-message
       parsed 'notice 'active 's317
       ?n nick ?i (erc-sec-to-time (string-to-number seconds-idle))))))

(define-erc-response-handler (319)
  "Channel names in WHOIS response." nil
  (erc-display-message
   parsed 'notice 'active 's319
   ?n (cadr (erc-response.command-args parsed))
   ?c (erc-response.contents parsed)))

(define-erc-response-handler (320)
  "Identified user in WHOIS." nil
  (erc-display-message
   parsed 'notice 'active 's320
   ?n (cadr (erc-response.command-args parsed))))

(define-erc-response-handler (321)
  "LIST header." nil
  (setq erc-channel-list nil))

(defun erc-server-321-message (proc parsed)
  "Display a message for the 321 event."
  (erc-display-message parsed 'notice proc 's321)
  nil)
(add-hook 'erc-server-321-functions 'erc-server-321-message t)

(define-erc-response-handler (322)
  "LIST notice." nil
  (let ((topic (erc-response.contents parsed)))
    (pcase-let ((`(,channel ,num-users)
                 (cdr (erc-response.command-args parsed))))
      (add-to-list 'erc-channel-list (list channel))
      (erc-update-channel-topic channel topic))))

(defun erc-server-322-message (proc parsed)
  "Display a message for the 322 event."
  (let ((topic (erc-response.contents parsed)))
    (pcase-let ((`(,channel ,num-users)
                 (cdr (erc-response.command-args parsed))))
      (erc-display-message
       parsed 'notice proc 's322
       ?c channel ?u num-users ?t (or topic "")))))
(add-hook 'erc-server-322-functions 'erc-server-322-message t)

(define-erc-response-handler (324)
  "Channel or nick modes." nil
  (let ((channel (cadr (erc-response.command-args parsed)))
        (modes (mapconcat 'identity (cddr (erc-response.command-args parsed))
                          " ")))
    (erc-set-modes channel modes)
    (erc-display-message
     parsed 'notice (erc-get-buffer channel proc)
     's324 ?c channel ?m modes)))

(define-erc-response-handler (328)
  "Channel URL (on freenode network)." nil
  (let ((channel (cadr (erc-response.command-args parsed)))
        (url (erc-response.contents parsed)))
    (erc-display-message parsed 'notice (erc-get-buffer channel proc)
                         's328 ?c channel ?u url)))

(define-erc-response-handler (329)
  "Channel creation date." nil
  (let ((channel (cadr (erc-response.command-args parsed)))
        (time (erc-string-to-emacs-time
               (nth 2 (erc-response.command-args parsed)))))
    (erc-display-message
     parsed 'notice (erc-get-buffer channel proc)
     's329 ?c channel ?t (format-time-string erc-server-timestamp-format
                                             time))))

(define-erc-response-handler (330)
  "Nick is authed as (on Quakenet network)." nil
  ;; FIXME: I don't know what the magic numbers mean.  Mummy, make
  ;; the magic numbers go away.
  ;; No seriously, I have no clue about the format of this command,
  ;; and don't sit on Quakenet, so can't test.  Originally we had:
  ;; nick == (aref parsed 3)
  ;; authaccount == (aref parsed 4)
  ;; authmsg == (aref parsed 5)
  ;; The guesses below are, well, just that. -- Lawrence 2004/05/10
  (let ((nick (cadr (erc-response.command-args parsed)))
        (authaccount (nth 2 (erc-response.command-args parsed)))
        (authmsg (erc-response.contents parsed)))
    (erc-display-message parsed 'notice 'active 's330
                         ?n nick ?a authmsg ?i authaccount)))

(define-erc-response-handler (331)
  "No topic set for channel." nil
  (let ((channel (cadr (erc-response.command-args parsed)))
        (topic (erc-response.contents parsed)))
    (erc-display-message parsed 'notice (erc-get-buffer channel proc)
                         's331 ?c channel)))

(define-erc-response-handler (332)
  "TOPIC notice." nil
  (let ((channel (cadr (erc-response.command-args parsed)))
        (topic (erc-response.contents parsed)))
    (erc-update-channel-topic channel topic)
    (erc-display-message parsed 'notice (erc-get-buffer channel proc)
                         's332 ?c channel ?T topic)))

(define-erc-response-handler (333)
  "Who set the topic, and when." nil
  (pcase-let ((`(,channel ,nick ,time)
               (cdr (erc-response.command-args parsed))))
    (setq time (format-time-string erc-server-timestamp-format
                                   (erc-string-to-emacs-time time)))
    (erc-update-channel-topic channel
                              (format "\C-o (%s, %s)" nick time)
                              'append)
    (erc-display-message parsed 'notice (erc-get-buffer channel proc)
                         's333 ?c channel ?n nick ?t time)))

(define-erc-response-handler (341)
  "Let user know when an INVITE attempt has been sent successfully."
  nil
  (pcase-let ((`(,nick ,channel)
               (cdr (erc-response.command-args parsed))))
    (erc-display-message parsed 'notice (erc-get-buffer channel proc)
                         's341 ?n nick ?c channel)))

(define-erc-response-handler (352)
  "WHO notice." nil
  (pcase-let ((`(,channel ,user ,host ,server ,nick ,away-flag)
               (cdr (erc-response.command-args parsed))))
    (let ((full-name (erc-response.contents parsed))
          hopcount)
      (when (string-match "\\(^[0-9]+ \\)\\(.*\\)$" full-name)
        (setq hopcount (match-string 1 full-name))
        (setq full-name (match-string 2 full-name)))
      (erc-update-channel-member channel nick nick nil nil nil nil nil nil host user full-name)
      (erc-display-message parsed 'notice 'active 's352
                           ?c channel ?n nick ?a away-flag
                           ?u user ?h host ?f full-name))))

(define-erc-response-handler (353)
  "NAMES notice." nil
  (let ((channel (nth 2 (erc-response.command-args parsed)))
        (users (erc-response.contents parsed)))
    (erc-display-message parsed 'notice (or (erc-get-buffer channel proc)
                                            'active)
                         's353 ?c channel ?u users)
    (erc-with-buffer (channel proc)
      (erc-channel-receive-names users))))

(define-erc-response-handler (366)
  "End of NAMES." nil
  (erc-with-buffer ((cadr (erc-response.command-args parsed)) proc)
    (erc-channel-end-receiving-names)))

(define-erc-response-handler (367)
  "Channel ban list entries." nil
  (pcase-let ((`(,channel ,banmask ,setter ,time)
               (cdr (erc-response.command-args parsed))))
    ;; setter and time are not standard
    (if setter
        (erc-display-message parsed 'notice 'active 's367-set-by
                             ?c channel
                             ?b banmask
                             ?s setter
                             ?t (or time ""))
      (erc-display-message parsed 'notice 'active 's367
                           ?c channel
                           ?b banmask))))

(define-erc-response-handler (368)
  "End of channel ban list." nil
  (let ((channel (cadr (erc-response.command-args parsed))))
    (erc-display-message parsed 'notice 'active 's368
                         ?c channel)))

(define-erc-response-handler (379)
  "Forwarding to another channel." nil
  ;; FIXME: Yet more magic numbers in original code, I'm guessing this
  ;; command takes two arguments, and doesn't have any "contents". --
  ;; Lawrence 2004/05/10
  (pcase-let ((`(,from ,to)
               (cdr (erc-response.command-args parsed))))
    (erc-display-message parsed 'notice 'active
                         's379 ?c from ?f to)))

(define-erc-response-handler (391)
  "Server's time string." nil
  (erc-display-message
   parsed 'notice 'active
   's391 ?s (cadr (erc-response.command-args parsed))
   ?t (nth 2 (erc-response.command-args parsed))))

(define-erc-response-handler (401)
  "No such nick/channel." nil
  (let ((nick/channel (cadr (erc-response.command-args parsed))))
    (when erc-whowas-on-nosuchnick
      (erc-log (format "cmd: WHOWAS: %s" nick/channel))
      (erc-server-send (format "WHOWAS %s 1" nick/channel)))
    (erc-display-message parsed '(notice error) 'active
                         's401 ?n nick/channel)))

(define-erc-response-handler (403)
  "No such channel." nil
  (erc-display-message parsed '(notice error) 'active
                       's403 ?c (cadr (erc-response.command-args parsed))))

(define-erc-response-handler (404)
  "Cannot send to channel." nil
  (erc-display-message parsed '(notice error) 'active
                       's404 ?c (cadr (erc-response.command-args parsed))))


(define-erc-response-handler (405)
  "Can't join that many channels." nil
  (erc-display-message parsed '(notice error) 'active
                       's405 ?c (cadr (erc-response.command-args parsed))))

(define-erc-response-handler (406)
  "No such nick." nil
  (erc-display-message parsed '(notice error) 'active
                       's406 ?n (cadr (erc-response.command-args parsed))))

(define-erc-response-handler (412)
  "No text to send." nil
  (erc-display-message parsed '(notice error) 'active 's412))

(define-erc-response-handler (421)
  "Unknown command." nil
  (erc-display-message parsed '(notice error) 'active 's421
                       ?c (cadr (erc-response.command-args parsed))))

(define-erc-response-handler (432)
  "Bad nick." nil
  (erc-display-message parsed '(notice error) 'active 's432
                       ?n (cadr (erc-response.command-args parsed))))

(define-erc-response-handler (433)
  "Login-time \"nick in use\"." nil
  (erc-nickname-in-use (cadr (erc-response.command-args parsed))
                       "already in use"))

(define-erc-response-handler (437)
  "Nick temporarily unavailable (on IRCnet)." nil
  (let ((nick/channel (cadr (erc-response.command-args parsed))))
    (unless (erc-channel-p nick/channel)
      (erc-nickname-in-use nick/channel "temporarily unavailable"))))

(define-erc-response-handler (442)
  "Not on channel." nil
  (erc-display-message parsed '(notice error) 'active 's442
                       ?c (cadr (erc-response.command-args parsed))))

(define-erc-response-handler (461)
  "Not enough parameters for command." nil
  (erc-display-message parsed '(notice error)  'active 's461
                       ?c (cadr (erc-response.command-args parsed))
                       ?m (erc-response.contents parsed)))

(define-erc-response-handler (465)
  "You are banned from this server." nil
  (setq erc-server-banned t)
  ;; show the server's message, as a reason might be provided
  (erc-display-error-notice
   parsed
   (erc-response.contents parsed)))

(define-erc-response-handler (474)
  "Banned from channel errors." nil
  (erc-display-message parsed '(notice error) nil
                       (intern (format "s%s"
                                       (erc-response.command parsed)))
                       ?c (cadr (erc-response.command-args parsed))))

(define-erc-response-handler (475)
  "Channel key needed." nil
  (erc-display-message parsed '(notice error) nil 's475
                       ?c (cadr (erc-response.command-args parsed)))
  (when erc-prompt-for-channel-key
    (let ((channel (cadr (erc-response.command-args parsed)))
          (key (read-from-minibuffer
                (format "Channel %s is mode +k.  Enter key (RET to cancel): "
                        (cadr (erc-response.command-args parsed))))))
      (when (and key (> (length key) 0))
          (erc-cmd-JOIN channel key)))))

(define-erc-response-handler (477)
  "Channel doesn't support modes." nil
  (let ((channel (cadr (erc-response.command-args parsed)))
        (message (erc-response.contents parsed)))
    (erc-display-message parsed 'notice (erc-get-buffer channel proc)
                         (format "%s: %s" channel message))))

(define-erc-response-handler (482)
  "You need to be a channel operator to do that." nil
  (let ((channel (cadr (erc-response.command-args parsed)))
        (message (erc-response.contents parsed)))
    (erc-display-message parsed '(error notice) 'active 's482
                         ?c channel ?m message)))

(define-erc-response-handler (671)
  "Secure connection response in WHOIS." nil
  (let ((nick (cadr (erc-response.command-args parsed)))
        (securemsg (erc-response.contents parsed)))
    (erc-display-message parsed 'notice 'active 's671
                         ?n nick ?a securemsg)))

(define-erc-response-handler (431 445 446 451 462 463 464 481 483 484 485
                                  491 501 502)
  ;; 431 - No nickname given
  ;; 445 - SUMMON has been disabled
  ;; 446 - USERS has been disabled
  ;; 451 - You have not registered
  ;; 462 - Unauthorized command (already registered)
  ;; 463 - Your host isn't among the privileged
  ;; 464 - Password incorrect
  ;; 481 - Need IRCop privileges
  ;; 483 - You can't kill a server!
  ;; 484 - Your connection is restricted!
  ;; 485 - You're not the original channel operator
  ;; 491 - No O-lines for your host
  ;; 501 - Unknown MODE flag
  ;; 502 - Cannot change mode for other users
  "Generic display of server error messages.

See `erc-display-error-notice'." nil
  (erc-display-error-notice
   parsed
   (intern (format "s%s" (erc-response.command parsed)))))

;; FIXME: These are yet to be implemented, they're just stubs for now
;; -- Lawrence 2004/05/12

;; response numbers left here for reference

;; (define-erc-response-handler (323 364 365 381 382 392 393 394 395
;;                               200 201 202 203 204 205 206 208 209 211 212 213
;;                               214 215 216 217 218 219 241 242 243 244 249 261
;;                               262 302 342 351 402 407 409 411 413 414 415
;;                               423 424 436 441 443 444 467 471 472 473 KILL)
;;   nil nil
;;   (ignore proc parsed))

(provide 'erc-backend)

;;; erc-backend.el ends here
;; Local Variables:
;; indent-tabs-mode: nil
;; End:<|MERGE_RESOLUTION|>--- conflicted
+++ resolved
@@ -619,23 +619,6 @@
 (defsubst erc-server-reconnect-p (event)
   "Return non-nil if ERC should attempt to reconnect automatically.
 EVENT is the message received from the closed connection process."
-<<<<<<< HEAD
-  (and (not erc-server-quitting)   ;; user issued an explicit quit, give up now
-       (or erc-server-reconnecting ;; user issued explicit reconnect
-           ;; otherwise go through the full spectrum of checks:
-           (and erc-server-auto-reconnect
-                (not erc-server-banned)
-                ;; make sure we don't infinitely try to reconnect, unless the
-                ;; user wants that
-                (or (eq erc-server-reconnect-attempts t)
-                    (and (integerp erc-server-reconnect-attempts)
-                         (< erc-server-reconnect-count
-                            erc-server-reconnect-attempts)))
-                (or erc-server-timed-out
-                    (not (string-match "^deleted" event)))
-                ;; open-network-stream-nowait error for connection refused
-                (not (string-match "^failed with code 111" event))))))
-=======
   (or erc-server-reconnecting
       (and erc-server-auto-reconnect
            (not erc-server-banned)
@@ -650,7 +633,6 @@
                (not (string-match "^deleted" event)))
            ;; open-network-stream-nowait error for connection refused
            (if (string-match "^failed with code 111" event) 'nonblocking t))))
->>>>>>> e823c340
 
 (defun erc-process-sentinel-2 (event buffer)
   "Called when `erc-process-sentinel-1' has detected an unexpected disconnect."
@@ -671,23 +653,6 @@
           ;; reconnect
           (condition-case err
               (progn
-<<<<<<< HEAD
-                (setq erc-server-reconnecting nil)
-                (setq erc-server-reconnect-count (1+ erc-server-reconnect-count))
-                (erc-server-reconnect))
-            (error (when (buffer-live-p buffer)
-                     (set-buffer buffer)
-                     (unless (integerp erc-server-reconnect-attempts)
-                       (message "%s ... %s"
-                                "Reconnecting until we succeed"
-                                "kill the ERC server buffer to stop"))
-                     (if (numberp erc-server-reconnect-timeout)
-                         (run-at-time erc-server-reconnect-timeout nil
-                                      #'erc-process-sentinel-2
-                                      event buffer)
-                       (error (concat "`erc-server-reconnect-timeout'"
-                                      " must be a number")))))))))))
-=======
                 (setq erc-server-reconnecting   nil
                       erc-server-reconnect-count (1+ erc-server-reconnect-count))
                 (setq delay erc-server-reconnect-timeout)
@@ -698,7 +663,6 @@
                               "Reconnecting until we succeed"
                               "kill the ERC server buffer to stop"))
                    (erc-server-delayed-reconnect event buffer))))))))
->>>>>>> e823c340
 
 (defun erc-process-sentinel-1 (event buffer)
   "Called when `erc-process-sentinel' has decided that we're disconnecting.
