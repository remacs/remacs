--- conflicted
+++ resolved
@@ -926,11 +926,7 @@
 			(or (boundp sym) (fboundp sym)
 			    (symbol-plist sym))))))
 	 (PC-not-minibuffer t))
-<<<<<<< HEAD
-    ;; https://lists.gnu.org/archive/html/emacs-devel/2007-03/msg01211.html
-=======
     ;; https://lists.gnu.org/r/emacs-devel/2007-03/msg01211.html
->>>>>>> 89212988
     ;;
     ;; This deals with cases like running PC-l-c-s on "M-: (n-f".
     ;; The first call to PC-l-c-s expands this to "(ne-f", and moves
