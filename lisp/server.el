--- conflicted
+++ resolved
@@ -527,15 +527,10 @@
 	   (w32 (eq system-type 'windows-nt))
            (unsafe (cond
                     ((not (eq t (car attrs)))
-<<<<<<< HEAD
-                     (format "it is a %s" (if (stringp (car attrs))
-                                              "symlink" "file")))
-=======
                      (if (null attrs) "its attributes can't be checked"
                        (format "it is a %s"
                                (if (stringp (car attrs))
                                    "symlink" "file"))))
->>>>>>> aa754246
                     ((and w32 (zerop uid)) ; on FAT32?
                      (display-warning
                       'server
@@ -553,23 +548,15 @@
                               ;; group recorded as the owner.
                               (/= uid 544) (/= (user-uid) 500)))
                      (format "it is not owned by you (owner = %s (%d))"
-<<<<<<< HEAD
-                             (user-full-name (user-uid)) (user-uid)))
-=======
                              (user-full-name uid) uid))
->>>>>>> aa754246
                     (w32 nil)           ; on NTFS?
                     ((/= 0 (logand ?\077 (file-modes dir)))
                      (format "it is accessible by others (%03o)"
                              (file-modes dir)))
                     (t nil))))
       (when unsafe
-<<<<<<< HEAD
-        (error "`%s' is not a safe directory because %s" dir unsafe)))))
-=======
         (error "`%s' is not a safe directory because %s"
                (expand-file-name dir) unsafe)))))
->>>>>>> aa754246
 
 (defun server-generate-key ()
   "Generate and return a random authentication key.
