dnl  Autoconf script for GNU Emacs
dnl To rebuild the 'configure' script from this, execute the command
dnl	autoconf
dnl in the directory containing this script.
dnl If you changed any AC_DEFINES, also run autoheader.
dnl
dnl Copyright (C) 1994-1996, 1999-2018 Free Software Foundation, Inc.
dnl
dnl  This file is part of GNU Emacs.
dnl
dnl  GNU Emacs is free software: you can redistribute it and/or modify
dnl  it under the terms of the GNU General Public License as published by
dnl  the Free Software Foundation, either version 3 of the License, or
dnl  (at your option) any later version.
dnl
dnl  GNU Emacs is distributed in the hope that it will be useful,
dnl  but WITHOUT ANY WARRANTY; without even the implied warranty of
dnl  MERCHANTABILITY or FITNESS FOR A PARTICULAR PURPOSE.  See the
dnl  GNU General Public License for more details.
dnl
dnl  You should have received a copy of the GNU General Public License
dnl  along with GNU Emacs.  If not, see <https://www.gnu.org/licenses/>.

AC_PREREQ(2.65)
dnl Note this is parsed by (at least) make-dist and lisp/cedet/ede/emacs.el.
AC_INIT(GNU Emacs, 27.0.50, bug-gnu-emacs@gnu.org, , https://www.gnu.org/software/emacs/)

dnl Set emacs_config_options to the options of 'configure', quoted for the shell,
dnl and then quoted again for a C string.  Separate options with spaces.
dnl Add some environment variables, if they were passed via the environment
dnl rather than on the command-line.
emacs_config_options=
optsep=
dnl This is the documented way to record the args passed to configure,
dnl rather than $ac_configure_args.
for opt in "$@" CFLAGS CPPFLAGS LDFLAGS; do
  case $opt in
    -n | --no-create | --no-recursion)
      continue ;;
    CFLAGS | CPPFLAGS | LDFLAGS)
      eval 'test "${'$opt'+set}" = set' || continue
      case " $*" in
	*" $opt="*) continue ;;
      esac
      eval opt=$opt=\$$opt ;;
  esac

  emacs_shell_specials=$IFS\''"#$&()*;<>?@<:@\\`{|~'
  case $opt in
    *[["$emacs_shell_specials"]]*)
      case $opt in
	*\'*)
	  emacs_quote_apostrophes="s/'/'\\\\''/g"
	  opt=`AS_ECHO(["$opt"]) | sed "$emacs_quote_apostrophes"` ;;
      esac
      opt="'$opt'"
      case $opt in
	*[['"\\']]*)
	  emacs_quote_for_c='s/[["\\]]/\\&/g; $!s/$/\\n\\/'
	  opt=`AS_ECHO(["$opt"]) | sed "$emacs_quote_for_c"` ;;
      esac ;;
  esac
  AS_VAR_APPEND([emacs_config_options], ["$optsep$opt"])
  optsep=' '
done

AC_CONFIG_HEADERS(src/config.h:src/config.in)
AC_CONFIG_SRCDIR(src/lisp.h)
AC_CONFIG_AUX_DIR(build-aux)
AC_CONFIG_MACRO_DIR(m4)

xcsdkdir=
AC_CHECK_PROGS(XCRUN, [xcrun])
if test -n "$XCRUN"; then
  if test -z "$MAKE"; then
    dnl Call the variable MAKE_PROG, not MAKE, to avoid confusion with
    dnl the usual MAKE variable that 'make' itself uses.
    AC_CHECK_PROG([MAKE_PROG], [make], [yes])
    if test -z "$MAKE_PROG"; then
      MAKE="$XCRUN MAKE"
      export MAKE
      xcsdkdir=`$XCRUN --show-sdk-path 2>/dev/null`
    fi
  fi
fi

dnl Check for GNU Make and possibly set MAKE.
[emacs_check_gnu_make ()
{
  emacs_makeout=`($1 --version) 2>/dev/null` &&
  case $emacs_makeout in
    'GNU Make '3.8[1-9]* | 'GNU Make '3.9[0-9]* | \
    'GNU Make '3.[1-9][0-9][0-9]* | 'GNU Make '[4-9]* | 'GNU Make '[1-9][0-9]* )
       ac_path_MAKE_found=:;;
  esac
}]
AC_CACHE_CHECK([for GNU Make], [ac_cv_path_MAKE],
  [ac_path_MAKE_found=false
   if test -n "$MAKE"; then
     emacs_check_gnu_make "$MAKE"
     ac_cv_path_MAKE=$MAKE
   else
     emacs_tried_make=false
     emacs_tried_gmake=false
     emacs_tried_gnumake=false
     AC_PATH_PROGS_FEATURE_CHECK([MAKE], [make gmake gnumake],
       [[emacs_check_gnu_make "$ac_path_MAKE"
	 if $ac_path_MAKE_found; then
	   # Use the fully-qualified program name only if the basename
	   # would not resolve to it.
	   if eval \$emacs_tried_$ac_prog; then
	     ac_cv_path_MAKE=$ac_path_MAKE
	   else
	     ac_cv_path_MAKE=$ac_prog
	   fi
	 fi
	 eval emacs_tried_$ac_prog=:]])
   fi])
$ac_path_MAKE_found || {
AC_MSG_ERROR([[Building Emacs requires GNU Make, at least version 3.81.
If you have it installed under another name, configure with 'MAKE=...'.
For example, run '$0 MAKE=gnu-make'.]])
}
MAKE=$ac_cv_path_MAKE
export MAKE

dnl Canonicalize the configuration name.
AC_CANONICAL_HOST

case $host in
 *-mingw*)

  if test -z "$host_alias"; then

      # No --host argument was given to 'configure'; therefore $host
      # was set to a default value based on the build platform.  But
      # this default value may be wrong if we are building from a
      # 64-bit MSYS[2] pre-configured to build 32-bit MinGW programs.
      # Therefore, we'll try to get the right host platform from the
      # compiler's target.

      AC_MSG_CHECKING([the compiler's target])
      if test -z "$CC"; then
	  cc=gcc
      else
	  cc=$CC
      fi
      cc_target=`$cc -v 2>&1 | sed -n 's/Target: //p'`
      case "$cc_target" in
          *-*) host=$cc_target
	      ;;
          "") AC_MSG_ERROR([Impossible to obtain $cc compiler target.
Please explicitly provide --host.])
              ;;
	  *) AC_MSG_WARN([Compiler reported non-standard target.
Defaulting to $host.])
              ;;
      esac
      AC_MSG_RESULT([$host])
  fi

  . $srcdir/nt/mingw-cfg.site

  case $srcdir in
    /* | ?:*)
      # srcdir is an absolute path.  In this case, force the format
      # "/c/foo/bar", to simplify later conversions to native Windows
      # format ("c:/foo/bar").
      srcdir=`cd "${srcdir}" && pwd -W`
      # 'eval' pacifies strict POSIX non-MinGW shells (Bug#18612).
      # We downcase the drive letter to avoid warnings when
      # generating autoloads.
      eval 'srcdir=/`echo ${srcdir:0:1} | sed "y/ABCDEFGHIJKLMNOPQRSTUVWXYZ/abcdefghijklmnopqrstuvwxyz/"`"${srcdir:2}"'
      ;;
  esac;;
esac

canonical=$host
configuration=${host_alias-${build_alias-$host}}
emacs_uname_r=`uname -r`

dnl Support for --program-prefix, --program-suffix and
dnl --program-transform-name options
AC_ARG_PROGRAM

dnl It is important that variables on the RHS not be expanded here,
dnl hence the single quotes.  This is per the GNU coding standards, see
dnl (autoconf) Installation Directory Variables
dnl See also epaths.h below.
lispdir='${datadir}/remacs/${version}/lisp'
standardlisppath='${lispdir}'
locallisppath='${datadir}/remacs/${version}/site-lisp:'\
'${datadir}/remacs/site-lisp'
lisppath='${locallisppath}:${standardlisppath}'
etcdir='${datadir}/remacs/${version}/etc'
archlibdir='${libexecdir}/remacs/${version}/${configuration}'
etcdocdir='${datadir}/remacs/${version}/etc'
gamedir='${localstatedir}/games/remacs'

dnl Special option to disable the most of other options.
AC_ARG_WITH(all,
[AS_HELP_STRING([--without-all],
		[omit almost all features and build
		small executable with minimal dependencies])],
  [with_features=$withval],
  [with_features=yes])

dnl OPTION_DEFAULT_OFF(NAME, HELP-STRING)
dnl Create a new --with option that defaults to being disabled.
dnl NAME is the base name of the option.  The shell variable with_NAME
dnl   will be set to either the user's value (if the option is
dnl   specified; 'yes' for a plain --with-NAME) or to 'no' (if the
dnl   option is not specified).  Note that the shell variable name is
dnl   constructed as autoconf does, by replacing non-alphanumeric
dnl   characters with "_".
dnl HELP-STRING is the help text for the option.
AC_DEFUN([OPTION_DEFAULT_OFF], [dnl
  AC_ARG_WITH([$1],[AS_HELP_STRING([--with-$1],[$2])],[],[dnl
    m4_bpatsubst([with_$1], [[^0-9a-z]], [_])=no])dnl
])dnl

dnl OPTION_DEFAULT_ON(NAME, HELP-STRING)
dnl Create a new --with option that defaults to $with_features.
dnl NAME is the base name of the option.  The shell variable with_NAME
dnl   will be set either to 'no' (for a plain --without-NAME) or to
dnl   'yes' (if the option is not specified).  Note that the shell
dnl   variable name is constructed as autoconf does, by replacing
dnl   non-alphanumeric characters with "_".
dnl HELP-STRING is the help text for the option.
AC_DEFUN([OPTION_DEFAULT_ON], [dnl
  AC_ARG_WITH([$1],[AS_HELP_STRING([--without-$1],[$2])],[],[dnl
   m4_bpatsubst([with_$1], [[^0-9a-z]], [_])=$with_features])dnl
])dnl

# For retrieving mail, unencrypted network connections are the default
# only on native MS-Windows platforms.  (FIXME: These platforms should
# also be secure by default.)

AC_ARG_WITH([mailutils],
  [AS_HELP_STRING([--with-mailutils],
     [rely on GNU Mailutils, so that the --without-pop through --with-mailhost
      options are irrelevant; this is the default if GNU Mailutils is
      installed])],
  [],
  [with_mailutils=$with_features
   if test "$with_mailutils" = yes; then
     (movemail --version) >/dev/null 2>&1 || with_mailutils=no
   fi])
if test "$with_mailutils" = no; then
  with_mailutils=
fi
AC_SUBST([with_mailutils])

AC_ARG_WITH([pop],
  [AS_HELP_STRING([--with-pop],
     [Support POP mail retrieval if Emacs movemail is used (not recommended,
      as Emacs movemail POP is insecure).  This is the default only on
      native MS-Windows.])],
  [],
  [case $host in
     *-mingw*) with_pop=yes;;
     *) with_pop=no-by-default;;
   esac])
if test "$with_pop" = yes; then
   AC_DEFINE(MAIL_USE_POP)
fi
AH_TEMPLATE(MAIL_USE_POP, [Define to support POP mail retrieval.])dnl

OPTION_DEFAULT_OFF([kerberos],[support Kerberos-authenticated POP])
if test "$with_kerberos" != no; then
   AC_DEFINE(KERBEROS)
fi
AH_TEMPLATE(KERBEROS,
	    [Define to support Kerberos-authenticated POP mail retrieval.])dnl

OPTION_DEFAULT_OFF([kerberos5],[support Kerberos version 5 authenticated POP])
if test "${with_kerberos5}" != no; then
  if test "${with_kerberos}" = no; then
    with_kerberos=yes
    AC_DEFINE(KERBEROS)
  fi
  AC_DEFINE(KERBEROS5, 1, [Define to use Kerberos 5 instead of Kerberos 4.])
fi

OPTION_DEFAULT_OFF([hesiod],[support Hesiod to get the POP server host])
dnl FIXME hesiod support may not be present, so it seems like an error
dnl to define, or at least use, this unconditionally.
if test "$with_hesiod" != no; then
  AC_DEFINE(HESIOD, 1, [Define to support using a Hesiod database to find the POP server.])
fi

OPTION_DEFAULT_OFF([mail-unlink],[unlink, rather than empty, mail spool after reading])
if test "$with_mail_unlink" != no; then
   AC_DEFINE(MAIL_UNLINK_SPOOL, 1, [Define to unlink, rather than empty, mail spool after reading.])
fi

AC_ARG_WITH([mailhost],[AS_HELP_STRING([--with-mailhost=HOSTNAME],
    [string giving default POP mail host])],
    AC_DEFINE_UNQUOTED(MAILHOST, ["$withval"], [String giving fallback POP mail host.]))

AC_ARG_WITH([sound],[AS_HELP_STRING([--with-sound=VALUE],
  [compile with sound support (VALUE one of: yes, alsa, oss, bsd-ossaudio, no;
default yes).  Only for GNU/Linux, FreeBSD, NetBSD, MinGW, Cygwin.])],
  [ case "${withval}" in
      yes|no|alsa|oss|bsd-ossaudio) val=$withval ;;
      *) AC_MSG_ERROR(['--with-sound=$withval' is invalid;
this option's value should be 'yes', 'no', 'alsa', 'oss', or 'bsd-ossaudio'.])
      ;;
    esac
    with_sound=$val
  ],
  [with_sound=$with_features])

dnl FIXME currently it is not the last.
dnl This should be the last --with option, because --with-x is
dnl added later on when we find the file name of X, and it's best to
dnl keep them together visually.
AC_ARG_WITH([x-toolkit],[AS_HELP_STRING([--with-x-toolkit=KIT],
 [use an X toolkit (KIT one of: yes or gtk, gtk2, gtk3, no)])],
[	  case "${withval}" in
	    y | ye | yes )	val=gtk ;;
	    g | gt | gtk  )	val=gtk ;;
	    gtk2  )	val=gtk2 ;;
	    gtk3  )	val=gtk3 ;;
	    * )
AC_MSG_ERROR(['--with-x-toolkit=$withval' is invalid;
this option's value should be 'yes', 'gtk',
'gtk2' or 'gtk3'.  'yes' and 'gtk' are synonyms.])
	    ;;
	  esac
	  with_x_toolkit=$val
])

OPTION_DEFAULT_OFF([wide-int], [prefer wide Emacs integers (typically 62-bit); allows buffer and string size up to 2GB on 32-bit hosts, at the cost of 10% to 30% slowdown of Lisp interpreter and larger memory footprint])
if test "$with_wide_int" = yes; then
  AC_DEFINE([WIDE_EMACS_INT], 1, [Use long long for EMACS_INT if available.])
fi

dnl _ON results in a '--without' option in the --help output, so
dnl the help text should refer to "don't compile", etc.
with_xpm_set=${with_xpm+set}
OPTION_DEFAULT_ON([xpm],[don't compile with XPM image support])
OPTION_DEFAULT_ON([jpeg],[don't compile with JPEG image support])
OPTION_DEFAULT_ON([tiff],[don't compile with TIFF image support])
OPTION_DEFAULT_ON([gif],[don't compile with GIF image support])
OPTION_DEFAULT_ON([png],[don't compile with PNG image support])
OPTION_DEFAULT_ON([rsvg],[don't compile with SVG image support])
OPTION_DEFAULT_ON([lcms2],[don't compile with Little CMS support])
OPTION_DEFAULT_ON([libsystemd],[don't compile with libsystemd support])
OPTION_DEFAULT_OFF([cairo],[compile with Cairo drawing (experimental)])
OPTION_DEFAULT_ON([xml2],[don't compile with XML parsing support])
OPTION_DEFAULT_ON([imagemagick],[don't compile with ImageMagick image support])
OPTION_DEFAULT_ON([json], [don't compile with native JSON support])

OPTION_DEFAULT_ON([xft],[don't use XFT for anti aliased fonts])
OPTION_DEFAULT_ON([libotf],[don't use libotf for OpenType font support])
OPTION_DEFAULT_ON([m17n-flt],[don't use m17n-flt for text shaping])

OPTION_DEFAULT_ON([xim],[don't use X11 XIM])
AC_ARG_WITH([ns],[AS_HELP_STRING([--with-ns],
[use Nextstep (macOS Cocoa or GNUstep) windowing system.
On by default on macOS.])],[],[with_ns=maybe])
OPTION_DEFAULT_OFF([w32], [use native MS Windows GUI in a Cygwin build])

OPTION_DEFAULT_ON([gpm],[don't use -lgpm for mouse support on a GNU/Linux console])
OPTION_DEFAULT_ON([dbus],[don't compile with D-Bus support])
AC_ARG_WITH([gconf],[AS_HELP_STRING([--with-gconf],
[compile with Gconf support (Gsettings replaces this)])],[],
[if test $with_features = yes; then
with_gconf=maybe
else
with_gconf=no
fi])
OPTION_DEFAULT_ON([gsettings],[don't compile with GSettings support])
OPTION_DEFAULT_ON([selinux],[don't compile with SELinux support])
OPTION_DEFAULT_ON([gnutls],[don't use -lgnutls for SSL/TLS support])
OPTION_DEFAULT_OFF([modules],[compile with dynamic modules support])
OPTION_DEFAULT_ON([threads],[don't compile with elisp threading support])

AC_ARG_WITH([file-notification],[AS_HELP_STRING([--with-file-notification=LIB],
 [use a file notification library (LIB one of: yes, inotify, kqueue, gfile, w32, no)])],
 [ case "${withval}" in
    y | ye | yes )	val=yes ;;
    n | no )		val=no  ;;
    i | in | ino | inot | inoti | inotif | inotify )	val=inotify ;;
    k | kq | kqu | kque | kqueu | kqueue )	val=kqueue ;;
    g | gf | gfi | gfil | gfile )	val=gfile ;;
    w | w3 | w32 )	val=w32 ;;
    * ) AC_MSG_ERROR(['--with-file-notification=$withval' is invalid;
this option's value should be 'yes', 'no', 'inotify', 'kqueue', 'gfile' or 'w32'.
'yes' is a synonym for 'w32' on MS-Windows, for 'no' on Nextstep,
otherwise for the first of 'inotify', 'kqueue' or 'gfile' that is usable.])
    ;;
   esac
   with_file_notification=$val
 ],
 [with_file_notification=$with_features])

OPTION_DEFAULT_OFF([xwidgets],
  [enable use of some gtk widgets in Emacs buffers (requires gtk3)])

## For the times when you want to build Emacs but don't have
## a suitable makeinfo, and can live without the manuals.
dnl https://lists.gnu.org/r/emacs-devel/2008-04/msg01844.html
OPTION_DEFAULT_ON([makeinfo],[don't require makeinfo for building manuals])

## Makefile.in needs the cache file name.
AC_SUBST(cache_file)

## This is an option because I do not know if all info/man support
## compressed files, nor how to test if they do so.
OPTION_DEFAULT_ON([compress-install],
  [don't compress some files (.el, .info, etc.) when installing.  Equivalent to:
make GZIP_PROG= install])

AC_ARG_WITH(gameuser,dnl
[AS_HELP_STRING([--with-gameuser=USER_OR_GROUP],
		[user for shared game score files.
		An argument prefixed by ':' specifies a group instead.])])
gameuser=
gamegroup=
case ${with_gameuser} in
  '' | no) ;;
  yes) gamegroup=games ;;
  :*) gamegroup=${with_gameuser#:} ;;
  *) gameuser=${with_gameuser} ;;
esac

AC_ARG_WITH([gnustep-conf],dnl
[AS_HELP_STRING([--with-gnustep-conf=FILENAME],
   [name of GNUstep configuration file to use on systems where the command
    'gnustep-config' does not work; default $GNUSTEP_CONFIG_FILE, or
    /etc/GNUstep/GNUstep.conf])])
test "X${with_gnustep_conf}" != X && test "${with_gnustep_conf}" != yes && \
  GNUSTEP_CONFIG_FILE="${with_gnustep_conf}"
test "X$GNUSTEP_CONFIG_FILE" = "X" && \
     GNUSTEP_CONFIG_FILE=/etc/GNUstep/GNUstep.conf

AC_ARG_ENABLE(ns-self-contained,
[AS_HELP_STRING([--disable-ns-self-contained],
                [disable self contained build under NeXTstep])],
   EN_NS_SELF_CONTAINED=$enableval,
   EN_NS_SELF_CONTAINED=yes)

locallisppathset=no
AC_ARG_ENABLE(locallisppath,
[AS_HELP_STRING([--enable-locallisppath=PATH],
                [directories Emacs should search for lisp files specific
		 to this site])],
if test "${enableval}" = "no"; then
  locallisppath=
elif test "${enableval}" != "yes"; then
  locallisppath=${enableval} locallisppathset=yes
fi)

AC_ARG_ENABLE(checking,
[AS_HELP_STRING([--enable-checking@<:@=LIST@:>@],
		[enable expensive run-time checks.  With LIST,
		 enable only specific categories of checks.
		 Categories are: all,yes,no.
		 Flags are: stringbytes, stringoverrun, stringfreelist,
		 xmallocoverrun, conslist, glyphs])],
[ac_checking_flags="${enableval}"],[])
IFS="${IFS= 	}"; ac_save_IFS="$IFS"; IFS="$IFS,"
for check in $ac_checking_flags
do
	case $check in
	# these set all the flags to specific states
	yes)		ac_enable_checking=1 ;;
	no)		ac_enable_checking= ;
			ac_gc_check_stringbytes= ;
	                ac_gc_check_string_overrun= ;
	                ac_gc_check_string_free_list= ;
	                ac_xmalloc_overrun= ;
	                ac_gc_check_cons_list= ;
			ac_glyphs_debug= ;;
	all)		ac_enable_checking=1 ;
			ac_gc_check_stringbytes=1 ;
	                ac_gc_check_string_overrun=1 ;
	                ac_gc_check_string_free_list=1 ;
	                ac_xmalloc_overrun=1 ;
	                ac_gc_check_cons_list=1 ;
			ac_glyphs_debug=1 ;;
	# these enable particular checks
	stringbytes)	ac_gc_check_stringbytes=1 ;;
	stringoverrun)	ac_gc_check_string_overrun=1 ;;
	stringfreelist) ac_gc_check_string_free_list=1 ;;
	xmallocoverrun)	ac_xmalloc_overrun=1 ;;
	conslist)	ac_gc_check_cons_list=1 ;;
	glyphs)		ac_glyphs_debug=1 ;;
	*)	AC_MSG_ERROR(unknown check category $check) ;;
	esac
done
IFS="$ac_save_IFS"

if test x$ac_enable_checking != x ; then
  AC_DEFINE(ENABLE_CHECKING, 1,
[Define to 1 if expensive run-time data type and consistency checks are enabled.])
fi
if test x$ac_gc_check_stringbytes != x ; then
  AC_DEFINE(GC_CHECK_STRING_BYTES, 1,
[Define this temporarily to hunt a bug.  If defined, the size of
   strings is redundantly recorded in sdata structures so that it can
   be compared to the sizes recorded in Lisp strings.])
fi
if test x$ac_gc_check_string_overrun != x ; then
  AC_DEFINE(GC_CHECK_STRING_OVERRUN, 1,
[Define this to check for short string overrun.])
fi
if test x$ac_gc_check_string_free_list != x ; then
  AC_DEFINE(GC_CHECK_STRING_FREE_LIST, 1,
[Define this to check the string free list.])
fi
if test x$ac_xmalloc_overrun != x ; then
  AC_DEFINE(XMALLOC_OVERRUN_CHECK, 1,
[Define this to check for malloc buffer overrun.])
fi
if test x$ac_gc_check_cons_list != x ; then
  AC_DEFINE(GC_CHECK_CONS_LIST, 1,
[Define this to check for errors in cons list.])
fi
if test x$ac_glyphs_debug != x ; then
  AC_DEFINE(GLYPH_DEBUG, 1,
[Define this to enable glyphs debugging code.])
fi

dnl The name of this option is unfortunate.  It predates, and has no
dnl relation to, the "sampling-based elisp profiler" added in 24.3.
dnl Actually, it stops it working.
dnl https://lists.gnu.org/r/emacs-devel/2012-11/msg00393.html
AC_ARG_ENABLE(profiling,
[AS_HELP_STRING([--enable-profiling],
		[build emacs with low-level, gprof profiling support.
                Mainly useful for debugging Emacs itself.  May not work on
                all platforms.  Stops profiler.el working.])],
[ac_enable_profiling="${enableval}"],[])
if test x$ac_enable_profiling != x ; then
   PROFILING_CFLAGS="-DPROFILING=1 -pg"
else
   PROFILING_CFLAGS=
fi
AC_SUBST(PROFILING_CFLAGS)

AC_ARG_ENABLE(autodepend,
[AS_HELP_STRING([--enable-autodepend],
		[automatically generate dependencies to .h-files.
		 Requires gcc, enabled if found.])],
[ac_enable_autodepend="${enableval}"],[ac_enable_autodepend=yes])

AC_ARG_ENABLE(gtk-deprecation-warnings,
[AS_HELP_STRING([--enable-gtk-deprecation-warnings],
		[Show Gtk+/Gdk deprecation warnings for Gtk+ >= 3.0])],
[ac_enable_gtk_deprecation_warnings="${enableval}"],[])

BUILD_DETAILS=
AC_ARG_ENABLE([build-details],
  [AS_HELP_STRING([--disable-build-details],
		  [Make the build more deterministic by omitting host
		   names, time stamps, etc. from the output.])],
  [test "$enableval" = no && BUILD_DETAILS=--no-build-details])
AC_SUBST([BUILD_DETAILS])

dnl This used to use changequote, but, apart from 'changequote is evil'
dnl per the autoconf manual, we can speed up autoconf somewhat by quoting
dnl the great gob of text.  Thus it's not processed for possible expansion.
dnl Just make sure the brackets remain balanced.
dnl
dnl Since Emacs can't find matching pairs of quotes, boundaries are
dnl indicated by comments.
dnl quotation begins
[

### If you add support for a new configuration, add code to this
### switch statement to recognize your configuration name and select
### the appropriate opsys.

### As far as handling version numbers on operating systems is
### concerned, make sure things will fail in a fixable way.  If
### /etc/MACHINES doesn't say anything about version numbers, be
### prepared to handle anything reasonably.  If version numbers
### matter, be sure /etc/MACHINES says something about it.

opsys='' unported=no
case "${canonical}" in

  ## GNU/Linux and similar ports
  *-*-linux* )
    opsys=gnu-linux
  ;;

  ## FreeBSD ports
  *-*-freebsd* )
    opsys=freebsd
  ;;

  ## DragonFly ports
  *-*-dragonfly* )
    opsys=dragonfly
  ;;

  ## FreeBSD kernel + glibc based userland
  *-*-kfreebsd*gnu* )
    opsys=gnu-kfreebsd
  ;;

  ## NetBSD ports
  *-*-netbsd* )
    opsys=netbsd
  ;;

  ## OpenBSD ports
  *-*-openbsd* | *-*-mirbsd* )
    opsys=openbsd
  ;;

  ## Apple Darwin / macOS
  *-apple-darwin* )
    case "${canonical}" in
      *-apple-darwin[0-9].*) unported=yes ;;
      i[3456]86-* | x86_64-* )  ;;
      * )            unported=yes ;;
    esac
    opsys=darwin
    ## FIXME: Find a way to use Fink if available (Bug#11507).
  ;;

  ## Chromium Native Client
  *-nacl )
    opsys=nacl
  ;;

  ## Cygwin ports
  *-*-cygwin )
    opsys=cygwin
  ;;

  ## HP 9000 series 700 and 800, running HP/UX
  hppa*-hp-hpux10.2* )
    opsys=hpux10-20
  ;;
  hppa*-hp-hpux1[1-9]* )
    opsys=hpux11
    CFLAGS="-D_INCLUDE__STDC_A1_SOURCE $CFLAGS"
  ;;

  ## IBM machines
  rs6000-ibm-aix4.[23]* )
    opsys=aix4-2
  ;;
  powerpc-ibm-aix4.[23]*  )
    opsys=aix4-2
  ;;
  rs6000-ibm-aix[56]* )
    opsys=aix4-2
  ;;
  powerpc-ibm-aix[5-9]* | powerpc-ibm-aix[1-9][0-9]* )
    opsys=aix4-2
  ;;

  ## Suns
  *-sun-solaris* \
    | i[3456]86-*-solaris2* | i[3456]86-*-sunos5* \
    | x86_64-*-solaris2*    | x86_64-*-sunos5*)
    case "${canonical}" in
      i[3456]86-*-* )   ;;
      amd64-*-*|x86_64-*-*) ;;
      sparc* )		;;
      * )		unported=yes ;;
    esac
    case "${canonical}" in
      *-sunos5.[1-9][0-9]* | *-solaris2.[1-9][0-9]* )
		opsys=sol2-10
		emacs_check_sunpro_c=yes
		;;
      *-sunos5.[1-5]* | *-solaris2.[1-5]* ) unported=yes ;;
      ## Note that Emacs 23.1's NEWS said the following would be dropped.
      *-sunos5.6* | *-solaris2.6* )
		opsys=sol2-6
		RANLIB="ar -ts"
		;;
      ## 5.7 EOL Aug 2008, 5.8 EOL Mar 2012.
      *-sunos5.[7-9]* | *-solaris2.[7-9]* )
		opsys=sol2-6
		emacs_check_sunpro_c=yes
		;;
    esac
    ## Watch out for a compiler that we know will not work.
    case "${canonical}" in
     *-solaris* | *-sunos5* )
		if [ "x$CC" = x/usr/ucb/cc ]; then
		  ## /usr/ucb/cc doesn't work;
		  ## we should find some other compiler that does work.
		  unset CC
		fi
		;;
      *) ;;
    esac
  ;;

  ## QNX Neutrino
  *-nto-qnx* )
    opsys=qnxnto
    test -z "$CC" && CC=qcc
    CFLAGS="$CFLAGS -D__NO_EXT_QNX"
    LDFLAGS="-N2MB $LDFLAGS"
  ;;

  ## Intel 386 machines where we don't care about the manufacturer.
  i[3456]86-*-* )
    case "${canonical}" in
      *-darwin* )               opsys=darwin ;;
      *-mingw* )
		opsys=mingw32
		# MinGW overrides and adds some system headers in nt/inc.
		GCC_TEST_OPTIONS="-I $srcdir/nt/inc"
		;;
      *-sysv4.2uw* )		opsys=unixware ;;
      *-sysv5uw* )		opsys=unixware ;;
      *-sysv5OpenUNIX* )	opsys=unixware ;;
      ## Otherwise, we'll fall through to the generic opsys code at the bottom.
    esac
  ;;

  # MinGW64
  x86_64-*-* )
    case "${canonical}" in
      *-mingw* )
		opsys=mingw32
		# MinGW overrides and adds some system headers in nt/inc.
		GCC_TEST_OPTIONS="-I $srcdir/nt/inc"
		;;
      ## Otherwise, we'll fall through to the generic opsys code at the bottom.
    esac
  ;;

  * )
    unported=yes
  ;;
esac

### If the code above didn't choose an operating system, just choose
### an operating system based on the configuration name.  You really
### only want to use this when you have no idea what the right
### operating system is; if you know what operating systems a machine
### runs, it's cleaner to make it explicit in the case statement
### above.
if test x"${opsys}" = x; then
  case "${canonical}" in
    *-gnu* )				opsys=gnu ;;
    * )
      unported=yes
    ;;
  esac
fi

]
dnl quotation ends

if test $unported = yes; then
  AC_MSG_ERROR([Emacs does not support '${canonical}' systems.
If you think it should, please send a report to ${PACKAGE_BUGREPORT}.
Check 'etc/MACHINES' for recognized configuration names.])
fi

#### Choose a compiler.

dnl Don't bother to test for C89.
AC_DEFUN([_AC_PROG_CC_C89], [$2])

dnl Sets GCC=yes if using gcc.
AC_PROG_CC([gcc cc cl clang "$XCRUN gcc" "$XCRUN clang"])
if test -n "$XCRUN"; then
  AC_CHECK_PROGS(AR, [ar "$XCRUN ar"])
  test -n "$AR" && export AR
fi

dnl Emacs needs C99 or later.
gl_PROG_CC_C99

AC_PROG_CC_C_O

if test x$GCC = xyes; then
  test "x$GCC_TEST_OPTIONS" != x && CC="$CC $GCC_TEST_OPTIONS"
fi

# Avoid gnulib's tests for -lcrypto, so that there's no static dependency on it.
AC_DEFUN([gl_CRYPTO_CHECK])
# Avoid gnulib's tests for HAVE_WORKING_O_NOATIME and HAVE_WORKING_O_NOFOLLOW,
# as we don't use them.
AC_DEFUN([gl_FCNTL_O_FLAGS])
# Avoid gnulib's test for pthread_sigmask.
funcs=
for func in $ac_func_list; do
  test $func = pthread_sigmask || AS_VAR_APPEND([funcs], [" $func"])
done
ac_func_list=$funcs
# Use the system putenv even if it lacks GNU features, as we don't need them,
# and the gnulib replacement runs afoul of a FreeBSD 10.1 bug; see Bug#19874.
AC_CHECK_FUNCS_ONCE([putenv])
AC_DEFUN([gl_FUNC_PUTENV],
  [test "$ac_cv_func_putenv" = yes || REPLACE_PUTENV=1])
# Emacs does not use the wchar or wctype-h modules.
AC_DEFUN([gt_TYPE_WINT_T],
  [GNULIB_OVERRIDES_WINT_T=0
   AC_SUBST([GNULIB_OVERRIDES_WINT_T])])

# Initialize gnulib right after choosing the compiler.
dnl Amongst other things, this sets AR and ARFLAGS.
gl_EARLY

if test "$ac_test_CFLAGS" != set; then
  # It's helpful to have C macros available to GDB, so prefer -g3 to -g
  # if -g3 works and the user does not specify CFLAGS.
  # This test must follow gl_EARLY; otherwise AC_LINK_IFELSE complains.
  case $CFLAGS in
    '-g')
      emacs_g3_CFLAGS='-g3';;
    '-g -O2')
      emacs_g3_CFLAGS='-g3 -O2';;
    *)
      emacs_g3_CFLAGS='';;
  esac
  if test -n "$emacs_g3_CFLAGS"; then
    emacs_save_CFLAGS=$CFLAGS
    CFLAGS=$emacs_g3_CFLAGS
    AC_CACHE_CHECK([whether $CC accepts $emacs_g3_CFLAGS],
      [emacs_cv_prog_cc_g3],
      [AC_LINK_IFELSE([AC_LANG_PROGRAM()],
	 [emacs_cv_prog_cc_g3=yes],
	 [emacs_cv_prog_cc_g3=no])])
    if test $emacs_cv_prog_cc_g3 != yes; then
      CFLAGS=$emacs_save_CFLAGS
    fi
    if test $opsys = mingw32; then
      CFLAGS="$CFLAGS -gdwarf-2"
    fi
  fi

  case $CFLAGS in
    *-O*) ;;
    *)
      # No optimization flag was inferred for this non-GCC compiler.
      # Try -O.  This is needed for xlc on AIX; see Bug#14258.
      emacs_save_CFLAGS=$CFLAGS
      test -z "$CFLAGS" || CFLAGS="$CFLAGS "
      CFLAGS=${CFLAGS}-O
      AC_CACHE_CHECK([whether $CC accepts -O],
        [emacs_cv_prog_cc_o],
	[AC_LINK_IFELSE([AC_LANG_PROGRAM()],
	   [emacs_cv_prog_cc_o=yes],
	   [emacs_cv_prog_cc_o=no])])
      if test $emacs_cv_prog_cc_o != yes; then
	CFLAGS=$emacs_save_CFLAGS
      fi ;;
  esac
fi

# gl_GCC_VERSION_IFELSE([major], [minor], [run-if-found], [run-if-not-found])
# ---------------------------------------------------------------------------
# If $CPP is gcc-MAJOR.MINOR or newer, then run RUN-IF-FOUND.
# Otherwise, run RUN-IF-NOT-FOUND.
AC_DEFUN([gl_GCC_VERSION_IFELSE],
  [AC_PREPROC_IFELSE(
    [AC_LANG_PROGRAM(
      [[
#if ($1) < __GNUC__ || (($1) == __GNUC__ && ($2) <= __GNUC_MINOR__)
/* ok */
#else
# error "your version of gcc is older than $1.$2"
#endif
      ]]),
    ], [$3], [$4])
  ]
)

AC_ARG_ENABLE([gcc-warnings],
  [AS_HELP_STRING([--enable-gcc-warnings@<:@=TYPE@:>@],
                  [control generation of GCC warnings.  The TYPE 'yes'
		   means to fail if any warnings are issued; 'warn-only'
		   means issue warnings without failing (default for
		   developer builds); 'no' means disable warnings
		   (default for non-developer builds).])],
  [case $enableval in
     yes|no|warn-only) ;;
     *)      AC_MSG_ERROR([bad value $enableval for gcc-warnings option]) ;;
   esac
   gl_gcc_warnings=$enableval],
  [# By default, use 'warn-only' if it looks like the invoker of 'configure'
   # is a developer as opposed to a builder.  This is most likely true
   # if GCC is recent enough and there is a .git directory or file;
   # however, if there is also a .tarball-version file it is probably
   # just a release imported into Git for patch management.
   gl_gcc_warnings=no
   if test -e "$srcdir"/.git && test ! -f "$srcdir"/.tarball-version; then
     gl_GCC_VERSION_IFELSE([5], [3], [gl_gcc_warnings=warn-only])
   fi])

AC_ARG_ENABLE([check-lisp-object-type],
  [AS_HELP_STRING([--enable-check-lisp-object-type],
     [Enable compile time checks for the Lisp_Object data type,
      which can catch some bugs during development.])])
if test "$enable_check_lisp_object_type" = yes; then
  AC_DEFINE([CHECK_LISP_OBJECT_TYPE], 1,
    [Define to enable compile-time checks for the Lisp_Object data type.])
fi

# clang is unduly picky about some things.
AC_CACHE_CHECK([whether the compiler is clang], [emacs_cv_clang],
  [AC_COMPILE_IFELSE(
     [AC_LANG_PROGRAM([[
	  #ifndef __clang__
	    error "not clang";
	  #endif
        ]])],
     [emacs_cv_clang=yes],
     [emacs_cv_clang=no])])

WERROR_CFLAGS=$WERROR_CFLAGS
# When compiling with GCC, prefer -isystem to -I when including system
# include files, to avoid generating useless diagnostics for the files.
AS_IF([test $gl_gcc_warnings = no],
 [
  isystem='-I'
  AS_IF([test "$emacs_cv_clang" = yes],
   [
     # Turn off some warnings if supported.
     gl_WARN_ADD([-Wno-switch])
     gl_WARN_ADD([-Wno-pointer-sign])
     gl_WARN_ADD([-Wno-string-plus-int])
     gl_WARN_ADD([-Wno-unknown-attributes])
   ])
 ],[
  isystem='-isystem '

  # This, $nw, is the list of warnings we disable.
  nw=

  AS_IF([test $gl_gcc_warnings = yes],
    [WERROR_CFLAGS=-Werror])

  nw="$nw -Wduplicated-branches"    # Too many false alarms
  nw="$nw -Wformat-overflow=2"      # False alarms due to GCC bug 80776
  nw="$nw -Wsystem-headers"         # Don't let system headers trigger warnings
  nw="$nw -Woverlength-strings"     # Not a problem these days
  nw="$nw -Wformat-nonliteral"      # we do this a lot
  nw="$nw -Wvla"                    # Emacs uses <vla.h>.
  nw="$nw -Wswitch-default"         # Too many warnings for now
  nw="$nw -Wunused-const-variable=2" # lisp.h declares const objects.
  nw="$nw -Winline"                 # OK to ignore 'inline'
  nw="$nw -Wstrict-overflow"        # OK to optimize assuming that
                                    # signed overflow has undefined behavior
  nw="$nw -Wsync-nand"              # irrelevant here, and provokes ObjC warning
  nw="$nw -Wunsafe-loop-optimizations" # OK to suppress unsafe optimizations
  nw="$nw -Wbad-function-cast"      # These casts are no worse than others.

  # Emacs doesn't care about shadowing; see
  # <https://lists.gnu.org/r/emacs-diffs/2011-11/msg00265.html>.
  nw="$nw -Wshadow"

  # Emacs's use of alloca inhibits protecting the stack.
  nw="$nw -Wstack-protector"

  # Emacs's use of partly-const functions such as Fgnutls_available_p
  # make this option problematic.
  nw="$nw -Wsuggest-attribute=const"

  # Emacs's use of partly-pure functions such as CHECK_TYPE make this
  # option problematic.
  nw="$nw -Wsuggest-attribute=pure"

  # This part is merely for shortening the command line,
  # since -Wall implies -Wswitch.
  nw="$nw -Wswitch"

  # This part is merely for shortening the command line,
  # since -Wno-FOO needs to be added below regardless.
  nw="$nw -Wmissing-field-initializers"
  nw="$nw -Woverride-init"
  nw="$nw -Wtype-limits"
  nw="$nw -Wunused-parameter"

  if test "$emacs_cv_clang" = yes; then
    nw="$nw -Wcast-align"
    nw="$nw -Wdouble-promotion"
    nw="$nw -Wmissing-braces"
  fi

  # These cause too much noise in the MinGW build
  if test $opsys = mingw32; then
    nw="$nw -Wpointer-sign"
    nw="$nw -Wsuggest-attribute=format"
  fi

  gl_MANYWARN_ALL_GCC([ws])
  gl_MANYWARN_COMPLEMENT([ws], [$ws], [$nw])
  for w in $ws; do
    gl_WARN_ADD([$w])
  done
  gl_WARN_ADD([-Wredundant-decls])     # Prefer this, as we don't use Bison.
  gl_WARN_ADD([-Wno-missing-field-initializers]) # We need this one
  gl_WARN_ADD([-Wno-override-init])    # More trouble than it is worth
  gl_WARN_ADD([-Wno-sign-compare])     # Too many warnings for now
  gl_WARN_ADD([-Wno-type-limits])      # Too many warnings for now
  gl_WARN_ADD([-Wno-unused-parameter]) # Too many warnings for now
  gl_WARN_ADD([-Wno-format-nonliteral])

  # clang is unduly picky about braces.
  if test "$emacs_cv_clang" = yes; then
    gl_WARN_ADD([-Wno-missing-braces])
  fi

  # This causes too much noise in the MinGW build
  if test $opsys = mingw32; then
    gl_WARN_ADD([-Wno-pointer-sign])
  fi

  AC_DEFINE([GCC_LINT], [1], [Define to 1 if --enable-gcc-warnings.])
  AC_DEFINE([GNULIB_PORTCHECK], [1], [enable some gnulib portability checks])
  AH_VERBATIM([GNULIB_PORTCHECK_FORTIFY_SOURCE],
  [/* Enable compile-time and run-time bounds-checking, and some warnings,
      without upsetting glibc 2.15+. */
   #if (defined GNULIB_PORTCHECK && !defined _FORTIFY_SOURCE \
        && defined __OPTIMIZE__ && __OPTIMIZE__)
   # define _FORTIFY_SOURCE 2
   #endif
  ])
 ])

# clang is picky about these regardless of whether
# --enable-gcc-warnings is specified.
if test "$emacs_cv_clang" = yes; then
  gl_WARN_ADD([-Wno-initializer-overrides])
  gl_WARN_ADD([-Wno-tautological-compare])
  gl_WARN_ADD([-Wno-tautological-constant-out-of-range-compare])
fi

# Use a slightly smaller set of warning options for lib/.
nw=
nw="$nw -Wunused-macros"
gl_MANYWARN_COMPLEMENT([GNULIB_WARN_CFLAGS], [$WARN_CFLAGS], [$nw])

AC_SUBST([WERROR_CFLAGS])
AC_SUBST([GNULIB_WARN_CFLAGS])

edit_cflags="
  s,///*,/,g
  s/^/ /
  s/ -I/ $isystem/g
  s/^ //
"

AC_ARG_ENABLE(link-time-optimization,
[AS_HELP_STRING([--enable-link-time-optimization],
                [build with link-time optimization
		 (experimental; see INSTALL)])],
if test "${enableval}" != "no"; then
   ac_lto_supported=no
   if test "$emacs_cv_clang" = yes; then
      AC_MSG_CHECKING([whether link-time optimization is supported by clang])
      GOLD_PLUGIN=`$CC -print-file-name=LLVMgold.so 2>/dev/null`
      if test -x "$GOLD_PLUGIN"; then
	 LTO="-flto"
      fi
   elif test x$GCC = xyes; then
      AC_MSG_CHECKING([whether link-time optimization is supported by gcc])
      CPUS=`getconf _NPROCESSORS_ONLN 2>/dev/null`
      if test x$CPUS != x; then
	 LTO="-flto=$CPUS"
      else
	 LTO="-flto"
      fi
   else
      AC_MSG_ERROR([Link-time optimization is not supported with your compiler.])
   fi
   if test -z "$LTO"; then
      ac_lto_supported=no
   else
      old_CFLAGS=$CFLAGS
      CFLAGS="$CFLAGS $LTO"
      AC_COMPILE_IFELSE([AC_LANG_PROGRAM([[]], [[]])],
         [ac_lto_supported=yes], [ac_lto_supported=no])
         CFLAGS="$old_CFLAGS"
   fi
   AC_MSG_RESULT([$ac_lto_supported])
   if test "$ac_lto_supported" = "yes"; then
      CFLAGS="$CFLAGS $LTO"
      if test "$emacs_cv_clang" = yes; then
	 AC_MSG_WARN([Please read INSTALL before using link-time optimization with clang])
	 # WARNING: 'ar --plugin ...' doesn't work without
	 # command, so plugin name is appended to ARFLAGS.
	 ARFLAGS="cru --plugin $GOLD_PLUGIN"
	 RANLIB="$RANLIB --plugin $GOLD_PLUGIN"
      else
        dnl The following is needed for GCC 4.9.0.  The GCC 4.9.0 release notes
        dnl suggest that instead of -ffat-lto-objects we should use gcc-ar and
        dnl gcc-ranlib in place of ar and ranlib, but gcc-ar makes /usr/bin/ar
        dnl dump core on Fedora 20, so play it safe for now.
        gl_COMPILER_OPTION_IF([-ffat-lto-objects],
          [CFLAGS="$CFLAGS -ffat-lto-objects"])
      fi
   fi
fi)


dnl Automake replacements.
AC_DEFUN([AM_CONDITIONAL],
  [$2 && $1=1 || $1=
   AC_SUBST([$1])])

dnl Prefer silent make output.  For verbose output, use
dnl 'configure --disable-silent-rules' or 'make V=1' .
dnl This code is adapted from Automake.
dnl Although it can be simplified now that GNU Make is assumed,
dnl the simplification hasn't been done yet.
AC_ARG_ENABLE([silent-rules],
  [AS_HELP_STRING(
     [--disable-silent-rules],
     [verbose build output (undo: "make V=0")])])
if test "$enable_silent_rules" = no; then
  AM_DEFAULT_VERBOSITY=1
else
  AM_DEFAULT_VERBOSITY=0
fi
AM_V='$(V)'
AM_DEFAULT_V='$(AM_DEFAULT_VERBOSITY)'
AC_SUBST([AM_V])
AC_SUBST([AM_DEFAULT_V])
AC_SUBST([AM_DEFAULT_VERBOSITY])

dnl Some other nice autoconf tests.
AC_PROG_INSTALL
dnl These are commented out, since gl_EARLY and/or Autoconf already does them.
dnl AC_PROG_MKDIR_P
dnl if test "x$RANLIB" = x; then
dnl   AC_PROG_RANLIB
dnl fi


dnl Sadly, AC_PROG_LN_S is too restrictive.  It also tests whether links
dnl can be made to directories.  This is not relevant for our usage, and
dnl excludes some cases that work fine for us.  Eg MS Windows or files
dnl hosted on AFS, both examples where simple links work, but links to
dnl directories fail.  We use a cut-down version instead.
dnl AC_PROG_LN_S

AC_CACHE_CHECK([command to symlink files in the same directory], [emacs_cv_ln_s_fileonly],
[rm -f conf$$ conf$$.file

emacs_cv_ln_s_fileonly='cp -p'

dnl On MinGW, ensure we will call the MSYS /bin/ln.exe, not some
dnl random program in the current directory.
if (echo >conf$$.file) 2>/dev/null; then
  if ln -s conf$$.file conf$$ 2>/dev/null; then
    if test "$opsys" = "mingw32"; then
      emacs_cv_ln_s_fileonly='/bin/ln -s'
    else
      emacs_cv_ln_s_fileonly='ln -s'
    fi
  elif ln conf$$.file conf$$ 2>/dev/null; then
    if test "$opsys" = "mingw32"; then
      emacs_cv_ln_s_fileonly=/bin/ln
    else
      emacs_cv_ln_s_fileonly=ln
    fi
  fi
fi

rm -f conf$$ conf$$.file])
LN_S_FILEONLY=$emacs_cv_ln_s_fileonly

AC_SUBST(LN_S_FILEONLY)


dnl AC_PROG_LN_S sets LN_S to 'cp -pR' for MinGW, on the premise that 'ln'
dnl doesn't support links to directories, as in "ln file dir".  But that
dnl use is non-portable, and OTOH MinGW wants to use hard links for Emacs
dnl executables at "make install" time.
dnl See https://lists.gnu.org/r/emacs-devel/2013-04/msg00475.html
dnl for more details.
if test "$opsys" = "mingw32"; then
  LN_S="/bin/ln"
fi

dnl On some Debian versions, "install-info" prints irritating messages
dnl "This is not dpkg install-info anymore, but GNU install-info"
dnl if called via an absolute file name.
dnl Use the entirely-identical-but-quieter ginstall-info instead if present.
dnl Sadly some people may have an old ginstall-info installed on
dnl non-Debian systems, so we can't use this.
dnl AC_PATH_PROGS(INSTALL_INFO, [ginstall-info install-info], :,
dnl   $PATH$PATH_SEPARATOR/usr/sbin$PATH_SEPARATOR/sbin)

AC_PATH_PROG(INSTALL_INFO, install-info, :,
  $PATH$PATH_SEPARATOR/usr/sbin$PATH_SEPARATOR/sbin)
dnl Don't use GZIP, which is used by gzip for additional parameters.
AC_PATH_PROG(GZIP_PROG, gzip)

test $with_compress_install != yes && test -n "$GZIP_PROG" && \
   GZIP_PROG=" # $GZIP_PROG # (disabled by configure --without-compress-install)"

AC_CACHE_CHECK([for 'find' args to delete a file],
  [emacs_cv_find_delete],
  [if touch conftest.tmp && find conftest.tmp -delete 2>/dev/null &&
      test ! -f conftest.tmp
   then emacs_cv_find_delete="-delete"
   else emacs_cv_find_delete="-exec rm -f {} ';'"
   fi])
FIND_DELETE=$emacs_cv_find_delete
AC_SUBST([FIND_DELETE])

PAXCTL_dumped=
PAXCTL_notdumped=
if test $opsys = gnu-linux; then
  if test "${SETFATTR+set}" != set; then
    AC_CACHE_CHECK([for setfattr],
      [emacs_cv_prog_setfattr],
      [touch conftest.tmp
       if (setfattr -n user.pax.flags conftest.tmp) >/dev/null 2>&1; then
	 emacs_cv_prog_setfattr=yes
       else
	 emacs_cv_prog_setfattr=no
       fi])
    if test "$emacs_cv_prog_setfattr" = yes; then
      PAXCTL_notdumped='$(SETFATTR) -n user.pax.flags -v er'
      SETFATTR=setfattr
    else
      SETFATTR=
    fi
    rm -f conftest.tmp
    AC_SUBST([SETFATTR])
  fi
fi
case $opsys,$PAXCTL_notdumped,$emacs_uname_r in
  gnu-linux,,* | netbsd,,[0-7].*)
    AC_PATH_PROG([PAXCTL], [paxctl], [],
      [$PATH$PATH_SEPARATOR/sbin$PATH_SEPARATOR/usr/sbin])
    if test -n "$PAXCTL"; then
      if test "$opsys" = netbsd; then
	PAXCTL_dumped='$(PAXCTL) +a'
	PAXCTL_notdumped=$PAXCTL_dumped
      else
	AC_MSG_CHECKING([whether binaries have a PT_PAX_FLAGS header])
	AC_LINK_IFELSE([AC_LANG_PROGRAM([], [])],
	  [if $PAXCTL -v conftest$EXEEXT >/dev/null 2>&1; then
	     AC_MSG_RESULT([yes])
	   else
	     AC_MSG_RESULT([no])
	     PAXCTL=
	   fi])
	if test -n "$PAXCTL"; then
	  PAXCTL_dumped='$(PAXCTL) -zex'
	  PAXCTL_notdumped='$(PAXCTL) -r'
	fi
      fi
    fi;;
esac
AC_SUBST([PAXCTL_dumped])
AC_SUBST([PAXCTL_notdumped])

# Makeinfo on macOS is ancient, check whether there is a more recent
# version installed by Homebrew.
AC_CHECK_PROGS(BREW, [brew])
if test -n "$BREW"; then
  AC_PATH_PROG([MAKEINFO], [makeinfo], [],
    [`$BREW --prefix texinfo 2>/dev/null`/bin$PATH_SEPARATOR$PATH])
fi

## Require makeinfo >= 4.13 (last of the 4.x series) to build the manuals.
if test "${MAKEINFO:=makeinfo}" != "no"; then
  case `($MAKEINFO --version) 2>/dev/null` in
    *' (GNU texinfo) '4.1[[3-9]]* | \
    *' (GNU texinfo) '[[5-9]]* | \
    *' (GNU texinfo) '[[1-9][0-9]]* ) ;;
    *) MAKEINFO=no;;
  esac
fi

## Makeinfo is unusual.  For a released Emacs, the manuals are
## pre-built, and not deleted by the normal clean rules.  makeinfo is
## therefore in the category of "special tools" not normally required, which
## configure does not have to check for (eg autoconf itself).
## In a repository checkout on the other hand, the manuals are not included.
## So makeinfo is a requirement to build from the repository, and configure
## should test for it as it does for any other build requirement.
## We use the presence of $srcdir/info/emacs to distinguish a release,
## with pre-built manuals, from a repository checkout.
HAVE_MAKEINFO=yes

if test "$MAKEINFO" = "no"; then
  MAKEINFO=makeinfo
  if test "x${with_makeinfo}" = "xno"; then
    HAVE_MAKEINFO=no
  elif test ! -e "$srcdir/info/emacs" && test ! -e "$srcdir/info/emacs.info"; then
    AC_MSG_ERROR( [You do not seem to have makeinfo >= 4.13, and your
source tree does not seem to have pre-built manuals in the 'info' directory.
Either install a suitable version of makeinfo, or re-run configure
with the '--without-makeinfo' option to build without the manuals.] )
  fi
fi
AC_SUBST([MAKEINFO])
AC_SUBST(HAVE_MAKEINFO)

if test $opsys = mingw32; then
   DOCMISC_W32=efaq-w32
else
   DOCMISC_W32=
fi
AC_SUBST(DOCMISC_W32)

dnl Add our options to ac_link now, after it is set up.

if test x$GCC = xyes; then
  test "x$GCC_LINK_TEST_OPTIONS" != x && \
    ac_link="$ac_link $GCC_LINK_TEST_OPTIONS"
else
  test "x$NON_GCC_LINK_TEST_OPTIONS" != x && \
    ac_link="$ac_link $NON_GCC_LINK_TEST_OPTIONS"
fi

dnl We need -znocombreloc if we're using a relatively recent GNU ld.
dnl If we can link with the flag, it shouldn't do any harm anyhow.
dnl Treat GCC specially since it just gives a non-fatal 'unrecognized option'
dnl if not built to support GNU ld.

dnl For a long time, -znocombreloc was added to LDFLAGS rather than
dnl LD_SWITCH_SYSTEM_TEMACS.  That is:
dnl * inappropriate, as LDFLAGS is a user option but this is essential.
dnl   Eg "make LDFLAGS=... all" could run into problems,
dnl   https://bugs.debian.org/684788
dnl * unnecessary, since temacs is the only thing that actually needs it.
dnl   Indeed this is where it was originally, prior to:
dnl   https://lists.gnu.org/r/emacs-pretest-bug/2004-03/msg00170.html
if test x$GCC = xyes; then
  LDFLAGS_NOCOMBRELOC="-Wl,-znocombreloc"
else
  LDFLAGS_NOCOMBRELOC="-znocombreloc"
fi

AC_CACHE_CHECK([for -znocombreloc], [emacs_cv_znocombreloc],
[late_LDFLAGS="$LDFLAGS"
LDFLAGS="$LDFLAGS $LDFLAGS_NOCOMBRELOC"

AC_LINK_IFELSE([AC_LANG_PROGRAM([], [])],
  [emacs_cv_znocombreloc=yes], [emacs_cv_znocombreloc=no])

LDFLAGS="$late_LDFLAGS"])

if test x$emacs_cv_znocombreloc = xno; then
  LDFLAGS_NOCOMBRELOC=
fi


AC_CACHE_CHECK([whether addresses are sanitized],
  [emacs_cv_sanitize_address],
  [AC_COMPILE_IFELSE(
     [AC_LANG_PROGRAM(
	[[#ifndef __has_feature
	  #define __has_feature(f) 0
	  #endif
	  #if defined __SANITIZE_ADDRESS__ || __has_feature (address_sanitizer)
	  #else
	   error "Addresses are not sanitized.";
	  #endif
	]])],
     [emacs_cv_sanitize_address=yes],
     [emacs_cv_sanitize_address=no])])

dnl The function dump-emacs will not be defined and temacs will do
dnl (load "loadup") automatically unless told otherwise.
test "x$CANNOT_DUMP" = "x" && CANNOT_DUMP=no
case "$opsys" in
  nacl) CANNOT_DUMP=yes ;;
esac

if test "$CANNOT_DUMP" = "yes"; then
  AC_DEFINE(CANNOT_DUMP, 1, [Define if Emacs cannot be dumped on your system.])
elif test "$emacs_cv_sanitize_address" = yes; then
  AC_MSG_WARN([[Addresses are sanitized; suggest CANNOT_DUMP=yes]])
fi

AC_SUBST(CANNOT_DUMP)


UNEXEC_OBJ=unexelf.o
case "$opsys" in
  aix4-2)
   UNEXEC_OBJ=unexaix.o
   ;;
  cygwin)
   UNEXEC_OBJ=unexcw.o
   ;;
  darwin)
   UNEXEC_OBJ=unexmacosx.o
   ;;
  hpux10-20 | hpux11)
   UNEXEC_OBJ=unexhp9k800.o
   ;;
  mingw32)
   UNEXEC_OBJ=unexw32.o
   ;;
  sol2-10)
   # Use the Solaris dldump() function, called from unexsol.c, to dump
   # emacs, instead of the generic ELF dump code found in unexelf.c.
   # The resulting binary has a complete symbol table, and is better
   # for debugging and other observability tools (debuggers, pstack, etc).
   #
   # It is likely that dldump() works with older Solaris too, but this has
   # not been tested, so for now this change is for Solaris 10 or newer.
   UNEXEC_OBJ=unexsol.o
   ;;
esac
test "$CANNOT_DUMP" = "yes" && UNEXEC_OBJ=

LD_SWITCH_SYSTEM=
case "$opsys" in
  freebsd|dragonfly)
   ## Let 'ld' find image libs and similar things in /usr/local/lib.
   ## The system compiler, GCC, has apparently been modified to not
   ## look there, contrary to what a stock GCC would do.
### It's not our place to do this.  See bug#10313#17.
###   LD_SWITCH_SYSTEM=-L/usr/local/lib
      :
   ;;

  gnu-linux)
   ## cpp test was "ifdef __mips__", but presumably this is equivalent...
   case $host_cpu in mips*) LD_SWITCH_SYSTEM="-G 0";; esac
   ;;

  netbsd)
### It's not our place to do this.  See bug#10313#17.
###   LD_SWITCH_SYSTEM="-Wl,-rpath,/usr/pkg/lib -L/usr/pkg/lib -Wl,-rpath,/usr/local/lib -L/usr/local/lib"
      :
   ;;

  openbsd)
   ## Han Boetes <han@boetes.org> says this is necessary,
   ## otherwise Emacs dumps core on elf systems.
   LD_SWITCH_SYSTEM="-Z"
   ;;
esac
AC_SUBST(LD_SWITCH_SYSTEM)

ac_link="$ac_link $LD_SWITCH_SYSTEM"

## This setting of LD_SWITCH_SYSTEM references LD_SWITCH_X_SITE_RPATH,
## which has not been defined yet.  When this was handled with cpp,
## it was expanded to null when configure sourced the s/*.h file.
## Thus LD_SWITCH_SYSTEM had different values in configure and the Makefiles.
## FIXME it would be cleaner to put this in LD_SWITCH_SYSTEM_TEMACS
## (or somesuch), but because it is supposed to go at the _front_
## of LD_SWITCH_SYSTEM, we cannot do that in exactly the same way.
## Compare with the gnu-linux case below, which added to the end
## of LD_SWITCH_SYSTEM, and so can instead go at the front of
## LD_SWITCH_SYSTEM_TEMACS.
case "$opsys" in
  netbsd|openbsd)
   LD_SWITCH_SYSTEM="\$(LD_SWITCH_X_SITE_RPATH) $LD_SWITCH_SYSTEM" ;;
esac


C_SWITCH_MACHINE=
case $canonical in
 alpha*)
  AC_CHECK_DECL([__ELF__])
  if test "$ac_cv_have_decl___ELF__" = "yes"; then
    ## With ELF, make sure that all common symbols get allocated to in the
    ## data section.  Otherwise, the dump of temacs may miss variables in
    ## the shared library that have been initialized.  For example, with
    ## GNU libc, __malloc_initialized would normally be resolved to the
    ## shared library's .bss section, which is fatal.
    if test "x$GCC" = "xyes"; then
      C_SWITCH_MACHINE="-fno-common"
    else
      AC_MSG_ERROR([Non-GCC compilers are not supported.])
    fi
  else
      dnl This was the unexalpha.c case.  Removed in 24.1, 2010-07-24,
      dnl albeit under the mistaken assumption that said file
      dnl was no longer used.
      AC_MSG_ERROR([Non-ELF systems are not supported since Emacs 24.1.])
  fi
  ;;
esac
AC_SUBST(C_SWITCH_MACHINE)

AC_SUBST(UNEXEC_OBJ)

C_SWITCH_SYSTEM=
## Some programs in src produce warnings saying certain subprograms
## are too complex and need a MAXMEM value greater than 2000 for
## additional optimization.  --nils@exp-math.uni-essen.de
test "$opsys" = "aix4.2" && test "x$GCC" != "xyes" && \
  C_SWITCH_SYSTEM="-ma -qmaxmem=4000"
if test "$opsys" = "mingw32"; then
  case "$canonical" in
    x86_64-*-mingw*) C_SWITCH_SYSTEM="-mtune=generic" ;;
    *) C_SWITCH_SYSTEM="-mtune=pentium4" ;;
  esac
fi
## gnu-linux might need -D_BSD_SOURCE on old libc5 systems.
## It is redundant in glibc2, since we define _GNU_SOURCE.
AC_SUBST(C_SWITCH_SYSTEM)


LIBS_SYSTEM=
case "$opsys" in
  ## IBM's X11R5 uses -lIM and -liconv in AIX 3.2.2.
  aix4-2) LIBS_SYSTEM="-lrts -lIM -liconv" ;;

  freebsd|dragonfly) LIBS_SYSTEM="-lutil" ;;

  hpux*) LIBS_SYSTEM="-l:libdld.sl" ;;

  qnxnto) LIBS_SYSTEM="-lsocket" ;;

  sol2*) LIBS_SYSTEM="-lsocket -lnsl" ;;

  unixware) LIBS_SYSTEM="-lsocket -lnsl -lelf" ;;
esac

AC_SUBST(LIBS_SYSTEM)

### Make sure subsequent tests use flags consistent with the build flags.

if test x"${OVERRIDE_CPPFLAGS}" != x; then
  CPPFLAGS="${OVERRIDE_CPPFLAGS}"
else
  CPPFLAGS="$C_SWITCH_SYSTEM $C_SWITCH_MACHINE $CPPFLAGS"
fi

# Suppress obsolescent Autoconf test for size_t; Emacs assumes C99 or better.
AC_DEFUN([AC_TYPE_SIZE_T])
# Likewise for obsolescent test for uid_t, gid_t; Emacs assumes them.
AC_DEFUN([AC_TYPE_UID_T])

# sqrt and other floating-point functions such as fmod and frexp
# are found in -lm on many systems.
OLD_LIBS=$LIBS
AC_SEARCH_LIBS([sqrt], [m])
if test "X$LIBS" = "X$OLD_LIBS"; then
  LIB_MATH=
else
  LIB_MATH=$ac_cv_search_sqrt
fi
LIBS=$OLD_LIBS

dnl Current possibilities handled by sed (aix4-2 -> aix,
dnl gnu-linux -> gnu/linux, etc.):
dnl gnu, gnu/linux, gnu/kfreebsd, aix, cygwin, darwin, hpux.
dnl And special cases: berkeley-unix, usg-unix-v, ms-dos, windows-nt.
SYSTEM_TYPE=`echo $opsys | sed -e 's/[[0-9]].*//' -e 's|-|/|'`

case $opsys in
  cygwin )
    LIB_MATH=
    ;;
  darwin )
    ## Adding -lm confuses the dynamic linker, so omit it.
    LIB_MATH=
    ;;
  freebsd | dragonfly )
    SYSTEM_TYPE=berkeley-unix
    ;;
  gnu-linux | gnu-kfreebsd )
    ;;
  hpux10-20 | hpux11 )
    ;;
  mingw32 )
    LIB_MATH=
    SYSTEM_TYPE=windows-nt
    ;;
  dnl NB this may be adjusted below.
  netbsd | openbsd )
    SYSTEM_TYPE=berkeley-unix
    ;;

  sol2* | unixware )
    SYSTEM_TYPE=usg-unix-v
    ;;

esac

AC_SUBST(LIB_MATH)
AC_DEFINE_UNQUOTED(SYSTEM_TYPE, "$SYSTEM_TYPE",
  [The type of system you are compiling for; sets 'system-type'.])
AC_SUBST([SYSTEM_TYPE])


pre_PKG_CONFIG_CFLAGS=$CFLAGS
pre_PKG_CONFIG_LIBS=$LIBS

PKG_PROG_PKG_CONFIG(0.9.0)

dnl EMACS_CHECK_MODULES(GSTUFF, gtk+-2.0 >= 1.3 glib = 1.3.4)
dnl acts like PKG_CHECK_MODULES(GSTUFF, gtk+-2.0 >= 1.3 glib = 1.3.4,
dnl HAVE_GSTUFF=yes, HAVE_GSTUFF=no) -- see pkg-config man page --
dnl except that it postprocesses CFLAGS as needed for --enable-gcc-warnings.
dnl EMACS_CHECK_MODULES accepts optional 3rd and 4th arguments that
dnl can take the place of the default HAVE_GSTUFF=yes and HAVE_GSTUFF=no
dnl actions.
AC_DEFUN([EMACS_CHECK_MODULES],
  [PKG_CHECK_MODULES([$1], [$2],
     [$1_CFLAGS=`AS_ECHO(["$$1_CFLAGS"]) | sed -e "$edit_cflags"`
      m4_default([$3], [HAVE_$1=yes])],
     [m4_default([$4], [HAVE_$1=no])])])

HAVE_SOUND=no
if test "${with_sound}" != "no"; then
  # Sound support for GNU/Linux, the free BSDs, MinGW, and Cygwin.
  AC_CHECK_HEADERS([machine/soundcard.h sys/soundcard.h soundcard.h mmsystem.h],
    have_sound_header=yes, [], [
    #ifdef __MINGW32__
    #define WIN32_LEAN_AND_MEAN
    #include <windows.h>
    #endif
    ])
  test "${with_sound}" = "oss" && test "${have_sound_header}" != "yes" && \
    AC_MSG_ERROR([OSS sound support requested but not found.])

  if test "${with_sound}" = "bsd-ossaudio" || test "${with_sound}" = "yes"; then
    # Emulation library used on NetBSD.
    AC_CHECK_LIB(ossaudio, _oss_ioctl, LIBSOUND=-lossaudio, LIBSOUND=)
    test "${with_sound}" = "bsd-ossaudio" && test -z "$LIBSOUND" && \
      AC_MSG_ERROR([bsd-ossaudio sound support requested but not found.])
    dnl FIXME?  If we did find ossaudio, should we set with_sound=bsd-ossaudio?
    dnl Traditionally, we go on to check for alsa too.  Does that make sense?
  fi
  AC_SUBST(LIBSOUND)

  if test "${with_sound}" = "alsa" || test "${with_sound}" = "yes"; then
    ALSA_REQUIRED=1.0.0
    ALSA_MODULES="alsa >= $ALSA_REQUIRED"
    EMACS_CHECK_MODULES([ALSA], [$ALSA_MODULES])
    if test $HAVE_ALSA = yes; then
      SAVE_CFLAGS="$CFLAGS"
      SAVE_LIBS="$LIBS"
      CFLAGS="$ALSA_CFLAGS $CFLAGS"
      LIBS="$ALSA_LIBS $LIBS"
      AC_COMPILE_IFELSE([AC_LANG_PROGRAM([[#include <asoundlib.h>]], [[snd_lib_error_set_handler (0);]])],
                      emacs_alsa_normal=yes,
	            emacs_alsa_normal=no)
      if test "$emacs_alsa_normal" != yes; then
        AC_COMPILE_IFELSE([AC_LANG_PROGRAM([[#include <alsa/asoundlib.h>]],
                       [[snd_lib_error_set_handler (0);]])],
                       emacs_alsa_subdir=yes,
	             emacs_alsa_subdir=no)
        if test "$emacs_alsa_subdir" != yes; then
          AC_MSG_ERROR([pkg-config found alsa, but it does not compile.  See config.log for error messages.])
        fi
        ALSA_CFLAGS="$ALSA_CFLAGS -DALSA_SUBDIR_INCLUDE"
      fi

      CFLAGS="$SAVE_CFLAGS"
      LIBS="$SAVE_LIBS"
      LIBSOUND="$LIBSOUND $ALSA_LIBS"
      CFLAGS_SOUND="$CFLAGS_SOUND $ALSA_CFLAGS"
      AC_DEFINE(HAVE_ALSA, 1, [Define to 1 if ALSA is available.])
    elif test "${with_sound}" = "alsa"; then
      AC_MSG_ERROR([ALSA sound support requested but not found.])
    fi
  fi                            dnl with_sound = alsa|yes

  dnl Define HAVE_SOUND if we have sound support.  We know it works and
  dnl compiles only on the specified platforms.  For others, it
  dnl probably doesn't make sense to try.
  dnl FIXME So surely we should bypass this whole section if not using
  dnl one of these platforms?
  if test x$have_sound_header = xyes || test $HAVE_ALSA = yes; then
     case "$opsys" in
       dnl defined __FreeBSD__ || defined __NetBSD__ || defined __linux__
       dnl Adjust the --with-sound help text if you change this.
       gnu-linux|freebsd|netbsd|mingw32|cygwin)
         AC_DEFINE(HAVE_SOUND, 1, [Define to 1 if you have sound support.])
         HAVE_SOUND=yes
         ;;
     esac
  fi

  AC_SUBST(CFLAGS_SOUND)
fi

dnl checks for header files
AC_CHECK_HEADERS_ONCE(
  linux/fs.h
  malloc.h
  sys/systeminfo.h
  sys/sysinfo.h
  coff.h pty.h
  sys/resource.h
  sys/utsname.h pwd.h utmp.h util.h sys/prctl.h)

AC_CACHE_CHECK([for ADDR_NO_RANDOMIZE],
  [emacs_cv_personality_addr_no_randomize],
  [AC_COMPILE_IFELSE(
     [AC_LANG_PROGRAM([[#include <sys/personality.h>]],
		      [[personality (personality (0xffffffff)
				     | ADDR_NO_RANDOMIZE)]])],
     [emacs_cv_personality_addr_no_randomize=yes],
     [emacs_cv_personality_addr_no_randomize=no])])
if test $emacs_cv_personality_addr_no_randomize = yes; then
  AC_DEFINE([HAVE_PERSONALITY_ADDR_NO_RANDOMIZE], [1],
            [Define to 1 if personality flag ADDR_NO_RANDOMIZE exists.])
fi

# Note that Solaris has sys/sysinfo.h which defines struct
# sysinfo as well.  To make sure that we're using GNU/Linux
# sysinfo, we explicitly set one of its fields.
if test "$ac_cv_header_sys_sysinfo_h" = yes; then
  AC_CACHE_CHECK([if Linux sysinfo may be used], [emacs_cv_linux_sysinfo],
  [AC_COMPILE_IFELSE([AC_LANG_PROGRAM([[#include <sys/sysinfo.h>]],
                                     [[struct sysinfo si;
                                       si.totalram = 0;
                                       sysinfo (&si)]])],
    emacs_cv_linux_sysinfo=yes, emacs_cv_linux_sysinfo=no)])

  if test $emacs_cv_linux_sysinfo = yes; then
    AC_DEFINE([HAVE_LINUX_SYSINFO], 1, [Define to 1 if you have Linux sysinfo function.])
    AC_COMPILE_IFELSE([AC_LANG_PROGRAM([[#include <sys/sysinfo.h>]],
                                       [[struct sysinfo si; return si.mem_unit]])],
      AC_DEFINE(LINUX_SYSINFO_UNIT, 1,
                [Define to 1 if Linux sysinfo sizes are in multiples of mem_unit bytes.]))
  fi
fi

dnl On Solaris 8 there's a compilation warning for term.h because
dnl it doesn't define 'bool'.
AC_CHECK_HEADERS(term.h, , , -)
AC_HEADER_TIME
AC_CHECK_DECLS([sys_siglist], [], [], [[#include <signal.h>
			              ]])
if test $ac_cv_have_decl_sys_siglist != yes; then
  # For Tru64, at least:
  AC_CHECK_DECLS([__sys_siglist], [], [], [[#include <signal.h>
			                  ]])
fi
AC_HEADER_SYS_WAIT

AC_CHECK_HEADERS_ONCE(sys/socket.h)
AC_CHECK_HEADERS(net/if.h, , , [AC_INCLUDES_DEFAULT
#if HAVE_SYS_SOCKET_H
#include <sys/socket.h>
#endif])
AC_CHECK_HEADERS(ifaddrs.h, , , [AC_INCLUDES_DEFAULT
#if HAVE_SYS_SOCKET_H
#include <sys/socket.h>
#endif])
AC_CHECK_HEADERS(net/if_dl.h, , , [AC_INCLUDES_DEFAULT
#if HAVE_SYS_SOCKET_H
#include <sys/socket.h>
#endif])

dnl checks for structure members
AC_CHECK_MEMBERS([struct ifreq.ifr_flags, struct ifreq.ifr_hwaddr,
		  struct ifreq.ifr_netmask, struct ifreq.ifr_broadaddr,
		  struct ifreq.ifr_addr,
		  struct ifreq.ifr_addr.sa_len], , ,
		 [AC_INCLUDES_DEFAULT
#if HAVE_SYS_SOCKET_H
#include <sys/socket.h>
#endif
#if HAVE_NET_IF_H
#include <net/if.h>
#endif])

dnl Check for endianness.
dnl AC_C_BIGENDIAN is done by gnulib.

dnl check for Make feature

AUTO_DEPEND=no
AUTODEPEND_PARENTS='lib src'
dnl check if we have GCC and autodepend is on.
if test "$GCC" = yes && test "$ac_enable_autodepend" = yes; then
   AC_CACHE_CHECK([whether gcc understands -MMD -MF], [emacs_cv_autodepend],
   [SAVE_CFLAGS="$CFLAGS"
   CFLAGS="$CFLAGS -MMD -MF deps.d -MP"
   AC_COMPILE_IFELSE([AC_LANG_PROGRAM([[]], [[]])],
     [emacs_cv_autodepend=yes], [emacs_cv_autodepend=no])
   CFLAGS="$SAVE_CFLAGS"
   test -f deps.d || emacs_cv_autodepend=no
   rm -rf deps.d])
   if test $emacs_cv_autodepend = yes; then
      AUTO_DEPEND=yes
   fi
fi
AC_SUBST(AUTO_DEPEND)

#### Choose a window system.

## We leave window_system equal to none if
## we end up building without one.  Any new window system should
## set window_system to an appropriate value and add objects to
## window-system-specific substs.

window_system=none
AC_PATH_X
if test "$no_x" != yes; then
  window_system=x11
fi

LD_SWITCH_X_SITE_RPATH=
if test "${x_libraries}" != NONE; then
  if test -n "${x_libraries}"; then
    LD_SWITCH_X_SITE=-L`AS_ECHO(["$x_libraries"]) | sed -e 's/:/ -L/g'`
    LD_SWITCH_X_SITE_RPATH=-Wl,-rpath,`
      AS_ECHO(["$x_libraries"]) | sed -e 's/:/ -Wl,-rpath,/g'
    `
  fi
  x_default_search_path=""
  x_search_path=${x_libraries}
  if test -z "${x_search_path}"; then
    x_search_path=/usr/lib
  fi
  for x_library in `AS_ECHO(["$x_search_path:"]) | \
		    sed -e "s/:/ /g" -e p -e "s:/lib[[^ /]]* :/share :g"`; do
    x_search_path="\
${x_library}/X11/%L/%T/%N%C%S:\
${x_library}/X11/%l/%T/%N%C%S:\
${x_library}/X11/%T/%N%C%S:\
${x_library}/X11/%L/%T/%N%S:\
${x_library}/X11/%l/%T/%N%S:\
${x_library}/X11/%T/%N%S"
    if test x"${x_default_search_path}" = x; then
      x_default_search_path=${x_search_path}
    else
      x_default_search_path="${x_search_path}:${x_default_search_path}"
    fi
  done
fi
AC_SUBST(LD_SWITCH_X_SITE_RPATH)

if test "${x_includes}" != NONE && test -n "${x_includes}"; then
  C_SWITCH_X_SITE=$isystem`AS_ECHO(["$x_includes"]) | sed -e "s/:/ $isystem/g"`
fi

if test x"${x_includes}" = x; then
  bitmapdir=/usr/include/X11/bitmaps
else
  # accumulate include directories that have X11 bitmap subdirectories
  bmd_acc=
  for bmd in `AS_ECHO(["$x_includes"]) | sed -e 's/:/ /g'`; do
    if test -d "${bmd}/X11/bitmaps"; then
      bmd_acc="${bmd_acc}:${bmd}/X11/bitmaps"
    fi
    if test -d "${bmd}/bitmaps"; then
      bmd_acc="${bmd_acc}:${bmd}/bitmaps"
    fi
  done
  bitmapdir=${bmd_acc#:}
fi

test "${with_ns}" = maybe && test "${opsys}" != darwin && with_ns=no
HAVE_NS=no
NS_GNUSTEP_CONFIG=no
NS_IMPL_COCOA=no
NS_IMPL_GNUSTEP=no
tmp_CPPFLAGS="$CPPFLAGS"
tmp_CFLAGS="$CFLAGS"
CPPFLAGS="$CPPFLAGS -x objective-c"
CFLAGS="$CFLAGS -x objective-c"
GNU_OBJC_CFLAGS=
LIBS_GNUSTEP=
if test "${with_ns}" != no; then
  if test "${opsys}" = darwin; then
     NS_IMPL_COCOA=yes
     ns_appdir=`pwd`/nextstep/Remacs.app
     ns_appbindir=${ns_appdir}/Contents/MacOS
     ns_appresdir=${ns_appdir}/Contents/Resources
     ns_appsrc=Cocoa/Remacs.base
     ns_fontfile=macfont.o
  elif flags=$( (gnustep-config --objc-flags) 2>/dev/null); then
     NS_IMPL_GNUSTEP=yes
     NS_GNUSTEP_CONFIG=yes
     GNU_OBJC_CFLAGS=$flags
     LIBS_GNUSTEP=$(gnustep-config --gui-libs) || exit
  elif test -f $GNUSTEP_CONFIG_FILE; then
     NS_IMPL_GNUSTEP=yes
     dnl FIXME sourcing this several times in subshells seems inefficient.
     GNUSTEP_SYSTEM_HEADERS=$(
       . $GNUSTEP_CONFIG_FILE
       AS_ECHO(["$GNUSTEP_SYSTEM_HEADERS"])
     )
     GNUSTEP_SYSTEM_LIBRARIES=$(
       . $GNUSTEP_CONFIG_FILE
       AS_ECHO(["$GNUSTEP_SYSTEM_LIBRARIES"])
     )
     dnl I seemed to need these as well with GNUstep-startup 0.25.
     GNUSTEP_LOCAL_HEADERS=$(
       . $GNUSTEP_CONFIG_FILE
       AS_ECHO(["$GNUSTEP_LOCAL_HEADERS"])
     )
     GNUSTEP_LOCAL_LIBRARIES=$(
       . $GNUSTEP_CONFIG_FILE
       AS_ECHO(["$GNUSTEP_LOCAL_LIBRARIES"])
     )
     test "x${GNUSTEP_LOCAL_HEADERS}" != "x" && \
       GNUSTEP_LOCAL_HEADERS="-I${GNUSTEP_LOCAL_HEADERS}"
     test "x${GNUSTEP_LOCAL_LIBRARIES}" != "x" && \
       GNUSTEP_LOCAL_LIBRARIES="-L${GNUSTEP_LOCAL_LIBRARIES}"
     CPPFLAGS="$CPPFLAGS -I${GNUSTEP_SYSTEM_HEADERS} ${GNUSTEP_LOCAL_HEADERS}"
     CFLAGS="$CFLAGS -I${GNUSTEP_SYSTEM_HEADERS} ${GNUSTEP_LOCAL_HEADERS}"
     LDFLAGS="$LDFLAGS -L${GNUSTEP_SYSTEM_LIBRARIES} ${GNUSTEP_LOCAL_LIBRARIES}"
     LIBS_GNUSTEP="-lgnustep-gui -lgnustep-base -lobjc -lpthread"
     dnl GNUstep defines BASE_NATIVE_OBJC_EXCEPTIONS to 0 or 1.
     dnl If they had chosen to either define it or not, we could have
     dnl just used AC_CHECK_DECL here.
     AC_CACHE_CHECK(if GNUstep defines BASE_NATIVE_OBJC_EXCEPTIONS,
       emacs_cv_objc_exceptions,
AC_COMPILE_IFELSE([AC_LANG_PROGRAM([[#include <GNUstepBase/GSConfig.h>]],
[[#if defined BASE_NATIVE_OBJC_EXCEPTIONS && BASE_NATIVE_OBJC_EXCEPTIONS > 0
1;
#else
fail;
#endif]])], emacs_cv_objc_exceptions=yes, emacs_cv_objc_exceptions=no ) )
     if test $emacs_cv_objc_exceptions = yes; then
       dnl _NATIVE_OBJC_EXCEPTIONS is used by the GNUstep headers.
       AC_DEFINE(_NATIVE_OBJC_EXCEPTIONS, 1,
         [Define if GNUstep uses ObjC exceptions.])
       GNU_OBJC_CFLAGS="-fobjc-exceptions"
     fi
  fi
  if test $NS_IMPL_GNUSTEP = yes; then
     ns_appdir=`pwd`/nextstep/Remacs.app
     ns_appbindir=${ns_appdir}
     ns_appresdir=${ns_appdir}/Resources
     ns_appsrc=GNUstep/Remacs.base
     ns_fontfile=nsfont.o
  fi

  dnl This is only used while we test the NS headers, it gets reset below.
  CPPFLAGS="$CPPFLAGS $GNU_OBJC_CFLAGS"
  CFLAGS="$CFLAGS $GNU_OBJC_CFLAGS"

  AC_CHECK_HEADER([AppKit/AppKit.h], [HAVE_NS=yes],
		  [AC_MSG_ERROR([The include files (AppKit/AppKit.h etc) that
are required for a Nextstep build are missing or cannot be compiled.
Either fix this, or re-configure with the option '--without-ns'.])])

  macfont_file=""
  if test "${NS_IMPL_COCOA}" = "yes"; then
    AC_MSG_CHECKING([for Mac OS X 10.6 or newer])
    AC_COMPILE_IFELSE([AC_LANG_PROGRAM([#include <AppKit/AppKit.h>],
                                     [
#ifdef MAC_OS_X_VERSION_MAX_ALLOWED
#if MAC_OS_X_VERSION_MAX_ALLOWED >= 1060
 ; /* OK */
#else
 error "Mac OS X 10.6 or newer required";
#endif
#endif
		    ])],
		    ns_osx_have_106=yes,
		    ns_osx_have_106=no)
    AC_MSG_RESULT([$ns_osx_have_106])

    if test $ns_osx_have_106 = no; then
       AC_MSG_ERROR([Mac OS X 10.6 or newer is required]);
    fi
  fi
fi

AC_SUBST(LIBS_GNUSTEP)

INSTALL_ARCH_INDEP_EXTRA=install-etc
ns_self_contained=no
NS_OBJ=
NS_OBJC_OBJ=
if test "${HAVE_NS}" = yes; then
  window_system=nextstep
  # set up packaging dirs
  if test "${EN_NS_SELF_CONTAINED}" = yes; then
     ns_self_contained=yes
     prefix=${ns_appresdir}
     exec_prefix=${ns_appbindir}
     dnl This one isn't really used, only archlibdir is.
     libexecdir="\${ns_appbindir}/libexec"
     archlibdir="\${ns_appbindir}/libexec"
     etcdocdir="\${ns_appresdir}/etc"
     etcdir="\${ns_appresdir}/etc"
     dnl FIXME maybe set datarootdir instead.
     dnl That would also get applications, icons, man.
     infodir="\${ns_appresdir}/info"
     mandir="\${ns_appresdir}/man"
     lispdir="\${ns_appresdir}/lisp"
     test "$locallisppathset" = no && locallisppath=""
     INSTALL_ARCH_INDEP_EXTRA=
  fi

  NS_OBJC_OBJ="nsterm.o nsfns.o nsmenu.o nsselect.o nsimage.o $ns_fontfile"
fi
CFLAGS="$tmp_CFLAGS"
CPPFLAGS="$tmp_CPPFLAGS"
AC_SUBST(INSTALL_ARCH_INDEP_EXTRA)
AC_SUBST(ns_self_contained)
AC_SUBST(NS_OBJ)
AC_SUBST(NS_OBJC_OBJ)

if test "${HAVE_NS}" = yes; then
  AC_CACHE_CHECK(
    [if the Objective C compiler supports instancetype],
    [emacs_cv_objc_instancetype],
    [AC_LANG_PUSH([Objective C])
     AC_COMPILE_IFELSE(
       [AC_LANG_SOURCE([[@interface Test
                          + (instancetype)test;
                          @end]])],
       emacs_cv_objc_instancetype=yes,
       emacs_cv_objc_instancetype=no)
     AC_LANG_POP([Objective C])])

  if test x$emacs_cv_objc_instancetype = xyes ; then
    AC_DEFINE(NATIVE_OBJC_INSTANCETYPE, 1,
              [Define if ObjC compiler supports instancetype natively.])
  fi
fi

HAVE_W32=no
W32_OBJ=
W32_LIBS=
EMACSRES=
CLIENTRES=
CLIENTW=
W32_RES_LINK=
EMACS_MANIFEST=
if test "${with_w32}" != no; then
  case "${opsys}" in
    cygwin)
      AC_CHECK_HEADER([windows.h], [HAVE_W32=yes],
             [AC_MSG_ERROR(['--with-w32' was specified, but windows.h
                   cannot be found.])])
    ;;
    mingw32)
    ## Using --with-w32 with MinGW is a no-op, but we allow it.
    ;;
    *)
      AC_MSG_ERROR([Using w32 with an autotools build is only supported for Cygwin and MinGW32.])
    ;;
  esac
fi

if test "${opsys}" = "mingw32"; then
  AC_CACHE_CHECK([whether Windows API headers are recent enough], [emacs_cv_w32api],
  [AC_COMPILE_IFELSE([AC_LANG_PROGRAM([[
     #include <windows.h>
     #include <usp10.h>]],
   [[PIMAGE_NT_HEADERS pHeader;
     PIMAGE_SECTION_HEADER pSection = IMAGE_FIRST_SECTION(pHeader)]])],
   [emacs_cv_w32api=yes], [emacs_cv_w32api=no])])
  if test "${emacs_cv_w32api}" = "no"; then
    AC_MSG_ERROR([the Windows API headers are too old to support this build.])
  fi
  HAVE_W32=${emacs_cv_w32api}
fi

FIRSTFILE_OBJ=
NTDIR=
LIBS_ECLIENT=
LIB_WSOCK32=
NTLIB=
CM_OBJ="cm.o"
XARGS_LIMIT=
if test "${HAVE_W32}" = "yes"; then
  AC_DEFINE(HAVE_NTGUI, 1, [Define to use native MS Windows GUI.])
  AC_CHECK_TOOL(WINDRES, [windres],
                [AC_MSG_ERROR([No resource compiler found.])])
  W32_OBJ="w32fns.o w32menu.o w32reg.o w32font.o w32term.o"
  W32_OBJ="$W32_OBJ w32xfns.o w32select.o w32uniscribe.o w32cygwinx.o"
  EMACSRES="emacs.res"
  case "$canonical" in
    x86_64-*-*) EMACS_MANIFEST="emacs-x64.manifest" ;;
    *) EMACS_MANIFEST="emacs-x86.manifest" ;;
  esac
  dnl Construct something of the form "24,4,0,0" with 4 components.
  comma_version=`echo "${PACKAGE_VERSION}.0.0" | sed -e 's/\./,/g' -e 's/^\([[^,]]*,[[^,]]*,[[^,]]*,[[^,]]*\).*/\1/'`

  comma_space_version=`echo "$comma_version" | sed 's/,/, /g'`
  AC_SUBST(comma_version)
  AC_SUBST(comma_space_version)
  AC_CONFIG_FILES([nt/emacs.rc nt/emacsclient.rc])
  if test "${opsys}" = "cygwin"; then
    W32_LIBS="$W32_LIBS -lkernel32 -luser32 -lusp10 -lgdi32"
    W32_LIBS="$W32_LIBS -lole32 -lcomdlg32 -lcomctl32 -lwinspool"
    # Tell the linker that emacs.res is an object (which we compile from
    # the rc file), not a linker script.
    W32_RES_LINK="-Wl,emacs.res"
  else
    W32_OBJ="$W32_OBJ w32.o w32console.o w32heap.o w32inevt.o w32proc.o"
    W32_LIBS="$W32_LIBS -lwinmm -lusp10 -lgdi32 -lcomdlg32"
    W32_LIBS="$W32_LIBS -lmpr -lwinspool -lole32 -lcomctl32"
    W32_RES_LINK="\$(EMACSRES)"
    CLIENTRES="emacsclient.res"
    CLIENTW="emacsclientw\$(EXEEXT)"
    FIRSTFILE_OBJ=firstfile.o
    NTDIR=nt
    CM_OBJ=
    LIBS_ECLIENT="-lcomctl32"
    LIB_WSOCK32="-lwsock32"
    NTLIB="ntlib.$ac_objext"
    XARGS_LIMIT="-s 10000"
  fi
fi

if test "${HAVE_W32}" = "no" && test "${opsys}" = "cygwin"; then
  W32_LIBS="-lkernel32"
  W32_OBJ="w32cygwinx.o"
fi

AC_SUBST(W32_OBJ)
AC_SUBST(W32_LIBS)
AC_SUBST(EMACSRES)
AC_SUBST(EMACS_MANIFEST)
AC_SUBST(CLIENTRES)
AC_SUBST(CLIENTW)
AC_SUBST(W32_RES_LINK)
AC_SUBST(FIRSTFILE_OBJ)
AC_SUBST(NTDIR)
AC_SUBST(CM_OBJ)
AC_SUBST(LIBS_ECLIENT)
AC_SUBST(LIB_WSOCK32)
AC_SUBST(NTLIB)
AC_SUBST(XARGS_LIMIT)

if test "${HAVE_W32}" = "yes"; then
  window_system=w32
  with_xft=no
fi

## $window_system is now set to the window system we will
## ultimately use.

term_header=
HAVE_X_WINDOWS=no
HAVE_X11=no
USE_X_TOOLKIT=none

case "${window_system}" in
  x11 )
    HAVE_X_WINDOWS=yes
    HAVE_X11=yes
    term_header=xterm.h
    case "${with_x_toolkit}" in
      gtk ) with_gtk=yes
            term_header=gtkutil.h
dnl Don't set this for GTK.  A lot of tests below assumes Xt when
dnl USE_X_TOOLKIT is set.
            USE_X_TOOLKIT=none ;;
      gtk2 ) with_gtk2=yes
             term_header=gtkutil.h
             USE_X_TOOLKIT=none ;;
      gtk3 ) with_gtk3=yes
             term_header=gtkutil.h
             USE_X_TOOLKIT=none ;;
dnl If user did not say whether to use a toolkit, make this decision later:
dnl use the toolkit if we have gtk, or X11R5 or newer.
      * ) USE_X_TOOLKIT=maybe ;;
    esac
  ;;
  nextstep )
    term_header=nsterm.h
  ;;
  w32 )
    term_header=w32term.h
  ;;
esac

if test "$window_system" = none && test "X$with_x" != "Xno"; then
   AC_CHECK_PROG(HAVE_XSERVER, X, true, false)
   if test "$HAVE_XSERVER" = true ||
      test -n "$DISPLAY" ||
      {
        for emacs_libX11 in /usr/lib/libX11.*; do break; done
        test "$emacs_libX11" != '/usr/lib/libX11.*'
      }
   then
        AC_MSG_ERROR([You seem to be running X, but no X development libraries
were found.  You should install the relevant development files for X
and for the toolkit you want, such as Gtk+.  Also make
sure you have development files for image handling, i.e.
tiff, gif, jpeg, png and xpm.
If you are sure you want Emacs compiled without X window support, pass
  --without-x
to configure.])
   fi
fi

# Does the opsystem file prohibit the use of the GNU malloc?
# Assume not, until told otherwise.
GNU_MALLOC=yes

AC_CACHE_CHECK(
  [whether malloc is Doug Lea style],
  [emacs_cv_var_doug_lea_malloc],
  [emacs_cv_var_doug_lea_malloc=no
   dnl Hooks do not work with address sanitization.
   if test "$emacs_cv_sanitize_address" != yes; then
     AC_LINK_IFELSE(
       [AC_LANG_PROGRAM(
	  [[#include <malloc.h>
	    static void hook (void) {}]],
	  [[malloc_set_state (malloc_get_state ());
	    __after_morecore_hook = hook;
	    __malloc_initialize_hook = hook;]])],
       [emacs_cv_var_doug_lea_malloc=yes])
   fi])
doug_lea_malloc=$emacs_cv_var_doug_lea_malloc

hybrid_malloc=
system_malloc=yes

test "$CANNOT_DUMP" = yes ||
case "$opsys" in
  ## darwin ld insists on the use of malloc routines in the System framework.
  darwin | mingw32 | nacl | sol2-10) ;;
  cygwin | qnxnto | freebsd)
	  hybrid_malloc=yes
          system_malloc= ;;
  *) test "$ac_cv_func_sbrk" = yes && system_malloc=$emacs_cv_sanitize_address;;
esac

if test "${system_malloc}" != yes && test "${doug_lea_malloc}" != yes \
   && test "${UNEXEC_OBJ}" = unexelf.o; then
  hybrid_malloc=yes
fi

GMALLOC_OBJ=
HYBRID_MALLOC=
if test "${system_malloc}" = "yes"; then
  AC_DEFINE([SYSTEM_MALLOC], 1,
    [Define to 1 to use the system memory allocator, even if it is not
     Doug Lea style.])
  GNU_MALLOC=no
  GNU_MALLOC_reason="
    (The GNU allocators don't work with this system configuration.)"
  VMLIMIT_OBJ=
elif test "$hybrid_malloc" = yes; then
  AC_DEFINE(HYBRID_MALLOC, 1,
    [Define to use gmalloc before dumping and the system malloc after.])
  HYBRID_MALLOC=1
  GNU_MALLOC=no
  GNU_MALLOC_reason=" (only before dumping)"
  GMALLOC_OBJ=gmalloc.o
  VMLIMIT_OBJ=
else
  test "$doug_lea_malloc" != "yes" && GMALLOC_OBJ=gmalloc.o
  VMLIMIT_OBJ=vm-limit.o

  AC_CHECK_HEADERS([sys/vlimit.h])
  AC_CACHE_CHECK([for data_start], [emacs_cv_data_start],
    [AC_LINK_IFELSE(
       [AC_LANG_PROGRAM(
	 [[extern char data_start[]; char ch;]],
	 [[return data_start < &ch;]])],
       [emacs_cv_data_start=yes],
       [emacs_cv_data_start=no])])
  if test $emacs_cv_data_start = yes; then
    AC_DEFINE([HAVE_DATA_START], 1,
      [Define to 1 if data_start is the address of the start
       of the main data segment.])
  fi
fi
AC_SUBST([HYBRID_MALLOC])
AC_SUBST(GMALLOC_OBJ)
AC_SUBST(VMLIMIT_OBJ)

if test "$doug_lea_malloc" = "yes" && test "$hybrid_malloc" != yes; then
  if test "$GNU_MALLOC" = yes ; then
    GNU_MALLOC_reason="
      (Using Doug Lea's new malloc from the GNU C Library.)"
  fi
  AC_DEFINE(DOUG_LEA_MALLOC, 1,
    [Define to 1 if the system memory allocator is Doug Lea style,
     with malloc hooks and malloc_set_state.])

  ## Use mmap directly for allocating larger buffers.
  ## FIXME this comes from src/s/{gnu,gnu-linux}.h:
  ## #ifdef DOUG_LEA_MALLOC; #undef REL_ALLOC; #endif
  ## Does the AC_FUNC_MMAP test below make this check unnecessary?
  case "$opsys" in
    mingw32|gnu*) REL_ALLOC=no ;;
  esac
fi

if test x"${REL_ALLOC}" = x; then
  REL_ALLOC=${GNU_MALLOC}
fi

use_mmap_for_buffers=no
case "$opsys" in
  mingw32) use_mmap_for_buffers=yes ;;
esac

AC_FUNC_MMAP
if test $use_mmap_for_buffers = yes; then
  AC_DEFINE(USE_MMAP_FOR_BUFFERS, 1, [Define to use mmap to allocate buffer text.])
  REL_ALLOC=no
fi

LIBS="$LIBS_SYSTEM $LIBS"

dnl FIXME replace main with a function we actually want from this library.
AC_CHECK_LIB(Xbsd, main, LD_SWITCH_X_SITE="$LD_SWITCH_X_SITE -lXbsd")

dnl Check for the POSIX thread library.
LIB_PTHREAD=
AC_CHECK_HEADERS_ONCE(pthread.h)
if test "$ac_cv_header_pthread_h" && test "$opsys" != "mingw32"; then
  AC_CACHE_CHECK([for pthread library],
    [emacs_cv_pthread_lib],
    [emacs_cv_pthread_lib=no
     OLD_LIBS=$LIBS
     for emacs_pthread_lib in 'none needed' -lpthread; do
       case $emacs_pthread_lib in
	 -*) LIBS="$OLD_LIBS $emacs_pthread_lib";;
       esac
       AC_LINK_IFELSE(
	 [AC_LANG_PROGRAM(
	    [[#include <pthread.h>
	      #include <signal.h>
	      sigset_t old_mask, new_mask;
	      void noop (void) {}]],
	    [[pthread_t th = pthread_self ();
	      int status = 0;
	      status += pthread_create (&th, 0, 0, 0);
	      status += pthread_sigmask (SIG_BLOCK, &new_mask, &old_mask);
	      status += pthread_kill (th, 0);
	      #if ! (defined SYSTEM_MALLOC || defined HYBRID_MALLOC \
		     || defined DOUG_LEA_MALLOC)
	      /* Test for pthread_atfork only if gmalloc uses it,
		 as older-style hosts like MirBSD 10 lack it.  */
	      status += pthread_atfork (noop, noop, noop);
	      #endif
	      return status;]])],
	 [emacs_cv_pthread_lib=$emacs_pthread_lib])
       LIBS=$OLD_LIBS
       if test "$emacs_cv_pthread_lib" != no; then
	 break
       fi
     done])
  if test "$emacs_cv_pthread_lib" != no; then
    AC_DEFINE([HAVE_PTHREAD], 1, [Define to 1 if you have POSIX threads.])
    case $emacs_cv_pthread_lib in
      -*) LIB_PTHREAD=$emacs_cv_pthread_lib;;
    esac
    ac_cv_func_pthread_sigmask=yes
    # Some systems optimize for single-threaded programs by default, and
    # need special flags to disable these optimizations. For example, the
    # definition of 'errno' in <errno.h>.
    case $opsys in
      hpux* | sol*)
	AC_DEFINE([_REENTRANT], 1,
	  [Define to 1 if your system requires this in multithreaded code.]);;
      aix4-2)
	AC_DEFINE([_THREAD_SAFE], 1,
	  [Define to 1 if your system requires this in multithreaded code.]);;
    esac
  fi
fi
AC_SUBST([LIB_PTHREAD])

AC_MSG_CHECKING([for thread support])
threads_enabled=no
if test "$with_threads" = yes; then
   if test "$emacs_cv_pthread_lib" != no; then
      AC_DEFINE(THREADS_ENABLED, 1,
                [Define to 1 if you want elisp thread support.])
      threads_enabled=yes
   elif test "${opsys}" = "mingw32"; then
      dnl MinGW can do native Windows threads even without pthreads
      AC_DEFINE(THREADS_ENABLED, 1,
                [Define to 1 if you want elisp thread support.])
      threads_enabled=yes
   fi
fi
AC_MSG_RESULT([$threads_enabled])

dnl Check for need for bigtoc support on IBM AIX

case ${host_os} in
aix*)
  AC_CACHE_CHECK([for -bbigtoc option], [gdb_cv_bigtoc], [
    case $GCC in
    yes) gdb_cv_bigtoc=-Wl,-bbigtoc ;;
    *) gdb_cv_bigtoc=-bbigtoc ;;
    esac

    LDFLAGS=$LDFLAGS\ $gdb_cv_bigtoc
    AC_LINK_IFELSE([AC_LANG_PROGRAM([[]], [[int i;]])], [], [gdb_cv_bigtoc=])
  ])
  ;;
esac

# Change CFLAGS, CPPFLAGS, and LIBS temporarily so that C_SWITCH_X_SITE
# is for the tests that follow.  We set them back later on.

REAL_CFLAGS="$CFLAGS"
REAL_CPPFLAGS="$CPPFLAGS"
REAL_LIBS="$LIBS"

if test "${HAVE_X11}" = "yes"; then
  DEFS="$C_SWITCH_X_SITE $DEFS"
  LDFLAGS="$LDFLAGS $LD_SWITCH_X_SITE"
  LIBS="-lX11 $LIBS"
  CFLAGS="$C_SWITCH_X_SITE $CFLAGS"
  CPPFLAGS="$C_SWITCH_X_SITE $CPPFLAGS"

  # On Solaris, arrange for LD_RUN_PATH to point to the X libraries for tests.
  # This is handled by LD_SWITCH_X_SITE_RPATH during the real build,
  # but it's more convenient here to set LD_RUN_PATH since this
  # also works on hosts that don't understand LD_SWITCH_X_SITE_RPATH.
  if test "${x_libraries}" != NONE && test -n "${x_libraries}"; then
    LD_RUN_PATH=$x_libraries${LD_RUN_PATH+:}$LD_RUN_PATH
    export LD_RUN_PATH
  fi

  if test "${opsys}" = "gnu-linux"; then
    AC_CACHE_CHECK([whether X on GNU/Linux needs -b to link], [emacs_cv_b_link],
    [AC_LINK_IFELSE([AC_LANG_PROGRAM([[]],
     [[XOpenDisplay ("foo");]])],
     [xgnu_linux_first_failure=no],
     [xgnu_linux_first_failure=yes])
    if test "${xgnu_linux_first_failure}" = "yes"; then
      OLD_CPPFLAGS="$CPPFLAGS"
      OLD_LIBS="$LIBS"
      CPPFLAGS="$CPPFLAGS -b i486-linuxaout"
      LIBS="$LIBS -b i486-linuxaout"
      AC_LINK_IFELSE([AC_LANG_PROGRAM([[]],
       [[XOpenDisplay ("foo");]])],
       [xgnu_linux_second_failure=no],
       [xgnu_linux_second_failure=yes])
      if test "${xgnu_linux_second_failure}" = "yes"; then
	# If we get the same failure with -b, there is no use adding -b.
	# So leave it out.  This plays safe.
        emacs_cv_b_link=no
      else
        emacs_cv_b_link=yes
      fi
      CPPFLAGS=$OLD_CPPFLAGS
      LIBS=$OLD_LIBS
    else
      emacs_cv_b_link=no
    fi])
    if test "x$emacs_cv_b_link" = xyes ; then
      LD_SWITCH_X_SITE="$LD_SWITCH_X_SITE -b i486-linuxaout"
      C_SWITCH_X_SITE="$C_SWITCH_X_SITE -b i486-linuxaout"
    fi
  fi

  # Reportedly, some broken Solaris systems have XKBlib.h but are missing
  # header files included from there.
  AC_CACHE_CHECK([for Xkb], [emacs_cv_xkb],
  [AC_LINK_IFELSE([AC_LANG_PROGRAM([[#include <X11/Xlib.h>
#include <X11/XKBlib.h>]],
	[[XkbDescPtr kb = XkbGetKeyboard (0, XkbAllComponentsMask, XkbUseCoreKbd);]])],
	emacs_cv_xkb=yes, emacs_cv_xkb=no)])
  if test $emacs_cv_xkb = yes; then
    AC_DEFINE(HAVE_XKB, 1, [Define to 1 if you have the Xkb extension.])
  fi

  AC_CHECK_FUNCS(XrmSetDatabase XScreenResourceString \
XScreenNumberOfScreen)
fi

if test "${window_system}" = "x11"; then
  AC_MSG_CHECKING(X11 version 6)
  AC_CACHE_VAL(emacs_cv_x11_version_6,
  [AC_LINK_IFELSE([AC_LANG_PROGRAM([[#include <X11/Xlib.h>]],
[[#if XlibSpecificationRelease < 6
fail;
#endif
]])], emacs_cv_x11_version_6=yes, emacs_cv_x11_version_6=no)])
  if test $emacs_cv_x11_version_6 = yes; then
    AC_MSG_RESULT(6 or newer)
    AC_DEFINE(HAVE_X11R6, 1,
	      [Define to 1 if you have the X11R6 or newer version of Xlib.])
    AC_DEFINE(HAVE_X_I18N, 1, [Define if you have usable i18n support.])
    ## inoue@ainet.or.jp says Solaris has a bug related to X11R6-style
    ## XIM support.
    case "$opsys" in
      sol2-*) : ;;
      *) AC_DEFINE(HAVE_X11R6_XIM, 1,
           [Define if you have usable X11R6-style XIM support.])
         ;;
    esac
  else
    AC_MSG_RESULT(before 6)
  fi
fi


### Use -lrsvg-2 if available, unless '--with-rsvg=no' is specified.
HAVE_RSVG=no
if test "${HAVE_X11}" = "yes" || test "${HAVE_NS}" = "yes" || test "${opsys}" = "mingw32"; then
  if test "${with_rsvg}" != "no"; then
    RSVG_REQUIRED=2.11.0
    RSVG_MODULE="librsvg-2.0 >= $RSVG_REQUIRED"

    EMACS_CHECK_MODULES([RSVG], [$RSVG_MODULE])
    AC_SUBST(RSVG_CFLAGS)
    AC_SUBST(RSVG_LIBS)

    if test $HAVE_RSVG = yes; then
      AC_DEFINE(HAVE_RSVG, 1, [Define to 1 if using librsvg.])
      CFLAGS="$CFLAGS $RSVG_CFLAGS"
      # Windows loads librsvg dynamically
      if test "${opsys}" = "mingw32"; then
	RSVG_LIBS=
      fi
    fi
  fi
fi

HAVE_IMAGEMAGICK=no
if test "${HAVE_X11}" = "yes" || test "${HAVE_NS}" = "yes" || test "${HAVE_W32}" = "yes"; then
  if test "${with_imagemagick}" != "no"; then
    if test -n "$BREW"; then
      # Homebrew doesn't link ImageMagick 6 by default, so make sure
      # pkgconfig can find it.
      export PKG_CONFIG_PATH="$PKG_CONFIG_PATH$PATH_SEPARATOR`$BREW --prefix imagemagick@6 2>/dev/null`/lib/pkgconfig"
    fi

    ## 6.3.5 is the earliest version known to work; see Bug#17339.
    ## 6.8.2 makes Emacs crash; see Bug#13867.
    ## 7 and later have not been ported to; See Bug#25967.
    IMAGEMAGICK_MODULE="Wand >= 6.3.5 Wand != 6.8.2 Wand < 7"
    EMACS_CHECK_MODULES([IMAGEMAGICK], [$IMAGEMAGICK_MODULE])

    if test $HAVE_IMAGEMAGICK = yes; then
      OLD_CFLAGS=$CFLAGS
      OLD_LIBS=$LIBS
      CFLAGS="$CFLAGS $IMAGEMAGICK_CFLAGS"
      LIBS="$IMAGEMAGICK_LIBS $LIBS"
      AC_CHECK_FUNCS([MagickRelinquishMemory MagickExportImagePixels \
		      MagickMergeImageLayers MagickAutoOrientImage])
      CFLAGS=$OLD_CFLAGS
      LIBS=$OLD_LIBS
      # Check that ImageMagick links.  It does not link on Fedora 25
      # with './configure CC=clang', as pkg-config outputs flags like
      # -lomp that work for GCC but not Clang.
      if test "$ac_cv_func_MagickRelinquishMemory" != yes; then
	HAVE_IMAGEMAGICK=no
      fi
    fi
    if test $HAVE_IMAGEMAGICK = yes; then
      AC_DEFINE([HAVE_IMAGEMAGICK], 1, [Define to 1 if using ImageMagick.])
    else
      IMAGEMAGICK_CFLAGS=
      IMAGEMAGICK_LIBS=
    fi
    AC_SUBST([IMAGEMAGICK_CFLAGS])
    AC_SUBST([IMAGEMAGICK_LIBS])
  fi
fi

AC_CHECK_LIB(anl, getaddrinfo_a, HAVE_GETADDRINFO_A=yes)
if test "${HAVE_GETADDRINFO_A}" = "yes"; then
  AC_DEFINE(HAVE_GETADDRINFO_A, 1,
[Define to 1 if you have getaddrinfo_a for asynchronous DNS resolution.])
  GETADDRINFO_A_LIBS="-lanl"
  AC_SUBST(GETADDRINFO_A_LIBS)
fi

HAVE_GTK=no
GTK_OBJ=
gtk_term_header=$term_header
check_gtk2=no
gtk3_pkg_errors=
if test "${opsys}" != "mingw32"; then
  if test "${with_gtk3}" = "yes" || test "${with_gtk}" = "yes" || test "$USE_X_TOOLKIT" = "maybe"; then
    GLIB_REQUIRED=2.28
    GTK_REQUIRED=3.0
    GTK_MODULES="gtk+-3.0 >= $GTK_REQUIRED glib-2.0 >= $GLIB_REQUIRED"

    dnl Checks for libraries.
    EMACS_CHECK_MODULES([GTK], [$GTK_MODULES],
      [pkg_check_gtk=yes], [pkg_check_gtk=no])
    if test "$pkg_check_gtk" = "no" && test "$with_gtk3" = "yes"; then
       AC_MSG_ERROR($GTK_PKG_ERRORS)
    fi
    if test "$pkg_check_gtk" = "yes"; then
       AC_DEFINE(HAVE_GTK3, 1, [Define to 1 if using GTK 3 or later.])
       GTK_OBJ=emacsgtkfixed.o
       gtk_term_header=gtkutil.h
       USE_GTK_TOOLKIT="GTK3"
       if test "x$ac_enable_gtk_deprecation_warnings" = x; then
	 AC_DEFINE([GDK_DISABLE_DEPRECATION_WARNINGS], [1],
	   [Define to 1 to disable GTK+/GDK deprecation warnings.])
	 AC_DEFINE([GLIB_DISABLE_DEPRECATION_WARNINGS], [1],
	   [Define to 1 to disable Glib deprecation warnings.])
       fi
    else
       check_gtk2=yes
       gtk3_pkg_errors="$GTK_PKG_ERRORS "
    fi
  fi

  if test "${with_gtk2}" = "yes" || test "$check_gtk2" = "yes"; then
    GLIB_REQUIRED=2.10
    GTK_REQUIRED=2.10
    GTK_MODULES="gtk+-2.0 >= $GTK_REQUIRED glib-2.0 >= $GLIB_REQUIRED"

    dnl Checks for libraries.
    EMACS_CHECK_MODULES([GTK], [$GTK_MODULES],
      [pkg_check_gtk=yes], [pkg_check_gtk=no])
    if test "$pkg_check_gtk" = "no" &&
       { test "$with_gtk" = yes || test "$with_gtk2" = "yes"; }
    then
      AC_MSG_ERROR($gtk3_pkg_errors$GTK_PKG_ERRORS)
    fi
    test "$pkg_check_gtk" = "yes" && USE_GTK_TOOLKIT="GTK2"
  fi
fi

OLD_CFLAGS=$CFLAGS
OLD_LIBS=$LIBS

if test x"$pkg_check_gtk" = xyes; then

  AC_SUBST(GTK_LIBS)
  CFLAGS="$CFLAGS $GTK_CFLAGS"
  LIBS="$GTK_LIBS $LIBS"
  dnl Try to compile a simple GTK program.
  AC_CACHE_CHECK([whether GTK compiles], [emacs_cv_gtk_compiles],
  [AC_LINK_IFELSE(
    [AC_LANG_PROGRAM(
       [[/* Check the Gtk and Glib APIs.  */
	 #include <gtk/gtk.h>
	 #include <glib-object.h>
	 static void
	 callback (GObject *go, GParamSpec *spec, gpointer user_data)
	 {}
       ]],
       [[
	 GtkSettings *gs = 0;
	 /* Use G_CALLBACK to make sure function pointers can be cast to void *;
	    strict C prohibits this.  Use gtk_main_iteration to test that the
	    libraries are there.  */
	 if (g_signal_handler_find (G_OBJECT (gs), G_SIGNAL_MATCH_FUNC,
				    0, 0, 0, G_CALLBACK (callback), 0))
	   gtk_main_iteration ();
       ]])],
    [emacs_cv_gtk_compiles=yes], [emacs_cv_gtk_compiles=no])])
  if test "${emacs_cv_gtk_compiles}" != "yes"; then
    GTK_OBJ=
    if test "$USE_X_TOOLKIT" != "maybe"; then
      AC_MSG_ERROR([Gtk+ wanted, but it does not compile, see config.log.  Maybe some x11-devel files missing?]);
    fi
  else
    C_SWITCH_X_SITE="$C_SWITCH_X_SITE $GTK_CFLAGS"
    HAVE_GTK=yes
    AC_DEFINE(USE_GTK, 1, [Define to 1 if using GTK.])
    GTK_OBJ="gtkutil.o $GTK_OBJ"
    term_header=$gtk_term_header
    USE_X_TOOLKIT=none
    AC_MSG_WARN([[Your version of Gtk+ will have problems with
       closing open displays.  This is no problem if you just use
       one display, but if you use more than one and close one of them
       Emacs may crash.
       See https://bugzilla.gnome.org/show_bug.cgi?id=85715]])
  fi

fi
AC_SUBST(GTK_OBJ)


if test "${HAVE_GTK}" = "yes"; then

  dnl  Check if we have the old file selection dialog declared and
  dnl  in the link library.  In 2.x it may be in the library,
  dnl  but not declared if deprecated featured has been selected out.
  dnl  AC_CHECK_DECL checks for a macro, so check for GTK_TYPE_FILE_SELECTION.
  HAVE_GTK_FILE_SELECTION=no
  AC_CHECK_DECL(GTK_TYPE_FILE_SELECTION, HAVE_GTK_FILE_SELECTION=yes,
                   HAVE_GTK_FILE_SELECTION=no, [AC_INCLUDES_DEFAULT
#include <gtk/gtk.h>])
  if test "$HAVE_GTK_FILE_SELECTION" = yes; then
    AC_CHECK_FUNCS(gtk_file_selection_new)
  fi

  dnl Same as above for gtk_handle_box.
  HAVE_GTK_HANDLE_BOX=no
  AC_CHECK_DECL(GTK_TYPE_HANDLE_BOX, HAVE_GTK_HANDLE_BOX=yes,
                   HAVE_GTK_HANDLE_BOX=no, [AC_INCLUDES_DEFAULT
#include <gtk/gtk.h>])
  if test "$HAVE_GTK_HANDLE_BOX" = yes; then
    AC_CHECK_FUNCS(gtk_handle_box_new)
  fi

  dnl Same as above for gtk_tearoff_menu_item.
  HAVE_GTK_TEAROFF_MENU_ITEM=no
  AC_CHECK_DECL(GTK_TYPE_TEAROFF_MENU_ITEM, HAVE_GTK_TEAROFF_MENU_ITEM=yes,
                   HAVE_GTK_TEAROFF_MENU_ITEM=no, [AC_INCLUDES_DEFAULT
#include <gtk/gtk.h>])
  if test "$HAVE_GTK_TEAROFF_MENU_ITEM" = yes; then
    AC_CHECK_FUNCS(gtk_tearoff_menu_item_new)
  fi

  dnl Check for functions introduced in 2.14 and later.
  AC_CHECK_FUNCS(gtk_widget_get_window gtk_widget_set_has_window \
                 gtk_dialog_get_action_area gtk_widget_get_sensitive \
                 gtk_widget_get_mapped gtk_adjustment_get_page_size \
                 gtk_orientable_set_orientation \
		 gtk_window_set_has_resize_grip)

 term_header=gtkutil.h
fi


dnl Enable xwidgets if GTK3 and WebKitGTK+ are available.
HAVE_XWIDGETS=no
XWIDGETS_OBJ=
if test "$with_xwidgets" != "no"; then
  test "$USE_GTK_TOOLKIT" = "GTK3" && test "$window_system" != "none" ||
    AC_MSG_ERROR([xwidgets requested but gtk3 not used.])

  WEBKIT_REQUIRED=2.12
  WEBKIT_MODULES="webkit2gtk-4.0 >= $WEBKIT_REQUIRED"
  EMACS_CHECK_MODULES([WEBKIT], [$WEBKIT_MODULES])
  HAVE_XWIDGETS=$HAVE_WEBKIT
  test $HAVE_XWIDGETS = yes ||
    AC_MSG_ERROR([xwidgets requested but WebKitGTK+ not found.])

  XWIDGETS_OBJ=xwidget.o
  AC_DEFINE([HAVE_XWIDGETS], 1, [Define to 1 if you have xwidgets support.])
fi
AC_SUBST(XWIDGETS_OBJ)

CFLAGS=$OLD_CFLAGS
LIBS=$OLD_LIBS

dnl D-Bus has been tested under GNU/Linux only.  Must be adapted for
dnl other platforms.
HAVE_DBUS=no
DBUS_OBJ=
if test "${with_dbus}" = "yes"; then
   EMACS_CHECK_MODULES([DBUS], [dbus-1 >= 1.0])
   if test "$HAVE_DBUS" = yes; then
     AC_DEFINE(HAVE_DBUS, 1, [Define to 1 if using D-Bus.])
     dnl dbus_watch_get_unix_fd has been introduced in D-Bus 1.1.1.
     dnl dbus_type_is_valid and dbus_validate_* have been introduced in
     dnl D-Bus 1.5.12.
     OLD_LIBS=$LIBS
     LIBS="$LIBS $DBUS_LIBS"
     AC_CHECK_FUNCS(dbus_watch_get_unix_fd \
		    dbus_type_is_valid \
		    dbus_validate_bus_name \
                    dbus_validate_path \
		    dbus_validate_interface \
		    dbus_validate_member)
     LIBS=$OLD_LIBS
     DBUS_OBJ=dbusbind.o
   fi
fi
AC_SUBST(DBUS_CFLAGS)
AC_SUBST(DBUS_LIBS)
AC_SUBST(DBUS_OBJ)

dnl GSettings has been tested under GNU/Linux only.
HAVE_GSETTINGS=no
if test "${HAVE_X11}" = "yes" && test "${with_gsettings}" = "yes"; then
   EMACS_CHECK_MODULES([GSETTINGS], [gio-2.0 >= 2.26])
   if test "$HAVE_GSETTINGS" = "yes"; then
      old_CFLAGS=$CFLAGS
      CFLAGS="$CFLAGS $GSETTINGS_CFLAGS"
      old_LIBS=$LIBS
      LIBS="$LIBS $GSETTINGS_LIBS"
      AC_CACHE_CHECK([whether GSettings is in gio], [emacs_cv_gsettings_in_gio],
      [AC_LINK_IFELSE(
         [AC_LANG_PROGRAM(
	     [[/* Check that gsettings really is present.  */
	     #include <glib-object.h>
	     #include <gio/gio.h>
	     ]],
	     [[
	       GSettings *settings;
	       GVariant *val = g_settings_get_value (settings, "");
	     ]])],
       [emacs_cv_gsettings_in_gio=yes], [emacs_cv_gsettings_in_gio=no])])

      if test "$emacs_cv_gsettings_in_gio" = "yes"; then
        AC_DEFINE(HAVE_GSETTINGS, 1, [Define to 1 if using GSettings.])
	SETTINGS_CFLAGS="$GSETTINGS_CFLAGS"
	SETTINGS_LIBS="$GSETTINGS_LIBS"
	test "$with_gconf" = "yes" || with_gconf=no
      fi
      CFLAGS=$old_CFLAGS
      LIBS=$old_LIBS
   fi
fi

dnl GConf has been tested under GNU/Linux only.
dnl The version is really arbitrary, it is about the same age as Gtk+ 2.6.
HAVE_GCONF=no
if test "${HAVE_X11}" = "yes" && test "${with_gconf}" != "no"; then
   EMACS_CHECK_MODULES([GCONF], [gconf-2.0 >= 2.13])
   if test "$HAVE_GCONF" = yes; then
      AC_DEFINE(HAVE_GCONF, 1, [Define to 1 if using GConf.])
      dnl Newer GConf doesn't link with g_objects, so this is not defined.
      SETTINGS_CFLAGS="$SETTINGS_CFLAGS $GCONF_CFLAGS"
      SETTINGS_LIBS="$SETTINGS_LIBS $GCONF_LIBS"
   fi
fi

if test "$HAVE_GSETTINGS" = "yes" || test "$HAVE_GCONF" = "yes"; then
    EMACS_CHECK_MODULES([GOBJECT], [gobject-2.0 >= 2.0])
    if test "$HAVE_GOBJECT" = "yes"; then
       SETTINGS_CFLAGS="$SETTINGS_CFLAGS $GOBJECT_CFLAGS"
       SETTINGS_LIBS="$SETTINGS_LIBS $GOBJECT_LIBS"
    fi
    SAVE_CFLAGS="$CFLAGS"
    SAVE_LIBS="$LIBS"
    CFLAGS="$SETTINGS_CFLAGS $CFLAGS"
    LIBS="$SETTINGS_LIBS $LIBS"
    CFLAGS="$SAVE_CFLAGS"
    LIBS="$SAVE_LIBS"
fi
AC_SUBST(SETTINGS_CFLAGS)
AC_SUBST(SETTINGS_LIBS)


dnl SELinux is available for GNU/Linux only.
HAVE_LIBSELINUX=no
LIBSELINUX_LIBS=
if test "${with_selinux}" = "yes"; then
   AC_CHECK_LIB([selinux], [lgetfilecon], HAVE_LIBSELINUX=yes, HAVE_LIBSELINUX=no)
   if test "$HAVE_LIBSELINUX" = yes; then
      AC_DEFINE(HAVE_LIBSELINUX, 1, [Define to 1 if using SELinux.])
      LIBSELINUX_LIBS=-lselinux
   fi
fi
AC_SUBST(LIBSELINUX_LIBS)

HAVE_GNUTLS=no
if test "${with_gnutls}" = "yes" ; then
  EMACS_CHECK_MODULES([LIBGNUTLS], [gnutls >= 2.12.2],
    [HAVE_GNUTLS=yes], [HAVE_GNUTLS=no])
  if test "${HAVE_GNUTLS}" = "yes"; then
    AC_DEFINE(HAVE_GNUTLS, 1, [Define if using GnuTLS.])
  fi

  # Windows loads GnuTLS dynamically
  if test "${opsys}" = "mingw32"; then
    LIBGNUTLS_LIBS=
  fi
fi

AC_SUBST(LIBGNUTLS_LIBS)
AC_SUBST(LIBGNUTLS_CFLAGS)

HAVE_LIBSYSTEMD=no
if test "${with_libsystemd}" = "yes" ; then
  dnl This code has been tested with libsystemd 222 and later.
  dnl FIXME: Find the earliest version number for which Emacs should work,
  dnl and change '222' to that number.
  EMACS_CHECK_MODULES([LIBSYSTEMD], [libsystemd >= 222],
    [HAVE_LIBSYSTEMD=yes], [HAVE_LIBSYSTEMD=no])
  if test "${HAVE_LIBSYSTEMD}" = "yes"; then
    AC_DEFINE(HAVE_LIBSYSTEMD, 1, [Define if using libsystemd.])
  fi
fi

AC_SUBST(LIBSYSTEMD_LIBS)
AC_SUBST(LIBSYSTEMD_CFLAGS)

HAVE_JSON=no
JSON_OBJ=

if test "${with_json}" = yes; then
  EMACS_CHECK_MODULES([JSON], [jansson >= 2.7],
    [HAVE_JSON=yes], [HAVE_JSON=no])
  if test "${HAVE_JSON}" = yes; then
    AC_DEFINE(HAVE_JSON, 1, [Define if using Jansson.])
    JSON_OBJ=json.o
  fi

  # Windows loads libjansson dynamically
  if test "${opsys}" = "mingw32"; then
    JSON_LIBS=
  fi
fi

AC_SUBST(JSON_LIBS)
AC_SUBST(JSON_CFLAGS)
AC_SUBST(JSON_OBJ)

NOTIFY_OBJ=
NOTIFY_SUMMARY=no

dnl MS Windows native file monitor is available for mingw32 only.
case $with_file_notification,$opsys in
  w32,cygwin)
    AC_MSG_ERROR(['--with-file-notification=w32' was specified, but
    this is only supported on MS-Windows native and MinGW32 builds.
    Consider using gfile instead.])
    ;;
  w32,* | yes,mingw32)
    AC_CHECK_HEADER(windows.h)
    if test "$ac_cv_header_windows_h" = yes ; then
       AC_DEFINE(HAVE_W32NOTIFY, 1, [Define to 1 to use w32notify.])
       NOTIFY_OBJ=w32notify.o
       NOTIFY_SUMMARY="yes (w32)"
    fi ;;
esac

dnl inotify is available only on GNU/Linux.
case $with_file_notification,$NOTIFY_OBJ in
  inotify, | yes,)
    AC_CHECK_HEADER(sys/inotify.h)
    if test "$ac_cv_header_sys_inotify_h" = yes ; then
	AC_CHECK_FUNC(inotify_init1)
	if test "$ac_cv_func_inotify_init1" = yes; then
	  AC_DEFINE(HAVE_INOTIFY, 1, [Define to 1 to use inotify.])
	  NOTIFY_OBJ=inotify.o
	  NOTIFY_SUMMARY="yes -lglibc (inotify)"
       fi
    fi ;;
esac

dnl kqueue is available on BSD-like systems.
case $with_file_notification,$NOTIFY_OBJ in
  kqueue,* | yes,)
    EMACS_CHECK_MODULES([KQUEUE], [libkqueue])
    if test "$HAVE_KQUEUE" = "yes"; then
       AC_DEFINE(HAVE_KQUEUE, 1, [Define to 1 to use kqueue.])
       CPPFLAGS="$CPPFLAGS -I/usr/include/kqueue"
       NOTIFY_CFLAGS=$KQUEUE_CFLAGS
       NOTIFY_LIBS=$KQUEUE_LIBS
       NOTIFY_OBJ=kqueue.o
       NOTIFY_SUMMARY="yes -lkqueue"
    else
       AC_SEARCH_LIBS(kqueue, [])
       if test "$ac_cv_search_kqueue" != no; then
         AC_DEFINE(HAVE_KQUEUE, 1, [Define to 1 to use kqueue.])
	 NOTIFY_OBJ=kqueue.o
	 NOTIFY_SUMMARY="yes (kqueue)"
       fi
    fi ;;
esac

dnl g_file_monitor exists since glib 2.18.  G_FILE_MONITOR_EVENT_MOVED
dnl has been added in glib 2.24.  It has been tested under
dnl GNU/Linux only.
case $with_file_notification,$NOTIFY_OBJ in
  gfile,* | yes,)
    if test "${HAVE_NS}" = yes; then
       AC_MSG_ERROR(['--with-file-notification=gfile' is not supported in NextStep builds.
Consider kqueue instead.])
    else
       EMACS_CHECK_MODULES([GFILENOTIFY], [gio-2.0 >= 2.24])
       if test "$HAVE_GFILENOTIFY" = "yes"; then
	  AC_DEFINE(HAVE_GFILENOTIFY, 1, [Define to 1 if using GFile.])
	  NOTIFY_CFLAGS=$GFILENOTIFY_CFLAGS
	  NOTIFY_LIBS=$GFILENOTIFY_LIBS
	  NOTIFY_OBJ=gfilenotify.o
	  NOTIFY_SUMMARY="yes -lgio (gfile)"
       fi
    fi ;;
esac

case $with_file_notification,$NOTIFY_OBJ in
  yes,* | no,* | *,?*) ;;
  *) AC_MSG_ERROR([File notification '$with_file_notification' requested but requirements not found.]) ;;
esac

if test -n "$NOTIFY_OBJ"; then
   AC_DEFINE(USE_FILE_NOTIFY, 1, [Define to 1 if using file notifications.])
fi
AC_SUBST(NOTIFY_CFLAGS)
AC_SUBST(NOTIFY_LIBS)
AC_SUBST(NOTIFY_OBJ)

dnl Do not put whitespace before the #include statements below.
dnl Older compilers (eg sunos4 cc) choke on it.
HAVE_XAW3D=no
LUCID_LIBW=
if test x"${USE_X_TOOLKIT}" = xmaybe; then
    emacs_cv_xaw3d=no
    AC_MSG_CHECKING(for xaw3d)
    AC_MSG_RESULT(no)
    AC_MSG_CHECKING(for libXaw)
    AC_CACHE_VAL(emacs_cv_xaw,
    [AC_LINK_IFELSE([AC_LANG_PROGRAM([[
#include <X11/Intrinsic.h>
#include <X11/Xaw/Simple.h>]],
      [[]])],
      emacs_cv_xaw=yes,
      emacs_cv_xaw=no)])
      AC_MSG_ERROR([No X toolkit could be found.
If you are sure you want Emacs compiled without an X toolkit, pass
  --with-x-toolkit=no
to configure.  Otherwise, install the development libraries for the toolkit
that you want to use (e.g. Gtk+) and re-run configure.])
fi

X_TOOLKIT_TYPE=$USE_X_TOOLKIT

LIBXTR6=
LIBXMU=
if test "${USE_X_TOOLKIT}" != "none"; then
  AC_MSG_CHECKING(X11 toolkit version)
  AC_CACHE_VAL(emacs_cv_x11_toolkit_version_6,
  [AC_LINK_IFELSE([AC_LANG_PROGRAM([[#include <X11/Intrinsic.h>]],
[[#if XtSpecificationRelease < 6
fail;
#endif
]])], emacs_cv_x11_toolkit_version_6=yes, emacs_cv_x11_toolkit_version_6=no)])
  HAVE_X11XTR6=$emacs_cv_x11_toolkit_version_6
  if test $emacs_cv_x11_toolkit_version_6 = yes; then
    AC_MSG_RESULT(6 or newer)
    AC_DEFINE(HAVE_X11XTR6, 1,
	      [Define to 1 if you have the X11R6 or newer version of Xt.])
    LIBXTR6="-lSM -lICE"
    case "$opsys" in
      ## Use libw.a along with X11R6 Xt.
      unixware) LIBXTR6="$LIBXTR6 -lw" ;;
    esac
  else
    AC_MSG_RESULT(before 6)
  fi

dnl If using toolkit, check whether libXmu.a exists.
dnl tranle@intellicorp.com says libXmu.a can need XtMalloc in libXt.a to link.
  OLDLIBS="$LIBS"
  if test x$HAVE_X11XTR6 = xyes; then
    OTHERLIBS='-lXt -lSM -lICE'
  else
    OTHERLIBS='-lXt'
  fi
  AC_SEARCH_LIBS([XmuConvertStandardSelection], [Xmu], [], [], [$OTHERLIBS])
  if test "X$LIBS" != "X$OLDLIBS"; then
    LIBXMU=$ac_cv_search_XmuConvertStandardSelection
  fi
  LIBS=$OLDLIBS
  dnl ac_cv_search_XmuConvertStandardSelection is also referenced below.
fi
AC_SUBST(LIBXTR6)
AC_SUBST(LIBXMU)

dnl See if XIM is available.
AC_COMPILE_IFELSE([AC_LANG_PROGRAM([[
	  #include <X11/Xlib.h>
	  #include <X11/Xresource.h>]],
	 [[XIMProc  callback;]])],
	 [HAVE_XIM=yes
	 AC_DEFINE(HAVE_XIM, 1, [Define to 1 if XIM is available])],
	 HAVE_XIM=no)

dnl '--with-xim' now controls only the initial value of use_xim at run time.

if test "${with_xim}" != "no"; then
  AC_DEFINE(USE_XIM, 1,
	    [Define to 1 if we should use XIM, if it is available.])
fi


if test "${HAVE_XIM}" != "no"; then
  late_CFLAGS=$CFLAGS
  if test "$GCC" = yes; then
    CFLAGS="$CFLAGS --pedantic-errors"
  fi
  AC_COMPILE_IFELSE([AC_LANG_PROGRAM([[
#include <X11/Xlib.h>
#include <X11/Xresource.h>]],
[[Display *display;
XrmDatabase db;
char *res_name;
char *res_class;
XIMProc  callback;
XPointer *client_data;
#ifndef __GNUC__
/* If we're not using GCC, it's probably not XFree86, and this is
   probably right, but we can't use something like --pedantic-errors.  */
extern Bool XRegisterIMInstantiateCallback(Display*, XrmDatabase, char*,
                                           char*, XIMProc, XPointer*);
#endif
(void)XRegisterIMInstantiateCallback(display, db, res_name, res_class, callback,
   client_data);]])],
    [emacs_cv_arg6_star=yes])
  AH_TEMPLATE(XRegisterIMInstantiateCallback_arg6,
         [Define to the type of the 6th arg of XRegisterIMInstantiateCallback,
either XPointer or XPointer*.])dnl
  if test "$emacs_cv_arg6_star" = yes; then
    AC_DEFINE(XRegisterIMInstantiateCallback_arg6, [XPointer*])
  else
    AC_DEFINE(XRegisterIMInstantiateCallback_arg6, [XPointer])
  fi
  CFLAGS=$late_CFLAGS
fi

### Start of font-backend (under any platform) section.
# (nothing here yet -- this is a placeholder)
### End of font-backend (under any platform) section.

### Start of font-backend (under X11) section.
if test "${HAVE_X11}" = "yes"; then
    ## Use -lXft if available, unless '--with-xft=no'.
    HAVE_XFT=maybe
    if test "x${with_x}" = "xno"; then
      with_xft="no";
    fi

    if test "$with_xft" != no; then
      EMACS_CHECK_MODULES([FONTCONFIG], [fontconfig >= 2.2.0])
      with_xft=$HAVE_FONTCONFIG
    fi

    if test "x${with_xft}" != "xno"; then

      EMACS_CHECK_MODULES([XFT], [xft >= 0.13.0], [], [HAVE_XFT=no])
      ## Because xftfont.c uses XRenderQueryExtension, we also
      ## need to link to -lXrender.
      HAVE_XRENDER=no
      AC_CHECK_LIB(Xrender, XRenderQueryExtension, HAVE_XRENDER=yes)
      if test "$HAVE_XFT" != no && test "$HAVE_XRENDER" != no; then
	OLD_CPPFLAGS="$CPPFLAGS"
	OLD_CFLAGS="$CFLAGS"
	OLD_LIBS="$LIBS"
	CPPFLAGS="$CPPFLAGS $XFT_CFLAGS"
	CFLAGS="$CFLAGS $XFT_CFLAGS"
	XFT_LIBS="-lXrender $XFT_LIBS"
	LIBS="$XFT_LIBS $LIBS"
	AC_CHECK_HEADER(X11/Xft/Xft.h,
	  AC_CHECK_LIB(Xft, XftFontOpen, HAVE_XFT=yes, , $XFT_LIBS) , ,
          [[#include <X11/X.h>]])

	if test "${HAVE_XFT}" = "yes"; then
	  AC_DEFINE(HAVE_XFT, 1, [Define to 1 if you have the Xft library.])
	    AC_SUBST(XFT_LIBS)
	  C_SWITCH_X_SITE="$C_SWITCH_X_SITE $XFT_CFLAGS"
	fi                        # "${HAVE_XFT}" = "yes"
	CPPFLAGS=$OLD_CPPFLAGS
	CFLAGS=$OLD_CFLAGS
	LIBS=$OLD_LIBS
      fi                          # "$HAVE_XFT" != no
    fi                            # "x${with_xft}" != "xno"

    ## We used to allow building with FreeType and without Xft.
    ## However, the ftx font backend driver is not in good shape.
    if test "$HAVE_XFT" != "yes"; then
       dnl For the "Does Emacs use" message at the end.
       HAVE_XFT=no
       HAVE_FREETYPE=no
    else
       dnl Strict linkers fail with
       dnl ftfont.o: undefined reference to symbol 'FT_New_Face'
       dnl if -lfreetype is not specified.
       dnl The following is needed to set FREETYPE_LIBS.
       EMACS_CHECK_MODULES([FREETYPE], [freetype2])

       test "$HAVE_FREETYPE" = "no" && AC_MSG_ERROR(libxft requires libfreetype)
    fi

    HAVE_LIBOTF=no
    if test "${HAVE_FREETYPE}" = "yes"; then
      AC_DEFINE(HAVE_FREETYPE, 1,
		[Define to 1 if using the freetype and fontconfig libraries.])
      if test "${with_libotf}" != "no"; then
	EMACS_CHECK_MODULES([LIBOTF], [libotf])
	if test "$HAVE_LIBOTF" = "yes"; then
	  AC_DEFINE(HAVE_LIBOTF, 1, [Define to 1 if using libotf.])
	  AC_CHECK_LIB(otf, OTF_get_variation_glyphs,
		       HAVE_OTF_GET_VARIATION_GLYPHS=yes,
		       HAVE_OTF_GET_VARIATION_GLYPHS=no)
	  if test "${HAVE_OTF_GET_VARIATION_GLYPHS}" = "yes"; then
	    AC_DEFINE(HAVE_OTF_GET_VARIATION_GLYPHS, 1,
		      [Define to 1 if libotf has OTF_get_variation_glyphs.])
	  fi
          if ! $PKG_CONFIG --atleast-version=0.9.16 libotf; then
	    AC_DEFINE(HAVE_OTF_KANNADA_BUG, 1,
[Define to 1 if libotf is affected by https://debbugs.gnu.org/28110.])
	  fi
	fi
      fi
    dnl FIXME should there be an error if HAVE_FREETYPE != yes?
    dnl Does the new font backend require it, or can it work without it?
    fi

    HAVE_M17N_FLT=no
    if test "${HAVE_LIBOTF}" = yes; then
      if test "${with_m17n_flt}" != "no"; then
	EMACS_CHECK_MODULES([M17N_FLT], [m17n-flt])
	if test "$HAVE_M17N_FLT" = "yes"; then
	  AC_DEFINE(HAVE_M17N_FLT, 1, [Define to 1 if using libm17n-flt.])
	fi
      fi
    fi
else
    HAVE_XFT=no
    HAVE_FREETYPE=no
    HAVE_LIBOTF=no
    HAVE_M17N_FLT=no
fi

### End of font-backend (under X11) section.

AC_SUBST(FREETYPE_CFLAGS)
AC_SUBST(FREETYPE_LIBS)
AC_SUBST(FONTCONFIG_CFLAGS)
AC_SUBST(FONTCONFIG_LIBS)
AC_SUBST(LIBOTF_CFLAGS)
AC_SUBST(LIBOTF_LIBS)
AC_SUBST(M17N_FLT_CFLAGS)
AC_SUBST(M17N_FLT_LIBS)

HAVE_CAIRO=no
if test "${HAVE_X11}" = "yes"; then
  if test "${with_cairo}" != "no"; then
    CAIRO_REQUIRED=1.12.0
    CAIRO_MODULE="cairo >= $CAIRO_REQUIRED"
    EMACS_CHECK_MODULES(CAIRO, $CAIRO_MODULE)
    if test $HAVE_CAIRO = yes; then
      AC_DEFINE(USE_CAIRO, 1, [Define to 1 if using cairo.])
    else
      AC_MSG_ERROR([cairo requested but not found.])
    fi

    CFLAGS="$CFLAGS $CAIRO_CFLAGS"
    LIBS="$LIBS $CAIRO_LIBS"
    AC_SUBST(CAIRO_CFLAGS)
    AC_SUBST(CAIRO_LIBS)
  fi
fi

if test "${HAVE_X11}" = "yes"; then
  AC_CHECK_HEADER(X11/Xlib-xcb.h,
    AC_CHECK_LIB(xcb, xcb_translate_coordinates, HAVE_XCB=yes))
  if test "${HAVE_XCB}" = "yes"; then
    AC_CHECK_LIB(X11-xcb, XGetXCBConnection, HAVE_X11_XCB=yes)
    if test "${HAVE_X11_XCB}" = "yes"; then
      AC_DEFINE(USE_XCB, 1,
[Define to 1 if you have the XCB library and X11-XCB library for mixed
   X11/XCB programming.])
      XCB_LIBS="-lX11-xcb -lxcb"
      AC_SUBST(XCB_LIBS)
    fi
  fi
fi

### Use -lXpm if available, unless '--with-xpm=no'.
### mingw32 doesn't use -lXpm, since it loads the library dynamically.
### The Cygwin-w32 build uses <noX/xpm.h> instead of <X11/xpm.h>, so
### we need to set LDFLAGS accordingly.
HAVE_XPM=no
LIBXPM=
if test "${HAVE_W32}" = "yes" && test "${opsys}" = "cygwin"; then
  if test "${with_xpm}" != "no"; then
    SAVE_LDFLAGS="$LDFLAGS"
    LDFLAGS="$LDFLAGS -L/usr/lib/noX"
    AC_CHECK_HEADER(noX/xpm.h,
      [AC_CHECK_LIB(Xpm, XpmReadFileToImage, HAVE_XPM=yes)])
    if test "${HAVE_XPM}" = "yes"; then
      AC_CACHE_CHECK([for XpmReturnAllocPixels preprocessor define],
      [emacs_cv_cpp_xpm_return_alloc_pixels],
      [AC_EGREP_CPP(no_return_alloc_pixels,
      [#include "noX/xpm.h"
#ifndef XpmReturnAllocPixels
no_return_alloc_pixels
#endif
      ], emacs_cv_cpp_xpm_return_alloc_pixels=no,
      emacs_cv_cpp_xpm_return_alloc_pixels=yes)])

      if test "$emacs_cv_cpp_xpm_return_alloc_pixels" = "no"; then
        HAVE_XPM=no
        LDFLAGS="$SAVE_LDFLAGS"
      fi
    fi
  fi

  if test "${HAVE_XPM}" = "yes"; then
    AC_DEFINE(HAVE_XPM, 1, [Define to 1 if you have the Xpm library (-lXpm).])
    LIBXPM=-lXpm
  fi
fi

if test "${HAVE_X11}" = "yes"; then
  dnl Avoid Xpm on AIX unless requested, as it crashes; see Bug#17598.
  test "$opsys$with_xpm_set" = aix4-2 && with_xpm=no

  if test "${with_xpm}" != "no"; then
    AC_CHECK_HEADER(X11/xpm.h,
      [AC_CHECK_LIB(Xpm, XpmReadFileToPixmap, HAVE_XPM=yes, , -lX11)])
    if test "${HAVE_XPM}" = "yes"; then
      AC_CACHE_CHECK([for XpmReturnAllocPixels preprocessor define],
      [emacs_cv_cpp_xpm_return_alloc_pixels],
      [AC_EGREP_CPP(no_return_alloc_pixels,
      [#include "X11/xpm.h"
#ifndef XpmReturnAllocPixels
no_return_alloc_pixels
#endif
      ], emacs_cv_cpp_xpm_return_alloc_pixels=no,
      emacs_cv_cpp_xpm_return_alloc_pixels=yes)])

      if test "$emacs_cv_cpp_xpm_return_alloc_pixels" = "no"; then
	HAVE_XPM=no
      fi
    fi
  fi

  if test "${HAVE_XPM}" = "yes"; then
    AC_DEFINE(HAVE_XPM, 1, [Define to 1 if you have the Xpm library (-lXpm).])
    LIBXPM=-lXpm
  elif test "$opsys,$LUCID_LIBW" = aix4-2,-lXaw; then
    dnl AIX -lXaw needs -lXpm linked too; see Bug#17598 Message#152.
    LIBXPM=-lXpm
  fi
fi

### FIXME: Perhaps regroup to minimize code duplication due to MinGW's
### slightly different requirements wrt image libraries (it doesn't
### use -lXpm because it loads the xpm shared library dynamically at
### run time).
if test "${opsys}" = "mingw32"; then
  if test "${with_xpm}" != "no"; then
    AC_CHECK_HEADER(X11/xpm.h, HAVE_XPM=yes, HAVE_XPM=no, [
#define FOR_MSW 1])
  fi

  if test "${HAVE_XPM}" = "yes"; then
    AC_DEFINE(HAVE_XPM, 1, [Define to 1 if you have the Xpm library (-lXpm).])
  fi
fi

AC_SUBST(LIBXPM)

### Use -ljpeg if available, unless '--with-jpeg=no'.
HAVE_JPEG=no
LIBJPEG=
if test "${NS_IMPL_COCOA}" = yes; then
  : # Cocoa provides its own jpeg support, so do nothing.
elif test "${with_jpeg}" != "no"; then
  AC_CACHE_CHECK([for jpeglib 6b or later],
    [emacs_cv_jpeglib],
    [OLD_LIBS=$LIBS
     for emacs_cv_jpeglib in yes -ljpeg no; do
       case $emacs_cv_jpeglib in
	 yes) ;;
         no) break;;
	 *) LIBS="$LIBS $emacs_cv_jpeglib";;
       esac
       AC_LINK_IFELSE(
	 [AC_LANG_PROGRAM(
	    [[#undef HAVE_STDLIB_H /* Avoid config.h/jpeglib.h collision.  */
	      #include <stdio.h> /* jpeglib.h needs FILE and size_t.  */
	      #include <jpeglib.h>
	      #include <jerror.h>
	      char verify[JPEG_LIB_VERSION < 62 ? -1 : 1];
	      struct jpeg_decompress_struct cinfo;
	    ]],
	    [[
	      jpeg_create_decompress (&cinfo);
	      WARNMS (&cinfo, JWRN_JPEG_EOF);
	      jpeg_destroy_decompress (&cinfo);
	    ]])],
	 [emacs_link_ok=yes],
	 [emacs_link_ok=no])
       LIBS=$OLD_LIBS
       test $emacs_link_ok = yes && break
     done])
  if test "$emacs_cv_jpeglib" != no; then
    HAVE_JPEG=yes
    AC_DEFINE([HAVE_JPEG], 1,
      [Define to 1 if you have the jpeg library (typically -ljpeg).])
    ### mingw32 doesn't use -ljpeg, since it loads the library
    ### dynamically when needed, and doesn't want a run-time
    ### dependency on the jpeglib DLL.
    test "$emacs_cv_jpeglib" != yes && test "${opsys}" != "mingw32" \
    && LIBJPEG=$emacs_cv_jpeglib
  fi
fi
AC_SUBST(LIBJPEG)

HAVE_LCMS2=no
LCMS2_CFLAGS=
LCMS2_LIBS=
if test "${with_lcms2}" != "no"; then
  EMACS_CHECK_MODULES([LCMS2], [lcms2])
fi
if test "${HAVE_LCMS2}" = "yes"; then
  AC_DEFINE([HAVE_LCMS2], 1, [Define to 1 if you have the lcms2 library (-llcms2).])
  ### mingw32 doesn't use -llcms2, since it loads the library dynamically.
  if test "${opsys}" = "mingw32"; then
     LCMS2_LIBS=
<<<<<<< HEAD
=======
  fi
fi
AC_SUBST(LCMS2_CFLAGS)
AC_SUBST(LCMS2_LIBS)

HAVE_ZLIB=no
LIBZ=
if test "${with_zlib}" != "no"; then
  OLIBS=$LIBS
  AC_SEARCH_LIBS([inflateEnd], [z], [HAVE_ZLIB=yes])
  LIBS=$OLIBS
  case $ac_cv_search_inflateEnd in
    -*) LIBZ=$ac_cv_search_inflateEnd ;;
  esac
fi
if test "${HAVE_ZLIB}" = "yes"; then
  AC_DEFINE([HAVE_ZLIB], 1, [Define to 1 if you have the zlib library (-lz).])
  ### mingw32 doesn't use -lz, since it loads the library dynamically.
  if test "${opsys}" = "mingw32"; then
     LIBZ=
>>>>>>> b1d7e585
  fi
fi
AC_SUBST(LCMS2_CFLAGS)
AC_SUBST(LCMS2_LIBS)

### Dynamic modules support
LIBMODULES=
HAVE_MODULES=no
MODULES_OBJ=
case $opsys in
  cygwin|mingw32) MODULES_SUFFIX=".dll" ;;
  *) MODULES_SUFFIX=".so" ;;
esac
if test "${with_modules}" != "no"; then
  case $opsys in
    gnu|gnu-linux)
      LIBMODULES="-ldl"
      HAVE_MODULES=yes
      ;;
    cygwin|mingw32|darwin)
      HAVE_MODULES=yes
      ;;
    *)
      # BSD systems have dlopen in libc.
      AC_CHECK_FUNC([dlopen], [HAVE_MODULES=yes])
      ;;
  esac

  if test "${HAVE_MODULES}" = no; then
    AC_MSG_ERROR([Dynamic modules are not supported on your system])
  else
    SAVE_LIBS=$LIBS
    LIBS="$LIBS $LIBMODULES"
    AC_CHECK_FUNCS([dladdr dlfunc])
    LIBS=$SAVE_LIBS
  fi
fi

if test "${HAVE_MODULES}" = yes; then
   MODULES_OBJ="dynlib.o emacs-module.o"
   AC_DEFINE(HAVE_MODULES, 1, [Define to 1 if dynamic modules are enabled])
   AC_DEFINE_UNQUOTED(MODULES_SUFFIX, "$MODULES_SUFFIX",
     [System extension for dynamic libraries])
fi
AC_SUBST(MODULES_OBJ)
AC_SUBST(LIBMODULES)
AC_SUBST(HAVE_MODULES)
AC_SUBST(MODULES_SUFFIX)

AC_CONFIG_FILES([src/emacs-module.h])
AC_SUBST_FILE([module_env_snippet_25])
AC_SUBST_FILE([module_env_snippet_26])
module_env_snippet_25="$srcdir/src/module-env-25.h"
module_env_snippet_26="$srcdir/src/module-env-26.h"

### Use -lpng if available, unless '--with-png=no'.
HAVE_PNG=no
LIBPNG=
PNG_CFLAGS=
if test "${NS_IMPL_COCOA}" = yes; then
  : # Cocoa provides its own png support, so do nothing.
elif test "${with_png}" != no; then
  # mingw32 loads the library dynamically.
  if test "$opsys" = mingw32; then
    AC_CHECK_HEADER([png.h], [HAVE_PNG=yes])
  elif test "${HAVE_X11}" = "yes" || test "${HAVE_W32}" = "yes"; then
    EMACS_CHECK_MODULES([PNG], [libpng >= 1.0.0])
    if test $HAVE_PNG = yes; then
      LIBPNG=$PNG_LIBS
    else
      # Test old way in case pkg-config doesn't have it (older machines).
      AC_MSG_CHECKING([for libpng not configured by pkg-config])

      png_cflags=`(libpng-config --cflags) 2>&AS_MESSAGE_LOG_FD` &&
      png_ldflags=`(libpng-config --ldflags) 2>&AS_MESSAGE_LOG_FD` || {
	# libpng-config does not work; configure by hand.
	# Debian unstable as of July 2003 has multiple libpngs, and puts png.h
	# in /usr/include/libpng.
	if test -r /usr/include/libpng/png.h &&
	   test ! -r /usr/include/png.h; then
	  png_cflags=-I/usr/include/libpng
	else
	  png_cflags=
	fi
	png_ldflags='-lpng'
      }
      SAVE_CFLAGS=$CFLAGS
      SAVE_LIBS=$LIBS
      CFLAGS="$CFLAGS $png_cflags"
      LIBS="$png_ldflags -lz -lm $LIBS"
      AC_LINK_IFELSE(
	[AC_LANG_PROGRAM([[#include <png.h>]],
	   [[return !png_get_channels (0, 0);]])],
	[HAVE_PNG=yes
	 PNG_CFLAGS=`AS_ECHO(["$png_cflags"]) | sed -e "$edit_cflags"`
	 LIBPNG=$png_ldflags])
      CFLAGS=$SAVE_CFLAGS
      LIBS=$SAVE_LIBS
      AC_MSG_RESULT([$HAVE_PNG])
    fi

    # $LIBPNG requires explicit -lz in some cases.
    # We don't know what those cases are, exactly, so play it safe and
    # append -lz to any nonempty $LIBPNG, unless we're already using LIBZ.
    case " $LIBPNG ",$LIBZ in
      *' -lz '*, | *' ',?*) ;;
      *) LIBPNG="$LIBPNG -lz" ;;
    esac
  fi
fi
if test $HAVE_PNG = yes; then
  AC_DEFINE([HAVE_PNG], [1], [Define to 1 if you have the png library.])

  SAVE_CFLAGS=$CFLAGS
  CFLAGS="$CFLAGS $PNG_CFLAGS"
  AC_CHECK_DECL([png_longjmp],
    [],
    [AC_DEFINE([PNG_DEPSTRUCT], [],
       [Define to empty to suppress deprecation warnings when building
	with --enable-gcc-warnings and with libpng versions before 1.5,
	which lack png_longjmp.])],
    [[#include <png.h>
    ]])
  CFLAGS=$SAVE_CFLAGS
fi
AC_SUBST(LIBPNG)
AC_SUBST(PNG_CFLAGS)

### Use -ltiff if available, unless '--with-tiff=no'.
### mingw32 doesn't use -ltiff, since it loads the library dynamically.
HAVE_TIFF=no
LIBTIFF=
if test "${opsys}" = "mingw32"; then
  if test "${with_tiff}" != "no"; then
    AC_CHECK_HEADER(tiffio.h, HAVE_TIFF=yes, HAVE_TIFF=no)
  fi
  if test "${HAVE_TIFF}" = "yes"; then
    AC_DEFINE(HAVE_TIFF, 1, [Define to 1 if you have the tiff library (-ltiff).])
  fi
elif test "${HAVE_X11}" = "yes" || test "${HAVE_W32}" = "yes"; then
  if test "${with_tiff}" != "no"; then
    AC_CHECK_HEADER(tiffio.h,
      [tifflibs="-lz -lm"
      # At least one tiff package requires the jpeg library.
      if test "${HAVE_JPEG}" = yes; then tifflibs="-ljpeg $tifflibs"; fi
      AC_CHECK_LIB(tiff, TIFFGetVersion, HAVE_TIFF=yes, , $tifflibs)])
  fi

  if test "${HAVE_TIFF}" = "yes"; then
    AC_DEFINE(HAVE_TIFF, 1, [Define to 1 if you have the tiff library (-ltiff).])
    dnl FIXME -lz -lm, as per libpng?
    LIBTIFF=-ltiff
  fi
fi
AC_SUBST(LIBTIFF)

### Use -lgif or -lungif if available, unless '--with-gif=no'.
### mingw32 doesn't use -lgif/-lungif, since it loads the library dynamically.
HAVE_GIF=no
LIBGIF=
if test "${opsys}" = "mingw32"; then
  if test "${with_gif}" != "no"; then
    AC_CHECK_HEADER(gif_lib.h, HAVE_GIF=yes, HAVE_GIF=no)
  fi
  if test "${HAVE_GIF}" = "yes"; then
    AC_DEFINE(HAVE_GIF, 1, [Define to 1 if you have a gif (or ungif) library.])
  fi
elif test "${HAVE_X11}" = "yes" && test "${with_gif}" != "no" \
        || test "${HAVE_W32}" = "yes"; then
  AC_CHECK_HEADER(gif_lib.h,
# EGifPutExtensionLast only exists from version libungif-4.1.0b1.
# Earlier versions can crash Emacs, but version 5.0 removes EGifPutExtensionLast.
    [AC_CHECK_LIB(gif, GifMakeMapObject, HAVE_GIF=yes,
        [AC_CHECK_LIB(gif, EGifPutExtensionLast, HAVE_GIF=yes, HAVE_GIF=maybe)])])

  if test "$HAVE_GIF" = yes; then
    LIBGIF=-lgif
  elif test "$HAVE_GIF" = maybe; then
# If gif_lib.h but no libgif, try libungif.
    AC_CHECK_LIB(ungif, EGifPutExtensionLast, HAVE_GIF=yes, HAVE_GIF=no)
    test "$HAVE_GIF" = yes && LIBGIF=-lungif
  fi

  if test "${HAVE_GIF}" = "yes"; then
    AC_DEFINE(HAVE_GIF, 1, [Define to 1 if you have a gif (or ungif) library.])
  fi
fi
AC_SUBST(LIBGIF)

dnl Check for required libraries.
MISSING=
WITH_NO=
if test "${HAVE_X11}" = "yes"; then
  test "${with_xpm}" != "no" && test "${HAVE_XPM}" != "yes" &&
    MISSING="libXpm" && WITH_NO="--with-xpm=no"
  test "${with_jpeg}" != "no" && test "${HAVE_JPEG}" != "yes" &&
    MISSING="$MISSING libjpeg" && WITH_NO="$WITH_NO --with-jpeg=no"
  test "${with_png}" != "no" && test "${HAVE_PNG}" != "yes" &&
    MISSING="$MISSING libpng" && WITH_NO="$WITH_NO --with-png=no"
  test "${with_gif}" != "no" && test "${HAVE_GIF}" != "yes" &&
    MISSING="$MISSING libgif/libungif" && WITH_NO="$WITH_NO --with-gif=no"
  test "${with_tiff}" != "no" && test "${HAVE_TIFF}" != "yes" &&
    MISSING="$MISSING libtiff" && WITH_NO="$WITH_NO --with-tiff=no"
fi
test "${with_gnutls}" != "no" && test "${HAVE_GNUTLS}" != "yes" &&
  MISSING="$MISSING gnutls" && WITH_NO="$WITH_NO --with-gnutls=no"
if test "X${MISSING}" != X; then
  AC_MSG_ERROR([The following required libraries were not found:
    $MISSING
Maybe some development libraries/packages are missing?
If you don't want to link with them give
    $WITH_NO
as options to configure])
fi

### Use -lgpm if available, unless '--with-gpm=no'.
HAVE_GPM=no
LIBGPM=
if test "${with_gpm}" != "no"; then
  AC_CHECK_HEADER(gpm.h,
    [AC_CHECK_LIB(gpm, Gpm_Open, HAVE_GPM=yes)])

  if test "${HAVE_GPM}" = "yes"; then
    AC_DEFINE(HAVE_GPM, 1, [Define to 1 if you have the gpm library (-lgpm).])
    LIBGPM=-lgpm
  fi
fi
AC_SUBST(LIBGPM)

dnl Check for malloc/malloc.h on darwin
AC_CHECK_HEADERS_ONCE(malloc/malloc.h)

GNUSTEP_CFLAGS=
### Use NeXTstep API to implement GUI.
if test "${HAVE_NS}" = "yes"; then
  AC_DEFINE(HAVE_NS, 1, [Define to 1 if you are using the NeXTstep API, either GNUstep or Cocoa on macOS.])
  if test "${NS_IMPL_COCOA}" = "yes"; then
    AC_DEFINE(NS_IMPL_COCOA, 1, [Define to 1 if you are using NS windowing under macOS.])
  fi
  if test "${NS_IMPL_GNUSTEP}" = "yes"; then
    AC_DEFINE(NS_IMPL_GNUSTEP, 1, [Define to 1 if you are using NS windowing under GNUstep.])
    if test $NS_GNUSTEP_CONFIG != yes; then
      # See also .m.o rule in src/Makefile.in.  */
      # FIXME: are all these flags really needed?  Document here why.  */
      GNUSTEP_CFLAGS="-D_REENTRANT -fPIC -fno-strict-aliasing -I${GNUSTEP_SYSTEM_HEADERS} ${GNUSTEP_LOCAL_HEADERS}"
      ## Extra CFLAGS applied to src/*.m files.
      GNU_OBJC_CFLAGS="$GNU_OBJC_CFLAGS -fgnu-runtime -Wno-import -fconstant-string-class=NSConstantString -DGNUSTEP_BASE_LIBRARY=1 -DGNU_GUI_LIBRARY=1 -DGNU_RUNTIME=1 -DGSWARN -DGSDIAGNOSE"
    fi
  fi
  OTHER_FILES=ns-app
fi

### Use session management (-lSM -lICE) if available
HAVE_X_SM=no
LIBXSM=
if test "${HAVE_X11}" = "yes"; then
  AC_CHECK_HEADER(X11/SM/SMlib.h,
    [AC_CHECK_LIB(SM, SmcOpenConnection, HAVE_X_SM=yes, , -lICE)])

  if test "${HAVE_X_SM}" = "yes"; then
    AC_DEFINE(HAVE_X_SM, 1, [Define to 1 if you have the SM library (-lSM).])
    LIBXSM="-lSM -lICE"
  fi
fi
AC_SUBST(LIBXSM)

### Use XRandr (-lXrandr) if available
HAVE_XRANDR=no
if test "${HAVE_X11}" = "yes"; then
  XRANDR_REQUIRED=1.2.2
  XRANDR_MODULES="xrandr >= $XRANDR_REQUIRED"
  EMACS_CHECK_MODULES([XRANDR], [$XRANDR_MODULES])
  if test $HAVE_XRANDR = no; then
    # Test old way in case pkg-config doesn't have it (older machines).
    # Include Xrender.h by hand to work around bug in older Xrandr.h
    # (e.g. RHEL5) and silence (harmless) configure warning (bug#18465).
    AC_CHECK_HEADER(X11/extensions/Xrandr.h,
      [AC_CHECK_LIB(Xrandr, XRRGetScreenResources, HAVE_XRANDR=yes)],
      [], [AC_INCLUDES_DEFAULT
#include <X11/extensions/Xrender.h>])
    if test $HAVE_XRANDR = yes; then
      XRANDR_LIBS=-lXrandr
    fi
  fi
  if test $HAVE_XRANDR = yes; then
    AC_DEFINE(HAVE_XRANDR, 1, [Define to 1 if you have the XRandr extension.])
  fi
fi
AC_SUBST(XRANDR_CFLAGS)
AC_SUBST(XRANDR_LIBS)

### Use Xinerama (-lXinerama) if available
HAVE_XINERAMA=no
if test "${HAVE_X11}" = "yes"; then
  XINERAMA_REQUIRED=1.0.2
  XINERAMA_MODULES="xinerama >= $XINERAMA_REQUIRED"
  EMACS_CHECK_MODULES([XINERAMA], [$XINERAMA_MODULES])
  if test $HAVE_XINERAMA = no; then
    # Test old way in case pkg-config doesn't have it (older machines).
    AC_CHECK_HEADER(X11/extensions/Xinerama.h,
      [AC_CHECK_LIB(Xinerama, XineramaQueryExtension, HAVE_XINERAMA=yes)])
    if test $HAVE_XINERAMA = yes; then
      XINERAMA_LIBS=-lXinerama
    fi
  fi
  if test $HAVE_XINERAMA = yes; then
    AC_DEFINE(HAVE_XINERAMA, 1, [Define to 1 if you have the Xinerama extension.])
  fi
fi
AC_SUBST(XINERAMA_CFLAGS)
AC_SUBST(XINERAMA_LIBS)

### Use Xfixes (-lXfixes) if available
HAVE_XFIXES=no
if test "${HAVE_X11}" = "yes"; then
  XFIXES_REQUIRED=4.0.0
  XFIXES_MODULES="xfixes >= $XFIXES_REQUIRED"
  EMACS_CHECK_MODULES([XFIXES], [$XFIXES_MODULES])
  if test $HAVE_XFIXES = no; then
    # Test old way in case pkg-config doesn't have it (older machines).
    AC_CHECK_HEADER(X11/extensions/Xfixes.h,
      [AC_CHECK_LIB(Xfixes, XFixesHideCursor, HAVE_XFIXES=yes)])
    if test $HAVE_XFIXES = yes; then
      XFIXES_LIBS=-lXfixes
    fi
  fi
  if test $HAVE_XFIXES = yes; then
    AC_DEFINE(HAVE_XFIXES, 1, [Define to 1 if you have the Xfixes extension.])
  fi
fi
AC_SUBST(XFIXES_CFLAGS)
AC_SUBST(XFIXES_LIBS)

### Use Xdbe (-lXdbe) if available
HAVE_XDBE=no
if test "${HAVE_X11}" = "yes"; then
  AC_CHECK_HEADER(X11/extensions/Xdbe.h,
    [AC_CHECK_LIB(Xext, XdbeAllocateBackBufferName, HAVE_XDBE=yes)],
    [],
    [#include <X11/Xlib.h>
    ])
  if test $HAVE_XDBE = yes; then
    XDBE_LIBS=-lXext
  fi
  if test $HAVE_XDBE = yes; then
    AC_DEFINE(HAVE_XDBE, 1, [Define to 1 if you have the Xdbe extension.])
  fi
fi
AC_SUBST(XDBE_CFLAGS)
AC_SUBST(XDBE_LIBS)

### Use libxml (-lxml2) if available
### mingw32 doesn't use -lxml2, since it loads the library dynamically.
HAVE_LIBXML2=no
if test "${with_xml2}" != "no"; then
  ### I'm not sure what the version number should be, so I just guessed.
  EMACS_CHECK_MODULES([LIBXML2], [libxml-2.0 > 2.6.17])
  # Built-in libxml2 on OS X 10.8 lacks libxml-2.0.pc.
  if test "${HAVE_LIBXML2}" != "yes" && test "$opsys" = "darwin"; then
    SAVE_CPPFLAGS="$CPPFLAGS"
    if test -z "$xcsdkdir" -a -n "$XCRUN" -a ! -d /usr/include; then
      dnl /usr/include is not found.  Try Xcode SDK dir if it is sane.
      xcsdkdir=`$XCRUN --show-sdk-path 2>/dev/null`
      case $xcsdkdir in
	*[[\\\"\#\$\&\'\`$am_lf\ \	]]*)
	xcsdkdir="" ;;
      esac
    fi
    CPPFLAGS="$CPPFLAGS -isystem${xcsdkdir}/usr/include/libxml2"
    AC_CHECK_HEADER(libxml/HTMLparser.h,
      [AC_CHECK_DECL(HTML_PARSE_RECOVER, HAVE_LIBXML2=yes, ,
		     [#include <libxml/HTMLparser.h>])])
    CPPFLAGS="$SAVE_CPPFLAGS"
    if test "${HAVE_LIBXML2}" = "yes"; then
      LIBXML2_CFLAGS="-isystem${xcsdkdir}/usr/include/libxml2"
      LIBXML2_LIBS="-lxml2"
    fi
  fi
  if test "${HAVE_LIBXML2}" = "yes"; then
    if test "${opsys}" != "mingw32"; then
      AC_CHECK_LIB(xml2, htmlReadMemory, HAVE_LIBXML2=yes, HAVE_LIBXML2=no,
        [$LIBXML2_LIBS])
    else
      LIBXML2_LIBS=""
    fi
    if test "${HAVE_LIBXML2}" = "yes"; then
      AC_DEFINE(HAVE_LIBXML2, 1, [Define to 1 if you have the libxml library (-lxml2).])
    else
      LIBXML2_LIBS=""
      LIBXML2_CFLAGS=""
    fi
  fi
fi
AC_SUBST(LIBXML2_LIBS)
AC_SUBST(LIBXML2_CFLAGS)

BLESSMAIL_TARGET=
LIBS_MAIL=
if test ! "$with_mailutils"; then
  # Check for mail-locking functions in a "mail" library.  Probably this should
  # have the same check as for liblockfile below.
  AC_CHECK_LIB([mail], [maillock], [have_mail=yes], [have_mail=no])
  if test $have_mail = yes; then
    LIBS_MAIL=-lmail
    AC_DEFINE([HAVE_LIBMAIL], [1],
      [Define to 1 if you have the 'mail' library (-lmail).])

    OLD_LIBS=$LIBS
    LIBS="$LIBS_MAIL $LIBS"
    AC_CHECK_FUNCS([touchlock])
    LIBS=$OLD_LIBS
  fi
  dnl Debian, at least:
  AC_CHECK_LIB([lockfile], [maillock], [have_lockfile=yes], [have_lockfile=no])
  if test $have_lockfile = yes; then
     LIBS_MAIL=-llockfile
     AC_DEFINE([HAVE_LIBLOCKFILE], [1],
       [Define to 1 if you have the 'lockfile' library (-llockfile).])
  else
    # If we have the shared liblockfile, assume we must use it for mail
    # locking (e.g. Debian).  If we couldn't link against liblockfile
    # (no liblockfile.a installed), ensure that we don't need to.
    dnl This works for files generally, not just executables.
    dnl Should we look elsewhere for it?  Maybe examine /etc/ld.so.conf?
    AC_CHECK_PROG([liblockfile], [liblockfile.so], [yes], [no],
		  [/usr/lib:/lib:/usr/local/lib:$LD_LIBRARY_PATH])
    if test "$ac_cv_prog_liblockfile" = yes; then
      AC_MSG_ERROR([Shared liblockfile found but can't link against it.
This probably means that movemail could lose mail.
There may be a 'development' package to install containing liblockfile.])
    fi
  fi
  AC_CHECK_HEADERS([maillock.h])

  ## Define MAIL_USE_FLOCK (or LOCKF) if the mailer uses flock (or lockf) to
  ## interlock access to the mail spool.  The alternative is a lock file named
  ## /usr/spool/mail/$USER.lock.
  mail_lock=no
  case $opsys in
    aix4-2) mail_lock="lockf" ;;

    gnu|freebsd|dragonfly|netbsd|openbsd|darwin) mail_lock="flock" ;;

    ## On GNU/Linux systems, both methods are used by various mail programs.
    ## I assume most people are using newer mailers that have heard of flock.
    ## Change this if you need to.
    ## Debian contains a patch which says: "On Debian/GNU/Linux systems,
    ## configure gets the right answers, and that means *NOT* using flock.
    ## Using flock is guaranteed to be the wrong thing. See Debian Policy
    ## for details." and then uses '#ifdef DEBIAN'.  Unfortunately the
    ## Debian maintainer hasn't provided a clean fix for Emacs.
    ## movemail.c will use 'maillock' when MAILDIR, HAVE_LIBMAIL and
    ## HAVE_MAILLOCK_H are defined, so the following appears to be the
    ## correct logic.  -- fx
    ## We must check for HAVE_LIBLOCKFILE too, as movemail does.
    ## liblockfile is a Free Software replacement for libmail, used on
    ## Debian systems and elsewhere. -rfr.
    gnu-*)
      mail_lock="flock"
      if test $have_mail = yes || test $have_lockfile = yes; then
	test $ac_cv_header_maillock_h = yes && mail_lock=no
      fi ;;

    mingw32)
      mail_lock="none-needed" ;;
  esac

  case $mail_lock in
    flock) AC_DEFINE([MAIL_USE_FLOCK], [1],
	     [Define if the mailer uses flock to interlock the mail spool.]);;

    lockf) AC_DEFINE([MAIL_USE_LOCKF], [1],
	     [Define if the mailer uses lockf to interlock the mail spool.]);;

    none-needed) ;;

    *) BLESSMAIL_TARGET="need-blessmail" ;;
  esac
fi
AC_SUBST([BLESSMAIL_TARGET])
AC_SUBST([LIBS_MAIL])

OLD_LIBS=$LIBS
LIBS="$LIB_PTHREAD $LIB_MATH $LIBS"
AC_CHECK_FUNCS(accept4 fchdir gethostname \
getrusage get_current_dir_name \
lrand48 random rint trunc \
select getpagesize setlocale newlocale \
getrlimit setrlimit shutdown \
pthread_sigmask strsignal setitimer \
sendto recvfrom getsockname getifaddrs freeifaddrs \
gai_strerror sync \
getpwent endpwent getgrent endgrent \
cfmakeraw cfsetspeed __executable_start log2 prctl)
LIBS=$OLD_LIBS

dnl No need to check for posix_memalign if aligned_alloc works.
AC_CHECK_FUNCS([aligned_alloc posix_memalign], [break])
AC_CHECK_DECLS([aligned_alloc], [], [], [[#include <stdlib.h>]])

dnl Cannot use AC_CHECK_FUNCS
AC_CACHE_CHECK([for __builtin_frame_address],
  [emacs_cv_func___builtin_frame_address],
  [AC_LINK_IFELSE([AC_LANG_PROGRAM([], [__builtin_frame_address (0);])],
     [emacs_cv_func___builtin_frame_address=yes],
     [emacs_cv_func___builtin_frame_address=no])])
if test $emacs_cv_func___builtin_frame_address = yes; then
  AC_DEFINE([HAVE___BUILTIN_FRAME_ADDRESS], 1,
	    [Define to 1 if you have the '__builtin_frame_address' function.])
fi
AC_CACHE_CHECK([for __builtin_unwind_init],
	       emacs_cv_func___builtin_unwind_init,
[AC_LINK_IFELSE([AC_LANG_PROGRAM([], [__builtin_unwind_init ();])],
		emacs_cv_func___builtin_unwind_init=yes,
		emacs_cv_func___builtin_unwind_init=no)])
if test $emacs_cv_func___builtin_unwind_init = yes; then
  AC_DEFINE(HAVE___BUILTIN_UNWIND_INIT, 1,
	    [Define to 1 if you have the '__builtin_unwind_init' function.])
fi

AC_CHECK_HEADERS_ONCE(sys/un.h)

AC_FUNC_FSEEKO

# UNIX98 PTYs.
AC_CHECK_FUNCS(grantpt)

# PTY-related GNU extensions.
AC_CHECK_FUNCS(getpt posix_openpt)

dnl Run a test program that contains a call to tputs, a call that is
dnl never executed.  This tests whether a pre-'main' dynamic linker
dnl works with the library.  It's too much trouble to actually call
dnl tputs in the test program, due to portability hassles.  When
dnl cross-compiling, assume the test program will run if it links.
AC_DEFUN([tputs_link_source], [
  AC_LANG_SOURCE(
     [[extern void tputs (const char *, int, int (*)(int));
       int main (int argc, char **argv)
       {
	  if (argc == 10000)
	    tputs (argv[0], 0, 0);
	  return 0;
       }]])
])
# Check this now, so that we will NOT find the above functions in ncurses.
# That is because we have not set up to link ncurses in lib-src.
# It's better to believe a function is not available
# than to expect to find it in ncurses.
# Also we need tputs and friends to be able to build at all.
AC_CACHE_CHECK([for library containing tputs], [emacs_cv_tputs_lib],
[if test "${opsys}" = "mingw32"; then
  emacs_cv_tputs_lib='none required'
else
  # curses precedes termcap because of AIX (Bug#9736#35) and OpenIndiana.
  for tputs_library in '' tinfo ncurses terminfo curses termcap; do
    OLIBS=$LIBS
    if test -z "$tputs_library"; then
      emacs_cv_tputs_lib='none required'
    else
      emacs_cv_tputs_lib=-l$tputs_library
      LIBS="$emacs_cv_tputs_lib $LIBS"
    fi
    AC_RUN_IFELSE([tputs_link_source], [], [emacs_cv_tputs_lib=no],
      [AC_LINK_IFELSE([tputs_link_source], [], [emacs_cv_tputs_lib=no])])
    LIBS=$OLIBS
    if test "X$emacs_cv_tputs_lib" != Xno; then
      break
    fi
  done
fi])
AS_CASE(["$emacs_cv_tputs_lib"],
  [no], [AC_MSG_ERROR([The required function 'tputs' was not found in any library.
The following libraries were tried (in order):
  libtinfo, libncurses, libterminfo, libcurses, libtermcap
Please try installing whichever of these libraries is most appropriate
for your system, together with its header files.
For example, a libncurses-dev(el) or similar package.])],
  [-l*], [LIBS_TERMCAP=$emacs_cv_tputs_lib],
  [*], [LIBS_TERMCAP=])

## Use termcap instead of terminfo?
## Only true for: freebsd < 40000, ms-w32, netbsd < 599002500.
TERMINFO=yes
## FIXME?  In the cases below where we unconditionally set
## LIBS_TERMCAP="-lncurses", this overrides LIBS_TERMCAP = -ltinfo,
## if that was found above to have tputs.
## Should we use the gnu* logic everywhere?
case "$opsys" in
  ## darwin: Prevents crashes when running Emacs in Terminal.app under 10.2.
  ##  The ncurses library has been moved out of the System framework in
  ##  Mac OS X 10.2.  So if configure detects it, set the command-line
  ##  option to use it.
  darwin) LIBS_TERMCAP="-lncurses" ;;

  gnu*) test -z "$LIBS_TERMCAP" && LIBS_TERMCAP="-lncurses" ;;

  freebsd)
    AC_MSG_CHECKING([whether FreeBSD is new enough to use terminfo])
    AC_CACHE_VAL(emacs_cv_freebsd_terminfo,
    [AC_LINK_IFELSE([AC_LANG_PROGRAM([[#include <osreldate.h>]],
[[#if __FreeBSD_version < 400000
fail;
#endif
]])], emacs_cv_freebsd_terminfo=yes, emacs_cv_freebsd_terminfo=no)])

    AC_MSG_RESULT($emacs_cv_freebsd_terminfo)

    if test $emacs_cv_freebsd_terminfo = yes; then
      LIBS_TERMCAP="-lncurses"
    else
      TERMINFO=no
      LIBS_TERMCAP="-ltermcap"
    fi
    ;;

  mingw32)
    TERMINFO=no
    LIBS_TERMCAP=
    ;;

  netbsd)
    if test "x$LIBS_TERMCAP" != "x-lterminfo"; then
      TERMINFO=no
      LIBS_TERMCAP="-ltermcap"
    fi
    ;;

  openbsd | dragonfly) LIBS_TERMCAP="-lncurses" ;;

  ## hpux: Make sure we get select from libc rather than from libcurses
  ##  because libcurses on HPUX 10.10 has a broken version of select.
  ##  We used to use -lc -lcurses, but this may be cleaner.
  ## FIXME?  But TERMINFO = yes on hpux (it used to be explicitly
  # set that way, now it uses the default).  Isn't this a contradiction?
  hpux*) LIBS_TERMCAP="-ltermcap" ;;

esac

TERMCAP_OBJ=tparam.o
if test $TERMINFO = yes; then
  AC_DEFINE(TERMINFO, 1, [Define to 1 if you use terminfo instead of termcap.])
  TERMCAP_OBJ=terminfo.o
fi
if test "X$LIBS_TERMCAP" = "X-lncurses"; then
  AC_DEFINE(USE_NCURSES, 1, [Define to 1 if you use ncurses.])
fi
AC_SUBST(LIBS_TERMCAP)
AC_SUBST(TERMCAP_OBJ)

# GNU/Linux-specific timer functions.
AC_CACHE_CHECK([for timerfd interface], [emacs_cv_have_timerfd],
  [AC_COMPILE_IFELSE(
     [AC_LANG_PROGRAM([[#include <sys/timerfd.h>
		      ]],
		      [[timerfd_create (CLOCK_REALTIME,
					TFD_CLOEXEC | TFD_NONBLOCK);
			timerfd_settime (0, TFD_TIMER_ABSTIME, 0, 0);]])],
     [emacs_cv_have_timerfd=yes],
     [emacs_cv_have_timerfd=no])])
if test "$emacs_cv_have_timerfd" = yes; then
  AC_DEFINE([HAVE_TIMERFD], 1,
    [Define to 1 if timerfd functions are supported as in GNU/Linux.])
fi

# Alternate stack for signal handlers.
AC_CACHE_CHECK([whether signals can be handled on alternate stack],
	       [emacs_cv_alternate_stack],
  [AC_COMPILE_IFELSE(
     [AC_LANG_PROGRAM([[#include <signal.h>
		      ]],
		      [[stack_t ss;
			struct sigaction sa;
			ss.ss_sp = malloc (SIGSTKSZ);
			ss.ss_size = SIGSTKSZ;
			sa.sa_flags = SA_SIGINFO | SA_ONSTACK;
			sigaltstack (&ss, 0);
			sigaction (SIGSEGV, &sa, 0);]])],
     [emacs_cv_alternate_stack=yes],
     [emacs_cv_alternate_stack=no])])

# Do we need the Hesiod library to provide the support routines?
dnl FIXME?  Should we be skipping this on Darwin too?
LIBHESIOD=
LIBRESOLV=
if test "$with_hesiod" != no ; then
  # Don't set $LIBS here -- see comments above.  FIXME which comments?
  resolv=no
  AC_CHECK_FUNC(res_send, , [AC_CHECK_FUNC(__res_send, ,
     [AC_CHECK_LIB(resolv, res_send, resolv=yes,
		  [AC_CHECK_LIB(resolv, __res_send, resolv=yes)])])])
  if test "$resolv" = yes ; then
    RESOLVLIB=-lresolv
  else
    RESOLVLIB=
  fi
  hesiod=no
  AC_CHECK_FUNC(hes_getmailhost, , [AC_CHECK_LIB(hesiod, hes_getmailhost,
	hesiod=yes, :, $RESOLVLIB)])

  if test x"$hesiod" = xyes; then
    LIBHESIOD=-lhesiod
    LIBRESOLV=$RESOLVLIB
  fi
fi
AC_SUBST(LIBHESIOD)
AC_SUBST(LIBRESOLV)

# These tell us which Kerberos-related libraries to use.
COM_ERRLIB=
CRYPTOLIB=
KRB5LIB=
DESLIB=
KRB4LIB=

if test "${with_kerberos}" != no; then
  OLD_LIBS=$LIBS
  AC_CHECK_LIB(com_err, com_err, have_com_err=yes, have_com_err=no)
  if test $have_com_err = yes; then
    COM_ERRLIB=-lcom_err
    LIBS="$COM_ERRLIB $LIBS"
  fi
  AC_CHECK_LIB(crypto, mit_des_cbc_encrypt, have_crypto=yes, have_crypto=no)
  if test $have_crypto = yes; then
    CRYPTOLIB=-lcrypto
    LIBS="$CRYPTOLIB $LIBS"
  fi
  AC_CHECK_LIB(k5crypto, mit_des_cbc_encrypt, have_k5crypto=yes, have_k5crypto=no)
  if test $have_k5crypto = yes; then
    CRYPTOLIB=-lk5crypto
    LIBS="$CRYPTOLIB $LIBS"
  fi
  AC_CHECK_LIB(krb5, krb5_init_context, have_krb5=yes, have_krb5=no)
  if test $have_krb5=yes; then
    KRB5LIB=-lkrb5
    LIBS="$KRB5LIB $LIBS"
  fi
  dnl FIXME Simplify.  Does not match 22 logic, thanks to default_off?
  if test "${with_kerberos5}" = no; then
    AC_CHECK_LIB(des425, des_cbc_encrypt, have_des425=yes, have_des425=no )
    if test $have_des425 = yes; then
      DESLIB=-ldes425
      LIBS="$DESLIB $LIBS"
    else
      AC_CHECK_LIB(des, des_cbc_encrypt, have_des=yes, have_des=no)
      if test $have_des = yes; then
        DESLIB=-ldes
        LIBS="$DESLIB $LIBS"
      fi
    fi
    AC_CHECK_LIB(krb4, krb_get_cred, have_krb4=yes, have_krb4=no)
    if test $have_krb4 = yes; then
      KRB4LIB=-lkrb4
      LIBS="$KRB4LIB $LIBS"
    else
      AC_CHECK_LIB(krb, krb_get_cred, have_krb=yes, have_krb=no)
      if test $have_krb = yes; then
        KRB4LIB=-lkrb
        LIBS="$KRB4LIB $LIBS"
      fi
    fi
  fi

  if test "${with_kerberos5}" != no; then
    AC_CHECK_HEADERS(krb5.h,
      [AC_CHECK_MEMBERS([krb5_error.text, krb5_error.e_text],,,
		        [#include <krb5.h>])])
  else
    AC_CHECK_HEADERS(krb.h,,
		     [AC_CHECK_HEADERS(kerberosIV/krb.h,,
				       [AC_CHECK_HEADERS(kerberos/krb.h)])])
  fi
  AC_CHECK_HEADERS(com_err.h)
  LIBS=$OLD_LIBS
fi

AC_SUBST(COM_ERRLIB)
AC_SUBST(CRYPTOLIB)
AC_SUBST(KRB5LIB)
AC_SUBST(DESLIB)
AC_SUBST(KRB4LIB)

AC_CHECK_HEADERS(valgrind/valgrind.h)

AC_CHECK_MEMBERS([struct unipair.unicode], [], [], [[#include <linux/kd.h>]])

AC_CHECK_FUNCS_ONCE([sbrk])

ok_so_far=yes
AC_CHECK_FUNC(socket, , ok_so_far=no)
if test $ok_so_far = yes; then
  AC_CHECK_HEADER(netinet/in.h, , ok_so_far=no)
fi
if test $ok_so_far = yes; then
  AC_CHECK_HEADER(arpa/inet.h, , ok_so_far=no)
fi
if test $ok_so_far = yes; then
dnl Fixme: Not used.  Should this be HAVE_SOCKETS?
  AC_DEFINE(HAVE_INET_SOCKETS, 1,
	    [Define to 1 if you have inet sockets.])
fi

AC_FUNC_FORK

AC_CHECK_FUNCS(snprintf)

dnl Check for glib.  This differs from other library checks in that
dnl Emacs need not link to glib unless some other library is already
dnl linking to glib.  Although glib provides no facilities that Emacs
dnl needs for its own purposes, when glib is present Emacs needs to
dnl use primitives like g_main_context_query to avoid clashing with
dnl glib at a low level.
dnl
dnl Check this late, since it depends on $GTK_CFLAGS etc.
XGSELOBJ=
AC_CACHE_CHECK([whether GLib is linked in], [emacs_cv_links_glib],
[OLDCFLAGS="$CFLAGS"
OLDLIBS="$LIBS"
CFLAGS="$CFLAGS $GTK_CFLAGS $RSVG_CFLAGS $DBUS_CFLAGS $SETTINGS_CFLAGS"
LIBS="$LIBS $GTK_LIBS $RSVG_LIBS $DBUS_LIBS $SETTINGS_LIBS"
CFLAGS="$CFLAGS $NOTIFY_CFLAGS $CAIRO_CFLAGS"
LIBS="$LIBS $NOTIFY_LIBS $CAIRO_LIBS"
AC_LINK_IFELSE([AC_LANG_PROGRAM(
	[[#include <glib.h>
	]],
	[[g_print ("Hello world");]])],
     [emacs_cv_links_glib=yes],
     [emacs_cv_links_glib=no])
CFLAGS="$OLDCFLAGS"
LIBS="$OLDLIBS"])
if test "${emacs_cv_links_glib}" = "yes"; then
  AC_DEFINE(HAVE_GLIB, 1, [Define to 1 if GLib is linked in.])
  if test "$HAVE_NS" = no;then
    XGSELOBJ=xgselect.o
  fi
fi
AC_SUBST(XGSELOBJ)

dnl Adapted from Haible's version.
AC_CACHE_CHECK([for nl_langinfo and CODESET], emacs_cv_langinfo_codeset,
  [AC_LINK_IFELSE([AC_LANG_PROGRAM([[#include <langinfo.h>]],
    [[char* cs = nl_langinfo(CODESET);]])],
    emacs_cv_langinfo_codeset=yes,
    emacs_cv_langinfo_codeset=no)
  ])
if test $emacs_cv_langinfo_codeset = yes; then
  AC_DEFINE(HAVE_LANGINFO_CODESET, 1,
    [Define if you have <langinfo.h> and nl_langinfo(CODESET).])
fi

AC_TYPE_MBSTATE_T

dnl Fixme: AC_SYS_POSIX_TERMIOS should probably be used, but it's not clear
dnl how the tty code is related to POSIX and/or other versions of termios.
dnl The following looks like a useful start.
dnl
dnl AC_SYS_POSIX_TERMIOS
dnl if test $ac_cv_sys_posix_termios = yes; then
dnl    AC_DEFINE(HAVE_TERMIOS, 1, [Define to 1 if you have POSIX-style functions
dnl                                and macros for terminal control.])
dnl    AC_DEFINE(HAVE_TCATTR, 1, [Define to 1 if you have tcgetattr and tcsetattr.])
dnl fi

dnl Turned on June 1996 supposing nobody will mind it.
dnl MinGW emulates passwd database, so this feature doesn't make sense there.
if test "${opsys}" != "mingw32"; then
   AC_DEFINE(AMPERSAND_FULL_NAME, 1, [Define to use the convention that &
     in the full name stands for the login id.])
fi

dnl Everybody supports this, except MS.
dnl Seems like the kind of thing we should be testing for, though.
## Note: PTYs are broken on darwin <6.  Use at your own risk.
if test "${opsys}" != "mingw32"; then
  AC_DEFINE(HAVE_PTYS, 1, [Define if the system supports pty devices.])
fi

dnl Everybody supports this, except MS-DOS.
dnl Seems like the kind of thing we should be testing for, though.
dnl Compare with HAVE_INET_SOCKETS (which is unused...) above.
AC_DEFINE(HAVE_SOCKETS, 1, [Define if the system supports
  4.2-compatible sockets.])

AH_TEMPLATE(INTERNAL_TERMINAL, [This is substituted when $TERM is "internal".])

AH_TEMPLATE(NULL_DEVICE, [Name of the file to open to get
  a null file, or a data sink.])
if test "${opsys}" = "mingw32"; then
  AC_DEFINE(NULL_DEVICE, ["NUL:"])
else
  AC_DEFINE(NULL_DEVICE, ["/dev/null"])
fi

if test "${opsys}" = "mingw32"; then
  SEPCHAR=';'
else
  SEPCHAR=':'
fi
AC_DEFINE_UNQUOTED(SEPCHAR, ['$SEPCHAR'], [Character that separates PATH elements.])
dnl This is for MinGW, and is used in test/Makefile.in.
dnl The MSYS Bash has heuristics for replacing ':' with ';' when it
dnl decides that a command-line argument to be passed to a MinGW program
dnl is a PATH-style list of directories.  But that heuristics plays it
dnl safe, and only does the replacement when it is _absolutely_ sure it
dnl sees a colon-separated list of file names; e.g. ":." is left alone,
dnl which breaks in-tree builds.  So we do this manually instead.
dnl Note that we cannot rely on PATH_SEPARATOR, as that one will always
dnl be computed as ':' in MSYS Bash.
AC_SUBST(SEPCHAR)

AC_DEFINE(USER_FULL_NAME, [pw->pw_gecos], [How to get a user's full name.])


AC_DEFINE(DIRECTORY_SEP, ['/'],
  [Character that separates directories in a file name.])

if test "${opsys}" = "mingw32"; then
  AC_DEFINE(IS_DEVICE_SEP(_c_), [((_c_) == ':')],
    [Returns true if character is a device separator.])

  AC_DEFINE(IS_DIRECTORY_SEP(_c_), [((_c_) == '/' || (_c_) == '\\')],
    [Returns true if character is a directory separator.])

  AC_DEFINE(IS_ANY_SEP(_c_), [(IS_DIRECTORY_SEP (_c_) || IS_DEVICE_SEP(_c_))],
    [Returns true if character is any form of separator.])
else
  AC_DEFINE(IS_DEVICE_SEP(_c_), 0,
    [Returns true if character is a device separator.])

  AC_DEFINE(IS_DIRECTORY_SEP(_c_), [((_c_) == DIRECTORY_SEP)],
    [Returns true if character is a directory separator.])

  AC_DEFINE(IS_ANY_SEP(_c_), [(IS_DIRECTORY_SEP (_c_))],
    [Returns true if character is any form of separator.])
fi

if test "$USE_X_TOOLKIT" != "none"; then
  have_editres=yes
  case $opsys in
    hpux*)
      dnl Assar Westerlund <assar@sics.se> says this is necessary
      dnl for HP-UX 10.20, and that it works for HP-UX 0 as well.
      have_editres=no
    ;;
  esac
  if test "$have_editres" != no && test ! -z "$LIBXMU"; then
    OLDLIBS="$LIBS"
    dnl See libXmu.a check above.
    if test x$HAVE_X11XTR6 = xyes; then
      LIBS="-lXt -lSM -lICE $LIBXMU"
    else
      OTHERLIBS="-lXt -$LIBXMU"
    fi
    AC_TRY_LINK(
      [#include <X11/Intrinsic.h>
       #include <X11/Xmu/Editres.h>],
      [_XEditResCheckMessages (0, 0, 0, 0);],
      [AC_DEFINE([X_TOOLKIT_EDITRES], 1,
        [Define to 1 if we should use XEditRes.])])
    LIBS=$OLDLIBS
  fi
fi

case $opsys in
  sol2* | unixware )
    dnl Some SVr4s don't define NSIG in sys/signal.h for ANSI environments;
    dnl instead, there's a system variable _sys_nsig.  Unfortunately, we
    dnl need the constant to dimension an array.  So wire in the appropriate
    dnl value here.
    AC_DEFINE(NSIG_MINIMUM, 32, [Minimum value of NSIG.])
    ;;
esac

emacs_broken_SIGIO=no

case $opsys in
  dnl SIGIO exists, but the feature doesn't work in the way Emacs needs.
  hpux* | nacl | openbsd | sol2* | unixware )
    emacs_broken_SIGIO=yes
    ;;

  aix4-2)
    dnl On AIX Emacs uses the gmalloc.c malloc implementation.  But given
    dnl the way this system works, libc functions that return malloced
    dnl memory use the libc malloc implementation. Calling xfree or
    dnl xrealloc on the results of such functions results in a crash.
    dnl
    dnl One solution for this could be to define SYSTEM_MALLOC in configure,
    dnl but that does not currently work on this system.
    dnl
    dnl It is possible to completely override the malloc implementation on
    dnl AIX, but that involves putting the malloc functions in a shared
    dnl library and setting the MALLOCTYPE environment variable to point to
    dnl that shared library.
    dnl
    dnl Emacs currently calls xrealloc on the results of get_current_dir name,
    dnl to avoid a crash just use the Emacs implementation for that function.
    dnl
    dnl FIXME We could change the AC_CHECK_FUNCS call near the start
    dnl of this file, so that we do not check for get_current_dir_name
    dnl on AIX.  But that might be fragile if something else ends
    dnl up testing for get_current_dir_name as a dependency.
    AC_DEFINE(BROKEN_GET_CURRENT_DIR_NAME, 1, [Define if
      get_current_dir_name should not be used.])
    ;;

  freebsd)
    dnl Circumvent a bug in FreeBSD.  In the following sequence of
    dnl writes/reads on a PTY, read(2) returns bogus data:
    dnl
    dnl write(2)  1022 bytes
    dnl write(2)   954 bytes, get EAGAIN
    dnl read(2)   1024 bytes in process_read_output
    dnl read(2)     11 bytes in process_read_output
    dnl
    dnl That is, read(2) returns more bytes than have ever been written
    dnl successfully.  The 1033 bytes read are the 1022 bytes written
    dnl successfully after processing (for example with CRs added if the
    dnl terminal is set up that way which it is here).  The same bytes will
    dnl be seen again in a later read(2), without the CRs.
    AC_DEFINE(BROKEN_PTY_READ_AFTER_EAGAIN, 1, [Define on FreeBSD to
      work around an issue when reading from a PTY.])
    ;;
esac

case $opsys in
  gnu-* | sol2-10 )
    dnl FIXME Can't we test if this exists (eg /proc/$$)?
    AC_DEFINE(HAVE_PROCFS, 1, [Define if you have the /proc filesystem.])
  ;;
esac

case $opsys in
  darwin | dragonfly | freebsd | netbsd | openbsd )
    AC_DEFINE(DONT_REOPEN_PTY, 1, [Define if process.c does not need to
      close a pty to make it a controlling terminal (it is already a
      controlling terminal of the subprocess, because we did ioctl TIOCSCTTY).])
  ;;
esac

dnl FIXME Surely we can test for this rather than hard-code it.
case $opsys in
  netbsd | openbsd) sound_device="/dev/audio" ;;
  *) sound_device="/dev/dsp" ;;
esac

dnl Used in sound.c
AC_DEFINE_UNQUOTED(DEFAULT_SOUND_DEVICE, "$sound_device",
  [Name of the default sound device.])


dnl Emacs can read input using SIGIO and buffering characters itself,
dnl or using CBREAK mode and making C-g cause SIGINT.
dnl The choice is controlled by the variable interrupt_input.
dnl
dnl Define INTERRUPT_INPUT to make interrupt_input = 1 the default (use SIGIO)
dnl
dnl Emacs uses the presence of the USABLE_SIGIO macro
dnl to indicate whether or not signal-driven I/O is possible.  It uses
dnl INTERRUPT_INPUT to decide whether to use it by default.
dnl
dnl SIGIO can be used only on systems that implement it (4.2 and 4.3).
dnl CBREAK mode has two disadvantages
dnl 1) At least in 4.2, it is impossible to handle the Meta key properly.
dnl I hear that in system V this problem does not exist.
dnl 2) Control-G causes output to be discarded.
dnl I do not know whether this can be fixed in system V.
dnl
dnl Another method of doing input is planned but not implemented.
dnl It would have Emacs fork off a separate process
dnl to read the input and send it to the true Emacs process
dnl through a pipe.
case $opsys in
  darwin | gnu-linux | gnu-kfreebsd )
    AC_DEFINE(INTERRUPT_INPUT, 1, [Define to read input using SIGIO.])
  ;;
esac


dnl If the system's imake configuration file defines 'NeedWidePrototypes'
dnl as 'NO', we must define NARROWPROTO manually.  Such a define is
dnl generated in the Makefile generated by 'xmkmf'.  If we don't define
dnl NARROWPROTO, we will see the wrong function prototypes for X functions
dnl taking float or double parameters.
case $opsys in
  cygwin|gnu|gnu-linux|gnu-kfreebsd|freebsd|netbsd|openbsd)
    AC_DEFINE(NARROWPROTO, 1, [Define if system's imake configuration
      file defines 'NeedWidePrototypes' as 'NO'.])
  ;;
esac


dnl Used in process.c, this must be a loop, even if it only runs once.
AH_TEMPLATE(PTY_ITERATION, [How to iterate over PTYs.])
dnl Only used if !PTY_ITERATION.  Iterate from FIRST_PTY_LETTER to z,
dnl trying suffixes 0-16.
AH_TEMPLATE(FIRST_PTY_LETTER, [Letter to use in finding device name of
  first PTY, if PTYs are supported.])
AH_TEMPLATE(PTY_OPEN, [How to open a PTY, if non-standard.])
AH_TEMPLATE(PTY_NAME_SPRINTF, [How to get the device name of the control
  end of a PTY, if non-standard.])
AH_TEMPLATE(PTY_TTY_NAME_SPRINTF, [How to get device name of the tty
  end of a PTY, if non-standard.])

case $opsys in
  aix4-2 )
    AC_DEFINE(PTY_ITERATION, [int c; for (c = 0; !c ; c++)])
    dnl You allocate a pty by opening /dev/ptc to get the master side.
    dnl To get the name of the slave side, you just ttyname() the master side.
    AC_DEFINE(PTY_NAME_SPRINTF, [strcpy (pty_name, "/dev/ptc");])
    AC_DEFINE(PTY_TTY_NAME_SPRINTF, [strcpy (pty_name, ttyname (fd));])
    ;;

  cygwin )
    AC_DEFINE(PTY_ITERATION, [int i; for (i = 0; i < 1; i++)])
    dnl multi-line AC_DEFINEs are hard. :(
    AC_DEFINE(PTY_OPEN, [ do { int dummy; sigset_t blocked, procmask; sigemptyset (&blocked); sigaddset (&blocked, SIGCHLD); pthread_sigmask (SIG_BLOCK, &blocked, &procmask); if (-1 == openpty (&fd, &dummy, pty_name, 0, 0)) fd = -1; pthread_sigmask (SIG_SETMASK, &procmask, 0); if (fd >= 0) emacs_close (dummy); } while (false)])
    AC_DEFINE(PTY_NAME_SPRINTF, [])
    AC_DEFINE(PTY_TTY_NAME_SPRINTF, [])
    ;;

  gnu | openbsd | qnxnto )
    AC_DEFINE(FIRST_PTY_LETTER, ['p'])
    ;;

  gnu-linux | gnu-kfreebsd | dragonfly | freebsd | netbsd | darwin | nacl )
    dnl if HAVE_GRANTPT
    if test "x$ac_cv_func_grantpt" = xyes; then
      AC_DEFINE(UNIX98_PTYS, 1, [Define if the system has Unix98 PTYs.])
      AC_DEFINE(PTY_ITERATION, [int i; for (i = 0; i < 1; i++)])
      dnl Note that grantpt and unlockpt may fork.  We must block SIGCHLD
      dnl to prevent sigchld_handler from intercepting the child's death.
      AC_DEFINE(PTY_TTY_NAME_SPRINTF, [{ char *ptyname = 0; sigset_t blocked; sigemptyset (&blocked); sigaddset (&blocked, SIGCHLD); pthread_sigmask (SIG_BLOCK, &blocked, 0); if (grantpt (fd) != -1 && unlockpt (fd) != -1) ptyname = ptsname(fd); pthread_sigmask (SIG_UNBLOCK, &blocked, 0); if (!ptyname) { emacs_close (fd); return -1; } snprintf (pty_name, PTY_NAME_SIZE, "%s", ptyname); }])
      dnl if HAVE_POSIX_OPENPT
      if test "x$ac_cv_func_posix_openpt" = xyes; then
        AC_DEFINE(PTY_OPEN, [do { fd = posix_openpt (O_RDWR | O_CLOEXEC | O_NOCTTY); if (fd < 0 && errno == EINVAL) fd = posix_openpt (O_RDWR | O_NOCTTY); } while (false)])
        AC_DEFINE(PTY_NAME_SPRINTF, [])
      dnl if HAVE_GETPT
      elif test "x$ac_cv_func_getpt" = xyes; then
        AC_DEFINE(PTY_OPEN, [fd = getpt ()])
        AC_DEFINE(PTY_NAME_SPRINTF, [])
      else
        AC_DEFINE(PTY_NAME_SPRINTF, [strcpy (pty_name, "/dev/ptmx");])
      fi
    else
      AC_DEFINE(FIRST_PTY_LETTER, ['p'])
    fi
    ;;

  hpux*)
    AC_DEFINE(FIRST_PTY_LETTER, ['p'])
    AC_DEFINE(PTY_NAME_SPRINTF, [sprintf (pty_name, "/dev/ptym/pty%c%x", c, i);])
    AC_DEFINE(PTY_TTY_NAME_SPRINTF, [sprintf (pty_name, "/dev/pty/tty%c%x", c, i);])
    ;;

  sol2* )
    dnl On SysVr4, grantpt(3) forks a subprocess, so do not use
    dnl O_CLOEXEC when opening the pty, and keep the SIGCHLD handler
    dnl from intercepting that death.  If any child but grantpt's should die
    dnl within, it should be caught after sigrelse(2).
    AC_DEFINE(PTY_OPEN, [fd = open (pty_name, O_RDWR | O_NONBLOCK)])
    AC_DEFINE(PTY_TTY_NAME_SPRINTF, [{ char *ptsname (int), *ptyname; int grantpt_result; sigset_t blocked; sigemptyset (&blocked); sigaddset (&blocked, SIGCHLD); pthread_sigmask (SIG_BLOCK, &blocked, 0); grantpt_result = grantpt (fd); pthread_sigmask (SIG_UNBLOCK, &blocked, 0); if (grantpt_result == -1 || unlockpt (fd) == -1 || !(ptyname = ptsname (fd))) { emacs_close (fd); return -1; } snprintf (pty_name, PTY_NAME_SIZE, "%s", ptyname); }])
    ;;

  unixware )
    dnl Comments are as per sol2*.
    AC_DEFINE(PTY_OPEN, [fd = open (pty_name, O_RDWR | O_NONBLOCK)])
    AC_DEFINE(PTY_TTY_NAME_SPRINTF, [{ char *ptsname (int), *ptyname; int grantpt_result; sigset_t blocked; sigemptyset (&blocked); sigaddset (&blocked, SIGCHLD); pthread_sigmask (SIG_BLOCK, &blocked, 0); grantpt_result = grantpt (fd); pthread_sigmask (SIG_UNBLOCK, &blocked, 0); if (grantpt_result == -1) fatal("could not grant slave pty"); if (unlockpt(fd) == -1) fatal("could not unlock slave pty"); if (!(ptyname = ptsname(fd))) fatal ("could not enable slave pty"); snprintf (pty_name, PTY_NAME_SIZE, "%s", ptyname); }])
    ;;
esac


case $opsys in
  sol2* | unixware )
    dnl This change means that we don't loop through allocate_pty too
    dnl many times in the (rare) event of a failure.
    AC_DEFINE(FIRST_PTY_LETTER, ['z'])
    AC_DEFINE(PTY_NAME_SPRINTF, [strcpy (pty_name, "/dev/ptmx");])
    dnl Push various streams modules onto a PTY channel.  Used in process.c.
    AC_DEFINE(SETUP_SLAVE_PTY, [if (ioctl (forkin, I_PUSH, "ptem") == -1) fatal ("ioctl I_PUSH ptem"); if (ioctl (forkin, I_PUSH, "ldterm") == -1) fatal ("ioctl I_PUSH ldterm"); if (ioctl (forkin, I_PUSH, "ttcompat") == -1) fatal ("ioctl I_PUSH ttcompat");], [How to set up a slave PTY, if needed.])
    ;;
esac


AH_TEMPLATE(SIGNALS_VIA_CHARACTERS, [Make process_send_signal work by
"typing" a signal character on the pty.])

case $opsys in
  dnl Perry Smith <pedz@ddivt1.austin.ibm.com> says this is correct for AIX.
  aix4-2 | cygwin | gnu | dragonfly | freebsd | netbsd | openbsd | darwin )
    AC_DEFINE(SIGNALS_VIA_CHARACTERS, 1)
    ;;

  dnl 21 Jun 06: Eric Hanchrow <offby1@blarg.net> says this works.
  dnl FIXME Does gnu-kfreebsd have linux/version.h?  It seems unlikely...
  gnu-linux | gnu-kfreebsd )

    AC_CACHE_CHECK([for signals via characters], [emacs_cv_signals_via_chars],
    [AC_PREPROC_IFELSE([AC_LANG_PROGRAM([[
#include <linux/version.h>
#if LINUX_VERSION_CODE < 0x20400
# error "Linux version too old"
#endif
      ]], [[]])], emacs_cv_signals_via_chars=yes, emacs_cv_signals_via_chars=no)])

    test "$emacs_cv_signals_via_chars" = yes && AC_DEFINE(SIGNALS_VIA_CHARACTERS, 1)
    ;;
esac


AH_TEMPLATE(TAB3, [Undocumented.])

case $opsys in
  darwin) AC_DEFINE(TAB3, OXTABS) ;;

  gnu | dragonfly | freebsd | netbsd | openbsd )
    AC_DEFINE(TABDLY, OXTABS, [Undocumented.])
    AC_DEFINE(TAB3, OXTABS)
    ;;

  gnu-linux | gnu-kfreebsd )
    AC_PREPROC_IFELSE([AC_LANG_PROGRAM([[
#ifndef __ia64__
# error "not ia64"
#endif
      ]], [[]])], AC_DEFINE(GC_MARK_SECONDARY_STACK(),
        [do { extern void *__libc_ia64_register_backing_store_base; __builtin_ia64_flushrs (); mark_memory (__libc_ia64_register_backing_store_base, __builtin_ia64_bsp ());} while (false)],
        [Mark a secondary stack, like the register stack on the ia64.]), [])
    ;;

  hpux*)
    AC_DEFINE(RUN_TIME_REMAP, 1, [Define if emacs.c needs to call
      run_time_remap; for HPUX.])
    ;;
esac


dnl This won't be used automatically yet.  We also need to know, at least,
dnl that the stack is continuous.
AH_TEMPLATE(GC_SETJMP_WORKS, [Define if setjmp is known to save all
  registers relevant for conservative garbage collection in the jmp_buf.])


case $opsys in
  dnl Not all the architectures are tested, but there are Debian packages
  dnl for SCM and/or Guile on them, so the technique must work.  See also
  dnl comments in alloc.c concerning setjmp and gcc.
  dnl Fixme: it's probably safe to just use the GCC conditional below.
  gnu-linux | gnu-kfreebsd )
    AC_PREPROC_IFELSE([AC_LANG_PROGRAM([[
#if defined __i386__ || defined __sparc__ || defined __mc68000__ \
  || defined __alpha__ || defined __mips__ || defined __s390__ \
  || defined __arm__ || defined __powerpc__ || defined __amd64__ \
  || defined __ia64__ || defined __sh__
/* ok */
#else
# error "setjmp not known to work on this arch"
#endif
    ]], [[]])], AC_DEFINE(GC_SETJMP_WORKS, 1))
    ;;
esac


if test x$GCC = xyes; then
   dnl GC_SETJMP_WORKS is nearly always appropriate for GCC.
   AC_DEFINE(GC_SETJMP_WORKS, 1)
else
  case $opsys in
    aix* | dragonfly | freebsd | netbsd | openbsd | sol2* )
      AC_DEFINE(GC_SETJMP_WORKS, 1)
      ;;
  esac
fi                              dnl GCC?

dnl In a weird quirk, MS runtime uses _setjmp and longjmp.
AC_CACHE_CHECK([for _setjmp], [emacs_cv_func__setjmp],
  [AC_LINK_IFELSE(
     [AC_LANG_PROGRAM(
       [[#include <setjmp.h>
         #ifdef __MINGW32__
         # define _longjmp longjmp
         #endif
       ]],
       [[jmp_buf j;
	 if (! _setjmp (j))
	   _longjmp (j, 1);]])],
     [emacs_cv_func__setjmp=yes],
     [emacs_cv_func__setjmp=no])])
if test $emacs_cv_func__setjmp = yes; then
  AC_DEFINE([HAVE__SETJMP], 1, [Define to 1 if _setjmp and _longjmp work.])
fi

# We need to preserve signal mask to handle C stack overflows.
AC_CACHE_CHECK([for sigsetjmp], [emacs_cv_func_sigsetjmp],
  [AC_LINK_IFELSE(
     [AC_LANG_PROGRAM(
       [[#include <setjmp.h>
       ]],
       [[sigjmp_buf j;
         if (! sigsetjmp (j, 1))
	   siglongjmp (j, 1);]])],
     [emacs_cv_func_sigsetjmp=yes],
     [emacs_cv_func_sigsetjmp=no])])
if test $emacs_cv_func_sigsetjmp = yes; then
  AC_DEFINE([HAVE_SIGSETJMP], 1,
    [Define to 1 if sigsetjmp and siglongjmp work.])
fi

case $emacs_cv_func_sigsetjmp,$emacs_cv_alternate_stack,$opsys in
  yes,yes,* | *,*,mingw32)
    AC_DEFINE([HAVE_STACK_OVERFLOW_HANDLING], 1,
      [Define to 1 if C stack overflow can be handled in some cases.]);;
esac

case $opsys in
  sol2* | unixware )
    dnl TIOCGPGRP is broken in SysVr4, so we can't send signals to PTY
    dnl subprocesses the usual way.  But TIOCSIGNAL does work for PTYs,
    dnl and this is all we need.
    AC_DEFINE(TIOCSIGSEND, TIOCSIGNAL, [Some platforms redefine this.])
    ;;
esac


case $opsys in
  hpux* | sol2* )
    dnl Used in xfaces.c.
    AC_DEFINE(XOS_NEEDS_TIME_H, 1, [Compensate for a bug in Xos.h on
      some systems, where it requires time.h.])
    ;;
esac


dnl Define symbols to identify the version of Unix this is.
dnl Define all the symbols that apply correctly.
AH_TEMPLATE(DOS_NT, [Define if the system is MS DOS or MS Windows.])
AH_TEMPLATE(USG, [Define if the system is compatible with System III.])
AH_TEMPLATE(USG5_4, [Define if the system is compatible with System V Release 4.])

case $opsys in
  aix4-2)
    AC_DEFINE(USG, [])
    dnl This symbol should be defined on AIX Version 3  ???????
    AC_PREPROC_IFELSE([AC_LANG_PROGRAM([[
#ifndef _AIX
# error "_AIX not defined"
#endif
    ]], [[]])], [], AC_DEFINE(_AIX, [], [Define if the system is AIX.]))
    ;;

  cygwin)
    AC_DEFINE(CYGWIN, 1, [Define if the system is Cygwin.])
    ;;

  darwin)
    dnl Not __APPLE__, as this may not be defined on non-macOS Darwin.
    dnl Not DARWIN, because Panther and lower CoreFoundation.h use DARWIN to
    dnl distinguish macOS from pure Darwin.
    AC_DEFINE(DARWIN_OS, [], [Define if the system is Darwin.])
    ;;

  gnu-linux | gnu-kfreebsd )
    AC_DEFINE(USG, [])
    AC_DEFINE(GNU_LINUX, [], [Define if ths system is compatible with GNU/Linux.])
    ;;

  hpux*)
    AC_DEFINE(USG, [])
    AC_DEFINE(HPUX, [], [Define if the system is HPUX.])
    ;;

  mingw32)
    AC_DEFINE(DOS_NT, [])
    AC_DEFINE(WINDOWSNT, 1, [Define if compiling for native MS Windows.])
    if test "x$ac_enable_checking" != "x" ; then
      AC_DEFINE(EMACSDEBUG, 1, [Define to 1 to enable w32 debug facilities.])
    fi
    ;;

  sol2*)
    AC_DEFINE(USG, [])
    AC_DEFINE(USG5_4, [])
    AC_DEFINE(SOLARIS2, [], [Define if the system is Solaris.])
    ;;

  unixware)
    AC_DEFINE(USG, [])
    AC_DEFINE(USG5_4, [])
    ;;
esac

AC_CACHE_CHECK([for usable FIONREAD], [emacs_cv_usable_FIONREAD],
  [case $opsys in
     aix4-2 | nacl)
       dnl BUILD 9008 - FIONREAD problem still exists in X-Windows.
       emacs_cv_usable_FIONREAD=no
       ;;

     mingw32)
       emacs_cv_usable_FIONREAD=yes
       ;;

     *)
       AC_COMPILE_IFELSE(
	 [AC_LANG_PROGRAM([[#include <sys/types.h>
			    #include <sys/ioctl.h>
			    #ifdef USG5_4
			    # include <sys/filio.h>
			    #endif
			  ]],
			  [[int foo = ioctl (0, FIONREAD, &foo);]])],
	 [emacs_cv_usable_FIONREAD=yes],
	 [emacs_cv_usable_FIONREAD=no])
       ;;
   esac])
if test $emacs_cv_usable_FIONREAD = yes; then
  AC_DEFINE([USABLE_FIONREAD], [1], [Define to 1 if FIONREAD is usable.])

  if test $emacs_broken_SIGIO = no; then
    AC_CACHE_CHECK([for usable SIGIO], [emacs_cv_usable_SIGIO],
      [AC_COMPILE_IFELSE(
	 [AC_LANG_PROGRAM([[#include <fcntl.h>
			    #include <signal.h>
			  ]],
			  [[int foo = SIGIO | F_SETFL | FASYNC;]])],
	 [emacs_cv_usable_SIGIO=yes],
	 [emacs_cv_usable_SIGIO=no])],
      [emacs_cv_usable_SIGIO=yes],
      [emacs_cv_usable_SIGIO=no])
    if test $emacs_cv_usable_SIGIO = yes; then
      AC_DEFINE([USABLE_SIGIO], [1], [Define to 1 if SIGIO is usable.])
    fi
  fi
fi

case $opsys in
  hpux11)
    dnl It works to open the pty's tty in the parent (Emacs), then
    dnl close and reopen it in the child.
    AC_DEFINE(USG_SUBTTY_WORKS, 1, [Define for USG systems where it
      works to open a pty's tty in the parent process, then close and
      reopen it in the child.])
    ;;

  sol2-10)
    AC_DEFINE(_STRUCTURED_PROC, 1, [Needed for system_process_attributes
      on Solaris.])
    ;;
esac

# Set up the CFLAGS for real compilation, so we can substitute it.
CFLAGS="$REAL_CFLAGS"
CPPFLAGS="$REAL_CPPFLAGS"
LIBS="$REAL_LIBS"

## Hack to detect a buggy GCC version.
if test "$GCC" = yes && \
   $CC --version 2> /dev/null | grep 'gcc.* 4.5.0' >/dev/null; then
  case $CFLAGS in
    *-fno-optimize-sibling-calls*) ;;
    *-O@<:@23@:>@*)
      AC_MSG_ERROR([GCC 4.5.0 has problems compiling Emacs; see etc/PROBLEMS.]);;
  esac
fi

version=$PACKAGE_VERSION

copyright="Copyright (C) 2018 Free Software Foundation, Inc."
AC_DEFINE_UNQUOTED(COPYRIGHT, ["$copyright"],
  [Short copyright string for this version of Emacs.])
AC_SUBST(copyright)

### Specify what sort of things we'll be editing into Makefile and config.h.
### Use configuration here uncanonicalized to avoid exceeding size limits.
AC_SUBST(version)
AC_SUBST(configuration)
## Unused?
AC_SUBST(canonical)
AC_SUBST(srcdir)
AC_SUBST(prefix)
AC_SUBST(exec_prefix)
AC_SUBST(bindir)
AC_SUBST(datadir)
AC_SUBST(sharedstatedir)
AC_SUBST(libexecdir)
AC_SUBST(mandir)
AC_SUBST(infodir)
AC_SUBST(lispdir)
AC_SUBST(standardlisppath)
AC_SUBST(locallisppath)
AC_SUBST(lisppath)
AC_SUBST(x_default_search_path)
AC_SUBST(etcdir)
AC_SUBST(archlibdir)
AC_SUBST(etcdocdir)
AC_SUBST(bitmapdir)
AC_SUBST(gamedir)
AC_SUBST(gameuser)
AC_SUBST(gamegroup)
## FIXME? Nothing uses @LD_SWITCH_X_SITE@.
## src/Makefile.in did add LD_SWITCH_X_SITE (as a cpp define) to the
## end of LIBX_BASE, but nothing ever set it.
AC_SUBST(LD_SWITCH_X_SITE)
AC_SUBST(C_SWITCH_X_SITE)
AC_SUBST(GNUSTEP_CFLAGS)
AC_SUBST(CFLAGS)
AC_SUBST(ns_appdir)
AC_SUBST(ns_appbindir)
AC_SUBST(ns_appresdir)
AC_SUBST(ns_appsrc)
AC_SUBST(GNU_OBJC_CFLAGS)
AC_SUBST(OTHER_FILES)

if test -n "${term_header}"; then
    AC_DEFINE_UNQUOTED(TERM_HEADER, "${term_header}",
        [Define to the header for the built-in window system.])
fi

AC_DEFINE_UNQUOTED(EMACS_CONFIGURATION,  "${canonical}",
		   [Define to the canonical Emacs configuration name.])
AC_DEFINE_UNQUOTED(EMACS_CONFIG_OPTIONS, "${emacs_config_options}",
		   [Define to the options passed to configure.])

XMENU_OBJ=
XOBJ=
FONT_OBJ=
if test "${HAVE_X_WINDOWS}" = "yes" ; then
  AC_DEFINE(HAVE_X_WINDOWS, 1,
	    [Define to 1 if you want to use the X window system.])
  XMENU_OBJ=xmenu.o
  XOBJ="xterm.o xfns.o xselect.o xrdb.o xsmfns.o xsettings.o"
  FONT_OBJ=xfont.o
  if test "$HAVE_CAIRO" = "yes"; then
    FONT_OBJ="ftfont.o ftcrfont.o"
  elif test "$HAVE_XFT" = "yes"; then
    FONT_OBJ="$FONT_OBJ ftfont.o xftfont.o ftxfont.o"
  elif test "$HAVE_FREETYPE" = "yes"; then
    FONT_OBJ="$FONT_OBJ ftfont.o ftxfont.o"
  fi
  AC_SUBST(FONT_OBJ)
fi
AC_SUBST(XMENU_OBJ)
AC_SUBST(XOBJ)
AC_SUBST(FONT_OBJ)

WIDGET_OBJ=
MOTIF_LIBW=
if test "${USE_X_TOOLKIT}" != "none" ; then
  WIDGET_OBJ=widget.o
  AC_DEFINE(USE_X_TOOLKIT, 1, [Define to 1 if using an X toolkit.])
fi
AC_SUBST(WIDGET_OBJ)

TOOLKIT_LIBW=
case "$USE_X_TOOLKIT" in
  none) test "x$HAVE_GTK" = "xyes" && TOOLKIT_LIBW="$GTK_LIBS" ;;
esac
if test "$HAVE_XWIDGETS" = "yes"; then
  TOOLKIT_LIBW="$TOOLKIT_LIBW -lXcomposite"
fi
AC_SUBST(TOOLKIT_LIBW)

if test "${opsys}" != "mingw32"; then
  if test "$USE_X_TOOLKIT" = "none"; then
    LIBXT_OTHER="\$(LIBXSM)"
  else
    LIBXT_OTHER="\$(LIBXMU) -lXt \$(LIBXTR6) -lXext"
  fi
fi
AC_SUBST(LIBXT_OTHER)

if test "${HAVE_X11}" = "yes" ; then
  AC_DEFINE(HAVE_X11, 1,
	    [Define to 1 if you want to use version 11 of X windows.])
  LIBX_OTHER="\$(LIBXT) \$(LIBX_EXTRA)"
else
  LIBX_OTHER=
fi
AC_SUBST(LIBX_OTHER)

if test "$HAVE_GTK" = yes || test "$HAVE_X11" != yes; then
  LIBXMENU=
fi
AC_SUBST(LIBXMENU)

if test "${GNU_MALLOC}" = "yes" ; then
  AC_DEFINE(GNU_MALLOC, 1,
	    [Define to 1 if you want to use the GNU memory allocator.])
fi

RALLOC_OBJ=
if test "${REL_ALLOC}" = "yes" ; then
  AC_DEFINE(REL_ALLOC, 1,
	    [Define REL_ALLOC if you want to use the relocating allocator for
	     buffer space.])

  test "$system_malloc" != "yes" && RALLOC_OBJ=ralloc.o
fi
AC_SUBST(RALLOC_OBJ)

if test "$opsys" = "cygwin"; then
  CYGWIN_OBJ="cygw32.o"
  ## Cygwin differs because of its unexec().
  PRE_ALLOC_OBJ=
  POST_ALLOC_OBJ=lastfile.o
elif test "$opsys" = "mingw32"; then
  CYGWIN_OBJ=
  PRE_ALLOC_OBJ=
  POST_ALLOC_OBJ=lastfile.o
else
  CYGWIN_OBJ=
  PRE_ALLOC_OBJ=lastfile.o
  POST_ALLOC_OBJ=
fi
AC_SUBST(CYGWIN_OBJ)
AC_SUBST(PRE_ALLOC_OBJ)
AC_SUBST(POST_ALLOC_OBJ)

dnl Call this 'FORTIFY_SOUR' so that it sorts before the 'FORTIFY_SOURCE'
dnl verbatim defined above.  The tricky name is apropos, as this hack
dnl makes Fortify go sour!
AH_VERBATIM([FORTIFY_SOUR],
[/* Without the following workaround, Emacs runs slowly on OS X 10.8.
   The workaround disables some useful run-time checking, so it
   should be conditional to the platforms with the performance bug.
   Perhaps Apple will fix this some day; also see m4/extern-inline.m4.  */
#if defined __APPLE__ && defined __GNUC__
# ifndef _DONT_USE_CTYPE_INLINE_
#  define _DONT_USE_CTYPE_INLINE_
# endif
# ifndef _FORTIFY_SOURCE
#  define _FORTIFY_SOURCE 0
# endif
#endif
])

# If user asks to omit features, disable optional features that gnulib
# might otherwise enable.
if test "$with_features" = no && test "$enable_acl" != yes; then
  enable_acl=no
fi

# Configure gnulib.  Although this does not affect CFLAGS or LIBS permanently.
# it temporarily reverts them to their pre-pkg-config values,
# because gnulib needs to work with both src (which uses the
# pkg-config stuff) and lib-src (which does not).  For example, gnulib
# may need to determine whether LIB_CLOCK_GETTIME should contain -lrt,
# and it therefore needs to run in an environment where LIBS does not
# already contain -lrt merely because 'pkg-config --libs' printed '-lrt'
# for some package unrelated to lib-src.
SAVE_CFLAGS=$CFLAGS
SAVE_LIBS=$LIBS
CFLAGS=$pre_PKG_CONFIG_CFLAGS
LIBS="$LIB_PTHREAD $pre_PKG_CONFIG_LIBS"
gl_ASSERT_NO_GNULIB_POSIXCHECK
gl_ASSERT_NO_GNULIB_TESTS
gl_INIT
CFLAGS=$SAVE_CFLAGS
LIBS=$SAVE_LIBS

# Add Rust variables, libs and utilities

RUSTFLAGS=$RUSTFLAGS

AC_SUBST(RUSTFLAGS)

CARGO="cargo"
CARGO_BUILD="$CARGO build"
CARGO_CLEAN="$CARGO clean"
CARGO_TEST="$CARGO test"
CARGO_CLIPPY="$CARGO clippy"
CARGO_RUN="$CARGO run"
CARGO_DOC="$CARGO doc --all --open --document-private-items"

AC_SUBST(CARGO_BUILD)
AC_SUBST(CARGO_CLEAN)
AC_SUBST(CARGO_CLIPPY)
AC_SUBST(CARGO_RUN)
AC_SUBST(CARGO_DOC)

AC_ARG_ENABLE(rust-debug,
[AS_HELP_STRING([--enable-rust-debug],
[build rust-src in debug mode
Useful for debugging rust component of Remacs.])],
[ac_enable_rust_debug="${enableval}"],[])
if test x$ac_enable_rust_debug != x ; then
CARGO_FLAGS="$CARGO_FLAGS"
else
CARGO_FLAGS="$CARGO_FLAGS --release"
fi

AC_SUBST(CARGO_FLAGS)

case "${opsys}" in
  darwin) RUST_DEPS="-ldl -lm -lresolv"
  	REMACSLIB_NAME="libremacs_lib.a"
        REMACSLIB_CFLAGS="-pthread" ;;
  gnu*) RUST_DEPS="-ldl -lm -lrt"
    	REMACSLIB_NAME="libremacs_lib.a"
        REMACSLIB_CFLAGS="-pthread" ;;
esac

if test "${HAVE_W32}" = "yes"; then
    REMACSLIB_NAME="remacs_lib.lib"
    RUST_DEPS="$RUST_DEPS -lws2_32 -luserenv"

    # Windows fails linking in the 'cargo test' stage, skip for now.
    CARGO_TEST="true"
fi

LIB_REMACS="$RUST_DEPS"

LDFLAGS_REMACS="-L../$srcdir/rust_src/target/\${CARGO_BUILD_DIR}"

LDFLAGS="$LDFLAGS $LDFLAGS_REMACS"

AC_SUBST(LIB_REMACS)
AC_SUBST(RUST_DEPS)
AC_SUBST(REMACSLIB_CFLAGS)
AC_SUBST(REMACSLIB_NAME)
AC_SUBST(CARGO_TEST)

if test "${opsys}" = "mingw32"; then
  CPPFLAGS="$CPPFLAGS -DUSE_CRT_DLL=1 -I \${abs_top_srcdir}/nt/inc"
  # Remove unneeded switches from the value of CC that goes to Makefiles
  CC=`AS_ECHO(["$CC"]) | sed -e "s,$GCC_TEST_OPTIONS,,"`
fi

case "$opsys" in
  aix4-2) LD_SWITCH_SYSTEM_TEMACS="-Wl,-bnodelcsect" ;;

  cygwin) LD_SWITCH_SYSTEM_TEMACS="-Wl,-stack,0x00800000" ;;

  darwin)
   ## The -headerpad option tells ld (see man page) to leave room at the
   ## end of the header for adding load commands.  Needed for dumping.
   ## 0x1000 is enough for roughly 52 load commands on the x86_64
   ## architecture (where they are 78 bytes each). The actual number of
   ## load commands added is not consistent but normally ranges from
   ## about 14 to about 34. Setting it high gets us plenty of slop and
   ## only costs about 1.5K of wasted binary space.
   headerpad_extra=1000
   if test "$HAVE_NS" = "yes"; then
     libs_nsgui="-framework AppKit"
     if test "$NS_IMPL_COCOA" = "yes"; then
        libs_nsgui="$libs_nsgui -framework IOKit -framework Carbon"
     fi
   else
     libs_nsgui=
   fi
   LD_SWITCH_SYSTEM_TEMACS="-fno-pie -prebind $libs_nsgui -Xlinker -headerpad -Xlinker $headerpad_extra"

   ## This is here because src/Makefile.in did some extra fiddling around
   ## with LD_SWITCH_SYSTEM.  It seems cleaner to put this in
   ## LD_SWITCH_SYSTEM_TEMACS instead,
   test "x$LD_SWITCH_SYSTEM" = "x" && test "x$GCC" != "xyes" && \
     LD_SWITCH_SYSTEM_TEMACS="-X $LD_SWITCH_SYSTEM_TEMACS"
   ;;

  ## LD_SWITCH_X_SITE_RPATH is a -rpath option saying where to
  ## find X at run-time.
  ## When handled by cpp, this was in LD_SWITCH_SYSTEM.  However, at the
  ## point where configure sourced the s/*.h file, LD_SWITCH_X_SITE_RPATH
  ## had not yet been defined and was expanded to null.  Hence LD_SWITCH_SYSTEM
  ## had different values in configure (in ac_link) and src/Makefile.in.
  ## It seems clearer therefore to put this piece in LD_SWITCH_SYSTEM_TEMACS.
  gnu*) LD_SWITCH_SYSTEM_TEMACS="\$(LD_SWITCH_X_SITE_RPATH)" ;;

  mingw32)
   ## Is it any better under MinGW64 to relocate emacs into higher addresses?
   case "$canonical" in
     x86_64-*-*) LD_SWITCH_SYSTEM_TEMACS="-Wl,-stack,0x00800000 -Wl,-heap,0x00100000 -Wl,-image-base,0x400000000 -Wl,-entry,__start -Wl,-Map,./temacs.map" ;;
     *) LD_SWITCH_SYSTEM_TEMACS="-Wl,-stack,0x00800000 -Wl,-heap,0x00100000 -Wl,-image-base,0x01000000 -Wl,-entry,__start -Wl,-Map,./temacs.map" ;;
   esac
   ;;

  *) LD_SWITCH_SYSTEM_TEMACS= ;;
esac

# -no-pie or -nopie fixes a temacs segfault on Gentoo, OpenBSD,
# Ubuntu, and other systems with "hardened" GCC configurations for
# some reason (Bug#18784).  We don't know why this works, but not
# segfaulting is better than segfaulting.  Use ac_c_werror_flag=yes
# when trying the option, otherwise clang keeps warning that it does
# not understand it, and pre-4.6 GCC has a similar problem
# (Bug#20338).  Prefer -no-pie to -nopie, as -no-pie is the
# spelling used by GCC 6.1.0 and later (Bug#24682).
AC_CACHE_CHECK(
  [for $CC option to disable position independent executables],
  [emacs_cv_prog_cc_no_pie],
  [emacs_save_c_werror_flag=$ac_c_werror_flag
   emacs_save_LDFLAGS=$LDFLAGS
   ac_c_werror_flag=yes
   for emacs_cv_prog_cc_no_pie in -no-pie -nopie no; do
     test $emacs_cv_prog_cc_no_pie = no && break
     LDFLAGS="$emacs_save_LDFLAGS $emacs_cv_prog_cc_no_pie"
     AC_LINK_IFELSE([AC_LANG_PROGRAM([], [])], [break])
   done
   ac_c_werror_flag=$emacs_save_c_werror_flag
   LDFLAGS=$emacs_save_LDFLAGS])
if test "$emacs_cv_prog_cc_no_pie" != no; then
  LD_SWITCH_SYSTEM_TEMACS="$LD_SWITCH_SYSTEM_TEMACS $emacs_cv_prog_cc_no_pie"
fi

if test x$ac_enable_profiling != x ; then
  case $opsys in
    *freebsd | gnu-linux) ;;
    *) LD_SWITCH_SYSTEM_TEMACS="$LD_SWITCH_SYSTEM_TEMACS -pg" ;;
  esac
fi

LD_SWITCH_SYSTEM_TEMACS="$LDFLAGS_NOCOMBRELOC $LD_SWITCH_SYSTEM_TEMACS"

AC_SUBST(LD_SWITCH_SYSTEM_TEMACS)

## Common for all window systems
if test "$window_system" != "none"; then
  AC_DEFINE(HAVE_WINDOW_SYSTEM, 1, [Define if you have a window system.])
  AC_DEFINE(POLL_FOR_INPUT, 1, [Define if you poll periodically to detect C-g.])
  WINDOW_SYSTEM_OBJ="fontset.o fringe.o image.o"
fi

AC_SUBST(WINDOW_SYSTEM_OBJ)

AH_TOP([/* GNU Emacs site configuration template file.

Copyright (C) 1988, 1993-1994, 1999-2002, 2004-2018
  Free Software Foundation, Inc.

This file is part of GNU Emacs.

GNU Emacs is free software: you can redistribute it and/or modify
it under the terms of the GNU General Public License as published by
the Free Software Foundation, either version 3 of the License, or (at
your option) any later version.

GNU Emacs is distributed in the hope that it will be useful,
but WITHOUT ANY WARRANTY; without even the implied warranty of
MERCHANTABILITY or FITNESS FOR A PARTICULAR PURPOSE.  See the
GNU General Public License for more details.

You should have received a copy of the GNU General Public License
along with GNU Emacs.  If not, see <https://www.gnu.org/licenses/>.  */


/* No code in Emacs #includes config.h twice, but some bits of code
   intended to work with other packages as well (like gmalloc.c)
   think they can include it as many times as they like.  */
#ifndef EMACS_CONFIG_H
#define EMACS_CONFIG_H
])dnl

AH_BOTTOM([#include <conf_post.h>

#endif /* EMACS_CONFIG_H */

/*
Local Variables:
mode: c
End:
*/
])dnl

#### Report on what we decided to do.
#### Report GTK as a toolkit, even if it doesn't use Xt.
#### It makes printing result more understandable.
if test "${HAVE_GTK}" = "yes"; then
  USE_X_TOOLKIT="$USE_GTK_TOOLKIT"
fi

if test $USE_ACL -ne 0; then
  ACL_SUMMARY="yes $LIB_ACL"
else
  ACL_SUMMARY=no
fi

emacs_standard_dirs='Standard dirs'
AS_ECHO(["
Configured for '${canonical}'.

  Where should the build process find the source code?    ${srcdir}
  What compiler should emacs be built with?               ${CC} ${CFLAGS}
  Should Emacs use the GNU version of malloc?             ${GNU_MALLOC}${GNU_MALLOC_reason}
  Should Emacs use a relocating allocator for buffers?    ${REL_ALLOC}
  Should Emacs use mmap(2) for buffer allocation?         $use_mmap_for_buffers
  What window system should Emacs use?                    ${window_system}
  What toolkit should Emacs use?                          ${USE_X_TOOLKIT}
  What libraries will lib-remacs link against?            ${RUST_DEPS}
  Where do we find X Windows header files?                ${x_includes:-$emacs_standard_dirs}
  Where do we find X Windows libraries?                   ${x_libraries:-$emacs_standard_dirs}"])

optsep=
emacs_config_features=
for opt in XPM JPEG TIFF GIF PNG RSVG CAIRO IMAGEMAGICK SOUND GPM DBUS \
  GCONF GSETTINGS NOTIFY ACL LIBSELINUX GNUTLS LIBXML2 FREETYPE M17N_FLT \
  LIBOTF XFT ZLIB X_TOOLKIT X11 NS MODULES \
  THREADS XWIDGETS LIBSYSTEMD JSON CANNOT_DUMP LCMS2; do

    case $opt in
      CANNOT_DUMP) eval val=\${$opt} ;;
      NOTIFY|ACL) eval val=\${${opt}_SUMMARY} ;;
      X_TOOLKIT) eval val=\${USE_$opt} ;;
      THREADS) val=${threads_enabled} ;;
      *) eval val=\${HAVE_$opt} ;;
    esac
    case x$val in
      xno|xnone|x) continue ;;
    esac
    case $opt in
      X_TOOLKIT)
        case $val in
          GTK*) opt=$val ;;
          *) continue ;;
        esac
      ;;
    esac
    AS_VAR_APPEND([emacs_config_features], ["$optsep$opt"])
    optsep=' '
done
AC_DEFINE_UNQUOTED(EMACS_CONFIG_FEATURES, "${emacs_config_features}",
  [Summary of some of the main features enabled by configure.])

AS_ECHO(["  Does Emacs use -lXpm?                                   ${HAVE_XPM}
  Does Emacs use -ljpeg?                                  ${HAVE_JPEG}
  Does Emacs use -ltiff?                                  ${HAVE_TIFF}
  Does Emacs use a gif library?                           ${HAVE_GIF} $LIBGIF
  Does Emacs use a png library?                           ${HAVE_PNG} $LIBPNG
  Does Emacs use -lrsvg-2?                                ${HAVE_RSVG}
  Does Emacs use cairo?                                   ${HAVE_CAIRO}
  Does Emacs use -llcms2?                                 ${HAVE_LCMS2}
  Does Emacs use imagemagick (version 6)?                 ${HAVE_IMAGEMAGICK}
  Does Emacs support sound?                               ${HAVE_SOUND}
  Does Emacs use -lgpm?                                   ${HAVE_GPM}
  Does Emacs use -ldbus?                                  ${HAVE_DBUS}
  Does Emacs use -lgconf?                                 ${HAVE_GCONF}
  Does Emacs use GSettings?                               ${HAVE_GSETTINGS}
  Does Emacs use a file notification library?             ${NOTIFY_SUMMARY}
  Does Emacs use access control lists?                    ${ACL_SUMMARY}
  Does Emacs use -lselinux?                               ${HAVE_LIBSELINUX}
  Does Emacs use -lgnutls?                                ${HAVE_GNUTLS}
  Does Emacs use -lxml2?                                  ${HAVE_LIBXML2}
  Does Emacs use -lfreetype?                              ${HAVE_FREETYPE}
  Does Emacs use -lm17n-flt?                              ${HAVE_M17N_FLT}
  Does Emacs use -lotf?                                   ${HAVE_LIBOTF}
  Does Emacs use -lxft?                                   ${HAVE_XFT}
  Does Emacs use -lsystemd?                               ${HAVE_LIBSYSTEMD}
  Does Emacs use -ljansson?                               ${HAVE_JSON}
  Does Emacs have dynamic modules support?                ${HAVE_MODULES}
  Does Emacs support Xwidgets (requires gtk3)?            ${HAVE_XWIDGETS}
  Does Emacs have threading support in lisp?              ${threads_enabled}
"])

if test -n "${EMACSDATA}"; then
   AS_ECHO(["  Environment variable EMACSDATA set to:                  $EMACSDATA"])
fi
if test -n "${EMACSDOC}"; then
   AS_ECHO(["  Environment variable EMACSDOC set to:                   $EMACSDOC"])
fi

echo

if test "$HAVE_NS" = "yes"; then
   echo
   AS_ECHO(["You must run \"${MAKE-make} install\" in order to test the built application.
The installed application will go to nextstep/Remacs.app and can be
run or moved from there."])
   if test "$EN_NS_SELF_CONTAINED" = "yes"; then
      echo "The application will be fully self-contained."
    else
      AS_ECHO(["The lisp resources for the application will be installed under ${prefix}.
You may need to run \"${MAKE-make} install\" with sudo.  The application will fail
to run if these resources are not installed."])
   fi
   echo
fi

case $opsys,$emacs_uname_r in
  cygwin,1.5.*)
    AC_MSG_WARN([[building Emacs on Cygwin 1.5 is not supported.]])
           echo
	   ;;
esac

# Remove any trailing slashes in these variables.
case $prefix in
  */) prefix=`AS_DIRNAME(["$prefix."])`;;
esac
case $exec_prefix in
  */) exec_prefix=`AS_DIRNAME(["$exec_prefix."])`;;
esac

if test "$HAVE_NS" = "yes"; then
  if test "$NS_IMPL_GNUSTEP" = yes; then
    AC_CONFIG_FILES([nextstep/GNUstep/Remacs.base/Resources/Info-gnustep.plist:nextstep/templates/Info-gnustep.plist.in \
      nextstep/GNUstep/Remacs.base/Resources/Remacs.desktop:nextstep/templates/Remacs.desktop.in])
    ns_check_file=Resources/Info-gnustep.plist
  else
    AC_CONFIG_FILES([nextstep/Cocoa/Remacs.base/Contents/Info.plist:nextstep/templates/Info.plist.in \
      nextstep/Cocoa/Remacs.base/Contents/Resources/English.lproj/InfoPlist.strings:nextstep/templates/InfoPlist.strings.in])
    ns_check_file=Contents/Info.plist
  fi
  AC_SUBST(ns_check_file)
fi

AC_CONFIG_FILES([Makefile lib/gnulib.mk])

dnl config.status treats $srcdir specially, so I think this is ok...
AC_CONFIG_FILES([$srcdir/doc/man/emacs.1])

m4_define([subdir_makefiles],
  [lib/Makefile lib-src/Makefile doc/emacs/Makefile doc/misc/Makefile doc/lispintro/Makefile doc/lispref/Makefile src/Makefile lisp/Makefile leim/Makefile nextstep/Makefile nt/Makefile])
SUBDIR_MAKEFILES="subdir_makefiles"
AC_CONFIG_FILES(subdir_makefiles)

dnl test/ is not present in release tarfiles.
opt_makefile=test/Makefile

if test -f "$srcdir/$opt_makefile.in"; then
  SUBDIR_MAKEFILES="$SUBDIR_MAKEFILES $opt_makefile"
  dnl Again, it's best not to use a variable.  Though you can add
  dnl ", [], [opt_makefile='$opt_makefile']" and it should work.
  AC_CONFIG_FILES([test/Makefile])
fi


dnl The admin/ directory used to be excluded from tarfiles.
if test -d $srcdir/admin; then
  SUBDIR_MAKEFILES="$SUBDIR_MAKEFILES admin/charsets/Makefile admin/unidata/Makefile admin/grammars/Makefile"
  AC_CONFIG_FILES([admin/charsets/Makefile])
  AC_CONFIG_FILES([admin/unidata/Makefile])
  AC_CONFIG_FILES([admin/grammars/Makefile])
fi                              dnl -d admin


SUBDIR_MAKEFILES_IN=`echo " ${SUBDIR_MAKEFILES}" | sed -e 's| | $(srcdir)/|g' -e 's|Makefile|Makefile.in|g'`

AC_SUBST(SUBDIR_MAKEFILES_IN)

dnl You might wonder (I did) why epaths.h is generated by running make,
dnl rather than just letting configure generate it from epaths.in.
dnl One reason is that the various paths are not fully expanded (see above);
dnl e.g., gamedir='${localstatedir}/games/emacs'.
dnl Secondly, the GNU Coding standards require that one should be able
dnl to run 'make prefix=/some/where/else' and override the values set
dnl by configure.  This also explains the 'move-if-change' test and
dnl the use of force in the 'epaths-force' rule in Makefile.in.
AC_CONFIG_COMMANDS([src/epaths.h], [
if test "${opsys}" = "mingw32"; then
  ${MAKE-make} MAKEFILE_NAME=do-not-make-Makefile epaths-force-w32
else
  ${MAKE-make} MAKEFILE_NAME=do-not-make-Makefile epaths-force
fi || AC_MSG_ERROR(['src/epaths.h' could not be made.])
], [GCC="$GCC" CPPFLAGS="$CPPFLAGS" opsys="$opsys"])


CARGO_DEFAULT_FEATURES=""
if test "$HAVE_LIBXML2" = "yes"; then
    CARGO_DEFAULT_FEATURES="${CARGO_DEFAULT_FEATURES}\"use-xml2\", "
fi
if test "$CANNOT_DUMP" != "yes"; then
    if test "$opsys" = "darwin"; then
        CARGO_DEFAULT_FEATURES="${CARGO_DEFAULT_FEATURES}\"unexecmacosx\", "
    else
        CARGO_DEFAULT_FEATURES="${CARGO_DEFAULT_FEATURES}\"unexec\", "
    fi
fi

AC_SUBST(CARGO_DEFAULT_FEATURES)
AC_CONFIG_FILES([rust_src/Cargo.toml])

dnl NB we have to cheat and use the ac_... version because abs_top_srcdir
dnl is not yet set, sigh.  Or we could use ../$srcdir/src/.gdbinit,
dnl or a symlink?
AC_CONFIG_COMMANDS([src/.gdbinit], [
if test ! -f src/.gdbinit && test -f "$srcdir/src/.gdbinit"; then
  AS_ECHO(["source $ac_abs_top_srcdir/src/.gdbinit"]) > src/.gdbinit
fi
])

dnl Perhaps this would be better named doc-emacs-emacsver.texi?
dnl See comments for etc-refcards-emacsver.tex.
dnl Since we get a doc/emacs directory generated anyway, for the Makefile,
dnl it is not quite the same.  But we are generating in $srcdir.
AC_CONFIG_COMMANDS([doc/emacs/emacsver.texi], [
${MAKE-make} -s --no-print-directory -C doc/emacs doc-emacsver || \
AC_MSG_ERROR(['doc/emacs/emacsver.texi' could not be made.])
])

dnl If we give this the more natural name, etc/refcards/emacsver.texi,
dnl then a directory etc/refcards is created in the build directory,
dnl which is probably harmless, but confusing (in out-of-tree builds).
dnl (If we were to generate etc/refcards/Makefile, this might change.)
dnl It is really $srcdir/etc/refcards/emacsver.tex that we generate.
AC_CONFIG_COMMANDS([etc-refcards-emacsver.tex], [
${MAKE-make} -s MAKEFILE_NAME=do-not-make-Makefile etc-emacsver || \
AC_MSG_ERROR(['etc/refcards/emacsver.tex' could not be made.])
])

if test $AUTO_DEPEND = yes; then
   for dir in $AUTODEPEND_PARENTS; do
     AS_MKDIR_P([$dir/deps])
   done
fi

AC_OUTPUT

if test ! "$with_mailutils"; then
  if test "$with_pop" = yes; then
    AC_MSG_WARN([This configuration installs a 'movemail' program
that retrieves POP3 email via only insecure channels.
To omit insecure POP3, you can use '$0 --without-pop'.])
  elif test "$with_pop" = no-by-default; then
    AC_MSG_WARN([This configuration installs a 'movemail' program
that does not retrieve POP3 email.  By default, Emacs 25 and earlier
installed a 'movemail' program that retrieved POP3 email via only
insecure channels, a practice that is no longer recommended but that
you can continue to support by using '$0 --with-pop'.])
  fi

  case $opsys in
    mingw32)
      # Don't suggest GNU Mailutils, as it hasn't been ported.
      ;;
    *)
      emacs_fix_movemail="use '$0 --with-mailutils'"
      case `(movemail --version) 2>/dev/null` in
	*Mailutils*) ;;
	*) emacs_fix_movemail="install GNU Mailutils
<https://mailutils.org> and $emacs_fix_movemail";;
      esac
      AC_MSG_NOTICE([You might want to $emacs_fix_movemail.]);;
  esac
fi

test "$MAKE" = make || AC_MSG_NOTICE([Now you can run '$MAKE'.])<|MERGE_RESOLUTION|>--- conflicted
+++ resolved
@@ -3381,8 +3381,6 @@
   ### mingw32 doesn't use -llcms2, since it loads the library dynamically.
   if test "${opsys}" = "mingw32"; then
      LCMS2_LIBS=
-<<<<<<< HEAD
-=======
   fi
 fi
 AC_SUBST(LCMS2_CFLAGS)
@@ -3403,11 +3401,10 @@
   ### mingw32 doesn't use -lz, since it loads the library dynamically.
   if test "${opsys}" = "mingw32"; then
      LIBZ=
->>>>>>> b1d7e585
-  fi
-fi
-AC_SUBST(LCMS2_CFLAGS)
-AC_SUBST(LCMS2_LIBS)
+  fi
+fi
+AC_SUBST(ZLIB_CFLAGS)
+AC_SUBST(ZLIB_LIBS)
 
 ### Dynamic modules support
 LIBMODULES=
