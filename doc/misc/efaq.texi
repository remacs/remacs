\input texinfo   @c -*- mode: texinfo; -*-
@c %**start of header
@setfilename ../../info/efaq.info
@settitle GNU Emacs FAQ
@include docstyle.texi
@c %**end of header

@include emacsver.texi

@c This file is maintained by Romain Francoise <rfrancoise@gnu.org>.
@c Feel free to install changes without prior permission (but I'd
@c appreciate a notice if you do).

@copying
Copyright @copyright{} 2001--2018 Free Software Foundation, Inc.@*
Copyright @copyright{} 1994, 1995, 1996, 1997, 1998, 1999, 2000
Reuven M. Lerner@*
Copyright @copyright{} 1992, 1993 Steven Byrnes@*
Copyright @copyright{} 1990, 1991, 1992 Joseph Brian Wells@*

@quotation
This list of frequently asked questions about GNU Emacs with answers
(``FAQ'') may be translated into other languages, transformed into other
formats (e.g., Texinfo, Info, WWW, WAIS), and updated with new information.

The same conditions apply to any derivative of the FAQ as apply to the FAQ
itself.  Every copy of the FAQ must include this notice or an approved
translation, information on who is currently maintaining the FAQ and how to
contact them (including their e-mail address), and information on where the
latest version of the FAQ is archived (including FTP information).

The FAQ may be copied and redistributed under these conditions, except that
the FAQ may not be embedded in a larger literary work unless that work
itself allows free copying and redistribution.

[This version has been heavily edited since it was included in the Emacs
distribution.]
@end quotation
@end copying

@dircategory Emacs
@direntry
* Emacs FAQ: (efaq).            Frequently Asked Questions about Emacs.
@end direntry

@c The @titlepage stuff only appears in the printed version
@titlepage
@sp 10
@center @titlefont{GNU Emacs FAQ}

@c The following two commands start the copyright page.
@page
@vskip 0pt plus 1filll
@insertcopying
@end titlepage

@contents

@node Top, FAQ notation, (dir), (dir)
@top The GNU Emacs FAQ

This is the GNU Emacs FAQ.

This FAQ is maintained as a part of GNU Emacs.  If you find any errors,
or have any suggestions, please use @kbd{M-x report-emacs-bug} to report
them.

This is the version of the FAQ distributed with Emacs @value{EMACSVER}, and
mainly describes that version.  Although there is some information on
older versions, details about very old releases (now only of historical
interest) have been removed.  If you are interested in this, consult
either the version of the FAQ distributed with older versions of Emacs,
or the history of this document in the Emacs source repository.

Since Emacs releases are very stable, we recommend always running the
latest release.

This FAQ is not updated very frequently.  When you have a question about
Emacs, the Emacs manual is often the best starting point.

@ifnottex
@insertcopying
@end ifnottex

@menu
* FAQ notation::
* General questions::
* Getting help::
* Status of Emacs::
* Common requests::
* Bugs and problems::
* Compiling and installing Emacs::
* Finding Emacs and related packages::
* Key bindings::
* Alternate character sets::
* Mail and news::
* Concept index::
@end menu

@c ------------------------------------------------------------
@node FAQ notation
@chapter FAQ notation
@cindex FAQ notation

This chapter describes notation used in the GNU Emacs FAQ, as well as in
the Emacs documentation.  Consult this section if this is the first time
you are reading the FAQ, or if you are confused by notation or terms
used in the FAQ.

@menu
* Basic keys::
* Extended commands::
* Emacs manual::
* File-name conventions::
* Common acronyms::
@end menu

@node Basic keys
@section What do these mean: @kbd{C-h}, @kbd{C-M-a}, @key{RET}, @kbd{@key{ESC} a}, etc.?
@cindex Basic keys
@cindex Control key, notation for
@cindex @key{Meta} key, notation for
@cindex Control-Meta characters, notation for
@cindex @kbd{C-h}, definition of
@cindex @kbd{C-M-h}, definition of
@cindex @key{DEL}, definition of
@cindex @key{ESC}, definition of
@cindex @key{LFD}, definition of
@cindex @key{RET}, definition of
@cindex @key{SPC}, definition of
@cindex @key{TAB}, definition of
@cindex Notation for keys

@itemize @bullet

@item
@kbd{C-x}: press the @key{x} key while holding down the @key{Control} key

@item
@kbd{M-x}: press the @key{x} key while holding down the @key{Meta} key
(if your computer doesn't have a @key{Meta} key, @pxref{No Meta key})

@item
@kbd{M-C-x}: press the @key{x} key while holding down both @key{Control}
and @key{Meta}

@item
@kbd{C-M-x}: a synonym for the above

@item
@key{LFD}: Linefeed or Newline; same as @kbd{C-j}

@item
@key{RET}: @key{Return}, sometimes marked @key{Enter}; same as @kbd{C-m}

@item
@key{DEL}: @key{Delete}, usually @strong{not} the same as
@key{Backspace}; same as @kbd{C-?} (see @ref{Backspace invokes help}, if
deleting invokes Emacs help)

@item
@key{ESC}: Escape; same as @kbd{C-[}

@item
@key{TAB}: Tab; same as @kbd{C-i}

@item
@key{SPC}: Space bar

@end itemize

Key sequences longer than one key (and some single-key sequences) are
written inside quotes or on lines by themselves, like this:

@display
  @kbd{M-x frobnicate-while-foo @key{RET}}
@end display

@noindent
Any real spaces in such a key sequence should be ignored; only @key{SPC}
really means press the space key.

The @acronym{ASCII} code sent by @kbd{C-x} (except for @kbd{C-?}) is the value
that would be sent by pressing just @key{x} minus 96 (or 64 for
upper-case @key{X}) and will be from 0 to 31.  On Unix and GNU/Linux
terminals, the @acronym{ASCII} code sent by @kbd{M-x} is the sum of 128 and the
@acronym{ASCII} code that would be sent by pressing just @key{x}.  Essentially,
@key{Control} turns off bits 5 and 6 and @key{Meta} turns on bit
7@footnote{
DOS and Windows terminals don't set bit 7 when the @key{Meta} key is
pressed.}.

@kbd{C-?} (aka @key{DEL}) is @acronym{ASCII} code 127.  It is a misnomer to call
@kbd{C-?}  a ``control'' key, since 127 has both bits 5 and 6 turned ON@.
Also, on very few keyboards does @kbd{C-?} generate @acronym{ASCII} code 127.
@c FIXME I cannot understand the previous sentence.

@xref{Keys,,, emacs, The GNU Emacs Manual}.

@node Extended commands
@section What does @file{M-x @var{command}} mean?
@cindex Extended commands
@cindex Commands, extended
@cindex @kbd{M-x}, meaning of

@kbd{M-x @var{command}} means type @kbd{M-x}, then type the name of the
command, then type @key{RET}.  (@xref{Basic keys}, if you're not sure
what @kbd{M-x} and @key{RET} mean.)

@kbd{M-x} (by default) invokes the command
@code{execute-extended-command}.  This command allows you to run any
Emacs command if you can remember the command's name.  If you can't
remember the command's name, you can type @key{TAB} and @key{SPC} for
completion, @key{?} for a list of possibilities, and @kbd{M-p} and
@kbd{M-n} (or up-arrow and down-arrow) to see previous commands entered.
An Emacs @dfn{command} is an @dfn{interactive} Emacs function.

@cindex @key{Do} key
Your system administrator may have bound other key sequences to invoke
@code{execute-extended-command}.  A function key labeled @kbd{Do} is a
good candidate for this, on keyboards that have such a key.

If you need to run non-interactive Emacs functions, see @ref{Evaluating
Emacs Lisp code}.

@node Emacs manual
@section How do I read topic XXX in the Emacs manual?
@cindex Emacs manual, reading topics in
@cindex Reading topics in the Emacs manual
@cindex Finding topics in the Emacs manual
@cindex Info, finding topics in

When we refer you to some @var{topic} in the Emacs manual, you can
read this manual node inside Emacs (assuming nothing is broken) by
typing @kbd{C-h i m emacs @key{RET} m @var{topic} @key{RET}}.

This invokes Info, the GNU hypertext documentation browser.  If you don't
already know how to use Info, type @key{?} from within Info.

If we refer to @var{topic}:@var{subtopic}, type @kbd{C-h i m emacs
@key{RET} m @var{topic} @key{RET} m @var{subtopic} @key{RET}}.

If these commands don't work as expected, your system administrator may
not have installed the Info files, or may have installed them
improperly.  In this case you should complain.

If you are reading this FAQ in Info, you can simply press @key{RET} on a
reference to follow it.

@xref{Getting a printed manual}, if you would like a paper copy of the
Emacs manual.

@node File-name conventions
@section What are @file{src/config.h}, @file{site-lisp/default.el}, etc.?
@cindex File-name conventions
@cindex Conventions for file names
@cindex Directories and files that come with Emacs

These are files that come with Emacs.  The Emacs distribution is divided
into subdirectories; e.g., @file{etc}, @file{lisp}, and @file{src}.
Some of these (e.g., @file{etc} and @file{lisp}) are present both in
an installed Emacs and in the sources, but some (e.g., @file{src}) are
only found in the sources.

If you use Emacs, but don't know where it is kept on your system, start
Emacs, then type @kbd{C-h v data-directory @key{RET}}.  The directory
name displayed by this will be the full pathname of the installed
@file{etc} directory.  (This full path is recorded in the Emacs variable
@code{data-directory}, and @kbd{C-h v} displays the value and the
documentation of a variable.)

The location of your Info directory (i.e., where Info documentation
is stored) is kept in the variable @code{Info-default-directory-list}.  Use
@kbd{C-h v Info-default-directory-list @key{RET}} to see the value of
this variable, which will be a list of directory names.  The last
directory in that list is probably where most Info files are stored.  By
default, Emacs Info documentation is placed in @file{/usr/local/share/info}.

For information on some of the files in the @file{etc} directory,
@pxref{Informational files for Emacs}.

@node Common acronyms
@section What are FSF, LPF, GNU, RMS, FTP, and GPL?
@cindex FSF, definition of
@cindex LPF, definition of
@cindex GNU, definition of
@cindex RMS, definition of
@cindex Stallman, Richard, acronym for
@cindex Richard Stallman, acronym for
@cindex FTP, definition of
@cindex GPL, definition of
@cindex Acronyms, definitions for
@cindex Common acronyms, definitions for

@table @asis

@item FSF
Free Software Foundation

@item LPF
League for Programming Freedom

@item GNU
GNU's Not Unix

@item RMS
Richard Matthew Stallman

@item FTP
File Transfer Protocol

@item GPL
GNU General Public License

@end table

Avoid confusing the FSF and the LPF@.  The LPF opposes
look-and-feel copyrights and software patents.  The FSF aims to make
high quality free software available for everyone.

The word ``free'' in the title of the Free Software Foundation refers to
``freedom,'' not ``zero cost.''  Anyone can charge any price for
GPL-covered software that they want to.  However, in practice, the
freedom enforced by the GPL leads to low prices, because you can always
get the software for less money from someone else, since everyone has
the right to resell or give away GPL-covered software.

@c ------------------------------------------------------------
@node General questions
@chapter General questions
@cindex General questions

This chapter contains general questions having to do with Emacs, the
Free Software Foundation, and related organizations.

@menu
* The LPF::
* Real meaning of copyleft::
* Guidelines for newsgroup postings::
* Newsgroup archives::
* Reporting bugs::
* Unsubscribing from Emacs lists::
* Contacting the FSF::
@end menu

@node The LPF
@section What is the LPF?
@cindex LPF, description of
@cindex League for Programming Freedom
@cindex Software patents, opposition to
@cindex Patents for software, opposition to

The LPF opposes the expanding danger of software patents and
look-and-feel copyrights.  More information on the LPF's views is
available at @uref{http://progfree.org/, the LPF home page}.

@node Real meaning of copyleft
@section What is the real legal meaning of the GNU copyleft?
@cindex Copyleft, real meaning of
@cindex GPL, real meaning of
@cindex General Public License, real meaning of
@cindex Discussion of the GPL

The real legal meaning of the GNU General Public License (copyleft) will
only be known if and when a judge rules on its validity and scope.
There has never been a copyright infringement case involving the GPL to
set any precedents.  Although legal actions have been brought against
companies for violating the terms of the GPL, so far all have been
settled out of court (in favor of the plaintiffs).  Please take any
discussion regarding this issue to the newsgroup
@uref{news:gnu.misc.discuss}, which was created to hold the extensive
flame wars on the subject.

RMS writes:

@quotation
The legal meaning of the GNU copyleft is less important than the spirit,
which is that Emacs is a free software project and that work pertaining
to Emacs should also be free software.  ``Free'' means that all users
have the freedom to study, share, change and improve Emacs.  To make
sure everyone has this freedom, pass along source code when you
distribute any version of Emacs or a related program, and give the
recipients the same freedom that you enjoyed.
@end quotation

@node Guidelines for newsgroup postings
@section  What are appropriate messages for the various Emacs newsgroups?
@cindex Newsgroups, appropriate messages for
@cindex GNU newsgroups, appropriate messages for
@cindex Usenet groups, appropriate messages for
@cindex Mailing lists, appropriate messages for
@cindex Posting messages to newsgroups

@cindex GNU mailing lists
The Emacs mailing lists are described at
@uref{https://savannah.gnu.org/mail/?group=emacs, the Emacs Savannah
page}. Some of them are gatewayed to newsgroups.

The newsgroup @uref{news:comp.emacs} is for discussion of Emacs programs
in general.  The newsgroup @uref{news:gnu.emacs.help} is specifically
for GNU Emacs.  It therefore makes no sense to cross-post to both
groups, since only one can be appropriate to any question.

Messages advocating ``non-free'' software are considered unacceptable on
any of the @code{gnu.*} newsgroups except for @uref{news:gnu.misc.discuss},
which was created to hold the extensive flame-wars on the subject.
``Non-free'' software includes any software for which the end user can't
freely modify the source code and exchange enhancements.  Be careful to
remove the @code{gnu.*} groups from the @samp{Newsgroups:} line when
posting a followup that recommends such software.

@uref{news:gnu.emacs.bug} is a place where bug reports appear, but avoid
posting bug reports to this newsgroup directly (@pxref{Reporting bugs}).

@node Newsgroup archives
@section Where can I get old postings to @uref{news:gnu.emacs.help} and other GNU groups?
@cindex Archived postings from @code{gnu.emacs.help}
@cindex Usenet archives for GNU groups
@cindex Old Usenet postings for GNU groups

The FSF has maintained archives of all of the GNU mailing lists for many
years, although there may be some unintentional gaps in coverage.  The
archive can be browsed over the web at
<<<<<<< HEAD
@uref{https://lists.gnu.org/archive/html/, the GNU mail archive}.
=======
@uref{https://lists.gnu.org/r/, the GNU mail archive}.
>>>>>>> 89212988

Web-based Usenet search services, such as
@uref{http://groups.google.com/groups/dir?q=gnu&, Google}, also
archive the @code{gnu.*} groups.

You can also read the archives of the @code{gnu.*} groups and post new
messages at @uref{http://gmane.org/, Gmane}.  Gmane is a service that
presents mailing lists as newsgroups (even those without a traditional
mail-to-news gateway).

@node Reporting bugs
@section Where should I report bugs and other problems with Emacs?
@cindex Bug reporting
@cindex Good bug reports
@cindex How to submit a bug report
@cindex Reporting bugs

The correct way to report Emacs bugs is to use the command
@kbd{M-x report-emacs-bug}.  It sets up a mail buffer with the
essential information and the correct e-mail address,
@email{bug-gnu-emacs@@gnu.org}.
Anything sent there also appears in the
newsgroup @uref{news:gnu.emacs.bug}, but please use e-mail instead of
news to submit the bug report.  This ensures a reliable return address
so you can be contacted for further details.

Be sure to read the ``Bugs'' section of the Emacs manual before reporting
a bug!  The manual describes in detail how to submit a useful bug
report (@pxref{Bugs, , Reporting Bugs, emacs, The GNU Emacs Manual}).
(@xref{Emacs manual}, if you don't know how to read the manual.)

RMS says:

@quotation
Sending bug reports to
@url{https://lists.gnu.org/mailman/listinfo/help-gnu-emacs,
the help-gnu-emacs mailing list}
(which has the effect of posting on @uref{news:gnu.emacs.help}) is
undesirable because it takes the time of an unnecessarily large group
of people, most of whom are just users and have no idea how to fix
these problem.
@url{https://lists.gnu.org/mailman/listinfo/bug-gnu-emacs, The
bug-gnu-emacs list} reaches a much smaller group of people who are
more likely to know what to do and have expressed a wish to receive
more messages about Emacs than the others.
@end quotation

RMS says it is sometimes fine to post to @uref{news:gnu.emacs.help}:

@quotation
If you have reported a bug and you don't hear about a possible fix,
then after a suitable delay (such as a week) it is okay to post on
@code{gnu.emacs.help} asking if anyone can help you.
@end quotation

If you are unsure whether you have found a bug, consider the following
non-exhaustive list, courtesy of RMS:

@quotation
If Emacs crashes, that is a bug.  If Emacs gets compilation errors
while building, that is a bug.  If Emacs crashes while building, that
is a bug.  If Lisp code does not do what the documentation says it
does, that is a bug.
@end quotation

@node Unsubscribing from Emacs lists
@section  How do I unsubscribe from a mailing list?
@cindex Unsubscribing from GNU mailing lists
@cindex Removing yourself from GNU mailing lists

If you are receiving a GNU mailing list named @var{list}, you should be
able to unsubscribe from it by sending a request to the address
@email{@var{list}-request@@gnu.org}.  Mailing lists mails normally
contain information in either the message header
(@samp{List-Unsubscribe:}) or as a footer that tells you how to
unsubscribe.

@node Contacting the FSF
@section  How do I contact the FSF?
@cindex Contracting the FSF
@cindex Free Software Foundation, contacting

For up-to-date information, see
@uref{https://www.fsf.org/about/contact.html, the FSF contact web-page}.
You can send general correspondence to @email{info@@fsf.org}.

@cindex Ordering GNU software
For details on how to order items directly from the FSF, see the
@uref{https://shop.fsf.org/, FSF on-line store}.

@c ------------------------------------------------------------
@node Getting help
@chapter Getting help
@cindex Getting help

This chapter tells you how to get help with Emacs.

@menu
* Basic editing::
* Learning how to do something::
* Getting a printed manual::
* Emacs Lisp documentation::
* Installing Texinfo documentation::
* Printing a Texinfo file::
* Viewing Info files outside of Emacs::
* Informational files for Emacs::
* Help installing Emacs::
* Obtaining the FAQ::
@end menu

@node Basic editing
@section I'm just starting Emacs; how do I do basic editing?
@cindex Basic editing with Emacs
@cindex Beginning editing
@cindex Tutorial, invoking the
@cindex Self-paced tutorial, invoking the
@cindex Help system, entering the

Type @kbd{C-h t} to invoke the self-paced tutorial.  Just typing
@kbd{C-h} enters the help system.  Starting with Emacs 22, the tutorial
is available in many foreign languages such as French, German, Japanese,
Russian, etc.  Use @kbd{M-x help-with-tutorial-spec-language @key{RET}}
to choose your language and start the tutorial.

Your system administrator may have changed @kbd{C-h} to act like
@key{DEL} to deal with local keyboards.  You can use @kbd{M-x
help-for-help} instead to invoke help.  To discover what key (if any)
invokes help on your system, type @kbd{M-x where-is @key{RET}
help-for-help @key{RET}}.  This will print a comma-separated list of key
sequences in the echo area.  Ignore the last character in each key
sequence listed.  Each of the resulting key sequences (e.g., @key{F1} is
common) invokes help.

Emacs help works best if it is invoked by a single key whose value
should be stored in the variable @code{help-char}.

Some Emacs slides and tutorials can be found at
@uref{http://web.psung.name/emacs/}.

@node Learning how to do something
@section How do I find out how to do something in Emacs?
@cindex Help for Emacs
@cindex Learning to do something in Emacs
@cindex Reference card for Emacs
@cindex Overview of help systems

There are several methods for finding out how to do things in Emacs.

@itemize @bullet

@cindex Reading the Emacs manual
@item
The complete text of the Emacs manual is available via the Info
hypertext reader.  Type @kbd{C-h r} to display the manual in Info mode.
Typing @key{h} immediately after entering Info will provide a short
tutorial on how to use it.

@cindex Lookup a subject in a manual
@cindex Index search in a manual
@item
To quickly locate the section of the manual which discusses a certain
issue, or describes a command or a variable, type @kbd{C-h i m emacs
@key{RET} i @var{topic} @key{RET}}, where @var{topic} is the name of the
topic, the command, or the variable which you are looking for.  If this
does not land you on the right place in the manual, press @kbd{,}
(comma) repeatedly until you find what you need.  (The @kbd{i} and
@kbd{,} keys invoke the index-searching functions, which look for the
@var{topic} you type in all the indices of the Emacs manual.)

@cindex Apropos
@item
You can list all of the commands whose names contain a certain word
(actually which match a regular expression) using @kbd{C-h a} (@kbd{M-x
command-apropos}).

@cindex Command description in the manual
@item
The command @kbd{C-h F} (@code{Info-goto-emacs-command-node}) prompts
for the name of a command, and then attempts to find the section in the
Emacs manual where that command is described.

@cindex Finding commands and variables
@item
You can list all of the functions and variables whose names contain a
certain word using @kbd{M-x apropos}.

@item
You can list all of the functions and variables whose documentation
matches a regular expression or a string, using @kbd{M-x
apropos-documentation}.

@item
You can order a hardcopy of the manual from the FSF@.  @xref{Getting a
printed manual}.

@cindex Reference cards, in other languages
@item
You can get a printed reference card listing commands and keys to
invoke them.  You can order one from the FSF for $2 (or 10 for $18),
or you can print your own from the @file{etc/refcards/refcard.tex} or
@file{etc/refcards/refcard.pdf} files in the Emacs distribution.
Beginning with version 21.1, the Emacs distribution comes with
translations of the reference card into several languages; look for
files named @file{etc/refcards/@var{lang}-refcard.*}, where @var{lang}
is a two-letter code of the language.  For example, the German version
of the reference card is in the files @file{etc/refcards/de-refcard.tex}
and @file{etc/refcards/de-refcard.pdf}.

@item
There are many other commands in Emacs for getting help and
information.  To get a list of these commands, type @samp{?} after
@kbd{C-h}.

@end itemize

@node Getting a printed manual
@section How do I get a printed copy of the Emacs manual?
@cindex Printed Emacs manual, obtaining
@cindex Manual, obtaining a printed or HTML copy of
@cindex Emacs manual, obtaining a printed or HTML copy of

You can order a printed copy of the Emacs manual from the FSF@.  For
details see the @uref{https://shop.fsf.org/, FSF on-line store}.

The full Texinfo source for the manual also comes in the @file{doc/emacs}
directory of the Emacs distribution, if you're daring enough to try to
print out this several-hundred-page manual yourself (@pxref{Printing a Texinfo
file}).

If you absolutely have to print your own copy, and you don't have @TeX{},
you can get a PostScript or PDF (or HTML) version from

@uref{https://www.gnu.org/software/emacs/manual/}

@xref{Learning how to do something}, for how to view the manual from Emacs.

@node Emacs Lisp documentation
@section Where can I get documentation on Emacs Lisp?
@cindex Documentation on Emacs Lisp
@cindex Function documentation
@cindex Variable documentation
@cindex Emacs Lisp Reference Manual
@cindex Reference manual for Emacs Lisp

Within Emacs, you can type @kbd{C-h f} to get the documentation for a
function, @kbd{C-h v} for a variable.

For more information, the Emacs Lisp Reference Manual is available
in Info format (@pxref{Top, Emacs Lisp,, elisp, The
Emacs Lisp Reference Manual}).

You can also order a hardcopy of the manual from the FSF, for details
see the @uref{https://shop.fsf.org/, FSF on-line store}.  (This manual is
not always in print.)

An HTML version of the Emacs Lisp Reference Manual is available at

@uref{https://www.gnu.org/software/emacs/elisp-manual/elisp.html}

@node Installing Texinfo documentation
@section How do I install a piece of Texinfo documentation?
@cindex Texinfo documentation, installing
@cindex Installing Texinfo documentation
@cindex New Texinfo files, installing
@cindex Documentation, installing new Texinfo files
@cindex Info files, how to install

Emacs releases come with pre-built Info files, and the normal install
process places them in the correct location.  This is true for most
applications that provide Info files.  The following section is only
relevant if you want to install extra Info files by hand.

First, you must turn the Texinfo source files into Info files.  You may
do this using the stand-alone @file{makeinfo} program, available as part
of the Texinfo package at

@uref{https://www.gnu.org/software/texinfo/}

For information about the Texinfo format, read the Texinfo manual which
comes with the Texinfo package.  This manual also comes installed in
Info format, so you can read it from Emacs; type @kbd{C-h i m texinfo
@key{RET}}.

@c FIXME is this a complete alternative?
@c Probably not, given that we require makeinfo to build Emacs.
Alternatively, you could use the Emacs command @kbd{M-x
texinfo-format-buffer}, after visiting the Texinfo source file of the
manual you want to convert.

Neither @code{texinfo-format-buffer} nor @file{makeinfo} installs the
resulting Info files in Emacs's Info tree.  To install Info files,
perform these steps:

@enumerate
@item
Move the files to the @file{info} directory in the installed Emacs
distribution.  @xref{File-name conventions}, if you don't know where that
is.

@item
Run the @code{install-info} command, which is part of the Texinfo
distribution, to update the main Info directory menu, like this:

@example
 install-info --info-dir=@var{dir-path} @var{dir-path}/@var{file}
@end example

@noindent
where @var{dir-path} is the full path to the directory where you copied
the produced Info file(s), and @var{file} is the name of the Info file
you produced and want to install.

If you don't have the @code{install-info} command installed, you can
edit the file @file{info/dir} in the installed Emacs distribution, and
add a line for the top level node in the Info package that you are
installing.  Follow the examples already in this file.  The format is:

@example
* Topic: (relative-pathname).  Short description of topic.
@end example

@end enumerate

If you want to install Info files and you don't have the necessary
privileges, you have several options:

@itemize @bullet
@item
Info files don't actually need to be installed before being used.
You can use a prefix argument for the @code{info} command and specify
the name of the Info file in the minibuffer.  This goes to the node
named @samp{Top} in that file.  For example, to view an Info file named
@file{@var{info-file}} in your home directory, you can type this:

@example
@kbd{C-u C-h i ~/@var{info-file} @key{RET}}
@end example

Alternatively, you can feed a file name to the @code{Info-goto-node}
command (invoked by pressing @key{g} in Info mode) by typing the name
of the file in parentheses, like this:

@example
@kbd{C-h i g (~/@var{info-file}) @key{RET}}
@end example

@item
You can create your own Info directory.  You can tell Emacs where that
Info directory is by adding its pathname to the value of the variable
@code{Info-default-directory-list}.  For example, to use a private Info
directory which is a subdirectory of your home directory named @file{Info},
you could put this in your @file{.emacs} file:

@lisp
(add-to-list 'Info-default-directory-list "~/Info")
@end lisp

You will need a top-level Info file named @file{dir} in this directory
which has everything the system @file{dir} file has in it, except it
should list only entries for Info files in that directory.  You might
not need it if (fortuitously) all files in this directory were
referenced by other @file{dir} files.  The node lists from all
@file{dir} files in @code{Info-default-directory-list} are merged by the
Info system.

@end itemize

@node Printing a Texinfo file
@section How do I print a Texinfo file?
@cindex Printing a Texinfo file
@cindex Texinfo file, printing
@cindex Printing documentation

You can't get nicely printed output from Info files; you must still have
the original Texinfo source file for the manual you want to print.

Assuming you have @TeX{} installed on your system, follow these steps:

@enumerate

@item
Make sure the first line of the Texinfo file looks like this:

@example
\input texinfo
@end example

You may need to change @samp{texinfo} to the full pathname of the
@file{texinfo.tex} file, which comes with Emacs as
@file{doc/misc/texinfo.tex} (or copy or link it into the current directory).

@item
Type @kbd{texi2dvi @var{texinfo-source}}, where @var{texinfo-source} is
the name of the Texinfo source file for which you want to produce a
printed copy.  The @samp{texi2dvi} script is part of the GNU Texinfo
distribution.

Alternatively, @samp{texi2pdf} produces PDF files.

@item
Print the DVI file @file{@var{texinfo-source}.dvi} in the normal way for
printing DVI files at your site.  For example, if you have a PostScript
printer, run the @code{dvips} program to print the DVI file on that
printer.

@end enumerate

To get more general instructions, retrieve the latest Texinfo package
(@pxref{Installing Texinfo documentation}).

@node Viewing Info files outside of Emacs
@section Can I view Info files without using Emacs?
@cindex Viewing Info files
@cindex Info file viewers
@cindex Alternative Info file viewers

Yes.  Here are some alternative programs:

@itemize @bullet

@item
@code{info}, a stand-alone version of the Info program, comes as part of
the Texinfo package.  @xref{Installing Texinfo documentation}, for
details.

@item
Tkinfo, an Info viewer that runs under X Window system and uses Tcl/Tk.
You can get Tkinfo at
@uref{http://math-www.uni-paderborn.de/~axel/tkinfo/}.

@end itemize

@node Informational files for Emacs
@section What informational files are available for Emacs?
@cindex Informational files included with Emacs
@cindex Files included with Emacs
@cindex @file{COPYING}, description of file
@cindex @file{DISTRIB}, description of file
@cindex @file{MACHINES}, description of file
@cindex @file{NEWS}, description of file

This isn't a frequently asked question, but it should be!  A variety of
informational files about Emacs and relevant aspects of the GNU project
are available for you to read.

The following files (and others) are available in the @file{etc}
directory of the Emacs distribution (see @ref{File-name conventions}, if
you're not sure where that is).  Many of these files are available via
the Emacs @samp{Help} menu, or by typing @kbd{C-h ?} (@kbd{M-x
help-for-help}).

@table @file

@item COPYING
GNU General Public License

@item DISTRIB
Emacs Availability Information

@item MACHINES
Status of Emacs on Various Machines and Systems

@item NEWS
Emacs news, a history of recent user-visible changes

@end table

More GNU information, including back issues of the @cite{GNU's
Bulletin}, are at

@uref{https://www.gnu.org/bulletins/bulletins.html} and

@uref{http://www.cs.pdx.edu/~trent/gnu/gnu.html}

@node Help installing Emacs
@section Where can I get help in installing Emacs?
@cindex Installation help
@cindex Help installing Emacs

@xref{Installing Emacs}, for some basic installation hints, and see
@ref{Problems building Emacs}, if you have problems with the installation.

@uref{https://www.fsf.org/resources/service/, The GNU Service directory}
lists companies and individuals willing to sell you help in installing
or using Emacs and other GNU software.

@node Obtaining the FAQ
@section Where can I get the latest version of this FAQ?
@cindex FAQ, obtaining the
@cindex Latest FAQ version, obtaining the

The Emacs FAQ is distributed with Emacs in Info format.  You can read it
by selecting the @samp{Emacs FAQ} option from the @samp{Help} menu of
the Emacs menu bar at the top of any Emacs frame, or by typing @kbd{C-h
C-f} (@kbd{M-x view-emacs-FAQ}).  The very latest version is available
in the Emacs development repository (@pxref{Latest version of Emacs}).

@c ------------------------------------------------------------
@node Status of Emacs
@chapter Status of Emacs
@cindex Status of Emacs

This chapter gives you basic information about Emacs, including the
status of its latest version.

@menu
* Origin of the term Emacs::
* Latest version of Emacs::
* New in Emacs 25::
* New in Emacs 24::
* New in Emacs 23::
* New in Emacs 22::
* New in Emacs 21::
* New in Emacs 20::
@end menu

@node Origin of the term Emacs
@section Where does the name ``Emacs'' come from?
@cindex Origin of the term ``Emacs''
@cindex Emacs name origin
@cindex TECO
@cindex Original version of Emacs

Emacs originally was an acronym for Editor MACroS@.  RMS says he ``picked
the name Emacs because @key{E} was not in use as an abbreviation on ITS at
the time.''  The first Emacs was a set of macros written in 1976 at MIT
by RMS for the editor TECO (Text Editor and COrrector, originally Tape
Editor and COrrector) under ITS (the Incompatible Timesharing System) on
a PDP-10.  RMS had already extended TECO with a ``real-time''
full-screen mode with reprogrammable keys.  Emacs was started by
@c gls@@east.sun.com
Guy Steele as a project to unify the many
divergent TECO command sets and key bindings at MIT, and completed by
RMS.

Many people have said that TECO code looks a lot like line noise; you
can read more at @uref{news:alt.lang.teco}.  Someone has written a TECO
implementation in Emacs Lisp (to find it, see @ref{Packages that do not
come with Emacs}); it would be an interesting project to run the
original TECO Emacs inside of Emacs.

@cindex Why Emacs?
For some not-so-serious alternative reasons for Emacs to have that
name, check out the file @file{etc/JOKES} (@pxref{File-name
conventions}).

@node Latest version of Emacs
@section What is the latest version of Emacs?
@cindex Version, latest
@cindex Latest version of Emacs
@cindex Development, Emacs
@cindex Repository, Emacs
@cindex Bazaar repository, Emacs

Emacs @value{EMACSVER} is the current version as of this writing.  A version
number with two components (e.g., @samp{24.5}) indicates a released
version; three components indicate a development
version (e.g., @samp{26.0.50} is what will eventually become @samp{26.1}).

Emacs is under active development, hosted at
@uref{https://savannah.gnu.org/projects/emacs/, Savannah}.
Follow the instructions given there to clone the project repository.

Because Emacs undergoes many changes before a release, the version
number of a development version is not especially meaningful.  It is
better to refer to the date on which the sources were retrieved from the
development repository.  The development version is usually quite robust
for every-day use, but if stability is more important to you than the
latest features, you may want to stick to the releases.

The following sections list some of the major new features in the last
few Emacs releases.  For full details of the changes in any version of
Emacs, type @kbd{C-h C-n} (@kbd{M-x view-emacs-news}).  As of Emacs 22,
you can give this command a prefix argument to read about which features
were new in older versions.

@node New in Emacs 25
@section What is different about Emacs 25?
@cindex Differences between Emacs 24 and Emacs 25
@cindex Emacs 25, new features in

@itemize
@cindex xwidgets
@item
Emacs can now embed native widgets inside Emacs buffers, if you have
gtk3 and webkitgtk3 installed.  E.g., to access the embedded webkit
browser widget, type @kbd{M-x xwidget-webkit-browse-url}.

@cindex loadable modules
@item
Emacs can now dynamically load external modules compiled as shared
libraries.

@cindex Unicode characters, typing easily
@item
@kbd{C-x 8} has new shorthands for several popular characters, type
@kbd{C-x 8 C-h} to list shorthands.

@cindex automatic display of Lisp APIs
@item
A new minor mode @code{global-eldoc-mode} is enabled by default, and
shows in the echo area or in the mode line the argument list of the
Emacs Lisp form at point.

@cindex pasting text on text terminals
@cindex bracketed paste mode
@item
On text terminals that support the ``bracketed paste mode'' EMacs now
uses that mode by default.  This mode allows Emacs to distinguish
between pasted text and text typed by the user.

@cindex Unicode 9.0.0
@item
Emacs 25 comes with data files imported from the latest Unicode
Standard version 9.0.0.

@cindex bidirectional editing
@item
The support for bidirectional editing was updated to include all the
features mandated by the latest Unicode Standard version 9.0.0.

@cindex character folding in searches
@item
Search command can now perform character folding in matches.  This is
analogous to case folding, but instead of disregarding case variants,
it disregards wider classes of distinctions between similar
characters, such as matching different variants of double quote
characters, ignoring diacritics, etc.

@cindex eww
@item
The Emacs Web Browser EWW was extended to render text using
variable-pitch fonts, and got other new features.

@cindex rmail, and HTML mails
@item
Rmail can now render HTML mail messages, if Emacs is built with
libxml2 or if you have the Lynx browser installed.

@cindex support for push commands in VC
@item
VC now has basic support for @code{push} commands, implemented for
Bzr, Git, and Hg.

@cindex hide-ifdef, C/C@t{++} expressions in macros
@item
Hide-IfDef mode now support full C/C@t{++} expressions in macros,
macro argument expansion, interactive macro evaluation and automatic
scanning of @code{#define}d symbols.

@cindex xref
@item
New package Xref replaces Etags's front-end and UI.  Xref provides a
generic framework and new commands to find and move to definitions of
functions, macros, data structures etc., as well as go back to the
location where you were before moving to a definition.  It supersedes
and obsoletes many Etags commands, while still using the etags.el code
that reads the TAGS tables as one of its back-ends.  As result, the
popular key bindings @kbd{M-.} and @kbd{M-,} have been changed to
invoke Xref commands.

@cindex project
@item
The new package Project provides generic infrastructure for dealing
with projects.

@cindex horizontal scroll bars
@item
Emacs can now draw horizontal scroll bars on some platforms that
provide toolkit scroll bars, namely Gtk+, Lucid, Motif and Windows.

@end itemize

Consult the Emacs @file{NEWS} file (@kbd{C-h n}) for the full list of
changes in Emacs 25.

@node New in Emacs 24
@section What is different about Emacs 24?
@cindex Differences between Emacs 23 and Emacs 24
@cindex Emacs 24, new features in

@itemize
@cindex packages, installing more
@item
Emacs now includes a package manager.  Type @kbd{M-x list-packages} to
get started.  You can use this to download and automatically install
many more Lisp packages.

@cindex lexical binding
@item
Emacs Lisp now supports lexical binding on a per-file basis.  In
@emph{lexical binding}, variable references must be located textually
within the binding construct.  This contrasts with @emph{dynamic
binding}, where programs can refer to variables defined outside their
local textual scope.  A Lisp file can use a local variable setting of
@code{lexical-binding: t} to indicate that the contents should be
interpreted using lexical binding.  See the Emacs Lisp Reference
Manual for more details.

@cindex bidirectional display
@cindex right-to-left languages
@item
Some human languages, such as English, are written from left to right.
Others, such as Arabic, are written from right to left.  Emacs now has
support for any mixture of these forms---this is ``bidirectional text''.

@item
Handling of text selections has been improved, and now integrates
better with external clipboards.

@cindex themes
@item
A new command @kbd{customize-themes} allows you to easily change the
appearance of your Emacs.

@item
Emacs can be compiled with the GTK+ 3 toolkit.

@item
Support for several new external libraries can be included at compile
time:

@itemize

@item
``Security-Enhanced Linux'' (SELinux) is a Linux kernel feature that
provides more sophisticated file access controls than ordinary
``Unix-style'' file permissions.

@item
The ImageMagick display library.  This allows you to display many more
image format in Emacs, as well as carry out transformations such as
rotations.

@item
The GnuTLS library for secure network communications.  Emacs uses this
transparently for email if your mail server supports it.

@item
The libxml2 library for parsing XML structures.
@end itemize

@item
Much more flexibility in the handling of windows and buffer display.

@end itemize

As always, consult the @file{NEWS} file for more information.


@node New in Emacs 23
@section What is different about Emacs 23?
@cindex Differences between Emacs 22 and Emacs 23
@cindex Emacs 23, new features in

@itemize

@cindex Anti-aliased fonts
@cindex Freetype fonts
@item
Emacs has a new font code that can use multiple font backends,
including freetype and fontconfig.  Emacs can use the Xft library for
anti-aliasing, and the otf and m17n libraries for complex text layout and
text shaping.

@cindex Unicode
@cindex Character sets
@item
The Emacs character set is now a superset of Unicode.  Several new
language environments have been added.

@cindex Multi-tty support
@cindex X and tty displays
@item
Emacs now supports using both X displays and ttys in the same session
(@samp{multi-tty}).

@cindex Daemon mode
@item
Emacs can be started as a daemon in the background.

@cindex NeXTstep port
@cindex GNUstep port
@cindex macOS Cocoa
@item
There is a new NeXTstep port of Emacs.  This supports GNUstep and Mac OS
X (via the Cocoa libraries).  The Carbon port of Emacs, which supported
Mac OS X in Emacs 22, has been removed.

@cindex Directory-local variables
@item
Directory-local variables can now be defined, in a similar manner to
file-local variables.

@item
Transient Mark mode (@pxref{Highlighting a region}) is on by default.

@end itemize

@noindent
Other changes include: support for serial port access; D-Bus bindings; a
new Visual Line mode for line-motion; improved completion; a new mode
(@samp{DocView}) for viewing of PDF, PostScript, and DVI documents; nXML
mode (for editing XML documents) is included; VC has been updated for
newer version control systems; etc.


@node New in Emacs 22
@section What is different about Emacs 22?
@cindex Differences between Emacs 21 and Emacs 22
@cindex Emacs 22, new features in

@itemize
@cindex GTK+ Toolkit
@cindex Drag-and-drop
@item
Emacs can be built with GTK+ widgets, and supports drag-and-drop
operation on X.

@cindex Supported systems
@item
Emacs 22 features support for GNU/Linux systems on S390 and x86-64
machines, as well as support for the Mac OS X and Cygwin operating
systems.

@item
The native MS-Windows, and Mac OS X builds include full support
for images, toolbar, and tooltips.

@item
Font Lock mode, Auto Compression mode, and File Name Shadow Mode are
enabled by default.

@item
The maximum size of buffers is increased: on 32-bit machines, it is
256 MBytes for Emacs 23.1, and 512 MBytes for Emacs 23.2 and above.

@item
Links can be followed with @kbd{mouse-1}, in addition to @kbd{mouse-2}.

@cindex Mouse wheel
@item
Mouse wheel support is enabled by default.

@item
Window fringes are customizable.

@item
The mode line of the selected window is now highlighted.

@item
The minibuffer prompt is displayed in a distinct face.

@item
Abbrev definitions are read automatically at startup.

@item
Grep mode is separate from Compilation mode and has many new options and
commands specific to grep.

@item
The original Emacs macro system has been replaced by the new Kmacro
package, which provides many new commands and features and a simple
interface that uses the function keys F3 and F4.  Macros are stored in a
macro ring, and can be debugged and edited interactively.

@item
The Grand Unified Debugger (GUD) can be used with a full graphical user
interface to GDB; this provides many features found in traditional
development environments, making it easy to manipulate breakpoints, add
watch points, display the call stack, etc.  Breakpoints are visually
indicated in the source buffer.

@item
@cindex New modes
Many new modes and packages have been included in Emacs, such as Calc,
TRAMP, URL, IDO, CUA, ERC, rcirc, Table, Image-Dired, SES, Ruler, Org,
PGG, Flymake, Password, Printing, Reveal, wdired, t-mouse, longlines,
savehist, Conf mode, Python mode, DNS mode, etc.

@cindex Multilingual Environment
@item
Leim is now part of Emacs.  Unicode support has been much improved, and
the following input methods have been added: belarusian, bulgarian-bds,
bulgarian-phonetic, chinese-sisheng, croatian, dutch, georgian,
latin-alt-postfix, latin-postfix, latin-prefix, latvian-keyboard,
lithuanian-numeric, lithuanian-keyboard, malayalam-inscript, rfc1345,
russian-computer, sgml, slovenian, tamil-inscript, ucs,
ukrainian-computer, vietnamese-telex, and welsh.

The following language environments have also been added: Belarusian,
Bulgarian, Chinese-EUC-TW, Croatian, French, Georgian, Italian, Latin-6,
Latin-7, Latvian, Lithuanian, Malayalam, Russian, Slovenian, Swedish,
Tajik, Tamil, UTF-8, Ukrainian, Welsh, and Windows-1255.

@cindex Documentation
@cindex Emacs Lisp Manual
@item
In addition, Emacs 22 now includes the Emacs Lisp Reference Manual
(@pxref{Emacs Lisp documentation}) and the Emacs Lisp Intro.
@end itemize


@node New in Emacs 21
@section What is different about Emacs 21?
@cindex Differences between Emacs 20 and Emacs 21
@cindex Emacs 21, new features in

@cindex Variable-size fonts
@cindex Toolbar support
Emacs 21 features a thorough rewrite of the display engine.  The new
display engine supports variable-size fonts, images, and can play sounds
on platforms which support that.  As a result, the visual appearance of
Emacs, when it runs on a windowed display, is much more reminiscent of
modern GUI programs, and includes 3D widgets (used for the mode line and
the scroll bars), a configurable and extensible toolbar, tooltips
(a.k.a.@: balloon help), and other niceties.

@cindex Colors on text-only terminals
@cindex TTY colors
In addition, Emacs 21 supports faces on text-only terminals.  This means
that you can now have colors when you run Emacs on a GNU/Linux console
and on @code{xterm} with @kbd{emacs -nw}.


@node New in Emacs 20
@section What is different about Emacs 20?
@cindex Differences between Emacs 19 and Emacs 20
@cindex Emacs 20, new features in

The differences between Emacs versions 18 and 19 were rather dramatic;
the introduction of frames, faces, and colors on windowing systems was
obvious to even the most casual user.

There are differences between Emacs versions 19 and 20 as well, but many
are more subtle or harder to find.  Among the changes are the inclusion
of MULE code for languages that use non-Latin characters and for mixing
several languages in the same document; the ``Customize'' facility for
modifying variables without having to use Lisp; and automatic conversion
of files from Macintosh, Microsoft, and Unix platforms.

@c ------------------------------------------------------------
@node Common requests
@chapter Common requests
@cindex Common requests

@menu
* Setting up a customization file::
* Using Customize::
* Colors on a TTY::
* Debugging a customization file::
* Displaying the current line or column::
* Displaying the current file name in the titlebar::
* Turning on abbrevs by default::
* Associating modes with files::
* Highlighting a region::
* Replacing highlighted text::
* Controlling case sensitivity::
* Working with unprintable characters::
* Searching for/replacing newlines::
* Yanking text in isearch::
* Wrapping words automatically::
* Turning on auto-fill by default::
* Changing load-path::
* Using an already running Emacs process::
* Compiler error messages::
* Indenting switch statements::
* Customizing C and C++ indentation::
* Horizontal scrolling::
* Overwrite mode::
* Turning off beeping::
* Turning the volume down::
* Automatic indentation::
* Matching parentheses::
* Hiding #ifdef lines::
* Repeating commands::
* Valid X resources::
* Evaluating Emacs Lisp code::
* Changing the length of a Tab::
* Inserting text at the beginning of each line::
* Forcing the cursor to remain in the same column::
* Forcing Emacs to iconify itself::
* Using regular expressions::
* Replacing text across multiple files::
* Documentation for etags::
* Disabling backups::
* Disabling auto-save-mode::
* Going to a line by number::
* Modifying pull-down menus::
* Deleting menus and menu options::
* Turning on syntax highlighting::
* Scrolling only one line::
* Filling paragraphs with a single space::
* Escape sequences in shell output::
* Fullscreen mode on MS-Windows::
@end menu

@node Setting up a customization file
@section How do I set up a @file{.emacs} file properly?
@cindex @file{.emacs} file, setting up
@cindex @file{.emacs} file, locating
@cindex Init file, setting up
@cindex Customization file, setting up

@xref{Init File,,, emacs, The GNU Emacs Manual}.

In general, new Emacs users should not be provided with @file{.emacs}
files, because this can cause confusing non-standard behavior.  Then
they send questions to
@url{https://lists.gnu.org/mailman/listinfo/help-gnu-emacs,
the help-gnu-emacs mailing list} asking why Emacs
isn't behaving as documented.

Emacs includes the Customize facility (@pxref{Using Customize}).  This
allows users who are unfamiliar with Emacs Lisp to modify their
@file{.emacs} files in a relatively straightforward way, using menus
rather than Lisp code.

While Customize might indeed make it easier to configure Emacs,
consider taking a bit of time to learn Emacs Lisp and modifying your
@file{.emacs} directly.  Simple configuration options are described
rather completely in @ref{Init File,,, emacs, The GNU Emacs Manual},
for users interested in performing frequently requested, basic tasks.

Sometimes users are unsure as to where their @file{.emacs} file should
be found.  Visiting the file as @file{~/.emacs} from Emacs will find
the correct file.

@node Using Customize
@section How do I start using Customize?
@cindex Customize groups
@cindex Customizing variables
@cindex Customizing faces

The main Customize entry point is @kbd{M-x customize @key{RET}}.  This
command takes you to a buffer listing all the available Customize
groups.  From there, you can access all customizable options and faces,
change their values, and save your changes to your init file.
@xref{Easy Customization,,, emacs, The GNU Emacs Manual}.

If you know the name of the group in advance (e.g., ``shell''), use
@kbd{M-x customize-group @key{RET}}.

If you wish to customize a single option, use @kbd{M-x customize-option
@key{RET}}.  This command prompts you for the name of the option to
customize, with completion.

@node Colors on a TTY
@section How do I get colors and syntax highlighting on a TTY?
@cindex Colors on a TTY
@cindex Syntax highlighting on a TTY
@cindex Console, colors

In Emacs 21.1 and later, colors and faces are supported in non-windowed mode,
i.e., on Unix and GNU/Linux text-only terminals and consoles, and when
invoked as @samp{emacs -nw} on X, and MS-Windows.  Emacs automatically
detects color support at startup and uses it if available.  If you think
that your terminal supports colors, but Emacs won't use them, check the
@code{termcap} entry for your display type for color-related
capabilities.

The command @kbd{M-x list-colors-display} pops up a window which
exhibits all the colors Emacs knows about on the current display.

Syntax highlighting is on by default since version 22.1.

@cindex direct color in terminals
Emacs 26.1 and later support direct color mode in terminals.  If Emacs
finds Terminfo capabilities @samp{setb24} and @samp{setf24}, 24-bit
direct color mode is used.  The capability strings are expected to
take one 24-bit pixel value as argument and transform the pixel to a
string that can be used to send 24-bit colors to the terminal.

Standard terminal definitions don't support these capabilities and
therefore custom definition is needed.

@example
$ cat terminfo-custom.src

xterm-emacs|xterm with 24-bit direct color mode for Emacs,
  use=xterm-256color,
  setb24=\E[48\:2\:\:%p1%@{65536@}%/%d\:%p1%@{256@}%/%@{255@}%&\
     %d\:%p1%@{255@}%&%dm,
  setf24=\E[38\:2\:\:%p1%@{65536@}%/%d\:%p1%@{256@}%/%@{255@}%&\
     %d\:%p1%@{255@}%&%dm,

$ tic -x -o ~/.terminfo terminfo-custom.src

$ TERM=xterm-emacs emacs -nw
@end example

@cindex 24-bit direct color mode
Emacs 27.1 and later support Terminfo capability @samp{RGB} for
detecting 24-bit direct color mode.  Multiple standard terminal
definitions support this capability.

@example
$ TERM=xterm-direct infocmp | grep seta[bf]

  setab=\E[%?%p1%@{8@}%<%t4%p1%d%e48\:2\:\:%p1%@{65536@}%/\
     %d\:%p1%@{256@}%/%@{255@}%&%d\:%p1%@{255@}%&%d%;m,
  setaf=\E[%?%p1%@{8@}%<%t3%p1%d%e38\:2\:\:%p1%@{65536@}%/\
     %d\:%p1%@{256@}%/%@{255@}%&%d\:%p1%@{255@}%&%d%;m,

$ TERM=xterm-direct emacs -nw
@end example

If your terminal is incompatible with XTerm, you may have to use
another @env{TERM} definition.  Any terminal whose name includes
@samp{direct} should be a candidate.  The @command{toe} command can be
used to find out which of these are installed on your system:

@example
$ toe | grep '\-direct'

konsole-direct  konsole with direct-color indexing
vte-direct      vte with direct-color indexing
st-direct       st with direct-color indexing
xterm-direct2   xterm with direct-color indexing (old)
xterm-direct    xterm with direct-color indexing
@end example

Terminals with @samp{RGB} capability treat pixels #000001 - #000007 as
indexed colors to maintain backward compatibility with applications
that are unaware of direct color mode.  Therefore the seven darkest
blue shades may not be available.  If this is a problem, you can
always use custom terminal definition with @samp{setb24} and
@samp{setf24}.

@node Debugging a customization file
@section How do I debug a @file{.emacs} file?
@cindex Debugging @file{.emacs} file
@cindex @file{.emacs} debugging
@cindex Init file debugging
@cindex @samp{-debug-init} option

Start Emacs with the @samp{-debug-init} command-line option.  This
enables the Emacs Lisp debugger before evaluating your @file{.emacs}
file, and places you in the debugger if something goes wrong.  The top
line in the @file{trace-back} buffer will be the error message, and the
second or third line of that buffer will display the Lisp code from your
@file{.emacs} file that caused the problem.

You can also evaluate an individual function or argument to a function
in your @file{.emacs} file by moving the cursor to the end of the
function or argument and typing @kbd{C-x C-e} (@kbd{M-x
eval-last-sexp}).

Use @kbd{C-h v} (@kbd{M-x describe-variable}) to check the value of
variables which you are trying to set or use.

@node Displaying the current line or column
@section How do I make Emacs display the current line (or column) number?
@cindex @code{line-number-mode}
@cindex Displaying the current line or column
@cindex Line number, displaying the current
@cindex Column, displaying the current
@cindex @code{mode-line-format}

By default, Emacs displays the current line number of the point in the
mode line.  You can toggle this feature off or on with the command
@kbd{M-x line-number-mode}, or by setting the variable
@code{line-number-mode}.  Note that Emacs will not display the line
number if the buffer's size in bytes is larger than the value of the
variable @code{line-number-display-limit}.

You can similarly display the current column with
@kbd{M-x column-number-mode}, or by putting the form

@lisp
(setq column-number-mode t)
@end lisp

@noindent
in your @file{.emacs} file.  This feature is off by default.

The @code{"%c"} format specifier in the variable @code{mode-line-format}
will insert the current column's value into the mode line.  See the
documentation for @code{mode-line-format} (using @kbd{C-h v
mode-line-format @key{RET}}) for more information on how to set and use
this variable.

@cindex Set number capability in @code{vi} emulators
The @samp{linum} package (distributed with Emacs since version 23.1)
displays line numbers in the left margin, like the ``set number''
capability of @code{vi}.  The packages @samp{setnu} and
@samp{wb-line-number} (not distributed with Emacs) also implement this
feature.

@node Displaying the current file name in the titlebar
@section How can I modify the titlebar to contain the current file name?
@cindex Titlebar, displaying the current file name in
@cindex File name, displaying in the titlebar
@cindex @code{frame-title-format}

The contents of an Emacs frame's titlebar is controlled by the variable
@code{frame-title-format}, which has the same structure as the variable
@code{mode-line-format}.  (Use @kbd{C-h v} or @kbd{M-x
describe-variable} to get information about one or both of these
variables.)

By default, the titlebar for a frame does contain the name of the buffer
currently being visited, except if there is a single frame.  In such a
case, the titlebar contains Emacs invocation name and the name of the
machine at which Emacs was invoked.  This is done by setting
@code{frame-title-format} to the default value of

@lisp
(multiple-frames "%b" ("" invocation-name "@@" (system-name)))
@end lisp

To modify the behavior such that frame titlebars contain the buffer's
name regardless of the number of existing frames, include the following
in your @file{.emacs}:

@lisp
(setq frame-title-format "%b")
@end lisp

@node Turning on abbrevs by default
@section How do I turn on abbrevs by default just in mode @var{mymode}?
@cindex Abbrevs, turning on by default

Abbrev mode expands abbreviations as you type them.  To turn it on in a
specific buffer, use @kbd{M-x abbrev-mode}.  To turn it on in every
buffer by default, put this in your @file{.emacs} file:

@lisp
(setq-default abbrev-mode t)
@end lisp

@noindent To turn it on in a specific mode, use:

@lisp
(add-hook '@var{mymode}-mode-hook
          (lambda ()
           (setq abbrev-mode t)))
@end lisp

@noindent If your Emacs version is older then 22.1, you will also need to use:

@lisp
(condition-case ()
   (quietly-read-abbrev-file)
  (file-error nil))
@end lisp

@node Associating modes with files
@section How do I make Emacs use a certain major mode for certain files?
@cindex Associating modes with files
@cindex File extensions and modes
@cindex @code{auto-mode-alist}, modifying
@cindex Modes, associating with file extensions

If you want to use a certain mode @var{foo} for all files whose names end
with the extension @file{.@var{bar}}, this will do it for you:

@lisp
(add-to-list 'auto-mode-alist '("\\.@var{bar}\\'" . @var{foo}-mode))
@end lisp

Alternatively, put this somewhere in the first line of any file you want to
edit in the mode @var{foo} (in the second line, if the first line begins
with @samp{#!}):

@example
-*- @var{foo} -*-
@end example

@cindex Major mode for shell scripts
The variable @code{interpreter-mode-alist} specifies which mode to use
when loading an interpreted script (e.g., shell, python, etc.).  Emacs
determines which interpreter you're using by examining the first line of
the script.  Use @kbd{C-h v} (or @kbd{M-x describe-variable}) on
@code{interpreter-mode-alist} to learn more.

@node Highlighting a region
@section How can I highlight a region of text in Emacs?
@cindex Highlighting text
@cindex Text, highlighting
@cindex @code{transient-mark-mode}
@cindex Region, highlighting a

You can cause the region to be highlighted when the mark is active by
including

@lisp
(transient-mark-mode 1)
@end lisp

@noindent
in your @file{.emacs} file.  Since Emacs 23.1, this feature is on by default.

@node Replacing highlighted text
@section How can I replace highlighted text with what I type?
@cindex @code{delete-selection-mode}
@cindex Replacing highlighted text
@cindex Highlighting and replacing text

Use @code{delete-selection-mode}, which you can start automatically by
placing the following Lisp form in your @file{.emacs} file:

@lisp
(delete-selection-mode 1)
@end lisp

According to the documentation string for @code{delete-selection-mode}
(which you can read using @kbd{M-x describe-function @key{RET}
delete-selection-mode @key{RET}}):

@quotation
When Delete Selection mode is enabled, typed text replaces the selection
if the selection is active.  Otherwise, typed text is just inserted at
point regardless of any selection.
@end quotation

This mode also allows you to delete (not kill) the highlighted region by
pressing @key{DEL}.

@node Controlling case sensitivity
@section How do I control Emacs's case-sensitivity when searching/replacing?
@cindex @code{case-fold-search}
@cindex Case sensitivity of searches
@cindex Searching without case sensitivity
@cindex Ignoring case in searches

@c FIXME
The value of the variable @code{case-fold-search} determines whether
searches are case sensitive:

@lisp
(setq case-fold-search nil) ; make searches case sensitive
(setq case-fold-search t)   ; make searches case insensitive
@end lisp

@cindex Case sensitivity in replacements
@cindex Replacing, and case sensitivity
@cindex @code{case-replace}
Similarly, for replacing, the variable @code{case-replace} determines
whether replacements preserve case.

You can also toggle case sensitivity at will in isearch with @kbd{M-c}.

To change the case sensitivity just for one major mode, use the major
mode's hook.  For example:

@lisp
(add-hook '@var{foo}-mode-hook
          (lambda ()
           (setq case-fold-search nil)))
@end lisp

@node Working with unprintable characters
@section How do I search for, delete, or replace unprintable (eight-bit or control) characters?
@cindex Unprintable characters, working with
@cindex Working with unprintable characters
@cindex Control characters, working with
@cindex Eight-bit characters, working with
@cindex Searching for unprintable characters
@cindex Regexps and unprintable characters

To search for a single character that appears in the buffer as, for
example, @samp{\237}, you can type @kbd{C-s C-q 2 3 7}.
Searching for @strong{all} unprintable characters is best done with a
regular expression (@dfn{regexp}) search.  The easiest regexp to use for
the unprintable chars is the complement of the regexp for the printable
chars.

@itemize @bullet

@item
Regexp for the printable chars: @samp{[\t\n\r\f -~]}

@item
Regexp for the unprintable chars: @samp{[^\t\n\r\f -~]}

@end itemize

To type these special characters in an interactive argument to
@code{isearch-forward-regexp} or @code{re-search-forward}, you need to
use @kbd{C-q}.  (@samp{\t}, @samp{\n}, @samp{\r}, and @samp{\f} stand
respectively for @key{TAB}, @key{LFD}, @key{RET}, and @kbd{C-l}.)  So,
to search for unprintable characters using @code{re-search-forward}:

@kbd{M-x re-search-forward @key{RET} [^ @key{TAB} C-q @key{LFD} C-q @key{RET} C-q C-l @key{SPC} -~] @key{RET}}

Using @code{isearch-forward-regexp}:

@kbd{C-M-s [^ @key{TAB} @key{LFD} C-q @key{RET} C-q C-l @key{SPC} -~]}

To delete all unprintable characters, simply use replace-regexp:

@kbd{M-x replace-regexp @key{RET} [^ @key{TAB} C-q @key{LFD} C-q @key{RET} C-q C-l @key{SPC} -~] @key{RET} @key{RET}}

Replacing is similar to the above.  To replace all unprintable
characters with a colon, use:

M-x replace-regexp @key{RET} [^ @key{TAB} C-q @key{LFD} C-q @key{RET} C-q C-l @key{SPC} -~] @key{RET} : @key{RET}

@node Searching for/replacing newlines
@section How do I input a newline character in isearch or query-replace?
@cindex Searching for newlines
@cindex Replacing newlines

Use @kbd{C-q C-j}.  For more information,
@pxref{Special Isearch,, Special Input for Incremental Search, emacs,
The GNU Emacs Manual}.

@node Yanking text in isearch
@section How do I copy text from the kill ring into the search string?
@cindex Yanking text into the search string
@cindex isearch yanking

Use @kbd{M-y}.  @xref{Isearch Yank,,, emacs, The GNU Emacs Manual}.

@node Wrapping words automatically
@section How do I make Emacs wrap words for me?
@cindex Wrapping word automatically
@cindex Wrapping lines
@cindex Line wrap
@cindex @code{auto-fill-mode}, introduction to
@cindex Maximum line width, default value
@cindex @code{fill-column}, default value

Use @code{auto-fill-mode}, activated by typing @kbd{M-x auto-fill-mode}.
The default maximum line width is 70, determined by the variable
@code{fill-column}.  To learn how to turn this on automatically, see
@ref{Turning on auto-fill by default}.

@node Turning on auto-fill by default
@section How do I turn on @code{auto-fill-mode} by default?
@cindex @code{auto-fill-mode}, activating automatically
@cindex Filling automatically
@cindex Automatic entry to @code{auto-fill-mode}

To turn on @code{auto-fill-mode} just once for one buffer, use @kbd{M-x
auto-fill-mode}.

To turn it on for every buffer in a certain mode, you must use the hook
for that mode.  For example, to turn on @code{auto-fill} mode for all
text buffers, including the following in your @file{.emacs} file:

@lisp
(add-hook 'text-mode-hook 'turn-on-auto-fill)
@end lisp

If you want @code{auto-fill} mode on in all major modes, do this:

@lisp
(setq-default auto-fill-function 'do-auto-fill)
@end lisp

@node Changing load-path
@section How do I change @code{load-path}?
@cindex @code{load-path}, modifying
@cindex Modifying @code{load-path}
@cindex Adding to @code{load-path}

In general, you should only add to the @code{load-path}.  You can add
directory @var{/dir/subdir} to the load path like this:

@lisp
(add-to-list 'load-path "/dir/subdir/")
@end lisp

To do this relative to your home directory:

@lisp
(add-to-list 'load-path "~/mysubdir/")
@end lisp

@node Using an already running Emacs process
@section How do I use an already running Emacs from another window?
@cindex @code{emacsclient}
@cindex Emacs server functions
@cindex Using an existing Emacs process

@code{emacsclient}, which comes with Emacs, is for editing a file using
an already running Emacs rather than starting up a new Emacs.  It does
this by sending a request to the already running Emacs, which must be
expecting the request.

@itemize @bullet

@item
Setup:

Emacs must have executed the @code{server-start} function for
@samp{emacsclient} to work.  This can be done either by a command line
option:

@example
emacs -f server-start
@end example

or by invoking @code{server-start} from @file{.emacs}:

@lisp
(if (@var{some conditions are met}) (server-start))
@end lisp

When this is done, Emacs creates a Unix domain socket named
@file{server} in @file{/tmp/emacs@var{userid}}. See
@code{server-socket-dir}.

To get your news reader, mail reader, etc., to invoke
@samp{emacsclient}, try setting the environment variable @code{EDITOR}
(or sometimes @code{VISUAL}) to the value @samp{emacsclient}.  You may
have to specify the full pathname of the @samp{emacsclient} program
instead.  Examples:

@example
# csh commands:
setenv EDITOR emacsclient

# using full pathname
setenv EDITOR /usr/local/emacs/etc/emacsclient

# sh command:
EDITOR=emacsclient ; export EDITOR
@end example

@item
Normal use:

When @samp{emacsclient} is run, it connects to the socket and passes its
command line options to Emacs, which at the next opportunity will visit
the files specified.  (Line numbers can be specified just like with
Emacs.)  The user will have to switch to the Emacs window by hand.  When
the user is done editing a file, the user can type @kbd{C-x #} (or
@kbd{M-x server-edit}) to indicate this.  If there is another buffer
requested by @code{emacsclient}, Emacs will switch to it; otherwise
@code{emacsclient} will exit, signaling the calling program to continue.

@cindex @code{gnuserv}
There is an alternative version of @samp{emacsclient} called
@c ange@@hplb.hpl.hp.com
@samp{gnuserv}, written by Andy Norman
(@pxref{Packages that do not come with Emacs}).  @samp{gnuserv} uses
Internet domain sockets, so it can work across most network connections.

The most recent @samp{gnuserv} package is available at

@uref{http://meltin.net/hacks/emacs/}

@end itemize

@node Compiler error messages
@section How do I make Emacs recognize my compiler's funny error messages?
@cindex Compiler error messages, recognizing
@cindex Recognizing non-standard compiler errors
@cindex Regexps for recognizing compiler errors
@cindex Errors, recognizing compiler

Customize the @code{compilation-error-regexp-alist} variable.

@node Indenting switch statements
@section How do I change the indentation for @code{switch}?
@cindex @code{switch}, indenting
@cindex Indenting of @code{switch}

Many people want to indent their @code{switch} statements like this:

@example
f()
@{
  switch(x) @{
    case A:
      x1;
      break;
    case B:
      x2;
      break;
    default:
      x3;
  @}
@}
@end example

@noindent To achieve this, add the following line to your @file{.emacs}:

@lisp
(c-set-offset 'case-label '+)
@end lisp

@node Customizing C and C++ indentation
@section How to customize indentation in C, C@t{++}, and Java buffers?
@cindex Indentation, how to customize
@cindex Customize indentation

The Emacs @code{cc-mode} features an interactive procedure for
customizing the indentation style, which is fully explained in the
@cite{CC Mode} manual that is part of the Emacs distribution, see
@ref{Customizing Indentation, , Customization Indentation, ccmode,
The CC Mode Manual}.  Here's a short summary of the procedure:

@enumerate
@item
Go to the beginning of the first line where you don't like the
indentation and type @kbd{C-c C-o}.  Emacs will prompt you for the
syntactic symbol; type @key{RET} to accept the default it suggests.

@item
Emacs now prompts for the offset of this syntactic symbol, showing the
default (the current definition) inside parentheses.  You can choose
one of these:

@table @code
@item 0
No extra indentation.
@item +
Indent one basic offset.
@item -
Outdent one basic offset.
@item ++
Indent two basic offsets
@item --
Outdent two basic offsets.
@item *
Indent half basic offset.
@item /
Outdent half basic offset.
@end table

@item
After choosing one of these symbols, type @kbd{C-c C-q} to reindent
the line or the block according to what you just specified.

@item
If you don't like the result, go back to step 1.  Otherwise, add the
following line to your @file{.emacs}:

@lisp
(c-set-offset '@var{syntactic-symbol} @var{offset})
@end lisp

@noindent
where @var{syntactic-symbol} is the name Emacs shows in the minibuffer
when you type @kbd{C-c C-o} at the beginning of the line, and
@var{offset} is one of the indentation symbols listed above (@code{+},
@code{/}, @code{0}, etc.)@: that you've chosen during the interactive
procedure.

@item
Go to the next line whose indentation is not to your liking and repeat
the process there.
@end enumerate

It is recommended to put all the resulting @code{(c-set-offset ...)}
customizations inside a C mode hook, like this:

@lisp
(defun my-c-mode-hook ()
  (c-set-offset ...)
  (c-set-offset ...))
(add-hook 'c-mode-hook 'my-c-mode-hook)
@end lisp

@noindent
Using @code{c-mode-hook} avoids the need to put a @w{@code{(require
'cc-mode)}} into your @file{.emacs} file, because @code{c-set-offset}
might be unavailable when @code{cc-mode} is not loaded.

Note that @code{c-mode-hook} runs for C source files only; use
@code{c++-mode-hook} for C@t{++} sources, @code{java-mode-hook} for
Java sources, etc.  If you want the same customizations to be in
effect in @emph{all} languages supported by @code{cc-mode}, use
@code{c-mode-common-hook}.

@node Horizontal scrolling
@section How can I make Emacs automatically scroll horizontally?
@cindex @code{hscroll-mode}
@cindex Horizontal scrolling
@cindex Scrolling horizontally

In Emacs 21 and later, this is on by default: if the variable
@code{truncate-lines} is non-@code{nil} in the current buffer, Emacs
automatically scrolls the display horizontally when point moves off the
left or right edge of the window.

Note that this is overridden by the variable
@code{truncate-partial-width-windows} if that variable is non-@code{nil}
and the current buffer is not full-frame width.

In Emacs 20, use @code{hscroll-mode}.

@node Overwrite mode
@section How do I make Emacs ``typeover'' or ``overwrite'' instead of inserting?
@cindex @key{Insert}
@cindex @code{overwrite-mode}
@cindex Overwriting existing text
@cindex Toggling @code{overwrite-mode}

@kbd{M-x overwrite-mode} (a minor mode).  This toggles
@code{overwrite-mode} on and off, so exiting from @code{overwrite-mode}
is as easy as another @kbd{M-x overwrite-mode}.

On some systems, @key{Insert} toggles @code{overwrite-mode} on and off.

@node Turning off beeping
@section How do I stop Emacs from beeping on a terminal?
@cindex Beeping, turning off
@cindex Visible bell
@cindex Bell, visible

@c martin@@cc.gatech.edu
Martin R. Frank writes:

Tell Emacs to use the @dfn{visible bell} instead of the audible bell,
and set the visible bell to nothing.

That is, put the following in your @code{TERMCAP} environment variable
(assuming you have one):

@example
... :vb=: ...
@end example

And evaluate the following Lisp form:

@example
(setq visible-bell t)
@end example

@node Turning the volume down
@section How do I turn down the bell volume in Emacs running under X?
@cindex Bell, volume of
@cindex Volume of bell

On X Window system, you can adjust the bell volume and duration for all
programs with the shell command @code{xset}.

Invoking @code{xset} without any arguments produces some basic
information, including the following:

@example
usage:  xset [-display host:dpy] option ...
  To turn bell off:
      -b                b off               b 0
  To set bell volume, pitch and duration:
       b [vol [pitch [dur]]]          b on
@end example

@node Automatic indentation
@section How do I tell Emacs to automatically indent a new line to the indentation of the previous line?
@cindex Indenting new lines
@cindex New lines, indenting of
@cindex Previous line, indenting according to
@cindex Text indentation

Such behavior is automatic (in Text mode) in Emacs 20 and later.  From the
@file{etc/NEWS} file for Emacs 20.2:

@example
** In Text mode, now only blank lines separate paragraphs.  This makes
it possible to get the full benefit of Adaptive Fill mode in Text mode,
and other modes derived from it (such as Mail mode).  @key{TAB} in Text
mode now runs the command @code{indent-relative}; this makes a practical
difference only when you use indented paragraphs.

If you want spaces at the beginning of a line to start a paragraph, use
the new mode, Paragraph Indent Text mode.
@end example

@cindex Prefixing lines
@cindex Fill prefix
If you have @code{auto-fill-mode} turned on (@pxref{Turning on auto-fill
by default}), you can tell Emacs to prefix every line with a certain
character sequence, the @dfn{fill prefix}.  Type the prefix at the
beginning of a line, position point after it, and then type @kbd{C-x .}
(@code{set-fill-prefix}) to set the fill prefix.  Thereafter,
auto-filling will automatically put the fill prefix at the beginning of
new lines, and @kbd{M-q} (@code{fill-paragraph}) will maintain any fill
prefix when refilling the paragraph.

If you have paragraphs with different levels of indentation, you will
have to set the fill prefix to the correct value each time you move to a
new paragraph.  There are many packages available to deal with this
(@pxref{Packages that do not come with Emacs}).  Look for ``fill'' and
``indent'' keywords for guidance.

@node Matching parentheses
@section How do I show which parenthesis matches the one I'm looking at?
@cindex Parentheses, matching
@cindex @file{paren.el}
@cindex Highlighting matching parentheses
@cindex Pairs of parentheses, highlighting
@cindex Matching parentheses

Call @code{show-paren-mode} in your @file{.emacs} file:

@lisp
(show-paren-mode 1)
@end lisp

You can also enable this mode by selecting the @samp{Paren Match
Highlighting} option from the @samp{Options} menu of the Emacs menu bar
at the top of any Emacs frame.

Alternatives to this mode include:

@itemize @bullet

@item
If you're looking at a right parenthesis (or brace or bracket) you can
delete it and reinsert it.  Emacs will momentarily move the cursor to
the matching parenthesis.

@item
@kbd{C-M-f} (@code{forward-sexp}) and @kbd{C-M-b} (@code{backward-sexp})
will skip over one set of balanced parentheses, so you can see which
parentheses match.  (You can train it to skip over balanced brackets
and braces at the same time by modifying the syntax table.)

@cindex Show matching paren as in @code{vi}
@item
Here is some Emacs Lisp that will make the @key{%} key show the matching
parenthesis, like in @code{vi}.  In addition, if the cursor isn't over a
parenthesis, it simply inserts a % like normal.

@lisp
;; By an unknown contributor

(global-set-key "%" 'match-paren)

(defun match-paren (arg)
  "Go to the matching paren if on a paren; otherwise insert %."
  (interactive "p")
  (cond ((looking-at "\\s(") (forward-list 1) (backward-char 1))
        ((looking-at "\\s)") (forward-char 1) (backward-list 1))
        (t (self-insert-command (or arg 1)))))
@end lisp

@end itemize

@node Hiding #ifdef lines
@section In C mode, can I show just the lines that will be left after @code{#ifdef} commands are handled by the compiler?
@cindex @code{#ifdef}, selective display of
@cindex @code{hide-ifdef-mode}
@cindex Hiding @code{#ifdef} text
@cindex Selectively displaying @code{#ifdef} code

@kbd{M-x hide-ifdef-mode}.  (This is a minor mode.)  You might also want
to investigate @file{cpp.el}, which is distributed with Emacs.

@node Repeating commands
@section How do I repeat a command as many times as possible?
@cindex Repeating commands many times
@cindex Commands, repeating many times
@cindex @code{.}, equivalent to @code{vi} command

As of Emacs 20.3, there is indeed a @code{repeat} command (@kbd{C-x z})
that repeats the last command.  If you preface it with a prefix
argument, the prefix arg is applied to the command.

You can also type @kbd{C-x @key{ESC} @key{ESC}}
(@code{repeat-complex-command}) to reinvoke commands that used the
minibuffer to get arguments.  In @code{repeat-complex-command} you can
type @kbd{M-p} and @kbd{M-n} (and also up-arrow and down-arrow, if your
keyboard has these keys) to scan through all the different complex
commands you've typed.

To repeat a set of commands, use keyboard macros.  Use @kbd{C-x (} and
@kbd{C-x )} to make a keyboard macro that invokes the command and then
type @kbd{C-x e}.  @xref{Keyboard Macros,,, emacs, The GNU Emacs Manual}.

If you're really desperate for the @code{.} command in @code{vi} that
redoes the last insertion/deletion, use VIPER, a @code{vi} emulation
mode which comes with Emacs, and which appears to support it.

@node Valid X resources
@section What are the valid X resource settings (i.e., stuff in .Xdefaults)?
@cindex Resources, X
@cindex X resources
@cindex Setting X resources

@xref{X Resources,,, emacs, The GNU Emacs Manual}.

You can also use a resource editor, such as editres (for X11R5 and
onwards), to look at the resource names for the menu bar, assuming Emacs
was compiled with the X toolkit.

@node Evaluating Emacs Lisp code
@section How do I execute (``evaluate'') a piece of Emacs Lisp code?
@cindex Evaluating Lisp code
@cindex Lisp forms, evaluating

There are a number of ways to execute (@dfn{evaluate}, in Lisp lingo) an
Emacs Lisp @dfn{form}:

@itemize @bullet

@item
If you want it evaluated every time you run Emacs, put it in a file
named @file{.emacs} in your home directory.  This is known as ``your
@file{.emacs} file,'' and contains all of your personal customizations.

@item
You can type the form in the @file{*scratch*} buffer, and then type
@key{LFD} (or @kbd{C-j}) after it.  The result of evaluating the form
will be inserted in the buffer.

@item
In @code{emacs-lisp-mode}, typing @kbd{C-M-x} evaluates a top-level form
before or around point.

@item
Typing @kbd{C-x C-e} in any buffer evaluates the Lisp form immediately
before point and prints its value in the echo area.

@item
Typing @kbd{M-:} or @kbd{M-x eval-expression} allows you to type a Lisp
form in the minibuffer which will be evaluated once you press @key{RET}.

@item
You can use @kbd{M-x load-file} to have Emacs evaluate all the Lisp
forms in a file.  (To do this from Lisp use the function @code{load}
instead.)

The functions @code{load-library}, @code{eval-region},
@code{eval-buffer}, @code{require}, and @code{autoload} are also
useful; see @ref{Emacs Lisp documentation}, if you want to learn more
about them.

@end itemize

@node Changing the length of a Tab
@section How do I change Emacs's idea of the @key{TAB} character's length?
@cindex Tab length
@cindex Length of tab character

Set the default value of the variable @code{tab-width}.  For example, to set
@key{TAB} stops every 10 characters, insert the following in your
@file{.emacs} file:

@lisp
(setq-default tab-width 10)
@end lisp

Do not confuse variable @code{tab-width} with variable
@code{tab-stop-list}.  The former is used for the display of literal
@key{TAB} characters.  The latter controls what characters are inserted
when you press the @key{TAB} character in certain modes.

@node Inserting text at the beginning of each line
@section How do I insert <some text> at the beginning of every line?
@cindex Prefixing a region with some text
@cindex Prefix character, inserting in mail/news replies
@cindex Replies to mail/news, inserting a prefix character
@cindex @code{mail-yank-prefix}
@cindex Mail replies, inserting a prefix character
@cindex News replies, inserting a prefix character

To do this to an entire buffer, type @kbd{M-< M-x replace-regexp
@key{RET} ^ @key{RET} your text @key{RET}}.

To do this to a region, use @code{string-insert-rectangle}.
Set the mark (@kbd{C-@key{SPC}}) at the beginning of the first line you
want to prefix, move the cursor to last line to be prefixed, and type
@kbd{M-x string-insert-rectangle @key{RET}}.  To do this for the whole
buffer, type @kbd{C-x h M-x string-insert-rectangle @key{RET}}.

If you are trying to prefix a yanked mail message with @samp{>}, you
might want to set the variable @code{mail-yank-prefix}.  In Message
buffers, you can even use @kbd{M-;} to cite yanked messages (@kbd{M-;}
runs the function @code{comment-region}, it is a general-purpose
mechanism to comment regions) (@pxref{Changing the included text prefix}).

@node Forcing the cursor to remain in the same column
@section How do I make Emacs behave like this: when I go up or down, the cursor should stay in the same column even if the line is too short?
@cindex @code{picture-mode}
@cindex Remaining in the same column, regardless of contents
@cindex Vertical movement in empty documents

Use @kbd{M-x picture-mode}.

See also the variable @code{track-eol} and the command
@code{set-goal-column} bound to @kbd{C-x C-n}
(@pxref{Moving Point, , , emacs, The GNU Emacs Manual}).

@node Forcing Emacs to iconify itself
@section How do I tell Emacs to iconify itself?
@cindex Iconification under the X Window System
@cindex X Window System and iconification
@cindex Suspending Emacs

@kbd{C-z} iconifies Emacs when running under X and suspends Emacs
otherwise.  @xref{Frame Commands,,, emacs, The GNU Emacs Manual}.

@node Using regular expressions
@section How do I use regexps (regular expressions) in Emacs?
@cindex Regexps
@cindex Regular expressions
@cindex Differences between Unix and Emacs regexps
@cindex Unix regexps, differences from Emacs
@cindex Text strings, putting regexps in

@xref{Regexp Backslash,,, emacs, The GNU Emacs Manual}.

The @code{or} operator is @samp{\|}, not @samp{|}, and the grouping operators
are @samp{\(} and @samp{\)}.  Also, the string syntax for a backslash is
@samp{\\}.  To specify a regular expression like @samp{xxx\(foo\|bar\)}
in a Lisp string, use @samp{xxx\\(foo\\|bar\\)}.

Note the doubled backslashes!

@itemize @bullet

@item
Unlike in Unix @file{grep}, @file{sed}, etc., a complement character set
(@samp{[^...]})  can match a newline character (@key{LFD} a.k.a.@:
@kbd{C-j} a.k.a.@: @samp{\n}), unless newline is mentioned as one of the
characters not to match.

@item
The character syntax regexps (e.g., @samp{\sw}) are not
meaningful inside character set regexps (e.g., @samp{[aeiou]}).  (This
is actually typical for regexp syntax.)

@end itemize

@node Replacing text across multiple files
@section How do I perform a replace operation across more than one file?
@cindex Replacing strings across files
@cindex Multiple files, replacing across
@cindex Files, replacing strings across multiple
@cindex Recursive search/replace operations

Dired mode (@kbd{M-x dired @key{RET}}, or @kbd{C-x d}) supports the
command @code{dired-do-find-regexp-and-replace} (@kbd{Q}), which allows
users to replace regular expressions in multiple files.

You can use this command to perform search/replace operations on
multiple files by following the following steps:

@itemize @bullet
@item
Assemble a list of files you want to operate on with either
@code{find-dired}, @code{find-name-dired} or @code{find-grep-dired}.

@item
Mark all files in the resulting Dired buffer using @kbd{t}.

@item
Use @kbd{Q} to start a @code{query-replace-regexp} session on the marked
files.

@item
To accept all replacements in each file, hit @kbd{!}.
@end itemize

Another way to do the same thing is to use the ``tags'' feature of
Emacs: it includes the command @code{tags-query-replace} which performs
a query-replace across all the files mentioned in the @file{TAGS} file.
@xref{Identifier Search,,, emacs, The GNU Emacs Manual}.

@node Documentation for etags
@section Where is the documentation for @code{etags}?
@cindex Documentation for @code{etags}
@cindex @code{etags}, documentation for

The @code{etags} man page should be in the same place as the
@code{emacs} man page.

Quick command-line switch descriptions are also available.  For example,
@samp{etags -H}.

@node Disabling backups
@section How do I disable backup files?
@cindex Backups, disabling
@cindex Disabling backups

You probably don't want to do this, since backups are useful, especially
when something goes wrong.

To avoid seeing backup files (and other ``uninteresting'' files) in Dired,
load @code{dired-x} by adding the following to your @file{.emacs} file:

@lisp
(add-hook 'dired-load-hook
          (lambda ()
           (require 'dired-x)))
@end lisp

With @code{dired-x} loaded, @kbd{M-o} toggles omitting in each dired buffer.
You can make omitting the default for new dired buffers by putting the
following in your @file{.emacs}:

@lisp
(add-hook 'dired-mode-hook 'dired-omit-toggle)
@end lisp

If you're tired of seeing backup files whenever you do an @samp{ls} at
the Unix shell, try GNU @code{ls} with the @samp{-B} option.  GNU
@code{ls} is part of the GNU Fileutils package, available from
@url{https://ftp.gnu.org} and its mirrors (@pxref{Current GNU distributions}).

To disable or change the way backups are made,
@pxref{Backup Names,,, emacs, The GNU Emacs Manual}.

@cindex Backup files in a single directory
Beginning with Emacs 21.1, you can control where Emacs puts backup files
by customizing the variable @code{backup-directory-alist}.  This
variable's value specifies that files whose names match specific patters
should have their backups put in certain directories.  A typical use is
to add the element @code{("." . @var{dir})} to force Emacs to put
@strong{all} backup files in the directory @file{dir}.

@node Disabling auto-save-mode
@section How do I disable @code{auto-save-mode}?
@cindex Disabling @code{auto-save-mode}
@cindex Auto-saving
@cindex Saving at frequent intervals

You probably don't want to do this, since auto-saving is useful,
especially when Emacs or your computer crashes while you are editing a
document.

Instead, you might want to change the variable
@code{auto-save-interval}, which specifies how many keystrokes Emacs
waits before auto-saving.  Increasing this value forces Emacs to wait
longer between auto-saves, which might annoy you less.

You might also want to look into Sebastian Kremer's @code{auto-save}
package (@pxref{Packages that do not come with Emacs}).  This
package also allows you to place all auto-save files in one directory,
such as @file{/tmp}.

To disable or change how @code{auto-save-mode} works,
@pxref{Auto Save,,, emacs, The GNU Emacs Manual}.

@node Going to a line by number
@section How can I go to a certain line given its number?
@cindex Going to a line by number
@cindex Compilation error messages
@cindex Recompilation

Are you sure you indeed need to go to a line by its number?  Perhaps all
you want is to display a line in your source file for which a compiler
printed an error message?  If so, compiling from within Emacs using the
@kbd{M-x compile} and @kbd{M-x recompile} commands is a much more
effective way of doing that.  Emacs automatically intercepts the compile
error messages, inserts them into a special buffer called
@file{*compilation*}, and lets you visit the locus of each message in
the source.  Type @kbd{C-x `} to step through the offending lines one by
one (starting with Emacs 22, you can also use @kbd{M-g M-p} and
@kbd{M-g M-n} to go to the previous and next matches directly).  Click
@kbd{mouse-2} or press @key{RET} on a message text in the
@file{*compilation*} buffer to go to the line whose number is mentioned
in that message.

But if you indeed need to go to a certain text line, type @kbd{M-g M-g}
(which is the default binding of the @code{goto-line} function starting
with Emacs 22).  Emacs will prompt you for the number of the line and go
to that line.

You can do this faster by invoking @code{goto-line} with a numeric
argument that is the line's number.  For example, @kbd{C-u 286 M-g M-g}
will jump to line number 286 in the current buffer.

@node Modifying pull-down menus
@section How can I create or modify new pull-down menu options?
@cindex Pull-down menus, creating or modifying
@cindex Menus, creating or modifying
@cindex Creating new menu options
@cindex Modifying pull-down menus
@cindex Menus and keymaps
@cindex Keymaps and menus

Each menu title (e.g., @samp{File}, @samp{Edit}, @samp{Buffers})
represents a local or global keymap.  Selecting a menu title with the
mouse displays that keymap's non-@code{nil} contents in the form of a menu.

So to add a menu option to an existing menu, all you have to do is add a
new definition to the appropriate keymap.  Adding a @samp{Forward Word}
item to the @samp{Edit} menu thus requires the following Lisp code:

@lisp
(define-key global-map
  [menu-bar edit forward]
  '("Forward word" . forward-word))
@end lisp

@noindent
The first line adds the entry to the global keymap, which includes
global menu bar entries.  Replacing the reference to @code{global-map}
with a local keymap would add this menu option only within a particular
mode.

The second line describes the path from the menu-bar to the new entry.
Placing this menu entry underneath the @samp{File} menu would mean
changing the word @code{edit} in the second line to @code{file}.

The third line is a cons cell whose first element is the title that will
be displayed, and whose second element is the function that will be
called when that menu option is invoked.

To add a new menu, rather than a new option to an existing menu, we must
define an entirely new keymap:

@lisp
(define-key global-map [menu-bar words]
  (cons "Words" (make-sparse-keymap "Words")))
@end lisp

The above code creates a new sparse keymap, gives it the name
@samp{Words}, and attaches it to the global menu bar.  Adding the
@samp{Forward Word} item to this new menu would thus require the
following code:

@lisp
(define-key global-map
  [menu-bar words forward]
  '("Forward word" . forward-word))
@end lisp

@noindent
Note that because of the way keymaps work, menu options are displayed
with the more recently defined items at the top.  Thus if you were to
define menu options @samp{foo}, @samp{bar}, and @samp{baz} (in that
order), the menu option @samp{baz} would appear at the top, and
@samp{foo} would be at the bottom.

One way to avoid this problem is to use the function @code{define-key-after},
which works the same as @code{define-key}, but lets you modify where items
appear.  The following Lisp code would insert the @samp{Forward Word}
item in the @samp{Edit} menu immediately following the @samp{Undo} item:

@lisp
(define-key-after
  (lookup-key global-map [menu-bar edit])
  [forward]
  '("Forward word" . forward-word)
  'undo)
@end lisp

Note how the second and third arguments to @code{define-key-after} are
different from those of @code{define-key}, and that we have added a new
(final) argument, the function after which our new key should be
defined.

To move a menu option from one position to another, simply evaluate
@code{define-key-after} with the appropriate final argument.

More detailed information---and more examples of how to create and
modify menu options---are in the @cite{Emacs Lisp Reference Manual}, under
``Menu Keymaps.''  (@xref{Emacs Lisp documentation}, for information on
this manual.)

@node Deleting menus and menu options
@section How do I delete menus and menu options?
@cindex Deleting menus and menu options
@cindex Menus, deleting

The simplest way to remove a menu is to set its keymap to @samp{nil}.
For example, to delete the @samp{Words} menu (@pxref{Modifying pull-down
menus}), use:

@lisp
(define-key global-map [menu-bar words] nil)
@end lisp

Similarly, removing a menu option requires redefining a keymap entry to
@code{nil}.  For example, to delete the @samp{Forward word} menu option
from the @samp{Edit} menu (we added it in @ref{Modifying pull-down
menus}), use:

@lisp
(define-key global-map [menu-bar edit forward] nil)
@end lisp

@node Turning on syntax highlighting
@section How do I turn on syntax highlighting?
@cindex Syntax highlighting
@cindex @code{font-lock-mode}
@cindex Highlighting based on syntax
@cindex Colorizing text
@cindex FAQ, @code{font-lock-mode}

@code{font-lock-mode} is the standard way to have Emacs perform syntax
highlighting in the current buffer.  It is enabled by default in Emacs
22.1 and later.

With @code{font-lock-mode} turned on, different types of text will
appear in different colors.  For instance, in a programming mode,
variables will appear in one face, keywords in a second, and comments in
a third.

To turn @code{font-lock-mode} off within an existing buffer, use
@kbd{M-x font-lock-mode @key{RET}}.

In Emacs 21 and earlier versions, you could use the following code in
your @file{.emacs} file to turn on @code{font-lock-mode} globally:

@lisp
(global-font-lock-mode 1)
@end lisp

Highlighting a buffer with @code{font-lock-mode} can take quite a while,
and cause an annoying delay in display, so several features exist to
work around this.

@cindex Just-In-Time syntax highlighting
In Emacs 21 and later, turning on @code{font-lock-mode} automatically
activates the new @dfn{Just-In-Time fontification} provided by
@code{jit-lock-mode}.  @code{jit-lock-mode} defers the fontification of
portions of buffer until you actually need to see them, and can also
fontify while Emacs is idle.  This makes display of the visible portion
of a buffer almost instantaneous.  For details about customizing
@code{jit-lock-mode}, type @kbd{C-h f jit-lock-mode @key{RET}}.

@cindex Levels of syntax highlighting
@cindex Decoration level, in @code{font-lock-mode}
In versions of Emacs before 21, different levels of decoration are
available, from slight to gaudy.  More decoration means you need to wait
more time for a buffer to be fontified (or a faster machine).  To
control how decorated your buffers should become, set the value of
@code{font-lock-maximum-decoration} in your @file{.emacs} file, with a
@code{nil} value indicating default (usually minimum) decoration, and a
@code{t} value indicating the maximum decoration.  For the gaudiest
possible look, then, include the line

@lisp
(setq font-lock-maximum-decoration t)
@end lisp

@noindent
in your @file{.emacs} file.  You can also set this variable such that
different modes are highlighted in a different ways; for more
information, see the documentation for
@code{font-lock-maximum-decoration} with @kbd{C-h v} (or @kbd{M-x
describe-variable @key{RET}}).

Also see the documentation for the function @code{font-lock-mode},
available by typing @kbd{C-h f font-lock-mode} (@kbd{M-x
describe-function @key{RET} font-lock-mode @key{RET}}).

To print buffers with the faces (i.e., colors and fonts) intact, use
@kbd{M-x ps-print-buffer-with-faces} or @kbd{M-x
ps-print-region-with-faces}.  You will need a way to send text to a
PostScript printer, or a PostScript interpreter such as Ghostscript;
consult the documentation of the variables @code{ps-printer-name},
@code{ps-lpr-command}, and @code{ps-lpr-switches} for more details.

@node Scrolling only one line
@section How can I force Emacs to scroll only one line when I move past the bottom of the screen?
@cindex Scrolling only one line
@cindex Reducing the increment when scrolling

Customize the @code{scroll-conservatively} variable with @kbd{M-x
customize-variable @key{RET} scroll-conservatively @key{RET}} and set it
to a large value like, say, 10000.  For an explanation of what this
means, @pxref{Auto Scrolling,,, emacs, The GNU Emacs Manual}.

Alternatively, use the following Lisp form in your @file{.emacs}:

@lisp
(setq scroll-conservatively most-positive-fixnum)
@end lisp

@node Filling paragraphs with a single space
@section How can I tell Emacs to fill paragraphs with a single space after each period?
@cindex One space following periods
@cindex Single space following periods
@cindex Periods, one space following

Add the following line to your @file{.emacs} file:

@lisp
(setq sentence-end-double-space nil)
@end lisp

@node Escape sequences in shell output
@section Why these strange escape sequences from @code{ls} from the Shell mode?
@cindex Escape sequences in @code{ls} output
@cindex @code{ls} in Shell mode

In many systems, @code{ls} is aliased to @samp{ls --color}, which
prints using ANSI color escape sequences.  Emacs version 21.1 and
later includes the @code{ansi-color} package, which lets Shell mode
recognize these escape sequences.  In Emacs 23.2 and later, the
package is enabled by default; in earlier versions you can enable it
by typing @kbd{M-x ansi-color-for-comint-mode} in the Shell buffer, or
by adding @code{(add-hook 'shell-mode-hook
'ansi-color-for-comint-mode-on)} to your init file.

@node Fullscreen mode on MS-Windows
@section How can I start Emacs in fullscreen mode on MS-Windows?
@cindex Maximize frame
@cindex Fullscreen mode

Beginning with Emacs 24.4 either run Emacs with the @samp{--maximized}
command-line option or put the following form in your @file{.emacs}
file:

@lisp
(add-hook 'emacs-startup-hook 'toggle-frame-maximized)
@end lisp

With older versions use the function @code{w32-send-sys-command}.  For
example, you can put the following in your @file{.emacs} file:

@lisp
(add-hook 'emacs-startup-hook
          (lambda () (w32-send-sys-command ?\xF030)))
@end lisp

To avoid the slightly distracting visual effect of Emacs starting with
its default frame size and then growing to fullscreen, you can add an
@samp{Emacs.Geometry} entry to the Windows registry settings.
@xref{X Resources,,, emacs, The GNU Emacs Manual}.

To compute the correct values for width and height, first maximize the
Emacs frame and then evaluate @code{(frame-height)} and
@code{(frame-width)} with @kbd{M-:}.

@c ------------------------------------------------------------
@node Bugs and problems
@chapter Bugs and problems
@cindex Bugs and problems

The Emacs manual lists some common kinds of trouble users could get
into, see @ref{Lossage, , Dealing with Emacs Trouble, emacs, The GNU
Emacs Manual}, so you might look there if the problem you encounter
isn't described in this chapter.  If you decide you've discovered a bug,
see @ref{Bugs, , Reporting Bugs, emacs, The GNU Emacs Manual}, for
instructions how to do that.

The file @file{etc/PROBLEMS} in the Emacs distribution lists various
known problems with building and using Emacs on specific platforms;
type @kbd{C-h C-p} to read it.

@menu
* Problems with very large files::
* ^M in the shell buffer::
* Problems with Shell Mode::
* Termcap/Terminfo entries for Emacs::
* Errors with init files::
* Emacs ignores X resources::
* Emacs ignores frame parameters::
* Editing files with $ in the name::
* Shell mode loses the current directory::
* Security risks with Emacs::
* Dired claims that no file is on this line::
@end menu

@node Problems with very large files
@section Does Emacs have problems with files larger than 8 megabytes?
@cindex Very large files, opening
@cindex Large files, opening
@cindex Opening very large files
@cindex Maximum file size
@cindex Files, maximum size

Old versions (i.e., anything before 19.29) of Emacs had problems editing
files larger than 8 megabytes.  In versions 19.29 and later, the maximum
buffer size is at least @math{2^{27}-1}, or 134,217,727 bytes, or 132 MBytes.
The maximum buffer size on 32-bit machines increased to 256 MBytes in
Emacs 22, and again to 512 MBytes in Emacs 23.2.

Emacs compiled on a 64-bit machine can handle much larger buffers.

@node ^M in the shell buffer
@section How do I get rid of @samp{^M} or echoed commands in my shell buffer?
@cindex Shell buffer, echoed commands and @samp{^M} in
@cindex Echoed commands in @code{shell-mode}

Try typing @kbd{M-x shell-strip-ctrl-m @key{RET}} while in @code{shell-mode} to
make them go away.  If that doesn't work, you have several options:

For @code{tcsh}, put this in your @file{.cshrc} (or @file{.tcshrc})
file:

@example
if ($?INSIDE_EMACS && $?tcsh)
    unset edit
    stty -icrnl -onlcr -echo susp ^Z
endif
@end example

Or put this in your @file{.emacs_tcsh} or @file{~/.emacs.d/init_tcsh.sh} file:

@example
unset edit
stty -icrnl -onlcr -echo susp ^Z
@end example

Alternatively, use @code{csh} in your shell buffers instead of
@code{tcsh}.  One way is:

@lisp
(setq explicit-shell-file-name "/bin/csh")
@end lisp

@noindent
and another is to do this in your @file{.cshrc} (or @file{.tcshrc})
file:

@example
setenv ESHELL /bin/csh
@end example

@noindent
(You must start Emacs over again with the environment variable properly
set for this to take effect.)

You can also set the @code{ESHELL} environment variable in Emacs Lisp
with the following Lisp form,

@lisp
(setenv "ESHELL" "/bin/csh")
@end lisp

The above solutions try to prevent the shell from producing the
@samp{^M} characters in the first place.  If this is not possible
(e.g., if you use a Windows shell), you can get Emacs to remove these
characters from the buffer by adding this to your @file{.emacs} init
file:

@smalllisp
(add-hook 'comint-output-filter-functions 'shell-strip-ctrl-m)
@end smalllisp

On a related note: if your shell is echoing your input line in the shell
buffer, you might want to customize the @code{comint-process-echoes}
variable in your shell buffers, or try the following command in your
shell start-up file:

@example
stty -icrnl -onlcr -echo susp ^Z
@end example

@node Problems with Shell Mode
@section Why do I get an error message when I try to run @kbd{M-x shell}?

@cindex Shell Mode, problems
@cindex @code{explicit-shell-file-name}
This might happen because Emacs tries to look for the shell in a wrong
place.  If you know where your shell executable is, set the variable
@code{explicit-shell-file-name} in your @file{.emacs} file to point to
its full file name.

@cindex Antivirus programs, and Shell Mode
Some people have trouble with Shell Mode on MS-Windows because of
intrusive antivirus software; disabling the resident antivirus program
solves the problems in those cases.

@node Termcap/Terminfo entries for Emacs
@section Where is the termcap/terminfo entry for terminal type @samp{emacs}?
@cindex Termcap
@cindex Terminfo
@cindex Emacs entries for termcap/terminfo

The termcap entry for terminal type @samp{emacs} is ordinarily put in
the @samp{TERMCAP} environment variable of subshells.  It may help in
certain situations (e.g., using rlogin from shell buffer) to add an
entry for @samp{emacs} to the system-wide termcap file.  Here is a
correct termcap entry for @samp{emacs}:

@example
emacs:tc=unknown:
@end example

To make a terminfo entry for @samp{emacs}, use @code{tic} or
@code{captoinfo}.  You need to generate
@file{/usr/lib/terminfo/e/emacs}.  It may work to simply copy
@file{/usr/lib/terminfo/d/dumb} to @file{/usr/lib/terminfo/e/emacs}.

Having a termcap/terminfo entry will not enable the use of full screen
programs in shell buffers.  Use @kbd{M-x term} for that instead.

A workaround to the problem of missing termcap/terminfo entries is to
change terminal type @samp{emacs} to type @samp{dumb} or @samp{unknown}
in your shell start up file.  @code{csh} users could put this in their
@file{.cshrc} files:

@example
if ("$term" == emacs) set term=dumb
@end example

@node Errors with init files
@section Why does Emacs say @samp{Error in init file}?
@cindex Error in @file{.emacs}
@cindex Error in init file
@cindex Init file, errors in
@cindex @file{.emacs} file, errors in
@cindex Debugging @file{.emacs} file

An error occurred while loading either your @file{.emacs} file or the
system-wide file @file{site-lisp/default.el}.  Emacs 21.1 and later pops the
@file{*Messages*} buffer, and puts there some additional information
about the error, to provide some hints for debugging.

For information on how to debug your @file{.emacs} file, see
@ref{Debugging a customization file}.

It may be the case that you need to load some package first, or use a
hook that will be evaluated after the package is loaded.  A common case
of this is explained in @ref{Terminal setup code works after Emacs has
begun}.

@node Emacs ignores X resources
@section Why does Emacs ignore my X resources (my .Xdefaults file)?
@cindex X resources being ignored
@cindex Ignored X resources
@cindex @file{.Xdefaults}

As of version 19, Emacs searches for X resources in the files specified
by the following environment variables:

@itemize @bullet

@item @code{XFILESEARCHPATH}
@item @code{XUSERFILESEARCHPATH}
@item @code{XAPPLRESDIR}

@end itemize

This emulates the functionality provided by programs written using the
Xt toolkit.

@code{XFILESEARCHPATH} and @code{XUSERFILESEARCHPATH} should be a list
of file names separated by colons.  @code{XAPPLRESDIR} should be a list
of directories separated by colons.

Emacs searches for X resources:

@enumerate

@item
specified on the command line, with the @samp{-xrm RESOURCESTRING} option,

@item
then in the value of the @samp{XENVIRONMENT} environment variable,

@itemize @minus

@item
or if that is unset, in the file named
@file{~/.Xdefaults-@var{hostname}} if it exists (where @var{hostname} is
the name of the machine Emacs is running on),

@end itemize

@item
then in the screen-specific and server-wide resource properties provided
by the server,

@itemize @minus

@item
or if those properties are unset, in the file named @file{~/.Xdefaults}
if it exists,

@end itemize

@item
then in the files listed in @samp{XUSERFILESEARCHPATH},

@itemize @minus

@item
or in files named @file{@var{lang}/Emacs} in directories listed in
@samp{XAPPLRESDIR} (where @var{lang} is the value of the @code{LANG}
environment variable), if the @samp{LANG} environment variable is set,
@item
or in files named Emacs in the directories listed in @samp{XAPPLRESDIR}
@item
or in @file{~/@var{lang}/Emacs} (if the @code{LANG} environment variable
is set),
@item
or in @file{~/Emacs},

@end itemize

@item
then in the files listed in  @code{XFILESEARCHPATH}.

@end enumerate

@node Emacs ignores frame parameters
@section Why don't my customizations of the frame parameters work?
@cindex Frame parameters

This probably happens because you have set the frame parameters in the
variable @code{initial-frame-alist}.  That variable holds parameters
used only for the first frame created when Emacs starts.  To customize
the parameters of all frames, change the variable
@code{default-frame-alist} instead.

These two variables exist because many users customize the initial frame
in a special way.  For example, you could determine the position and
size of the initial frame, but would like to control the geometry of the
other frames by individually positioning each one of them.


@node Editing files with $ in the name
@section How do I edit a file with a @samp{$} in its name?
@cindex Editing files with @samp{$} in the name
@cindex @samp{$} in file names
@cindex File names containing @samp{$}, editing

When entering a file name in the minibuffer, Emacs will attempt to expand
a @samp{$} followed by a word as an environment variable.  To suppress
this behavior, type @kbd{$$} instead.

@node Shell mode loses the current directory
@section Why does shell mode lose track of the shell's current directory?
@cindex Current directory and @code{shell-mode}
@cindex @code{shell-mode} and current directory
@cindex Directory, current in @code{shell-mode}

Emacs has no way of knowing when the shell actually changes its
directory.  This is an intrinsic limitation of Unix.  So it tries to
guess by recognizing @samp{cd} commands.  If you type @kbd{cd} followed
by directory with a variable reference (@kbd{cd $HOME/bin}) or
with a shell metacharacter (@kbd{cd ../lib*}), Emacs will fail to
correctly guess the shell's new current directory.  A huge variety of
fixes and enhancements to shell mode for this problem have been written
to handle this problem (@pxref{Finding a package with particular
functionality}).

You can tell Emacs the shell's current directory with the command
@kbd{M-x dirs}.

@node Security risks with Emacs
@section Are there any security risks in Emacs?
@cindex Security with Emacs
@cindex @samp{movemail} and security
@cindex @code{file-local-variable} and security
@cindex Synthetic X events and security
@cindex X events and security

@itemize @bullet

@item
The @file{movemail} incident.  (No, this is not a risk.)

In his book @cite{The Cuckoo's Egg}, Cliff Stoll describes this in
chapter 4.  The site at LBL had installed the @file{/etc/movemail}
program setuid root.  (As of version 19, @file{movemail} is in your
architecture-specific directory; type @kbd{C-h v exec-directory
@key{RET}} to see what it is.)  Since @code{movemail} had not been
designed for this situation, a security hole was created and users could
get root privileges.

@code{movemail} has since been changed so that this security hole will
not exist, even if it is installed setuid root.  However,
@code{movemail} no longer needs to be installed setuid root, which
should eliminate this particular risk.

We have heard unverified reports that the 1988 Internet worm took
advantage of this configuration problem.

@item
The @code{file-local-variable} feature.  (Yes, a risk, but easy to
change.)

There is an Emacs feature that allows the setting of local values for
variables when editing a file by including specially formatted text near
the end of the file.  This feature also includes the ability to have
arbitrary Emacs Lisp code evaluated when the file is visited.
Obviously, there is a potential for Trojan horses to exploit this
feature.

As of Emacs 22, Emacs has a list of local variables that are known to
be safe to set.  If a file tries to set any variable outside this
list, it asks the user to confirm whether the variables should be set.
You can also tell Emacs whether to allow the evaluation of Emacs Lisp
code found at the bottom of files by setting the variable
@code{enable-local-eval}.

@xref{File Variables,,, emacs, The GNU Emacs Manual}.

@item
Synthetic X events.  (Yes, a risk; use @samp{MIT-MAGIC-COOKIE-1} or
better.)

Emacs accepts synthetic X events generated by the @code{SendEvent}
request as though they were regular events.  As a result, if you are
using the trivial host-based authentication, other users who can open X
connections to your X workstation can make your Emacs process do
anything, including run other processes with your privileges.

The only fix for this is to prevent other users from being able to open
X connections.  The standard way to prevent this is to use a real
authentication mechanism, such as @samp{MIT-MAGIC-COOKIE-1}.  If using
the @code{xauth} program has any effect, then you are probably using
@samp{MIT-MAGIC-COOKIE-1}.  Your site may be using a superior
authentication method; ask your system administrator.

If real authentication is not a possibility, you may be satisfied by
just allowing hosts access for brief intervals while you start your X
programs, then removing the access.  This reduces the risk somewhat by
narrowing the time window when hostile users would have access, but
@emph{does not eliminate the risk}.

On most computers running Unix and X, you enable and disable
access using the @code{xhost} command.  To allow all hosts access to
your X server, use

@example
xhost +
@end example

@noindent
at the shell prompt, which (on an HP machine, at least) produces the
following message:

@example
access control disabled, clients can connect from any host
@end example

To deny all hosts access to your X server (except those explicitly
allowed by name), use

@example
xhost -
@end example

On the test HP computer, this command generated the following message:

@example
access control enabled, only authorized clients can connect
@end example

@end itemize

@node Dired claims that no file is on this line
@section Dired says, @samp{no file on this line} when I try to do something.
@cindex Dired does not see a file

Dired uses a regular expression to find the beginning of a file name.
In a long Unix-style directory listing (@samp{ls -l}), the file name
starts after the date.  The regexp has thus been written to look for the
date.  By default, it should understand dates and times regardless of
the language, but if your directory listing has an unusual format, Dired
may get confused.

There are two approaches to solving this.  The first one involves
setting things up so that @samp{ls -l} outputs a more standard format.
See your OS manual for more information.

The second approach involves changing the regular expression used by
dired, @code{directory-listing-before-filename-regexp}.

@c ------------------------------------------------------------
@node Compiling and installing Emacs
@chapter    Compiling and installing Emacs
@cindex    Compiling and installing Emacs

@menu
* Installing Emacs::
* Problems building Emacs::
@end menu

@node Installing Emacs
@section How do I install Emacs?
@cindex Installing Emacs
@cindex Unix systems, installing Emacs on
@cindex Downloading and installing Emacs
@cindex Building Emacs from source
@cindex Source code, building Emacs from

This answer is meant for users of Unix and Unix-like systems.  Users of
other operating systems should see the series of questions beginning
with @ref{Emacs for MS-Windows}, which describe where to get non-Unix source
and binaries, and how to install Emacs on those systems.

Most GNU/Linux distributions provide pre-built Emacs packages.
If Emacs is not installed already, you can install it by running (as
root) a command such as @samp{yum install emacs} (Red Hat and
derivatives) or @samp{apt-get install emacs} (Debian and derivatives).

If you want to compile Emacs yourself, read the file @file{INSTALL} in
the source distribution.  In brief:

@itemize @bullet

@item
First download the Emacs sources.  @xref{Current GNU distributions}, for
a list of sites that make them available.  On @url{https://ftp.gnu.org},
the main GNU distribution site, sources are available as

@c Don't include VER in the file name, because pretests are not there.
@uref{https://ftp.gnu.org/pub/gnu/emacs/emacs-VERSION.tar.gz}

(Replace @samp{VERSION} with the relevant version number, e.g., @samp{23.1}.)

@item
Next uncompress and extract the source files.  This requires
the @code{gzip} and @code{tar} programs, which are standard utilities.
If your system does not have them, these can also be downloaded from
@url{https://ftp.gnu.org}.

GNU @code{tar} can uncompress and extract in a single-step:

@example
tar -zxvf emacs-VERSION.tar.gz
@end example

@item
At this point, the Emacs sources should be sitting in a directory called
@file{emacs-VERSION}.  On most common Unix and Unix-like systems,
you should be able to compile Emacs with the following commands:

@example
cd emacs-VERSION
./configure         # configure Emacs for your particular system
make                # use Makefile to build components, then Emacs
@end example

If the @code{make} completes successfully, the odds are fairly good that
the build has gone well.  (@xref{Problems building Emacs}, if you weren't
successful.)

@item
By default, Emacs is installed in @file{/usr/local}.  To actually
install files, become the superuser and type

@example
make install
@end example

Note that @samp{make install} will overwrite @file{/usr/local/bin/emacs}
and any Emacs Info files that might be in @file{/usr/local/share/info/}.

@end itemize

@node Problems building Emacs
@section What should I do if I have trouble building Emacs?
@cindex Problems building Emacs
@cindex Errors when building Emacs

First look in the file @file{etc/PROBLEMS} (where you unpack the Emacs
source) to see if there is already a solution for your problem.  Next,
look for other questions in this FAQ that have to do with Emacs
installation and compilation problems.

If you'd like to have someone look at your problem and help solve it,
see @ref{Help installing Emacs}.

If you cannot find a solution in the documentation, please report the
problem (@pxref{Reporting bugs}).


@c ------------------------------------------------------------
@node Finding Emacs and related packages
@chapter Finding Emacs and related packages
@cindex Finding Emacs and related packages

@menu
* Finding Emacs on the Internet::
* Finding a package with particular functionality::
* Packages that do not come with Emacs::
* Spell-checkers::
* Current GNU distributions::
* Difference between Emacs and XEmacs::
* Emacs for minimalists::
* Emacs for MS-Windows::
* Emacs for GNUstep::
* Emacs for macOS::
@end menu

@node Finding Emacs on the Internet
@section Where can I get Emacs on the net?
@cindex Finding Emacs on the Internet
@cindex Downloading Emacs

Information on downloading Emacs is available at
@uref{https://www.gnu.org/software/emacs/, the Emacs home-page}.

@xref{Installing Emacs}, for information on how to obtain and build the latest
version of Emacs, and see @ref{Current GNU distributions}, for a list of
archive sites that make GNU software available.

@node Finding a package with particular functionality
@section How do I find an Emacs Lisp package that does XXX?
@cindex Package, finding
@cindex Finding an Emacs Lisp package
@cindex Functionality, finding a particular package

First of all, you should check to make sure that the package isn't
already available.  For example, typing @kbd{M-x apropos @key{RET}
python @key{RET}} lists all functions and variables containing the
string @samp{python}.

It is also possible that the package is on your system, but has not been
loaded.  To see which packages are available for loading, look through
your computer's lisp directory (@pxref{File-name conventions}).  The Lisp
source to most packages contains a short description of how they
should be loaded, invoked, and configured---so before you use or
modify a Lisp package, see if the author has provided any hints in the
source code.

The command @kbd{C-h p} (@code{finder-by-keyword}) allows you to browse
the constituent Emacs packages.

For advice on how to find extra packages that are not part of Emacs,
see @ref{Packages that do not come with Emacs}.

@c Note that M-x view-external-packages references this node.
@node Packages that do not come with Emacs
@section Where can I get Emacs Lisp packages that don't come with Emacs?
@cindex Unbundled packages
@cindex Finding other packages
@cindex Lisp packages that do not come with Emacs
@cindex Packages, those that do not come with Emacs
@cindex Emacs Lisp List
@cindex Emacs Lisp Archive

The easiest way to add more features to your Emacs is to use the
command @kbd{M-x list-packages}.  This contacts the
@uref{https:///elpa.gnu.org, GNU ELPA} (``Emacs Lisp Package Archive'')
server and fetches the list of additional packages that it offers.
These are GNU packages that are available for use with Emacs, but are
distributed separately from Emacs itself, for reasons of space, etc.
You can browse the resulting @file{*Packages*} buffer to see what is
available, and then Emacs can automatically download and install the
packages that you select.  @xref{Packages,,, emacs, The GNU Emacs Manual}.

There are other, non-GNU, Emacs Lisp package servers, including:
@uref{http://melpa.org/, MELPA}; and
@uref{https://marmalade-repo.org/, Marmalade}.  To use additional
package servers, customize the @code{package-archives} variable.  Be
aware that installing a package can run arbitrary code, so only add
sources that you trust.

The @uref{https://lists.gnu.org/mailman/listinfo/gnu-emacs-sources,
GNU Emacs sources mailing list}, which is gatewayed to the
@uref{news:gnu.emacs.sources, Emacs sources newsgroup} (although the
connection between the two can be unreliable) is an official place
where people can post or announce their extensions to Emacs.

The @uref{http://emacswiki.org, Emacs Wiki} contains pointers to some
additional extensions.  @uref{http://wikemacs.org, WikEmacs} is an
alternative wiki for Emacs.

@uref{http://www.damtp.cam.ac.uk/user/sje30/emacs/ell.html, The Emacs
Lisp List (ELL)}, has pointers to many Emacs Lisp files, but at time
of writing it is no longer being updated.

It is impossible for us to list here all the sites that offer Emacs
Lisp packages.  If you are interested in a specific feature, then
after checking Emacs itself and GNU ELPA, a web search is often the
best way to find results.

@node Spell-checkers
@section Spell-checkers
@cindex Spell-checker
@cindex Checking spelling
@cindex Hunspell
@cindex Aspell
@cindex Ispell
@cindex Enchant

Various spell-checkers are compatible with Emacs, including:

@table @b

@item Hunspell
@uref{http://hunspell.sourceforge.net/}

@item GNU Aspell
@uref{http://aspell.net/}

@item Ispell
@uref{http://fmg-www.cs.ucla.edu/geoff/ispell.html}

@item Enchant
@uref{https://abiword.github.io/enchant/}

@end table

@node Current GNU distributions
@section Where can I get other up-to-date GNU stuff?
@cindex Current GNU distributions
@cindex Sources for current GNU distributions
@cindex Stuff, current GNU
@cindex Up-to-date GNU stuff
@cindex Finding current GNU software
@cindex Official GNU software sites

The most up-to-date official GNU software is normally kept at

@uref{https://ftp.gnu.org/pub/gnu}

A list of sites mirroring @samp{ftp.gnu.org} can be found at

@uref{https://www.gnu.org/prep/ftp}

@node Difference between Emacs and XEmacs
@section What is the difference between Emacs and XEmacs (formerly Lucid Emacs)?
@cindex XEmacs
@cindex Difference Emacs and XEmacs
@cindex Lucid Emacs
@cindex Epoch

XEmacs is a branch version of Emacs.  It was first called Lucid Emacs,
and was initially derived from a prerelease version of Emacs 19.  In
this FAQ, we use the name ``Emacs'' only for the official version.

Emacs and XEmacs each come with Lisp packages that are lacking in the
other.  The two versions have some significant differences at the Lisp
programming level.  Their current features are roughly comparable,
though the support for some operating systems, character sets and
specific packages might be quite different.

Some XEmacs code has been contributed to Emacs, and we would like to
use other parts, but the earlier XEmacs maintainers did not always
keep track of the authors of contributed code, which makes it
impossible for the FSF to get copyright papers signed for that code.
(The FSF requires these papers for all the code included in the Emacs
release, aside from generic C support packages that retain their
separate identity and are not integrated into the code of Emacs
proper.)

If you want to talk about these two versions and distinguish them,
please call them ``Emacs'' and ``XEmacs.''  To contrast ``XEmacs''
with ``GNU Emacs'' would be misleading, since XEmacs too has its
origin in the work of the GNU Project.  Terms such as ``Emacsen'' and
``(X)Emacs'' are not wrong, but they are not very clear, so it
is better to write ``Emacs and XEmacs.''

@node Emacs for minimalists
@section I don't have enough disk space to install Emacs
@cindex Zile
@cindex Not enough disk space to install Emacs

GNU Zile is a lightweight Emacs clone.  Zile is short for @samp{Zile Is
Lossy Emacs}.  It has all of Emacs's basic editing features.  The Zile
binary typically has a size of about 130 kbytes, so this can be useful
if you are in an extremely space-restricted environment.  More
information is available from

@uref{https://www.gnu.org/software/zile/}

@node Emacs for MS-Windows
@section Where can I get Emacs for Microsoft Windows?
@cindex FAQ for Emacs on MS-Windows
@cindex Emacs for MS-Windows
@cindex Microsoft Windows, Emacs for

There is a separate FAQ for Emacs on MS-Windows,
@pxref{Top,,,efaq-w32,FAQ for Emacs on MS Windows}.

@node Emacs for GNUstep
@section Where can I get Emacs for GNUstep?
@cindex GNUstep, Emacs for

Beginning with version 23.1, Emacs supports GNUstep natively.
See the file @file{nextstep/INSTALL} in the distribution.

@node Emacs for macOS
@section Where can I get Emacs for macOS?
@cindex Apple computers, Emacs for
@cindex Macintosh, Emacs for
@cindex macOS, Emacs for

Beginning with version 22.1, Emacs supports macOS natively.
See the file @file{nextstep/INSTALL} in the distribution.

@c ------------------------------------------------------------
@node Key bindings
@chapter Key bindings
@cindex Key bindings

@menu
* Binding keys to commands::
* Invalid prefix characters::
* Terminal setup code works after Emacs has begun::
* Working with function and arrow keys::
* X key translations for Emacs::
* Backspace invokes help::
* Swapping keys::
* Producing C-XXX with the keyboard::
* No Meta key::
* No Escape key::
* Compose Character::
* Binding combinations of modifiers and function keys::
* Meta key does not work in xterm::
* ExtendChar key does not work as Meta::
* SPC no longer completes file names::
@end menu

@node Binding keys to commands
@section How do I bind keys (including function keys) to commands?
@cindex Binding keys to commands
@cindex Keys, binding to commands
@cindex Commands, binding keys to

Keys can be bound to commands either interactively or in your
@file{.emacs} file.  To interactively bind keys for all modes, type
@kbd{M-x global-set-key @key{RET} @var{key} @var{cmd} @key{RET}}.

To bind a key just in the current major mode, type @kbd{M-x
local-set-key @key{RET} @var{key} @var{cmd} @key{RET}}.

@xref{Key Bindings,,, emacs, The GNU Emacs Manual}.

To make the process of binding keys interactively easier, use the
following ``trick'': First bind the key interactively, then immediately
type @kbd{C-x @key{ESC} @key{ESC} C-a C-k C-g}.  Now, the command needed
to bind the key is in the kill ring, and can be yanked into your
@file{.emacs} file.  If the key binding is global, no changes to the
command are required.  For example,

@lisp
(global-set-key [f1] 'help-for-help)
@end lisp

@noindent
can be placed directly into the @file{.emacs} file.  If the key binding is
local, the command is used in conjunction with the @samp{add-hook} function.
For example, in TeX mode, a local binding might be

@lisp
(add-hook 'tex-mode-hook
  (lambda ()
   (local-set-key [f1] 'help-for-help)))
@end lisp


@itemize @bullet

@item
Control characters in key sequences, in the form yanked from the kill
ring are given in their graphic form---i.e., @key{CTRL} is shown as
@samp{^}, @key{TAB} as a set of spaces (usually 8), etc.  You may want
to convert these into their vector or string forms.

@item
If a prefix key of the character sequence to be bound is already
bound as a complete key, then you must unbind it before the new
binding.  For example, if @kbd{ESC @{} is previously bound:

@lisp
(global-unset-key [?\e ?@{])   ;;   or
(local-unset-key [?\e ?@{])
@end lisp

@item
Aside from commands and ``lambda lists,'' a vector or string also
can be bound to a key and thus treated as a macro.  For example:

@lisp
(global-set-key [f10] [?\C-x?\e?\e?\C-a?\C-k?\C-g])  ;;  or
(global-set-key [f10] "\C-x\e\e\C-a\C-k\C-g")
@end lisp

@end itemize

@node Invalid prefix characters
@section Why does Emacs say @samp{Key sequence XXX uses invalid prefix characters}?
@cindex Prefix characters, invalid
@cindex Invalid prefix characters
@cindex Misspecified key sequences

Usually, one of two things has happened.  In one case, the control
character in the key sequence has been misspecified (e.g., @samp{C-f}
used instead of @samp{\C-f} within a Lisp expression).  In the other
case, a @dfn{prefix key} in the keystroke sequence you were trying to bind
was already bound as a @dfn{complete key}.  Historically, the @samp{ESC [}
prefix was usually the problem, in which case you should evaluate either
of these forms before attempting to bind the key sequence:

@lisp
(global-unset-key [?\e ?[])  ;;  or
(global-unset-key "\e[")
@end lisp

@node Terminal setup code works after Emacs has begun
@section Why doesn't this [terminal or window-system setup] code work in my @file{.emacs} file, but it works just fine after Emacs starts up?
@cindex Terminal setup code in @file{.emacs}

During startup, Emacs initializes itself according to a given code/file
order.  If some of the code executed in your @file{.emacs} file needs to
be postponed until the initial terminal or window-system setup code has
been executed but is not, then you will experience this problem (this
code/file execution order is not enforced after startup).

To postpone the execution of Emacs Lisp code until after terminal or
window-system setup, treat the code as a @dfn{lambda list} and add it to
@code{emacs-startup-hook} (or @code{tty-setup-hook} in Emacs 24.4 and
newer).  For example,

@lisp
(add-hook 'emacs-startup-hook
          (lambda ()
           (when (string-match "\\`vt220" (or (getenv "TERM") ""))
             ;; Make vt220's "Do" key behave like M-x:
             (global-set-key [do] 'execute-extended-command))))
@end lisp

For information on what Emacs does every time it is started, see the
@file{lisp/startup.el} file.

@node Working with function and arrow keys
@section How do I tell what characters or symbols my function or arrow keys emit?
@cindex Working with arrow keys
@cindex Arrow keys, symbols generated by
@cindex Working with function keys
@cindex Function keys, symbols generated by
@cindex Symbols generated by function keys

Type @kbd{C-h c} then the function or arrow keys.  The command will
return either a function key symbol or character sequence (see the
Emacs documentation for an explanation).  This works for other
keys as well.

@node X key translations for Emacs
@section How do I set the X key ``translations'' for Emacs?
@cindex X key translations
@cindex Key translations under X
@cindex Translations for keys under X

Emacs is not written using the Xt library by default, so there are no
``translations'' to be set.  (We aren't sure how to set such translations
if you do build Emacs with Xt; please let us know if you've done this!)

The only way to affect the behavior of keys within Emacs is through
@code{xmodmap} (outside Emacs) or @code{define-key} (inside Emacs).  The
@code{define-key} command should be used in conjunction with the
@code{function-key-map} map.  For instance,

@lisp
(define-key function-key-map [M-@key{TAB}] [?\M-\t])
@end lisp

@noindent
defines the @kbd{M-@key{TAB}} key sequence.

@node Backspace invokes help
@section Why does the @key{Backspace} key invoke help?
@cindex @key{Backspace} key invokes help
@cindex Help invoked by @key{Backspace}
@cindex @key{DEL} key does not delete

The @key{Backspace} key (on most keyboards) generates @acronym{ASCII} code 8.
@kbd{C-h} sends the same code.  In Emacs by default @kbd{C-h} invokes
help-command.  This is intended to be easy to remember since the first
letter of @samp{help} is @samp{h}.  The easiest solution to this problem
is to use @kbd{C-h} (and @key{Backspace}) for help and @key{DEL} (the
@key{Delete} key) for deleting the previous character.

For many people this solution may be problematic:

@itemize @bullet

@item
They normally use @key{Backspace} outside of Emacs for deleting the
previous character.  This can be solved by making @key{DEL} the command
for deleting the previous character outside of Emacs.  On many Unix
systems, this command will remap @key{DEL}:

@example
stty erase '^?'
@end example

@item
The user may prefer the @key{Backspace} key for deleting the
previous character because it is more conveniently located on their
keyboard or because they don't even have a separate @key{Delete} key.
In this case, the @key{Backspace} key should be made to behave like
@key{Delete}.  There are several methods.

@itemize @minus
@item
Some terminals (e.g., VT3## terminals) and terminal emulators (e.g.,
TeraTerm) allow the character generated by the @key{Backspace} key to be
changed from a setup menu.

@item
You may be able to get a keyboard that is completely programmable, or a
terminal emulator that supports remapping of any key to any other key.

@item
With Emacs 21.1 and later, you can control the effect of the
@key{Backspace} and @key{Delete} keys, on both dumb terminals and a
windowed displays, by customizing the option
@code{normal-erase-is-backspace-mode}, or by invoking @kbd{M-x
normal-erase-is-backspace}.  See the documentation of these symbols
(@pxref{Emacs Lisp documentation}) for more info.

@item
It is possible to swap the @key{Backspace} and @key{DEL} keys inside
Emacs:

@lisp
(keyboard-translate ?\C-h ?\C-?)
@end lisp

@noindent
This is the recommended method of forcing @key{Backspace} to act as
@key{DEL}, because it works even in modes which bind @key{DEL} to
something other than @code{delete-backward-char}.

Similarly, you could remap @key{DEL} to act as @kbd{C-d}, which by
default deletes forward:

@lisp
(keyboard-translate ?\C-? ?\C-d)
@end lisp

@xref{Swapping keys}, for further details about @code{keyboard-translate}.

@item
Another approach is to switch key bindings and put help on @kbd{C-x h}
instead:

@lisp
(global-set-key "\C-h" 'delete-backward-char)

;; overrides mark-whole-buffer
(global-set-key "\C-xh" 'help-command)
@end lisp

@noindent
This method is not recommended, though: it only solves the problem for
those modes which bind @key{DEL} to @code{delete-backward-char}.  Modes
which bind @key{DEL} to something else, such as @code{view-mode}, will
not work as you expect when you press the @key{Backspace} key.  For this
reason, we recommend the @code{keyboard-translate} method, shown
above.

Other popular key bindings for help are @kbd{M-?} and @kbd{C-x ?}.
@end itemize

Don't try to bind @key{DEL} to @code{help-command}, because there are
many modes that have local bindings of @key{DEL} that will interfere.

@end itemize

When Emacs 21 or later runs on a windowed display, it binds the
@key{Delete} key to a command which deletes the character at point, to
make Emacs more consistent with keyboard operation on these systems.

For more information about troubleshooting this problem, see @ref{DEL
Does Not Delete, , If @key{DEL} Fails to Delete, emacs, The GNU Emacs
Manual}.

@node Swapping keys
@section How do I swap two keys?
@cindex Swapping keys
@cindex Keys, swapping
@cindex @code{keyboard-translate}

You can swap two keys (or key sequences) by using the
@code{keyboard-translate} function.  For example, to turn @kbd{C-h}
into @key{DEL} and @key{DEL} to @kbd{C-h}, use

@lisp
(keyboard-translate ?\C-h ?\C-?)  ; translate 'C-h' to DEL
(keyboard-translate ?\C-? ?\C-h)  ; translate DEL to 'C-h'.
@end lisp

@noindent
The first key sequence of the pair after the function identifies what is
produced by the keyboard; the second, what is matched for in the
keymaps.

However, in the specific case of @kbd{C-h} and @key{DEL}, you should
toggle @code{normal-erase-is-backspace-mode} instead of calling
@code{keyboard-translate}.
@xref{DEL Does Not Delete,,, emacs, The GNU Emacs Manual}.

Keyboard translations are not the same as key bindings in keymaps.
Emacs contains numerous keymaps that apply in different situations, but
there is only one set of keyboard translations, and it applies to every
character that Emacs reads from the terminal.  Keyboard translations
take place at the lowest level of input processing; the keys that are
looked up in keymaps contain the characters that result from keyboard
translation.

@node Producing C-XXX with the keyboard
@section How do I produce C-XXX with my keyboard?
@cindex Producing control characters
@cindex Generating control characters
@cindex Control characters, generating

On terminals (but not under X), some common ``aliases'' are:

@table @asis

@item @kbd{C-2}  or  @kbd{C-@key{SPC}}
@kbd{C-@@}

@item @kbd{C-6}
@kbd{C-^}

@item @kbd{C-7}  or  @kbd{C-S--}
@kbd{C-_}

@item @kbd{C-4}
@kbd{C-\}

@item @kbd{C-5}
@kbd{C-]}

@item @kbd{C-/}
@kbd{C-?}

@end table

Often other aliases exist; use the @kbd{C-h c} command and try
@key{CTRL} with all of the digits on your keyboard to see what gets
generated.  You can also try the @kbd{C-h w} command if you know the
name of the command.

@node No Meta key
@section What if I don't have a @key{Meta} key?
@cindex No @key{Meta} key
@cindex @key{Meta} key, what to do if you lack it

On many keyboards, the @key{Alt} key acts as @key{Meta}, so try it.

Instead of typing @kbd{M-a}, you can type @kbd{@key{ESC} a}.  In fact,
Emacs converts @kbd{M-a} internally into @kbd{@key{ESC} a} anyway
(depending on the value of @code{meta-prefix-char}).  Note that you
press @key{Meta} and @key{a} together, but with @key{ESC}, you press
@key{ESC}, release it, and then press @key{a}.

@node No Escape key
@section What if I don't have an @key{Escape} key?
@cindex No Escape key
@cindex Lacking an Escape key
@cindex Escape key, lacking

Type @kbd{C-[} instead.  This should send @acronym{ASCII} code 27 just like an
Escape key would.  @kbd{C-3} may also work on some terminal (but not
under X).  For many terminals (notably DEC terminals) @key{F11}
generates @key{ESC}.  If not, the following form can be used to bind it:

@lisp
;; F11 is the documented ESC replacement on DEC terminals.
(define-key function-key-map [f11] [?\e])
@end lisp

@node Compose Character
@section Can I make my @key{Compose Character} key behave like a @key{Meta} key?
@cindex @key{Compose Character} key, using as @key{Meta}
@cindex @key{Meta}, using @key{Compose Character} for

On a dumb terminal such as a VT220, no.  It is rumored that certain
VT220 clones could have their @key{Compose} key configured this way.  If
you're using X, you might be able to do this with the @code{xmodmap}
command.

@node Binding combinations of modifiers and function keys
@section How do I bind a combination of modifier key and function key?
@cindex Modifiers and function keys
@cindex Function keys and modifiers
@cindex Binding modifiers and function keys

You can represent modified function keys in vector format by adding
prefixes to the function key symbol.  For example (from the Emacs
documentation):

@lisp
(global-set-key [?\C-x right] 'forward-page)
@end lisp

@noindent
where @samp{?\C-x} is the Lisp character constant for the character @kbd{C-x}.

You can use the modifier keys @key{Control}, @key{Meta}, @key{Hyper},
@key{Super}, @key{Alt}, and @key{Shift} with function keys.  To
represent these modifiers, prepend the strings @samp{C-}, @samp{M-},
@samp{H-}, @samp{s-}, @samp{A-}, and @samp{S-} to the symbol name.  Here
is how to make @kbd{H-M-RIGHT} move forward a word:

@lisp
(global-set-key [H-M-right] 'forward-word)
@end lisp

@itemize @bullet

@item
Not all modifiers are permitted in all situations.  @key{Hyper},
@key{Super}, and @key{Alt} are not available on Unix character
terminals.  Non-@acronym{ASCII} keys and mouse events (e.g., @kbd{C-=} and
@kbd{mouse-1}) also fall under this category.

@end itemize

@xref{Binding keys to commands}, for general key binding instructions.

@node Meta key does not work in xterm
@section Why doesn't my @key{Meta} key work in an @code{xterm} window?
@cindex @key{Meta} key and @code{xterm}
@cindex Xterm and @key{Meta} key

@xref{Unibyte Mode,, Single-Byte Character Set Support, emacs, The GNU Emacs Manual}.

If the advice in the Emacs manual fails, try all of these methods before
asking for further help:

@itemize @bullet

@item
You may have big problems using @code{mwm} as your window manager.
(Does anyone know a good generic solution to allow the use of the
@key{Meta} key in Emacs with @file{mwm}?)

@item
For X11: Make sure it really is a @key{Meta} key.  Use @code{xev} to
find out what keysym your @key{Meta} key generates.  It should be either
@code{Meta_L} or @code{Meta_R}.  If it isn't, use @file{xmodmap} to fix
the situation.  If @key{Meta} does generate @code{Meta_L} or
@code{Meta_R}, but @kbd{M-x} produces a non-@acronym{ASCII} character, put this in
your @file{~/.Xdefaults} file:

@example
 XTerm*eightBitInput:   false
 XTerm*eightBitOutput:  true
@end example

@item
Make sure the @code{pty} the @code{xterm} is using is passing 8 bit
characters.  @samp{stty -a} (or @samp{stty everything}) should show
@samp{cs8} somewhere.  If it shows @samp{cs7} instead, use @samp{stty
cs8 -istrip} (or @samp{stty pass8}) to fix it.

@item
If there is an @code{rlogin} connection between @code{xterm} and Emacs, the
@samp{-8} argument may need to be given to rlogin to make it pass all 8 bits
of every character.

@item
If Emacs is running on Ultrix, it is reported that evaluating
@code{(set-input-mode t nil)} helps.

@item
If all else fails, you can make @code{xterm} generate @kbd{@key{ESC} W} when
you type @kbd{M-W}, which is the same conversion Emacs would make if it
got the @kbd{M-W} anyway.  In X11R4, the following resource
specification will do this:

@example
XTerm.VT100.EightBitInput: false
@end example

@noindent
(This changes the behavior of the @code{insert-eight-bit} action.)

With older @code{xterm}s, you can specify this behavior with a translation:

@example
XTerm.VT100.Translations: #override \
  Meta<KeyPress>: string(0x1b) insert()
@end example

@noindent
You might have to replace @samp{Meta} with @samp{Alt}.

@end itemize

@node ExtendChar key does not work as Meta
@section Why doesn't my @key{ExtendChar} key work as a @key{Meta} key under HP-UX 8.0 and 9.x?
@cindex @key{ExtendChar} key as @key{Meta}
@cindex @key{Meta}, using @key{ExtendChar} for
@cindex HP-UX, the @key{ExtendChar} key

This is a result of an internationalization extension in X11R4 and the
fact that HP is now using this extension.  Emacs assumes that the
@code{XLookupString} function returns the same result regardless of the
@key{Meta} key state which is no longer necessarily true.  Until Emacs
is fixed, the temporary kludge is to run this command after each time
the X server is started but preferably before any xterm clients are:

@example
xmodmap -e 'remove mod1 = Mode_switch'
@end example

@c FIXME: Emacs 21 supports I18N in X11; does that mean that this bug is
@c solved?

This will disable the use of the extra keysyms systemwide, which may be
undesirable if you actually intend to use them.

@node SPC no longer completes file names
@section Why doesn't @key{SPC} complete file names anymore?
@cindex @kbd{SPC} file name completion

Starting with Emacs 22.1, @kbd{SPC} no longer completes file names in
the minibuffer, so that file names with embedded spaces could be typed
without the need to quote the spaces.

You can get the old behavior by binding @kbd{SPC} to
@code{minibuffer-complete-word} in the minibuffer, as follows:

@lisp
(define-key minibuffer-local-filename-completion-map (kbd "SPC")
  'minibuffer-complete-word)

(define-key minibuffer-local-must-match-filename-map (kbd "SPC")
  'minibuffer-complete-word)
@end lisp

@c ------------------------------------------------------------
@node Alternate character sets
@chapter Alternate character sets
@cindex Alternate character sets

@menu
* Emacs does not display 8-bit characters::
* Inputting eight-bit characters::
* Right-to-left alphabets::
* How to add fonts::
@end menu

@node Emacs does not display 8-bit characters
@section How do I make Emacs display 8-bit characters?
@cindex Displaying eight-bit characters
@cindex Eight-bit characters, displaying

@xref{Unibyte Mode,, Single-byte Character Set Support, emacs, The GNU
Emacs Manual}.  On a Unix, when Emacs runs on a text-only terminal
display or is invoked with @samp{emacs -nw}, you typically need to use
@code{set-terminal-coding-system} to tell Emacs what the terminal can
display, even after setting the language environment; otherwise
non-@acronym{ASCII} characters will display as @samp{?}.  On other operating
systems, such as MS-Windows, Emacs queries the OS about the
character set supported by the display, and sets up the required
terminal coding system automatically.

@node Inputting eight-bit characters
@section How do I input eight-bit characters?
@cindex Entering eight-bit characters
@cindex Eight-bit characters, entering
@cindex Input, 8-bit characters

Various methods are available for input of eight-bit characters.
@xref{Unibyte Mode,, Single-byte Character Set Support, emacs, The GNU
Emacs Manual}.  For more sophisticated methods,
@pxref{Input Methods,,, emacs, The GNU Emacs Manual}.

@node Right-to-left alphabets
@section Where is an Emacs that can handle Semitic (right-to-left) alphabets?
@cindex Right-to-left alphabets
@cindex Hebrew, handling with Emacs
@cindex Semitic alphabets
@cindex Arabic
@cindex Farsi
@cindex bidirectional scripts

Emacs supports display and editing of bidirectional scripts, such as
Arabic, Farsi, and Hebrew, since version 24.1.
@xref{New in Emacs 24, bidirectional display}.


@node How to add fonts
@section How do I add fonts for use with Emacs?
@cindex add fonts for use with Emacs
@cindex intlfonts

First, download and install the BDF font files and any auxiliary
packages they need.  The GNU Intlfonts distribution can be found on
@uref{https://directory.fsf.org/localization/intlfonts.html, the GNU
Software Directory Web site}.

Next, if you are on X Window system, issue the following two commands
from the shell's prompt:

@example
  xset +fp /usr/local/share/emacs/fonts
  xset fp rehash
@end example

@noindent
(Modify the first command if you installed the fonts in a directory
that is not @file{/usr/local/share/emacs/fonts}.)  You also need to
arrange for these two commands to run whenever you log in, e.g., by
adding them to your window-system startup file, such as
@file{~/.xsessionrc} or @file{~/.gnomerc}.

Now, add the following line to your @file{~/.emacs} init file:

@lisp
  (add-to-list 'bdf-directory-list "/usr/share/emacs/fonts/bdf")
@end lisp

@noindent
(Again, modify the file name if you installed the fonts elsewhere.)

Finally, if you wish to use the installed fonts with @code{ps-print},
add the following line to your @file{~/.emacs}:

@lisp
  (setq ps-multibyte-buffer 'bdf-font-except-latin)
@end lisp

A few additional steps are necessary for MS-Windows; they are listed
below.

First, make sure @emph{all} the directories with BDF font files are
mentioned in @code{bdf-directory-list}.  On Unix and GNU/Linux
systems, one normally runs @kbd{make install} to install the BDF fonts
in the same directory.  By contrast, Windows users typically don't run
the Intlfonts installation command, but unpack the distribution in
some directory, which leaves the BDF fonts in its subdirectories.  For
example, assume that you unpacked Intlfonts in @file{C:/Intlfonts};
then you should set @code{bdf-directory-list} as follows:

@lisp
  (setq bdf-directory-list
    '("C:/Intlfonts/Asian"
      "C:/Intlfonts/Chinese" "C:/Intlfonts/Chinese.X"
      "C:/Intlfonts/Chinese.BIG" "C:/Intlfonts/Ethiopic"
      "C:/Intlfonts/European" "C:/Intlfonts/European.BIG"
      "C:/Intlfonts/Japanese" "C:/Intlfonts/Japanese.X"
      "C:/Intlfonts/Japanese.BIG" "C:/Intlfonts/Korean.X"
      "C:/Intlfonts/Misc"))
@end lisp

@cindex @code{w32-bdf-filename-alist}
@cindex @code{w32-find-bdf-fonts}
Next, you need to set up the variable @code{w32-bdf-filename-alist} to
an alist of the BDF fonts and their corresponding file names.
Assuming you have set @code{bdf-directory-list} to name all the
directories with the BDF font files, the following Lisp snippet will
set up @code{w32-bdf-filename-alist}:

@lisp
  (setq w32-bdf-filename-alist
     (w32-find-bdf-fonts bdf-directory-list))
@end lisp

Now, create fontsets for the BDF fonts:

@smallexample
  (create-fontset-from-fontset-spec
   "-*-fixed-medium-r-normal-*-16-*-*-*-c-*-fontset-bdf,
   japanese-jisx0208:-*-*-medium-r-normal-*-16-*-*-*-c-*-jisx0208.1983-*,
   katakana-jisx0201:-*-*-medium-r-normal-*-16-*-*-*-c-*-jisx0201*-*,
   latin-jisx0201:-*-*-medium-r-normal-*-16-*-*-*-c-*-jisx0201*-*,
   japanese-jisx0208-1978:-*-*-medium-r-normal-*-16-*-*-*-c-*-jisx0208.1978-*,
   thai-tis620:-misc-fixed-medium-r-normal--16-160-72-72-m-80-tis620.2529-1,
   lao:-misc-fixed-medium-r-normal--16-160-72-72-m-80-MuleLao-1,
   tibetan-1-column:-TibMdXA-fixed-medium-r-normal--16-160-72-72-m-80-MuleTibetan-1,
   ethiopic:-Admas-Ethiomx16f-Medium-R-Normal--16-150-100-100-M-160-Ethiopic-Unicode,
   tibetan:-TibMdXA-fixed-medium-r-normal--16-160-72-72-m-160-MuleTibetan-0")
@end smallexample

Many of the international bdf fonts from Intlfonts are type 0, and
therefore need to be added to font-encoding-alist:

@lisp
  (setq font-encoding-alist
        (append '(("MuleTibetan-0" (tibetan . 0))
                  ("GB2312"        (chinese-gb2312 . 0))
                  ("JISX0208"      (japanese-jisx0208 . 0))
                  ("JISX0212"      (japanese-jisx0212 . 0))
                  ("VISCII"        (vietnamese-viscii-lower . 0))
                  ("KSC5601"       (korean-ksc5601 . 0))
                  ("MuleArabic-0"  (arabic-digit . 0))
                  ("MuleArabic-1"  (arabic-1-column . 0))
                  ("MuleArabic-2"  (arabic-2-column . 0)))
                font-encoding-alist))
@end lisp

You can now use the Emacs font menu to select the @samp{bdf: 16-dot medium}
fontset, or you can select it by setting the default font in your
@file{~/.emacs}:

@lisp
  (set-default-font "fontset-bdf")
@end lisp


@c ------------------------------------------------------------
@node Mail and news
@chapter Mail and news
@cindex Mail and news

@menu
* Changing the included text prefix::
* Saving a copy of outgoing mail::
* Expanding aliases when sending mail::
* Sorting the messages in an Rmail folder::
* Rmail writes to /var/spool/mail::
* Replying to the sender of a message::
* Automatically starting a mail or news reader::
* Reading news with Emacs::
* Making Gnus faster::
* Catching up in all newsgroups::
@end menu

@node Changing the included text prefix
@section How do I change the included text prefix in mail/news followups?
@cindex Prefix in mail/news followups, changing
@cindex Included text prefix, changing
@cindex Setting the included text character
@cindex Quoting in mail messages

If you read mail with Rmail, set the variable @code{mail-yank-prefix}.
For Gnus, set @code{message-yank-prefix}.  For VM, set
@code{vm-included-text-prefix}.  For mh-e, set @code{mh-ins-buf-prefix}.

For fancier control of citations, use Supercite (@pxref{Top,, the Supercite
Manual, sc, The Supercite Manual}).

To prevent Emacs from including various headers of the replied-to
message, set the value of @code{mail-yank-ignored-headers} to an
appropriate regexp.

@node Saving a copy of outgoing mail
@section How do I save a copy of outgoing mail?
@cindex Saving a copy of outgoing mail
@cindex Copying outgoing mail to a file
@cindex Filing outgoing mail
@cindex Automatic filing of outgoing mail
@cindex Mail, saving outgoing automatically

You can either mail yourself a copy by including a @samp{BCC} header in the
mail message, or store a copy of the message directly to a file by
including an @samp{FCC} header.

If you use standard mail, you can automatically create a @samp{BCC} to
yourself by putting

@lisp
(setq mail-self-blind t)
@end lisp

@noindent
in your @file{.emacs} file.  You can automatically include an @samp{FCC}
field by putting something like the following in your @file{.emacs}
file:

@lisp
(setq mail-archive-file-name (expand-file-name "~/outgoing"))
@end lisp

The output file will be in Unix mail format.

If you use @code{mh-e}, add an @samp{FCC} or @samp{BCC} field to your
components file.

It does not work to put @samp{set record filename} in the @file{.mailrc}
file.

@node Expanding aliases when sending mail
@section Why doesn't Emacs expand my aliases when sending mail?
@cindex Expanding aliases when sending mail
@cindex Mail alias expansion
@cindex Sending mail with aliases

@xref{Mail Aliases,, The Emacs Manual, emacs, The Emacs Manual}.

@itemize @bullet

@item
Normally, Emacs expands aliases when you send the message.
To expand them before this, use @kbd{M-x expand-mail-aliases}.

@item
Emacs normally only reads the @file{.mailrc} file once per session, when
you start to compose your first mail message.  If you edit the file
after this, you can use @kbd{M-x build-mail-aliases} to make Emacs
reread it.  Prior to Emacs 24.1, this is not an interactive command, so
you must instead type @kbd{M-: (build-mail-aliases) @key{RET}}.

@item
If you like, you can expand mail aliases as abbrevs, as soon as you
type them in.  To enable this feature, execute the following:

@lisp
(add-hook 'mail-mode-hook 'mail-abbrevs-setup)
@end lisp

Note that the aliases are expanded automatically only after you type
a word-separator character (e.g., @key{RET} or @kbd{,}).  You can force their
expansion by moving point to the end of the alias and typing @kbd{C-x a e}
(@kbd{M-x expand-abbrev}).
@end itemize

@node Sorting the messages in an Rmail folder
@section How can I sort the messages in my Rmail folder?
@cindex Rmail, sorting messages in
@cindex Folder, sorting messages in an Rmail
@cindex Sorting messages in an Rmail folder

In Rmail, type @kbd{C-c C-s C-h} to get a list of sorting functions
and their key bindings.

@node Rmail writes to /var/spool/mail
@section Why does Rmail need to write to @file{/var/spool/mail}?
@cindex Rmail and @file{/var/spool/mail}
@cindex @file{/var/spool/mail} and Rmail

This is the behavior of the @code{movemail} program which Rmail uses.
This indicates that @code{movemail} is configured to use lock files.

RMS writes:

@quotation
Certain systems require lock files to interlock access to mail files.
On these systems, @code{movemail} must write lock files, or you risk losing
mail.  You simply must arrange to let @code{movemail} write them.

Other systems use the @code{flock} system call to interlock access.  On
these systems, you should configure @code{movemail} to use @code{flock}.
@end quotation

@node Replying to the sender of a message
@section How can I force Rmail to reply to the sender of a message, but not the other recipients?
@cindex Replying only to the sender of a message
@cindex Sender, replying only to
@cindex Rmail, replying to the sender of a message in

@c isaacson@@seas.upenn.edu
Ron Isaacson says: When you hit
@key{r} to reply in Rmail, by default it CCs all of the original
recipients (everyone on the original @samp{To} and @samp{CC}
lists). With a prefix argument (i.e., typing @kbd{C-u} before @key{r}),
it replies only to the sender.  However, going through the whole
@kbd{C-u} business every time you want to reply is a pain.  This is the
best fix I've been able to come up with:

@lisp
(defun rmail-reply-t ()
  "Reply only to the sender of the current message. (See rmail-reply.)"
  (interactive)
  (rmail-reply t))

(add-hook 'rmail-mode-hook
  (lambda ()
    (define-key rmail-mode-map "r" 'rmail-reply-t)
    (define-key rmail-mode-map "R" 'rmail-reply)))
@end lisp

@node Automatically starting a mail or news reader
@section How do I make Emacs automatically start my mail/news reader?
@cindex Mail reader, starting automatically
@cindex News reader, starting automatically
@cindex Starting mail/news reader automatically

To start Emacs in Gnus:

@example
emacs -f gnus
@end example

@noindent
in Rmail:

@example
emacs -f rmail
@end example

A more convenient way to start with Gnus:

@example
alias gnus 'emacs -f gnus'
gnus
@end example

It is probably unwise to automatically start your mail or news reader
from your @file{.emacs} file.  This would cause problems if you needed to run
two copies of Emacs at the same time.  Also, this would make it difficult for
you to start Emacs quickly when you needed to.

@node Reading news with Emacs
@section How do I read news under Emacs?
@cindex Reading news under Emacs
@cindex Usenet reader in Emacs
@cindex Gnus newsreader
@cindex FAQ for Gnus
@cindex Gnus FAQ
@cindex Learning more about Gnus

Use @kbd{M-x gnus}.  For more information on Gnus, @pxref{Top,, the Gnus
Manual, gnus, The Gnus Manual}, which includes @ref{Frequently Asked
Questions,, the Gnus FAQ, gnus, The Gnus Manual}.


@node Making Gnus faster
@section How do I make Gnus faster?
@cindex Faster, starting Gnus
@cindex Starting Gnus faster
@cindex Gnus, starting faster
@cindex Slow catch up in Gnus
@cindex Gnus is slow when catching up
@cindex Crosspostings make Gnus catching up slow

From the Gnus FAQ (@pxref{Reading news with Emacs}):

@quotation
If you have a slow machine, or are just really impatient, there are a
few things you can do to make Gnus run faster.

Set @code{gnus-check-new-newsgroups} and
@code{gnus-check-bogus-newsgroups} to @code{nil} to make startup faster.

Set @code{gnus-show-threads}, @code{gnus-use-cross-reference} and
@code{gnus-nov-is-evil} to @code{nil} to make entering and exiting the
summary buffer faster.
@end quotation

@node Catching up in all newsgroups
@section How do I catch up all newsgroups in Gnus?
@cindex Catching up all newsgroups in Gnus
@cindex Gnus, Catching up all newsgroups in

In the @file{*Newsgroup*} buffer, type @kbd{M-< C-x ( c y C-x ) M-0 C-x e}

Leave off the initial @kbd{M-<} if you only want to catch up from point
to the end of the @file{*Newsgroup*} buffer.

@node Concept index
@unnumbered Concept Index
@printindex cp

@bye<|MERGE_RESOLUTION|>--- conflicted
+++ resolved
@@ -421,11 +421,7 @@
 The FSF has maintained archives of all of the GNU mailing lists for many
 years, although there may be some unintentional gaps in coverage.  The
 archive can be browsed over the web at
-<<<<<<< HEAD
-@uref{https://lists.gnu.org/archive/html/, the GNU mail archive}.
-=======
 @uref{https://lists.gnu.org/r/, the GNU mail archive}.
->>>>>>> 89212988
 
 Web-based Usenet search services, such as
 @uref{http://groups.google.com/groups/dir?q=gnu&, Google}, also
