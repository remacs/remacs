\input texinfo  @c -*-texinfo-*-
@c %**start of header
@setfilename ../../info/reftex.info
@settitle RefTeX User Manual
@include docstyle.texi
@synindex ky cp
@syncodeindex vr cp
@syncodeindex fn cp

@ifnottex
@macro RefTeX {}
Ref@TeX{}
@end macro
@macro AUCTeX {}
AUC@TeX{}
@end macro
@macro BibTeX {}
Bib@TeX{}
@end macro
@macro ConTeXt {}
Con@TeX{}t
@end macro
@end ifnottex
@tex
\gdef\RefTeX{Ref\TeX}
\gdef\AUCTeX{AUC\TeX}
\gdef\BibTeX{Bib\TeX}
\gdef\ConTeXt{Con\TeX t}
@end tex

@include emacsver.texi

@set VERSION @value{EMACSVER}
@set AUCTEXSITE @uref{https://www.gnu.org/software/auctex/,@AUCTeX{} web site}
@set MAINTAINERSITE @uref{https://www.gnu.org/software/auctex/reftex.html,@RefTeX{} web page}
@set MAINTAINERCONTACT @uref{mailto:auctex-devel@@gnu.org,contact the maintainers}
@set MAINTAINER the @AUCTeX{} project
@set SUPPORTADDRESS @AUCTeX{} user mailing list (@email{auctex@@gnu.org})
@set DEVELADDRESS @AUCTeX{} developer mailing list (@email{auctex-devel@@gnu.org})
@set BUGADDRESS @AUCTeX{} bug mailing list (@email{bug-auctex@@gnu.org})
@set XEMACSFTP @uref{ftp://ftp.xemacs.org/pub/xemacs/packages/,XEmacs FTP site}
@c %**end of header

@copying
This manual documents @RefTeX{} (version @value{VERSION}), a package
to do labels, references, citations and indices for LaTeX documents
with Emacs.

Copyright @copyright{} 1997--2018 Free Software Foundation, Inc.

@quotation
Permission is granted to copy, distribute and/or modify this document
under the terms of the GNU Free Documentation License, Version 1.3 or
any later version published by the Free Software Foundation; with no
Invariant Sections, with the Front-Cover Texts being ``A GNU Manual'',
and with the Back-Cover Texts as in (a) below.  A copy of the license
is included in the section entitled ``GNU Free Documentation License''.

(a) The FSF's Back-Cover Text is: ``You have the freedom to copy and
modify this GNU manual.''
@end quotation
@end copying

@dircategory Emacs misc features
@direntry
* RefTeX: (reftex).             Emacs support for LaTeX cross-references
                                  and citations.
@end direntry

@finalout

@c Macro definitions

@c Subheadings inside a table.  Need a difference between info and the rest.
@macro tablesubheading{text}
@ifinfo
@subsubheading \text\
@end ifinfo
@ifnotinfo
@item @b{\text\}
@end ifnotinfo
@end macro

@titlepage
@title @RefTeX{} User Manual
@subtitle Support for @LaTeX{} labels, references, citations and index entries with GNU Emacs
@subtitle Version @value{VERSION}

@author by Carsten Dominik
@page
@vskip 0pt plus 1filll
@insertcopying
@end titlepage

@summarycontents
@contents

@ifnottex
@node Top
@top @RefTeX{}

@insertcopying

@RefTeX{} is a package for managing Labels, References, Citations and
index entries with GNU Emacs.

This manual documents @RefTeX{} version @value{VERSION}.

Don't be discouraged by the size of this manual, which covers @RefTeX{}
in great depth.  All you need to know to use @RefTeX{} can be summarized
on two pages (@pxref{RefTeX in a Nutshell}).  You can go back later to
other parts of this document when needed.

@menu
* Introduction::                     Quick-Start information.

* Table of Contents::                A Tool to move around quickly.
* Labels and References::            Creating and referencing labels.
* Citations::                        Creating Citations.
* Index Support::                    Creating and Checking Index Entries.
* Viewing Cross-References::         Who references or cites what?

* RefTeXs Menu::                     The Ref menu in the menubar.
* Key Bindings::                      The default key bindings.
* Faces::                            Fontification of RefTeX's buffers.
* Multifile Documents::              Document spread over many files.
* Language Support::                 How to support other languages.
* Finding Files::                    Included @TeX{} files and @BibTeX{} .bib files.
* Optimizations::                    When RefTeX is too slow.
* AUCTeX::                           Cooperation with @AUCTeX{}.
* Problems and Work-Arounds::        First Aid.
* Imprint::                          Author, Web-site, Thanks

* Commands::                         Which are the available commands.
* Options::                          How to extend and configure RefTeX.
* Changes::                          A List of recent changes to RefTeX.
* GNU Free Documentation License::   The license for this documentation.

The Index

* Index::                            The full index.

@detailmenu
 --- The Detailed Node Listing ---

Introduction

* Installation::                     How to install and activate RefTeX.
* RefTeX in a Nutshell::             A brief summary and quick guide.

Labels and References

* Creating Labels::
* Referencing Labels::
* Builtin Label Environments::       The environments RefTeX knows about.
* Defining Label Environments::        ... and environments it doesn't.
* Reference Info::                   View the label corresponding to a \ref.
* Reference Styles::                 Macros to be used instead of \ref.
* LaTeX xr Package::                 References to external documents.

Defining Label Environments

* Theorem and Axiom::                Defined with @code{\newenvironment}.
* Quick Equation::                   When a macro sets the label type.
* Figure Wrapper::                   When a macro argument is a label.
* Adding Magic Words::               Other words for other languages.
* Using \eqref::                     How to switch to this AMS-LaTeX macro.
* Non-Standard Environments::        Environments without \begin and \end
* Putting it Together::              How to combine many entries.

Citations

* Creating Citations::               How to create them.
* Citation Styles::                  Natbib, Harvard, Chicago and Co.
* Citation Info::                    View the corresponding database entry.
* Chapterbib and Bibunits::          Multiple bibliographies in a Document.
* Citations Outside LaTeX::          How to make citations in Emails etc.
* BibTeX Database Subsets::          Extract parts of a big database.

Index Support

* Creating Index Entries::           Macros and completion of entries.
* The Index Phrases File::           A special file for global indexing.
* Displaying and Editing the Index:: The index editor.
* Builtin Index Macros::             The index macros RefTeX knows about.
* Defining Index Macros::                ... and macros it  doesn't.

The Index Phrases File

* Collecting Phrases::               Collecting from document or external.
* Consistency Checks::               Check for duplicates etc.
* Global Indexing::                  The interactive indexing process.

AUCTeX

* AUCTeX-RefTeX Interface::          How both packages work together
* Style Files::                      @AUCTeX{}'s style files can support RefTeX
* Bib-Cite::                         Hypertext reading of a document

Options, Keymaps, Hooks

* Options - Table of Contents::
* Options - Defining Label Environments::
* Options - Creating Labels::
* Options - Referencing Labels::
* Options - Creating Citations::
* Options - Index Support::
* Options - Viewing Cross-References::
* Options - Finding Files::
* Options - Optimizations::
* Options - Fontification::
* Options - Misc::

@end detailmenu
@end menu

@end ifnottex

@node Introduction
@chapter Introduction
@cindex Introduction

@RefTeX{} is a specialized package for support of labels, references,
citations, and the index in @LaTeX{}.  @RefTeX{} wraps itself round four
@LaTeX{} macros: @code{\label}, @code{\ref}, @code{\cite}, and
@code{\index}.  Using these macros usually requires looking up different
parts of the document and searching through @BibTeX{} database files.
@RefTeX{} automates these time-consuming tasks almost entirely.  It also
provides functions to display the structure of a document and to move
around in this structure quickly.

@iftex
Don't be discouraged by the size of this manual, which covers @RefTeX{}
in great depth.  All you need to know to use @RefTeX{} can be
summarized on two pages (@pxref{RefTeX in a Nutshell}).  You can go
back later to other parts of this document when needed.
@end iftex

@xref{Imprint}, for information about who to contact for help, bug
reports or suggestions.

@menu
* Installation::                     How to install and activate RefTeX.
* RefTeX in a Nutshell::             A brief summary and quick guide.
@end menu

@node Installation
@section Installation
@cindex Installation

@RefTeX{} has been bundled and pre-installed with Emacs since
version 20.2.  It has also been bundled and pre-installed with XEmacs
19.16--20.x.  XEmacs 21.x users want to install the corresponding
plug-in package which is available from the @value{XEMACSFTP}.  See the
XEmacs 21.x documentation on package installation for details.

Users of earlier Emacs distributions (including Emacs 19) or people
craving for new features and bugs can get a copy of the @RefTeX{}
distribution from the maintainer's web page.  @xref{Imprint}, for more
information.  The following instructions will guide you through the
process of installing such a distribution.

@subsection Building and Installing

Note: Currently installation is supported for Emacs only.  XEmacs users
might want to refer to the @RefTeX{} package available through the
package system of XEmacs.

@subsubheading Installation with make

In order to install RefTeX, unpack the distribution and edit the header
of the Makefile.  Basically, you need to change the path specifications
for Emacs Lisp files and info files.  Also, enter the name of your Emacs
executable (usually either @samp{emacs} or @samp{xemacs}).

Then, type

@example
make
make install
@end example

to compile and install the code and documentation.

Per default @RefTeX{} is installed in its own subdirectory which might
not be on your load path.  In this case, add it to load path with a
command like the following, replacing the sample directory with the one
where @RefTeX{} is installed in your case.

@example
(add-to-list 'load-path "/path/to/reftex")
@end example

Put this command into your init file before other @RefTeX{}-related
settings.

@subsubheading Installation by Hand

If you want to get your hands dirty, there is also the possibility to
install by manually copying files.

@enumerate a
@item
Copy the reftex*.el lisp files to a directory on your load path.  Make
sure that no old copy of @RefTeX{} shadows these files.
@item
Byte compile the files.  The sequence of compiling should be:
reftex-var.el, reftex.el, and then all the others.
@item
Copy the info file reftex.info to the info directory.
@end enumerate

@subsection Loading @RefTeX{}

In order to make the most important functions for entering @RefTeX{}
mode available add the following line to your init file.

@example
(require 'reftex)
@end example

@subsection Entering @RefTeX{} Mode

@findex turn-on-reftex
@findex reftex-mode
@vindex LaTeX-mode-hook
@vindex latex-mode-hook
To turn @RefTeX{} Mode on and off in a particular buffer, use
@kbd{M-x reftex-mode @key{RET}}.  To turn on @RefTeX{} Mode for all
LaTeX files, add the following lines to your @file{.emacs} file:

@example
(add-hook 'LaTeX-mode-hook 'turn-on-reftex)   ; with AUCTeX LaTeX mode
(add-hook 'latex-mode-hook 'turn-on-reftex)   ; with Emacs latex mode
@end example

That's all!

To get started, read the documentation, in particular the
summary. (@pxref{RefTeX in a Nutshell})

In order to produce a printed version of the documentation, use
@code{make pdf} to produce a reftex.pdf file.  Analogously you can use
the @code{dvi}, @code{ps}, or @code{html} targets to create DVI,
PostScript or HTML files.

@subsection Environment
@cindex Finding files
@cindex BibTeX database files, not found
@cindex TeX files, not found
@cindex @code{TEXINPUTS}, environment variable
@cindex @code{BIBINPUTS}, environment variable

@RefTeX{} needs to access all files which are part of a multifile
document, and the BibTeX database files requested by the
@code{\bibliography} command.  To find these files, @RefTeX{} will
require a search path, i.e., a list of directories to check.  Normally
this list is stored in the environment variables @code{TEXINPUTS} and
@code{BIBINPUTS} which are also used by @RefTeX{}.  However, on some
systems these variables do not contain the full search path.  If
@RefTeX{} does not work for you because it cannot find some files,
@xref{Finding Files}.

@page
@node RefTeX in a Nutshell
@section @RefTeX{} in a Nutshell
@cindex Quick-Start
@cindex Getting Started
@cindex RefTeX in a Nutshell
@cindex Nutshell, RefTeX in a

@enumerate
@item
@b{Table of Contents}@* Typing @kbd{C-c =} (@code{reftex-toc}) will show
a table of contents of the document.  This buffer can display sections,
labels and index entries defined in the document.  From the buffer, you
can jump quickly to every part of your document.  Press @kbd{?} to get
help.

@item
@b{Labels and References}@* @RefTeX{} helps to create unique labels
and to find the correct key for references quickly.  It distinguishes
labels for different environments, knows about all standard
environments (and many others), and can be configured to recognize any
additional labeled environments you have defined yourself (variable
@code{reftex-label-alist}).

@itemize @bullet
@item
@b{Creating Labels}@*
Type @kbd{C-c (} (@code{reftex-label}) to insert a label at point.
@RefTeX{} will either
@itemize @minus
@item
derive a label from context (default for section labels)
@item
prompt for a label string (default for figures and tables) or
@item
insert a simple label made of a prefix and a number (all other
environments)
@end itemize
@noindent
Which labels are created how is configurable with the variable
@code{reftex-insert-label-flags}.

@item
@b{Referencing Labels}@* To make a reference, type @kbd{C-c )}
(@code{reftex-reference}).  This shows an outline of the document with
all labels of a certain type (figure, equation,...) and some label
context.  Selecting a label inserts a @code{\ref@{@var{label}@}} macro
into the original buffer.
@end itemize

@item
@b{Citations}@*
Typing @kbd{C-c [} (@code{reftex-citation}) will let you specify a
regular expression to search in current @BibTeX{} database files (as
specified in the @code{\bibliography} command) and pull out a list of
matches for you to choose from.  The list is @emph{formatted} and
sorted.  The selected article is referenced as @samp{\cite@{@var{key}@}}
(see the variable @code{reftex-cite-format} if you want to insert
different macros).

@item
@b{Index Support}@*
@RefTeX{} helps to enter index entries.  It also compiles all
entries into an alphabetically sorted @file{*Index*} buffer which you
can use to check and edit the entries.  @RefTeX{} knows about the
standard index macros and can be configured to recognize any additional
macros you have defined (@code{reftex-index-macros}).  Multiple indices
are supported.

@itemize @bullet
@item
@b{Creating Index Entries}@*
To index the current selection or the word at point, type @kbd{C-c /}
(@code{reftex-index-selection-or-word}).  The default macro
@code{reftex-index-default-macro} will be used.  For a more complex entry
type @kbd{C-c <} (@code{reftex-index}), select any of the index macros
and enter the arguments with completion.

@item
@b{The Index Phrases File (Delayed Indexing)}@*
Type @kbd{C-c \} (@code{reftex-index-phrase-selection-or-word}) to add
the current word or selection to a special @emph{index phrase file}.
@RefTeX{} can later search the document for occurrences of these
phrases and let you interactively index the matches.

@item
@b{Displaying and Editing the Index}@*
To display the compiled index in a special buffer, type @kbd{C-c >}
(@code{reftex-display-index}).  From that buffer you can check and edit
all entries.
@end itemize

@page
@item @b{Viewing Cross-References}@*
When point is on the @var{key} argument of a cross-referencing macro
(@code{\label}, @code{\ref}, @code{\cite}, @code{\bibitem},
@code{\index}, and variations) or inside a @BibTeX{} database entry, you
can press @kbd{C-c &} (@code{reftex-view-crossref}) to display
corresponding locations in the document and associated @BibTeX{} database
files. @*
When the enclosing macro is @code{\cite} or @code{\ref} and no other
message occupies the echo area, information about the citation or label
will automatically be displayed in the echo area.

@item
@b{Multifile Documents}@*
Multifile Documents are fully supported.  The included files must have a
file variable @code{TeX-master} or @code{tex-main-file} pointing to the
master file.  @RefTeX{} provides cross-referencing information from
all parts of the document, and across document borders
(@file{xr.sty}).

@item
@b{Document Parsing}@* @RefTeX{} needs to parse the document in
order to find labels and other information.  It does it automatically
once and updates its list internally when @code{reftex-label} and
@code{reftex-index} are used.  To enforce reparsing, call any of the
commands described above with a raw @kbd{C-u} prefix, or press the
@kbd{r} key in the label selection buffer, the table of contents
buffer, or the index buffer.

@item
@b{@AUCTeX{}} @* If your major @LaTeX{} mode is @AUCTeX{}, @RefTeX{} can
cooperate with it (see variable @code{reftex-plug-into-AUCTeX}).  @AUCTeX{}
contains style files which trigger appropriate settings in
@RefTeX{}, so that for many of the popular @LaTeX{} packages no
additional customizations will be necessary.

@item
@b{Useful Settings}@*
To integrate RefTeX with @AUCTeX{}, use
@lisp
(setq reftex-plug-into-AUCTeX t)
@end lisp

To make your own @LaTeX{} macro definitions known to @RefTeX{},
customize the variables
@example
@code{reftex-label-alist}          @r{(for label macros/environments)}
@code{reftex-section-levels}       @r{(for sectioning commands)}
@code{reftex-cite-format}          @r{(for @code{\cite}-like macros)}
@code{reftex-index-macros}         @r{(for @code{\index}-like macros)}
@code{reftex-index-default-macro}  @r{(to set the default macro)}
@end example
If you have a large number of macros defined, you may want to write
an @AUCTeX{} style file to support them with both @AUCTeX{} and
@RefTeX{}.

@item @b{Where Next?}@* Go ahead and use @RefTeX{}.  Use its menus
until you have picked up the key bindings.  For an overview of what you
can do in each of the different special buffers, press @kbd{?}.  Read
the manual if you get stuck, or if you are curious what else might be
available.  The first part of the manual explains in
a tutorial way how to use and customize @RefTeX{}.  The second
part is a command and variable reference.
@end enumerate

@node Table of Contents
@chapter Table of Contents
@cindex @file{*toc*} buffer
@cindex Structure editing
@cindex Table of contents buffer
@findex reftex-toc
@kindex C-c =

Pressing the keys @kbd{C-c =} pops up a buffer showing the table of
contents of the document.  By default, this @file{*toc*} buffer shows
only the sections of a document.  Using the @kbd{l} and @kbd{i} keys you
can display all labels and index entries defined in the document as
well.

With the cursor in any of the lines denoting a location in the
document, simple key strokes will display the corresponding part in
another window, jump to that location, or perform other actions.

@kindex ?
Here is a list of special commands in the @file{*toc*} buffer.  A
summary of this information is always available by pressing
@kbd{?}.

@table @kbd

@tablesubheading{General}
@item ?
Display a summary of commands.

@item 0-9, -
Prefix argument.

@tablesubheading{Moving around}
@item n
Goto next entry in the table of contents.

@item p
Goto previous entry in the table of contents.

@item C-c C-n
Goto next section heading.  Useful when many labels and index entries
separate section headings.

@item C-c C-p
Goto previous section heading.

@item N z
Jump to section N, using the prefix arg.  For example, @kbd{3 z} jumps
to section 3.

@tablesubheading{Access to document locations}
@item @key{SPC}
Show the corresponding location in another window.  This command does
@emph{not} select that other window.

@item @key{TAB}
Goto the location in another window.

@item @key{RET}
Go to the location and hide the @file{*toc*} buffer.  This will restore
the window configuration before @code{reftex-toc} (@kbd{C-c =}) was
called.

@item mouse-2
@vindex reftex-highlight-selection
Clicking with mouse button 2 on a line has the same effect as @key{RET}.
See also variable @code{reftex-highlight-selection},
@ref{Options - Fontification}.

@item f
@vindex reftex-toc-follow-mode
@vindex reftex-revisit-to-follow
Toggle follow mode.  When follow mode is active, the other window will
always show the location corresponding to the line at point in the
@file{*toc*} buffer.  This is similar to pressing @key{SPC} after each
cursor motion.  The default for this flag can be set with the variable
@code{reftex-toc-follow-mode}.  Note that only context in files already
visited is shown.  @RefTeX{} will not visit a file just for follow
mode.  See, however, the variable
@code{reftex-revisit-to-follow}.

@item .
Show calling point in another window.  This is the point from where
@code{reftex-toc} was last called.

@page
@tablesubheading{Promotion and Demotion}

@item <
Promote the current section.  This will convert @code{\section} to
@code{\chapter}, @code{\subsection} to @code{\section} etc.  If there is
an active region, all sections in the region will be promoted, including
the one at point.  To avoid mistakes, @RefTeX{} requires a fresh
document scan before executing this command; if necessary, it will
automatically do this scan and ask the user to repeat the promotion
command.

@item >
Demote the current section.  This is the opposite of promotion.  It will
convert @code{\chapter} to @code{\section} etc.  If there is an active
region, all sections in the region will be demoted, including the one at
point.

@item M-%
Rename the label at point.  While generally not recommended, this can be
useful when a package like @file{fancyref} is used where the label
prefix determines the wording of a reference.  After a
promotion/demotion it may be necessary to change a few labels from
@samp{sec:xyz} to @samp{cha:xyz} or vice versa.  This command can be
used to do this; it launches a query replace to rename the definition
and all references of a label.

@tablesubheading{Exiting}
@item q
Hide the @file{*toc*} buffer, return to the position where
@code{reftex-toc} was last called.

@item k
Kill the @file{*toc*} buffer, return to the position where
@code{reftex-toc} was last called.

@item C-c >
Switch to the @file{*Index*} buffer of this document.  With prefix
@samp{2}, restrict the index to the section at point in the @file{*toc*}
buffer.

@tablesubheading{Controlling what gets displayed}

@item t
@vindex reftex-toc-max-level
Change the maximum level of toc entries displayed in the @file{*toc*}
buffer.  Without prefix arg, all levels will be included.  With prefix
arg (e.g., @kbd{3 t}), ignore all toc entries with level greater than
@var{arg} (3 in this case).  Chapters are level 1, sections are level 2.
The mode line @samp{T<>} indicator shows the current value.  The default
depth can be configured with the variable
@code{reftex-toc-max-level}.

@item F
@vindex reftex-toc-include-file-boundaries
Toggle the display of the file borders of a multifile document in the
@file{*toc*} buffer.  The default for this flag can be set with the
variable @code{reftex-toc-include-file-boundaries}.

@item l
@vindex reftex-toc-include-labels
Toggle the display of labels in the @file{*toc*} buffer.  The default
for this flag can be set with the variable
@code{reftex-toc-include-labels}.  When called with a prefix argument,
@RefTeX{} will prompt for a label type and include only labels of
the selected type in the @file{*toc*} buffer.  The mode line @samp{L<>}
indicator shows which labels are included.

@item i
@vindex reftex-toc-include-index-entries
Toggle the display of index entries in the @file{*toc*} buffer.  The
default for this flag can be set with the variable
@code{reftex-toc-include-index-entries}.  When called with a prefix
argument, @RefTeX{} will prompt for a specific index and include
only entries in the selected index in the @file{*toc*} buffer.  The mode
line @samp{I<>} indicator shows which index is used.

@item c
@vindex reftex-toc-include-context
Toggle the display of label and index context in the @file{*toc*}
buffer.  The default for this flag can be set with the variable
@code{reftex-toc-include-context}.

@tablesubheading{Updating the buffer}

@item g
Rebuild the @file{*toc*} buffer.  This does @emph{not} rescan the
document.

@item r
@vindex reftex-enable-partial-scans
Reparse the @LaTeX{} document and rebuild the @file{*toc*} buffer.  When
@code{reftex-enable-partial-scans} is non-@code{nil}, rescan only the file this
location is defined in, not the entire document.

@item C-u r
Reparse the @emph{entire} @LaTeX{} document and rebuild the @file{*toc*}
buffer.

@item x
Switch to the @file{*toc*} buffer of an external document.  When the
current document is using the @code{xr} package (@pxref{LaTeX xr Package}),
@RefTeX{} will switch to one of the external documents.


@tablesubheading{Automatic recentering}

@item d
Toggle the display of a dedicated frame displaying just the @file{*toc*}
buffer.  Follow mode and visiting locations will not work that frame,
but automatic recentering will make this frame always show your current
editing location in the document (see below).

@item a
Toggle the automatic recentering of the @file{*toc*} buffer.  When this
option is on, moving around in the document will cause the @file{*toc*}
to always highlight the current section.  By default, this option is
active while the dedicated @file{*TOC*} frame exists.  See also the
variable @code{reftex-auto-recenter-toc}.

@end table

@vindex reftex-toc-map
In order to define additional commands for the @file{*toc*} buffer, the
keymap @code{reftex-toc-map} may be used.

@findex reftex-toc-recenter
@vindex reftex-auto-recenter-toc
@vindex reftex-idle-time
@cindex @file{*toc*} buffer, recentering
@cindex Table of contents buffer, recentering
@kindex C-c -
If you call @code{reftex-toc} while the @file{*toc*} buffer already
exists, the cursor will immediately jump to the right place, i.e., the
section from which @code{reftex-toc} was called will be highlighted.
The command @kbd{C-c -} (@code{reftex-toc-recenter}) will only redisplay
the @file{*toc*} buffer and highlight the correct line without actually
selecting the @file{*toc*} window.  This can be useful to quickly find
out where in the document you currently are.  You can also automate this
by asking RefTeX to keep track of your current editing position in the
TOC@.  The TOC window will then be updated whenever you stop typing for
more than @code{reftex-idle-time} seconds.  By default this works only
with the dedicated @file{*TOC*} frame.  But you can also force automatic
recentering of the TOC window on the current frame with
@lisp
(setq reftex-auto-recenter-toc t)
@end lisp


@cindex Sectioning commands
@cindex KOMA-Script, LaTeX classes
@cindex LaTeX classes, KOMA-Script
@cindex TOC entries for environments
@vindex reftex-section-levels
The section macros recognized by @RefTeX{} are all @LaTeX{} section
macros (from @code{\part} to @code{\subsubparagraph}) and the commands
@code{\addchap} and @code{\addsec} from the KOMA-Script classes.
Additional macros can be configured with the variable
@code{reftex-section-levels}.  It is also possible to add certain @LaTeX{}
environments to the table of contents.  This is probably only useful for
theorem-like environments. @xref{Defining Label Environments}, for an
example.

@node Labels and References
@chapter Labels and References
@cindex Labels in LaTeX
@cindex References in LaTeX
@cindex Label category
@cindex Label environment
@cindex @code{\label}

@LaTeX{} provides a powerful mechanism to deal with cross-references in a
document.  When writing a document, any part of it can be marked with a
label, like @samp{\label@{mark@}}.  @LaTeX{} records the current value of a
certain counter when a label is defined.  Later references to this label
(like @samp{\ref@{mark@}}) will produce the recorded value of the
counter.

Labels can be used to mark sections, figures, tables, equations,
footnotes, items in enumerate lists etc.  @LaTeX{} is context sensitive in
doing this: A label defined in a figure environment automatically
records the figure counter, not the section counter.

Several different environments can share a common counter and therefore
a common label category.  For example labels in both @code{equation} and
@code{eqnarray} environments record the value of the same counter: the
equation counter.

@menu
* Creating Labels::
* Referencing Labels::
* Builtin Label Environments::       The environments RefTeX knows about.
* Defining Label Environments::        ... and environments it doesn't.
* Reference Info::                   View the label corresponding to a \ref.
* Reference Styles::                 Macros to be used instead of \ref.
* LaTeX xr Package::                 References to external documents.
@end menu

@node Creating Labels
@section Creating Labels
@cindex Creating labels
@cindex Labels, creating
@cindex Labels, deriving from context
@kindex C-c (
@findex reftex-label

In order to create a label in a @LaTeX{} document, press @kbd{C-c (}
(@code{reftex-label}).  Just like @LaTeX{}, @RefTeX{} is context sensitive
and will figure out the environment it currently is in and adapt the
label to that environment.  A label usually consists of a short prefix
indicating the type of the label and a unique mark.  @RefTeX{} has
three different modes to create this mark.

@enumerate
@item
@vindex reftex-translate-to-ascii-function
@vindex reftex-derive-label-parameters
@vindex reftex-label-illegal-re
@vindex reftex-abbrev-parameters
A label can be derived from context.  This means, @RefTeX{} takes
the context of the label definition and constructs a label from
that@footnote{Note that the context may contain constructs which are
invalid in labels.  @RefTeX{} will therefore strip the accent from
accented Latin-1 characters and remove everything else which is not
valid in labels.  This mechanism is safe, but may not be satisfactory
for non-western languages.  Check the following variables if you need to
change things: @code{reftex-translate-to-ascii-function},
@code{reftex-derive-label-parameters}, @code{reftex-label-illegal-re},
@code{reftex-abbrev-parameters}.}.  This works best for section labels,
where the section heading is used to construct a label.  In fact,
@RefTeX{}'s default settings use this method only for section
labels.  You will be asked to confirm the derived label, or edit
it.

@item
We may also use a simple unique number to identify a label.  This is
mostly useful for labels where it is difficult to come up with a very
good descriptive name.  @RefTeX{}'s default settings use this method
for equations, enumerate items and footnotes.  The author of @RefTeX{}
tends to write documents with many equations and finds it impossible
to come up with good names for each of them.  These simple labels are
inserted without query, and are therefore very fast.  Good descriptive
names are not really necessary as @RefTeX{} will provide context to
reference a label (@pxref{Referencing Labels}).

@item
The third method is to ask the user for a label.  This is most
useful for things which are easy to describe briefly and do not turn up
too frequently in a document.  @RefTeX{} uses this for figures and
tables.  Of course, one can enter the label directly by typing the full
@samp{\label@{mark@}}.  The advantage of using @code{reftex-label}
anyway is that @RefTeX{} will know that a new label has been defined.
It will then not be necessary to rescan the document in order to access
this label later.
@end enumerate

@vindex reftex-insert-label-flags
If you want to change the way certain labels are created, check out the
variable @code{reftex-insert-label-flags} (@pxref{Options - Creating
Labels}).

If you are using @AUCTeX{} to write your @LaTeX{} documents, you can
set it up to delegate the creation of labels to
@RefTeX{}. @xref{AUCTeX}, for more information.

@node Referencing Labels
@section Referencing Labels
@cindex Referencing labels
@cindex Labels, referencing
@cindex Selection buffer, labels
@cindex Selection process
@cindex @code{\ref}
@kindex C-c )
@findex reftex-reference

@vindex reftex-trust-label-prefix
@RefTeX{} scans the document in order to find all labels.  To make
referencing labels easier, it assigns to each label a category, the
@emph{label type} (for example section, table, figure, equation, etc.).
In order to determine the label type, @RefTeX{} parses around each label
to see in what kind of environments it is located.  You can speed up
the parsing by using type-specific prefixes for labels and configuring
the variable @code{reftex-trust-label-prefix}.

Referencing Labels is really at the heart of @RefTeX{}.  Press @kbd{C-c
)} in order to reference a label (@code{reftex-reference}).  This will
start a selection process and finally insert the complete
@samp{\ref@{label@}} into the buffer.

@vindex reftex-ref-macro-prompt
First, you can select which reference macro you want to use,
e.g., @samp{\ref} or @samp{\pageref}.  Later in the process you have
another chance to make this selection and you can therefore disable this
step by customizing @code{reftex-ref-macro-prompt} if you find it too
intrusive.  @xref{Reference Styles}.

Then, @RefTeX{} will determine the label category which is required.
Often that can be figured out from context.  For example, if you write
@samp{As shown in eq.} and then press @kbd{C-c )}, @RefTeX{} knows that
an equation label is going to be referenced.  If it cannot figure out
what label category is needed, it will query for one.

You will then be presented with a label selection menu.  This is a
special buffer which contains an outline of the document along with all
labels of the given label category.  In addition, next to the label
there will be one line of context of the label definition, which is some
text in the buffer near the label definition.  Usually this is
sufficient to identify the label.  If you are unsure about a certain
label, pressing @key{SPC} will show the label definition point in
another window.

In order to reference a label, move the cursor to the correct label and
press @key{RET}.  You can also reference several labels with a single
call to @code{reftex-reference} by marking entries with the @kbd{m}
key (see below).

@kindex ?
Here is a list of special commands in the selection buffer.  A summary
of this information is always available from the selection process by
pressing @kbd{?}.



@table @kbd
@tablesubheading{General}
@item ?
Show a summary of available commands.

@item 0-9,-
Prefix argument.

@tablesubheading{Moving around}
@item n
Go to next label.

@item p
Go to previous label.

@item b
Jump back to the position where you last left the selection buffer.
Normally this should get you back to the last referenced label.

@item C-c C-n
Goto next section heading.

@item C-c C-p
Goto previous section heading.

@item N z
Jump to section N, using the prefix arg.  For example @kbd{3 z} jumps to
section 3.

@tablesubheading{Displaying Context}
@item @key{SPC}
Show the surroundings of the definition of the current label in another
window.  See also the @kbd{f} key.

@item f
@vindex reftex-revisit-to-follow
Toggle follow mode.  When follow mode is active, the other window will
always display the full context of the current label.  This is similar
to pressing @key{SPC} after each cursor motion.  Note that only context
in files already visited is shown.  @RefTeX{} will not visit a file
just for follow mode.  See, however, the variable
@code{reftex-revisit-to-follow}.

@item .
Show insertion point in another window.  This is the point from where you
called @code{reftex-reference}.

@tablesubheading{Selecting a label and creating the reference}
@item @key{RET}
Insert a reference to the label at point into the buffer from which the
selection process was started.  When entries have been marked, @key{RET}
references all marked labels.

@item mouse-2
@vindex reftex-highlight-selection
Clicking with mouse button 2 on a label will accept it like @key{RET}
would.  See also variable @code{reftex-highlight-selection},
@ref{Options - Misc}.

@vindex reftex-multiref-punctuation
@item m - + ,
Mark the current entry.  When several entries have been marked, pressing
@kbd{RET} will accept all of them and place them into several
@code{\ref} macros.  The special markers @samp{,-+} also store a
separator to be inserted before the corresponding reference.  So marking
six entries with the keys @samp{m , , - , +} will give a reference list
like this (see the variable @code{reftex-multiref-punctuation})
@example
In eqs. (1), (2), (3)--(4), (5) and (6)
@end example

@item u
Unmark a marked entry.

@c FIXME: Do we need 'A' as well for consistency?
@cindex LaTeX packages, @code{saferef}
@cindex @code{saferef}, LaTeX package
@item a
Accept the marked entries and put all labels as a comma-separated list
into one @emph{single} @code{\ref} macro.  Some packages like
@file{saferef.sty} support multiple references in this way.

@item l
Use the last referenced label(s) again.  This is equivalent to moving to
that label and pressing @key{RET}.

@item @key{TAB}
Enter a label with completion.  This may also be a label which does not
yet exist in the document.

@item v
Cycle forward through active reference macros.  The selected macro is
displayed by the @samp{S<...>} indicator in the mode line of the
selection buffer.  This mechanism comes in handy if you are using
@LaTeX{} packages like @code{varioref} or @code{fancyref} and want to
use the special referencing macros they provide (e.g., @code{\vref} or
@code{\fref}) instead of @code{\ref}.

@item V
Cycle backward through active reference macros.

@tablesubheading{Exiting}

@item q
Exit the selection process without inserting any reference into the
buffer.

@tablesubheading{Controlling what gets displayed}
@vindex reftex-label-menu-flags
The defaults for the following flags can be configured with the variable
@code{reftex-label-menu-flags} (@pxref{Options - Referencing Labels}).

@item c
Toggle the display of the one-line label definition context in the
selection buffer.

@item F
Toggle the display of the file borders of a multifile document in the
selection buffer.

@item t
Toggle the display of the table of contents in the selection buffer.
With prefix @var{arg}, change the maximum level of toc entries displayed
to @var{arg}.  Chapters are level 1, sections are level 2.

@item #
Toggle the display of a label counter in the selection buffer.

@item %
Toggle the display of labels hidden in comments in the selection
buffers.  Sometimes, you may have commented out parts of your document.
If these parts contain label definitions, @RefTeX{} can still display
and reference these labels.

@tablesubheading{Updating the buffer}
@item g
Update the menu.  This will rebuilt the menu from the internal label
list, but not reparse the document (see @kbd{r}).

@item r
@vindex reftex-enable-partial-scans
Reparse the document to update the information on all labels and rebuild
the menu.  If the variable @code{reftex-enable-partial-scans} is
non-@code{nil} and your document is a multifile document, this will
reparse only a part of the document (the file in which the label at
point was defined).

@item C-u r
Reparse the @emph{entire} document.

@item s
Switch the label category.  After prompting for another label category,
a menu for that category will be shown.

@item x
Reference a label from an external document.  With the @LaTeX{} package
@code{xr} it is possible to reference labels defined in another
document.  This key will switch to the label menu of an external
document and let you select a label from there (@pxref{LaTeX xr Package,,xr}).

@end table

@vindex reftex-select-label-map
In order to define additional commands for the selection process, the
keymap @code{reftex-select-label-map} may be used.

@node Builtin Label Environments
@section Builtin Label Environments
@cindex Builtin label environments
@cindex Label environments, builtin
@cindex Environments, builtin
@vindex reftex-label-alist
@vindex reftex-label-alist-builtin

@RefTeX{} needs to be aware of the environments which can be referenced
with a label (i.e., which carry their own counters).  By default, @RefTeX{}
recognizes all labeled environments and macros discussed in @cite{The
@LaTeX{} Companion by Goossens, Mittelbach & Samarin, Addison-Wesley
1994.}.  These are:

@itemize @minus
@item
@cindex @code{figure}, LaTeX environment
@cindex @code{figure*}, LaTeX environment
@cindex @code{table}, LaTeX environment
@cindex @code{table*}, LaTeX environment
@cindex @code{equation}, LaTeX environment
@cindex @code{eqnarray}, LaTeX environment
@cindex @code{enumerate}, LaTeX environment
@cindex @code{\footnote}, LaTeX macro
@cindex LaTeX macro @code{footnote}
@cindex LaTeX core
@code{figure}, @code{figure*}, @code{table}, @code{table*}, @code{equation},
@code{eqnarray}, @code{enumerate}, the @code{\footnote} macro (this is
the @LaTeX{} core stuff)
@item
@cindex AMS-LaTeX
@cindex @code{amsmath}, LaTeX package
@cindex LaTeX packages, @code{amsmath}
@cindex @code{align}, AMS-LaTeX environment
@cindex @code{gather}, AMS-LaTeX environment
@cindex @code{multline}, AMS-LaTeX environment
@cindex @code{flalign}, AMS-LaTeX environment
@cindex @code{alignat}, AMS-LaTeX environment
@cindex @code{xalignat}, AMS-LaTeX environment
@cindex @code{xxalignat}, AMS-LaTeX environment
@cindex @code{subequations}, AMS-LaTeX environment
@code{align}, @code{gather}, @code{multline}, @code{flalign},
@code{alignat}, @code{xalignat}, @code{xxalignat}, @code{subequations}
(from AMS-@LaTeX{}'s @file{amsmath.sty} package)
@item
@cindex @code{endnote}, LaTeX package
@cindex LaTeX packages, @code{endnote}
@cindex @code{\endnote}, LaTeX macro
the @code{\endnote} macro (from @file{endnotes.sty})
@item
@cindex @code{fancybox}, LaTeX package
@cindex LaTeX packages, @code{fancybox}
@cindex @code{Beqnarray}, LaTeX environment
@code{Beqnarray} (@file{fancybox.sty})
@item
@cindex @code{floatfig}, LaTeX package
@cindex LaTeX packages, @code{floatfig}
@cindex @code{floatingfig}, LaTeX environment
@code{floatingfig} (@file{floatfig.sty})
@item
@cindex @code{longtable}, LaTeX package
@cindex LaTeX packages, @code{longtable}
@cindex @code{longtable}, LaTeX environment
@code{longtable} (@file{longtable.sty})
@item
@cindex @code{picinpar}, LaTeX package
@cindex LaTeX packages, @code{picinpar}
@cindex @code{figwindow}, LaTeX environment
@cindex @code{tabwindow}, LaTeX environment
@code{figwindow}, @code{tabwindow} (@file{picinpar.sty})
@item
@cindex @code{sidecap}, LaTeX package
@cindex LaTeX packages, @code{sidecap}
@cindex @code{SCfigure}, LaTeX environment
@cindex @code{SCtable}, LaTeX environment
@code{SCfigure}, @code{SCtable} (@file{sidecap.sty})
@item
@cindex @code{rotating}, LaTeX package
@cindex LaTeX packages, @code{rotating}
@cindex @code{sidewaysfigure}, LaTeX environment
@cindex @code{sidewaystable}, LaTeX environment
@code{sidewaysfigure}, @code{sidewaystable} (@file{rotating.sty})
@item
@cindex @code{subfig}, LaTeX package
@cindex LaTeX packages, @code{subfigure}
@cindex @code{subfigure}, LaTeX environment
@cindex @code{subfigure*}, LaTeX environment
@code{subfigure}, @code{subfigure*}, the @code{\subfigure} macro
(@file{subfigure.sty})
@item
@cindex @code{supertab}, LaTeX package
@cindex LaTeX packages, @code{supertab}
@cindex @code{supertabular}, LaTeX environment
@code{supertabular} (@file{supertab.sty})
@item
@cindex @code{wrapfig}, LaTeX package
@cindex LaTeX packages, @code{wrapfig}
@cindex @code{wrapfigure}, LaTeX environment
@code{wrapfigure} (@file{wrapfig.sty})
@end itemize

If you want to use other labeled environments, defined with
@code{\newtheorem}, @RefTeX{} needs to be configured to recognize
them (@pxref{Defining Label Environments}).

@node Defining Label Environments
@section Defining Label Environments
@cindex Label environments, defining

@vindex reftex-label-alist
@RefTeX{} can be configured to recognize additional labeled
environments and macros.  This is done with the variable
@code{reftex-label-alist} (@pxref{Options - Defining Label
Environments}).  If you are not familiar with Lisp, you can use the
@code{custom} library to configure this rather complex variable.  To do
this, use

@example
@kbd{M-x customize-variable @key{RET} reftex-label-alist @key{RET}}
@end example

@vindex reftex-label-alist-builtin
Here we will discuss a few examples, in order to make things clearer.
It can also be instructive to look at the constant
@code{reftex-label-alist-builtin} which contains the entries for
all the builtin environments and macros (@pxref{Builtin Label
Environments}).

@menu
* Theorem and Axiom::                Defined with @code{\newenvironment}.
* Quick Equation::                   When a macro sets the label type.
* Figure Wrapper::                   When a macro argument is a label.
* Adding Magic Words::               Other words for other languages.
* Using \eqref::                     How to switch to this AMS-@LaTeX{} macro.
* Non-Standard Environments::        Environments without \begin and \end
* Putting it Together::              How to combine many entries.
@end menu

@node Theorem and Axiom
@subsection Theorem and Axiom Environments
@cindex @code{theorem}, newtheorem
@cindex @code{axiom}, newtheorem
@cindex @code{\newtheorem}

Suppose you are using @code{\newtheorem} in @LaTeX{} in order to define two
new environments, @code{theorem} and @code{axiom}

@example
\newtheorem@{axiom@}@{Axiom@}
\newtheorem@{theorem@}@{Theorem@}
@end example

@noindent
to be used like this:

@example
\begin@{axiom@}
\label@{ax:first@}
  ....
\end@{axiom@}
@end example

So we need to tell @RefTeX{} that @code{theorem} and @code{axiom} are new
labeled environments which define their own label categories.  We can
either use Lisp to do this (e.g., in @file{.emacs}) or use the custom
library.  With Lisp it would look like this

@lisp
(setq reftex-label-alist
   '(("axiom"   ?a "ax:"  "~\\ref@{%s@}" nil ("axiom"   "ax.") -2)
     ("theorem" ?h "thr:" "~\\ref@{%s@}" t   ("theorem" "th.") -3)))
@end lisp

The type indicator characters @code{?a} and @code{?h} are used for
prompts when @RefTeX{} queries for a label type.  @code{?h}
was chosen for @code{theorem} since @code{?t} is already taken by
@code{table}.  Note that also @code{?s}, @code{?f}, @code{?e},
@code{?i}, @code{?n} are already used for standard environments.

@noindent
The labels for Axioms and Theorems will have the prefixes @samp{ax:} and
@samp{thr:}, respectively.  @xref{AUCTeX}, for information on how
@AUCTeX{} can use @RefTeX{} to automatically create labels when a new
environment is inserted into a buffer.  Additionally, the following
needs to be added to one's .emacs file before @AUCTeX{} will
automatically create labels for the new environments.

@lisp
(add-hook 'LaTeX-mode-hook
   (lambda ()
     (LaTeX-add-environments
       '("axiom" LaTeX-env-label)
       '("theorem" LaTeX-env-label))))
@end lisp


@noindent
The @samp{~\ref@{%s@}} is a format string indicating how to insert
references to these labels.

@noindent
The next item indicates how to grab context of the label definition.
@itemize @minus
@item
@code{t} means to get it from a default location (from the beginning of
a @code{\macro} or after the @code{\begin} statement).  @code{t} is
@emph{not} a good choice for eqnarray and similar environments.
@item
@code{nil} means to use the text right after the label definition.
@item
For more complex ways of getting context, see the variable
@code{reftex-label-alist} (@ref{Options - Defining Label Environments}).
@end itemize

The following list of strings is used to guess the correct label type
from the word before point when creating a reference.  For example if you
write: @samp{As we have shown in Theorem} and then press @kbd{C-c )},
@RefTeX{} will know that you are looking for a theorem label and
restrict the menu to only these labels without even asking.

The final item in each entry is the level at which the environment
should produce entries in the table of context buffer.  If the number is
positive, the environment will produce numbered entries (like
@code{\section}), if it is negative the entries will be unnumbered (like
@code{\section*}).  Use this only for environments which structure the
document similar to sectioning commands.  For everything else, omit the
item.

To do the same configuration with @code{customize}, you need to click on
the @code{[INS]} button twice to create two templates and fill them in
like this:

@example
Reftex Label Alist: [Hide]
[INS] [DEL] Package or Detailed   : [Value Menu] Detailed:
            Environment or \macro : [Value Menu] String: axiom
            Type specification    : [Value Menu] Char  : a
            Label prefix string   : [Value Menu] String: ax:
            Label reference format: [Value Menu] String: ~\ref@{%s@}
            Context method        : [Value Menu] After label
            Magic words:
              [INS] [DEL] String: axiom
              [INS] [DEL] String: ax.
              [INS]
            [X] Make TOC entry    : [Value Menu] Level: -2
[INS] [DEL] Package or Detailed   : [Value Menu] Detailed:
            Environment or \macro : [Value Menu] String: theorem
            Type specification    : [Value Menu] Char  : h
            Label prefix string   : [Value Menu] String: thr:
            Label reference format: [Value Menu] String: ~\ref@{%s@}
            Context method        : [Value Menu] Default position
            Magic words:
              [INS] [DEL] String: theorem
              [INS] [DEL] String: theor.
              [INS] [DEL] String: th.
              [INS]
            [X] Make TOC entry    : [Value Menu] Level: -3
@end example

@vindex reftex-insert-label-flags
@vindex reftex-label-menu-flags
Depending on how you would like the label insertion and selection for
the new environments to work, you might want to add the letters @samp{a}
and @samp{h} to some of the flags in the variables
@code{reftex-insert-label-flags} (@pxref{Options - Creating Labels})
and @code{reftex-label-menu-flags} (@pxref{Options - Referencing Labels}).


@node Quick Equation
@subsection Quick Equation Macro
@cindex Quick equation macro
@cindex Macros as environment wrappers

Suppose you would like to have a macro for quick equations.  It
could be defined like this:

@example
\newcommand@{\quickeq@}[1]@{\begin@{equation@} #1 \end@{equation@}@}
@end example

@noindent
and used like this:

@example
Einstein's equation is \quickeq@{E=mc^2 \label@{eq:einstein@}@}.
@end example

We need to tell @RefTeX{} that any label defined in the argument of the
@code{\quickeq} is an equation label.  Here is how to do this with lisp:

@lisp
(setq reftex-label-alist '(("\\quickeq@{@}" ?e nil nil 1 nil)))
@end lisp

The first element in this list is now the macro with empty braces as an
@emph{image} of the macro arguments.  @code{?e} indicates that this is
an equation label, the different @code{nil} elements indicate to use the
default values for equations.  The @samp{1} as the fifth element
indicates that the context of the label definition should be the first
argument of the macro.

Here is again how this would look in the customization buffer:

@example
Reftex Label Alist: [Hide]
[INS] [DEL] Package or Detailed   : [Value Menu] Detailed:
            Environment or \macro : [Value Menu] String: \quickeq@{@}
            Type specification    : [Value Menu] Char  : e
            Label prefix string   : [Value Menu] Default
            Label reference format: [Value Menu] Default
            Context method        : [Value Menu] Macro arg nr: 1
            Magic words:
              [INS]
            [ ] Make TOC entry    : [Value Menu] No entry
@end example

@node Figure Wrapper
@subsection Figure Wrapping Macro
@cindex Macros as environment wrappers
@cindex Figure wrapping macro

Suppose you want to make figures not directly with the figure
environment, but with a macro like

@example
\newcommand@{\myfig@}[5][tbp]@{%
  \begin@{figure@}[#1]
    \epsimp[#5]@{#2@}
    \caption@{#3@}
    \label@{#4@}
  \end@{figure@}@}
@end example

@noindent
which would be called like

@example
\myfig[htp]@{filename@}@{caption text@}@{label@}@{1@}
@end example

Now we need to tell @RefTeX{} that the fourth argument of the
@code{\myfig} macro @emph{is itself} a figure label, and where to find
the context.

@lisp
(setq reftex-label-alist
      '(("\\myfig[]@{@}@{@}@{*@}@{@}" ?f nil nil 3)))
@end lisp

The empty pairs of brackets indicate the different arguments of the
@code{\myfig} macro. The @samp{*} marks the label argument.  @code{?f}
indicates that this is a figure label which will be listed together with
labels from normal figure environments.  The @code{nil} entries for
prefix and reference format mean to use the defaults for figure labels.
The @samp{3} for the context method means to grab the third macro argument:
the caption.

As a side effect of this configuration, @code{reftex-label} will now
insert the required naked label (without the @code{\label} macro) when
point is directly after the opening parenthesis of a @code{\myfig} macro
argument.

Again, here the configuration in the customization buffer:

@example
[INS] [DEL] Package or Detailed   : [Value Menu] Detailed:
            Environment or \macro : [Value Menu] String: \myfig[]@{@}@{@}@{*@}@{@}
            Type specification    : [Value Menu] Char  : f
            Label prefix string   : [Value Menu] Default
            Label reference format: [Value Menu] Default
            Context method        : [Value Menu] Macro arg nr: 3
            Magic words:
              [INS]
            [ ] Make TOC entry    : [Value Menu] No entry
@end example

@node Adding Magic Words
@subsection Adding Magic Words
@cindex Magic words
@cindex German magic words
@cindex Label category

Sometimes you don't want to define a new label environment or macro, but
just change the information associated with a label category.  Maybe you
want to add some magic words, for another language.  Changing only the
information associated with a label category is done by giving
@code{nil} for the environment name and then specify the items you want
to define.  Here is an example which adds German magic words to all
predefined label categories.

@lisp
(setq reftex-label-alist
  '((nil ?s nil nil nil ("Kapitel" "Kap." "Abschnitt" "Teil"))
    (nil ?e nil nil nil ("Gleichung" "Gl."))
    (nil ?t nil nil nil ("Tabelle"))
    (nil ?f nil nil nil ("Figur" "Abbildung" "Abb."))
    (nil ?n nil nil nil ("Anmerkung" "Anm."))
    (nil ?i nil nil nil ("Punkt"))))
@end lisp

@node Using \eqref
@subsection Using @code{\eqref}
@cindex @code{\eqref}, AMS-LaTeX macro
@cindex AMS-LaTeX
@cindex Label category

Another case where one only wants to change the information associated
with the label category is to change the macro which is used for
referencing the label.  When working with the AMS-@LaTeX{}, you might
prefer @code{\eqref} for doing equation references.  Here is how to
do this:

@lisp
(setq reftex-label-alist '((nil ?e nil "~\\eqref@{%s@}" nil nil)))
@end lisp

@RefTeX{} has also a predefined symbol for this special purpose.  The
following is equivalent to the line above.

@lisp
(setq reftex-label-alist '(AMSTeX))
@end lisp

Note that this is automatically done by the @file{amsmath.el} style file
of @AUCTeX{} (@pxref{Style Files}); so if you use @AUCTeX{},
this configuration will not be necessary.

@node Non-Standard Environments
@subsection Non-standard Environments
@cindex Non-standard environments
@cindex Environments without @code{\begin}
@cindex Special parser functions
@cindex Parser functions, for special environments

Some @LaTeX{} packages define environment-like structures without using the
standard @samp{\begin..\end} structure.  @RefTeX{} cannot parse
these directly, but you can write your own special-purpose parser and
use it instead of the name of an environment in an entry for
@code{reftex-label-alist}.  The function should check if point is
currently in the special environment it was written to detect.  If so,
it must return a buffer position indicating the start of this
environment.  The return value must be @code{nil} on failure to detect
the environment.  The function is called with one argument @var{bound}.
If non-@code{nil}, @var{bound} is a boundary for backwards searches
which should be observed.  We will discuss two examples.

@cindex LaTeX commands, abbreviated

Some people define abbreviations for
environments, like @code{\be} for @code{\begin@{equation@}}, and
@code{\ee} for @code{\end@{equation@}}.  The parser function would have
to search backward for these macros.  When the first match is
@code{\ee}, point is not in this environment.  When the first match is
@code{\be}, point is in this environment and the function must return
the beginning of the match.  To avoid scanning too far, we can also look
for empty lines which cannot occur inside an equation environment.
Here is the setup:

@lisp
;; Setup entry in reftex-label-alist, using all defaults for equations
(setq reftex-label-alist '((detect-be-ee ?e nil nil nil nil)))

(defun detect-be-ee (bound)
  ;; Search backward for the macros or an empty line
  (if (re-search-backward
       "\\(^[ \t]*\n\\|\\\\ee\\>\\)\\|\\(\\\\be\\>\\)" bound t)
      (if (match-beginning 2)
          (match-beginning 2)  ; Return start of environment
        nil)                   ; Return nil because env is closed
    nil))                      ; Return nil for not found
@end lisp

@cindex @code{linguex}, LaTeX package
@cindex LaTeX packages, @code{linguex}
A more complex example is the @file{linguex.sty} package which defines
list macros @samp{\ex.}, @samp{\a.}, @samp{\b.} etc.@: for lists which are
terminated by @samp{\z.} or by an empty line.

@example
\ex.  \label@{ex:12@} Some text in an exotic language ...
      \a. \label@{ex:13@} more stuff
      \b. \label@{ex:14@} still more stuff
          \a. List on a deeper level
          \b. Another item
          \b. and the third one
      \z.
      \b. Third item on this level.

... text after the empty line terminating all lists
@end example

The difficulty is that the @samp{\a.} lists can nest and that an empty
line terminates all list levels in one go.  So we have to count nesting
levels between @samp{\a.} and @samp{\z.}.  Here is the implementation
for @RefTeX{}.

@lisp
(setq reftex-label-alist
      '((detect-linguex ?x "ex:" "~\\ref@{%s@}" nil ("Example" "Ex."))))

(defun detect-linguex (bound)
  (let ((cnt 0))
    (catch 'exit
      (while
          ;; Search backward for all possible delimiters
          (re-search-backward
           (concat "\\(^[ \t]*\n\\)\\|\\(\\\\z\\.\\)\\|"
                   "\\(\\ex[ig]?\\.\\)\\|\\(\\\\a\\.\\)")
           nil t)
        ;; Check which delimiter was matched.
        (cond
         ((match-beginning 1)
          ;; empty line terminates all - return nil
          (throw 'exit nil))
         ((match-beginning 2)
          ;; \z. terminates one list level - decrease nesting count
          (decf cnt))
         ((match-beginning 3)
          ;; \ex. : return match unless there was a \z. on this level
          (throw 'exit (if (>= cnt 0) (match-beginning 3) nil)))
         ((match-beginning 4)
          ;; \a. : return match when on level 0, otherwise
          ;;       increment nesting count
          (if (>= cnt 0)
              (throw 'exit (match-beginning 4))
            (incf cnt))))))))
@end lisp

@node Putting it Together
@subsection Putting it all together

When you have to put several entries into @code{reftex-label-alist}, just
put them after each other in a list, or create that many templates in
the customization buffer.  Here is a lisp example which uses several of
the entries described above:

@lisp
(setq reftex-label-alist
  '(("axiom"   ?a "ax:"  "~\\ref@{%s@}" nil ("axiom"   "ax.") -2)
    ("theorem" ?h "thr:" "~\\ref@{%s@}" t   ("theorem" "theor." "th.") -3)
    ("\\quickeq@{@}" ?e nil nil 1 nil)
    AMSTeX
    ("\\myfig[]@{@}@{@}@{*@}@{@}" ?f nil nil 3)
    (detect-linguex ?x "ex:" "~\\ref@{%s@}" nil ("Example" "Ex."))))
@end lisp

@node Reference Info
@section Reference Info
@findex reftex-view-crossref
@findex reftex-mouse-view-crossref
@cindex Cross-references, displaying
@cindex Reference info
@cindex Displaying cross-references
@cindex Viewing cross-references
@kindex C-c &
@kindex S-mouse-2

When point is idle for more than @code{reftex-idle-time} seconds on the
argument of a @code{\ref} macro, the echo area will display some
information about the label referenced there.  Note that the information
is only displayed if the echo area is not occupied by a different
message.

@RefTeX{} can also display the label definition corresponding to a
@code{\ref} macro, or all reference locations corresponding to a
@code{\label} macro.  @xref{Viewing Cross-References}, for more
information.

@node Reference Styles
@section Reference Styles

In case you defined your own macros for referencing or you are using
@LaTeX{} packages providing specialized macros to be used instead of
@code{\ref}, @RefTeX{} provides ways to select and insert them in a
convenient way.

@RefTeX{} comes equipped with a set of so-called reference styles where
each relates to one or more reference macros.  The standard macros
@samp{\ref} and @samp{\pageref} or provided by the ``Default'' style.
The ``Varioref'' style offers macros for the @samp{varioref} @LaTeX{}
package (@samp{\vref}, @samp{\Vref}, @samp{\Ref}, @samp{\vpageref}),
``Fancyref'' for the @samp{fancyref} package (@samp{\fref},
@samp{\Fref}) and ``Hyperref'' for the @samp{hyperref} package
(@samp{\autoref}, @samp{\autopageref}).

@vindex reftex-ref-style-default-list
A style can be toggled by selecting the respective entry in the
@samp{Reference Style} menu.  Changes made through the menu will only
last for the Emacs session.  In order to configure a preference
permanently, the variable @code{reftex-ref-style-default-list} should be
customized.  This variable specifies the list of styles to be activated.
It can also be set as a file variable if the preference should be set
for a specific file.

@vindex reftex-ref-style-alist
In case the built-in styles do not suffice, you can add additional
macros and styles to the variable @code{reftex-ref-style-alist}.  Those
do not necessarily have to be related to a certain @LaTeX{} package but
can follow an arbitrary grouping rule.  For example you could define a
style called ``Personal'' for your personal referencing macros.  (When
changing the variable you should be aware that other Emacs packages,
like @AUCTeX{}, might rely on the entries from the default value to be
present.)

Once a style is active the macros it relates to are available for
selection when you are about to insert a reference.  In general this
process involves three steps: the selection of a reference macro, a
label type and a label.  Reference macros can be chosen in the first and
last step.

@vindex reftex-ref-macro-prompt
In the first step you will be presented with a list of macros from which
you can select one by typing a single key.  If you dislike having an
extra step for reference macro selection, you can disable it by
customizing @code{reftex-ref-macro-prompt} and relying only on the
selection facilities provided in the last step.

In the last step, i.e., the label selection, two key bindings are
provided to set the reference macro.  Type @key{v} in order to cycle
forward through the list of available macros or @key{V} to cycle
backward.  The mode line of the selection buffer shows the macro
currently selected.

In case you are not satisfied with the order of macros when cycling
through them you should adapt the order of entries in the variable
@code{reftex-ref-style-alist} to fit your liking.

For each entry in @code{reftex-ref-style-alist} a function with the name
@code{reftex-<package>-<macro>} (e.g., @code{reftex-varioref-vref}) will
be created automatically by @RefTeX{}.  These functions can be used
instead of @kbd{C-c )} and provide an alternative way of having your
favorite referencing macro preselected and if cycling through the macros
seems inconvenient to you.@footnote{You could, e.g., bind
@code{reftex-varioref-vref} to @kbd{C-c v} and
@code{reftex-fancyref-fref} to @kbd{C-c f}.}

@cindex @code{varioref}, LaTeX package
@cindex LaTeX packages, @code{varioref}
@cindex @code{fancyref}, LaTeX package
@cindex LaTeX packages, @code{fancyref}
@vindex reftex-vref-is-default @r{(deprecated)}
@vindex reftex-fref-is-default @r{(deprecated)}
In former versions of @RefTeX{} only support for @code{varioref} and
@code{fancyref} was included.  @code{varioref} is a @LaTeX{} package to
create cross-references with page information.  @code{fancyref} is a
package where a macro call like @code{\fref@{@var{fig:map-of-germany}@}}
creates not only the number of the referenced counter but also the
complete text around it, like @samp{Figure 3 on the preceding page}.  In
order to make it work you need to use label prefixes like @samp{fig:}
consistently---something @RefTeX{} does automatically.  For each of
these packages a variable could be configured to make its macros to take
precedence over @code{\ref}.  Those were @code{reftex-vref-is-default}
and @code{reftex-fref-is-default} respectively.  While still working,
these variables are deprecated now.  Instead of setting them, the
variable @code{reftex-ref-style-default-list} should be adapted now.

@node LaTeX xr Package
@section @code{xr}: Cross-Document References
@cindex @code{xr}, LaTeX package
@cindex LaTeX packages, @code{xr}
@cindex @code{\externaldocument}
@cindex External documents
@cindex References to external documents
@cindex Cross-document references

The @LaTeX{} package @code{xr} makes it possible to create references to
labels defined in external documents.  The preamble of a document using
@code{xr} will contain something like this:

@example
\usepackage@{xr@}
\externaldocument[V1-]@{volume1@}
\externaldocument[V3-]@{volume3@}
@end example

@noindent
and we can make references to any labels defined in these
external documents by using the prefixes @samp{V1-} and @samp{V3-},
respectively.

@RefTeX{} can be used to create such references as well.  Start the
referencing process normally, by pressing @kbd{C-c )}.  Select a label
type if necessary.  When you see the label selection buffer, pressing
@kbd{x} will switch to the label selection buffer of one of the external
documents.  You may then select a label as before and @RefTeX{} will
insert it along with the required prefix.

For this kind of inter-document cross-references, saving of parsing
information and the use of multiple selection buffers can mean a large
speed-up (@pxref{Optimizations}).

@node Citations
@chapter Citations
@cindex Citations
@cindex @code{\cite}

Citations in @LaTeX{} are done with the @code{\cite} macro or variations of
it.  The argument of the macro is a citation key which identifies an
article or book in either a @BibTeX{} database file or in an explicit
@code{thebibliography} environment in the document.  @RefTeX{}'s
support for citations helps to select the correct key quickly.

@menu
* Creating Citations::               How to create them.
* Citation Styles::                  Natbib, Harvard, Chicago and Co.
* Citation Info::                    View the corresponding database entry.
* Chapterbib and Bibunits::          Multiple bibliographies in a Document.
* Citations Outside LaTeX::          How to make citations in Emails etc.
* BibTeX Database Subsets::          Extract parts of a big database.
@end menu

@node Creating Citations
@section Creating Citations
@cindex Creating citations
@cindex Citations, creating
@findex reftex-citation
@kindex C-c [
@cindex Selection buffer, citations
@cindex Selection process

In order to create a citation, press @kbd{C-c [}.  @RefTeX{} then
prompts for a regular expression which will be used to search through
the database and present the list of matches to choose from in a
selection process similar to that for selecting labels
(@pxref{Referencing Labels}).

The regular expression uses an extended syntax: @samp{&&} defines a
logic @code{and} for regular expressions. For example
@samp{Einstein&&Bose} will match all articles which mention
Bose-Einstein condensation, or which are co-authored by Bose and
Einstein.  When entering the regular expression, you can complete on
known citation keys.  @RefTeX{} also offers a default when prompting for
a regular expression.  This default is the word before the cursor or the
word before the current @samp{\cite} command.  Sometimes this may be a
good search key.

@cindex @code{\bibliography}
@cindex @code{thebibliography}, LaTeX environment
@cindex @code{BIBINPUTS}, environment variable
@cindex @code{TEXBIB}, environment variable
@RefTeX{} prefers to use @BibTeX{} database files specified with a
@code{\bibliography} macro to collect its information.  Just like
@BibTeX{}, it will search for the specified files in the current directory
and along the path given in the environment variable @code{BIBINPUTS}.
If you do not use @BibTeX{}, but the document contains an explicit
@code{thebibliography} environment, @RefTeX{} will collect its
information from there.  Note that in this case the information
presented in the selection buffer will just be a copy of relevant
@code{\bibitem} entries, not the structured listing available with
@BibTeX{} database files.

@kindex ?
In the selection buffer, the following keys provide special commands.  A
summary of this information is always available from the selection
process by pressing @kbd{?}.

@table @kbd
@tablesubheading{General}
@item ?
Show a summary of available commands.

@item 0-9,-
Prefix argument.

@tablesubheading{Moving around}
@item n
Go to next article.

@item p
Go to previous article.

@tablesubheading{Access to full database entries}
@item @key{SPC}
Show the database entry corresponding to the article at point, in
another window.  See also the @kbd{f} key.

@item f
Toggle follow mode.  When follow mode is active, the other window will
always display the full database entry of the current article.  This is
equivalent to pressing @key{SPC} after each cursor motion.  With @BibTeX{}
entries, follow mode can be rather slow.

@tablesubheading{Selecting entries and creating the citation}
@item @key{RET}
Insert a citation referencing the article at point into the buffer from
which the selection process was started.

@item mouse-2
@vindex reftex-highlight-selection
Clicking with mouse button 2 on a citation will accept it like @key{RET}
would.  See also variable @code{reftex-highlight-selection},
@ref{Options - Misc}.

@item m
Mark the current entry.  When one or several entries are marked,
pressing @kbd{a} or @kbd{A} accepts all marked entries.  Also,
@key{RET} behaves like the @kbd{a} key.

@item u
Unmark a marked entry.

@item a
Accept all (marked) entries in the selection buffer and create a single
@code{\cite} macro referring to them.

@item A
Accept all (marked) entries in the selection buffer and create a
separate @code{\cite} macro for each of it.

@item e
Create a new @BibTeX{} database file which contains all @i{marked} entries
in the selection buffer.  If no entries are marked, all entries are
selected.

@item E
Create a new @BibTeX{} database file which contains all @i{unmarked}
entries in the selection buffer.  If no entries are marked, all entries
are selected.

@item @key{TAB}
Enter a citation key with completion.  This may also be a key which does
not yet exist.

@item .
Show insertion point in another window.  This is the point from where you
called @code{reftex-citation}.

@tablesubheading{Exiting}
@item q
Exit the selection process without inserting a citation into the
buffer.

@tablesubheading{Updating the buffer}

@item g
Start over with a new regular expression.  The full database will be
rescanned with the new expression (see also @kbd{r}).

@c FIXME: Should we use something else here? r is usually rescan!
@item r
Refine the current selection with another regular expression.  This will
@emph{not} rescan the entire database, but just the already selected
entries.

@end table

@vindex reftex-select-bib-map
In order to define additional commands for this selection process, the
keymap @code{reftex-select-bib-map} may be used.

Note that if you do not use Emacs to edit the @BibTeX{} database files,
@RefTeX{} will ask if the related buffers should be updated once it
detects that the files were changed externally.  If you do not want to
be bothered by such queries, you can activate Auto Revert mode for these
buffers by adding the following expression to your init file:

@lisp
(add-hook 'bibtex-mode-hook 'turn-on-auto-revert-mode)
@end lisp


@node Citation Styles
@section Citation Styles
@cindex Citation styles
@cindex Citation styles, @code{natbib}
@cindex Citation styles, @code{harvard}
@cindex Citation styles, @code{chicago}
@cindex Citation styles, @code{jurabib}
@cindex Citation styles, @ConTeXt{}
@cindex @code{natbib}, citation style
@cindex @code{harvard}, citation style
@cindex @code{chicago}, citation style
@cindex @code{jurabib}, citation style
@cindex @ConTeXt{}, citation style

@vindex reftex-cite-format
The standard @LaTeX{} macro @code{\cite} works well with numeric or
simple key citations.  To deal with the more complex task of author-year
citations as used in many natural sciences, a variety of packages has
been developed which define derived forms of the @code{\cite} macro.
@RefTeX{} can be configured to produce these citation macros as well by
setting the variable @code{reftex-cite-format}.  For the most commonly
used @LaTeX{} packages (@code{natbib}, @code{harvard}, @code{chicago},
@code{jurabib}) and for @ConTeXt{} this may be done from the menu, under
@code{Ref->Citation Styles}.  Since there are usually several macros to
create the citations, executing @code{reftex-citation} (@kbd{C-c [})
starts by prompting for the correct macro.  For the Natbib style, this
looks like this:

@example
SELECT A CITATION FORMAT

[^M]   \cite@{%l@}
[t]    \citet@{%l@}
[T]    \citet*@{%l@}
[p]    \citep@{%l@}
[P]    \citep*@{%l@}
[e]    \citep[e.g.][]@{%l@}
[s]    \citep[see][]@{%l@}
[a]    \citeauthor@{%l@}
[A]    \citeauthor*@{%l@}
[y]    \citeyear@{%l@}
@end example

@vindex reftex-cite-prompt-optional-args
If citation formats contain empty pairs of square brackets, @RefTeX{}
will prompt for values of these optional arguments if you call the
@code{reftex-citation} command with a @kbd{C-u} prefix.
Following the most generic of these packages, @code{natbib}, the builtin
citation packages always accept the @kbd{t} key for a @emph{textual}
citation (like: @code{Jones et al. (1997) have shown...})  as well as
the @kbd{p} key for a parenthetical citation (like: @code{As shown
earlier (Jones et al, 1997)}).

To make one of these styles the default, customize the variable
@code{reftex-cite-format} or put into @file{.emacs}:

@lisp
(setq reftex-cite-format 'natbib)
@end lisp

You can also use @AUCTeX{} style files to automatically set the
citation style based on the @code{usepackage} commands in a given
document.  @xref{Style Files}, for information on how to set up the style
files correctly.

@node Citation Info
@section Citation Info
@cindex Displaying citations
@cindex Citations, displaying
@cindex Citation info
@cindex Viewing citations
@kindex C-c &
@kindex S-mouse-2
@findex reftex-view-crossref
@findex reftex-mouse-view-crossref

When point is idle for more than @code{reftex-idle-time} seconds on the
argument of a @code{\cite} macro, the echo area will display some
information about the article cited there.  Note that the information is
only displayed if the echo area is not occupied by a different message.

@RefTeX{} can also display the @code{\bibitem} or @BibTeX{} database
entry corresponding to a @code{\cite} macro, or all citation locations
corresponding to a @code{\bibitem} or @BibTeX{} database entry.
@xref{Viewing Cross-References}.

@node Chapterbib and Bibunits
@section Chapterbib and Bibunits
@cindex @code{chapterbib}, LaTeX package
@cindex @code{bibunits}, LaTeX package
@cindex Bibliographies, multiple

@code{chapterbib} and @code{bibunits} are two @LaTeX{} packages which
produce multiple bibliographies in a document.  This is no problem for
@RefTeX{} as long as all bibliographies use the same @BibTeX{} database
files.  If they do not, it is best to have each document part in a
separate file (as it is required for @code{chapterbib} anyway).  Then
@RefTeX{} will still scan the locally relevant databases correctly.  If
you have multiple bibliographies within a @emph{single file}, this may
or may not be the case.

@node Citations Outside LaTeX
@section Citations outside @LaTeX{}
@cindex Citations outside LaTeX
@vindex reftex-default-bibliography

The command @code{reftex-citation} can also be executed outside a @LaTeX{}
buffer.  This can be useful to reference articles in the mail buffer and
other documents.  You should @emph{not} enter @code{reftex-mode} for
this, just execute the command.  The list of @BibTeX{} files will in this
case be taken from the variable @code{reftex-default-bibliography}.
Setting the variable @code{reftex-cite-format} to the symbol
@code{locally} does a decent job of putting all relevant information
about a citation directly into the buffer.  Here is the lisp code to add
the @kbd{C-c [} binding to the mail buffer.  It also provides a local
binding for @code{reftex-cite-format}.

@lisp
(add-hook 'mail-setup-hook
          (lambda () (define-key mail-mode-map "\C-c["
                       (lambda ()
                         (interactive)
                         (let ((reftex-cite-format 'locally))
                           (reftex-citation))))))
@end lisp

@node BibTeX Database Subsets
@section Database Subsets
@cindex BibTeX database subsets
@findex reftex-create-bibtex-file

@RefTeX{} offers two ways to create a new @BibTeX{} database file.

The first option produces a file which contains only the entries
actually referenced in the current document.  This can be useful if
the database is only meant for a single document and you want to clean
it of old and unused ballast.  It can also be useful while writing a
document together with collaborators, in order to avoid sending around
the entire (possibly very large) database.  To create the file, use
@kbd{M-x reftex-create-bibtex-file}, also available from the menu
under @code{Ref->Global Actions->Create Bibtex File}.  The command will
prompt for a @BibTeX{} file name and write the extracted entries to that
file.

The second option makes use of the selection process started by the
command @kbd{C-c [} (@pxref{Creating Citations}).  This command uses a
regular expression to select entries, and lists them in a formatted
selection buffer.  After pressing the @kbd{e} key (mnemonics: Export),
the command will prompt for the name of a new @BibTeX{} file and write
the selected entries to that file.  You can also first mark some
entries in the selection buffer with the @kbd{m} key and then export
either the @i{marked} entries (with the @kbd{e} key) or the
@i{unmarked} entries (with the @kbd{E} key).

@node Index Support
@chapter Index Support
@cindex Index Support
@cindex @code{\index}

@LaTeX{} has builtin support for creating an Index.  The @LaTeX{} core
supports two different indices, the standard index and a glossary.  With
the help of special @LaTeX{} packages (@file{multind.sty} or
@file{index.sty}), any number of indices can be supported.

Index entries are created with the @code{\index@{@var{entry}@}} macro.
All entries defined in a document are written out to the @file{.aux}
file.  A separate tool must be used to convert this information into a
nicely formatted index.  Tools used with @LaTeX{} include @code{MakeIndex}
and @code{xindy}.

Indexing is a very difficult task.  It must follow strict conventions to
make the index consistent and complete.  There are basically two
approaches one can follow, and both have their merits.

@enumerate
@item
Part of the indexing should already be done with the markup.  The
document structure should be reflected in the index, so when starting
new sections, the basic topics of the section should be indexed.  If the
document contains definitions, theorems or the like, these should all
correspond to appropriate index entries.  This part of the index can
very well be developed along with the document.  Often it is worthwhile
to define special purpose macros which define an item and at the same
time make an index entry, possibly with special formatting to make the
reference page in the index bold or underlined.  To make @RefTeX{}
support for indexing possible, these special macros must be added to
@RefTeX{}'s configuration (@pxref{Defining Index Macros}).

@item
The rest of the index is often just a collection of where in the
document certain words or phrases are being used.  This part is
difficult to develop along with the document, because consistent entries
for each occurrence are needed and are best selected when the document
is ready.  @RefTeX{} supports this with an @emph{index phrases file}
which collects phrases and helps indexing the phrases globally.
@end enumerate

Before you start, you need to make sure that @RefTeX{} knows about
the index style being used in the current document.  @RefTeX{} has
builtin support for the default @code{\index} and @code{\glossary}
macros.  Other @LaTeX{} packages, like the @file{multind} or @file{index}
package, redefine the @code{\index} macro to have an additional
argument, and @RefTeX{} needs to be configured for those.  A
sufficiently new version of @AUCTeX{} (9.10c or later) will do this
automatically.  If you really don't use @AUCTeX{} (you should!), this
configuration needs to be done by hand with the menu (@code{Ref->Index
Style}), or globally for all your documents with

@lisp
(setq reftex-index-macros '(multind))     @r{or}
(setq reftex-index-macros '(index))
@end lisp

@menu
* Creating Index Entries::           Macros and completion of entries.
* The Index Phrases File::           A special file for global indexing.
* Displaying and Editing the Index:: The index editor.
* Builtin Index Macros::             The index macros RefTeX knows about.
* Defining Index Macros::                ... and macros it  doesn't.
@end menu

@node Creating Index Entries
@section Creating Index Entries
@cindex Creating index entries
@cindex Index entries, creating
@kindex C-c <
@findex reftex-index
@kindex C-c /
@findex reftex-index-selection-or-word

In order to index the current selection or the word at the cursor press
@kbd{C-c /} (@code{reftex-index-selection-or-word}).  This causes the
selection or word @samp{@var{word}} to be replaced with
@samp{\index@{@var{word}@}@var{word}}.  The macro which is used
(@code{\index} by default) can be configured with the variable
@code{reftex-index-default-macro}.  When the command is called with a
prefix argument (@kbd{C-u C-c /}), you get a chance to edit the
generated index entry.  Use this to change the case of the word or to
make the entry a subentry, for example by entering
@samp{main!sub!@var{word}}.  When called with two raw @kbd{C-u} prefixes
(@kbd{C-u C-u C-c /}), you will be asked for the index macro as well.
When there is nothing selected and no word at point, this command will
just call @code{reftex-index}, described below.

In order to create a general index entry, press @kbd{C-c <}
(@code{reftex-index}).  @RefTeX{} will prompt for one of the
available index macros and for its arguments.  Completion will be
available for the index entry and, if applicable, the index tag.  The
index tag is a string identifying one of multiple indices.  With the
@file{multind} and @file{index} packages, this tag is the first argument
to the redefined @code{\index} macro.

@node The Index Phrases File
@section The Index Phrases File
@cindex Index phrase file
@cindex Phrase file
@kindex C-c |
@findex reftex-index-visit-phrases-buffer
@cindex Macro definition lines, in phrase buffer

@RefTeX{} maintains a file in which phrases can be collected for
later indexing.  The file is located in the same directory as the master
file of the document and has the extension @file{.rip} (@b{R}eftex
@b{I}ndex @b{P}hrases).  You can create or visit the file with @kbd{C-c
|} (@code{reftex-index-visit-phrases-buffer}).  If the file is empty it
is initialized by inserting a file header which contains the definition
of the available index macros.  This list is initialized from
@code{reftex-index-macros} (@pxref{Defining Index Macros}).  You can
edit the header as needed, but if you define new @LaTeX{} indexing macros,
don't forget to add them to @code{reftex-index-macros} as well.  Here is
a phrase file header example:

@example
% -*- mode: reftex-index-phrases -*-
%                           Key   Macro Format       Repeat
%----------------------------------------------------------
>>>INDEX_MACRO_DEFINITION:   i    \index@{%s@}          t
>>>INDEX_MACRO_DEFINITION:   I    \index*@{%s@}         nil
>>>INDEX_MACRO_DEFINITION:   g    \glossary@{%s@}       t
>>>INDEX_MACRO_DEFINITION:   n    \index*[name]@{%s@}   nil
%----------------------------------------------------------
@end example

The macro definition lines consist of a unique letter identifying a
macro, a format string and the @var{repeat} flag, all separated by
@key{TAB}.  The format string shows how the macro is to be applied, the
@samp{%s} will be replaced with the index entry.  The repeat flag
indicates if @var{word} is indexed by the macro as
@samp{\index@{@var{word}@}} (@var{repeat} = @code{nil}) or as
@samp{\index@{@var{word}@}@var{word}} (@var{repeat} = @code{t}).  In the
above example it is assumed that the macro @code{\index*@{@var{word}@}}
already typesets its argument in the text, so that it is unnecessary to
repeat @var{word} outside the macro.

@menu
* Collecting Phrases::               Collecting from document or external.
* Consistency Checks::               Check for duplicates etc.
* Global Indexing::                  The interactive indexing process.
@end menu

@node Collecting Phrases
@subsection Collecting Phrases
@cindex Collecting index phrases
@cindex Index phrases, collection
@cindex Phrases, collecting

Phrases for indexing can be collected while writing the document.  The
command @kbd{C-c \} (@code{reftex-index-phrase-selection-or-word})
copies the current selection (if active) or the word near point into the
phrases buffer.  It then selects this buffer, so that the phrase line
can be edited.  To return to the @LaTeX{} document, press @kbd{C-c C-c}
(@code{reftex-index-phrases-save-and-return}).

You can also prepare the list of index phrases in a different way and
copy it into the phrases file.  For example you might want to start from
a word list of the document and remove all words which should not be
indexed.

The phrase lines in the phrase buffer must have a specific format.
@RefTeX{} will use font-lock to indicate if a line has the proper
format.  A phrase line looks like this:

@example
[@var{key}] <TABs> @var{phrase} [<TABs> @var{arg}[&&@var{arg}]... [ || @var{arg}]...]
@end example

@code{<TABs>} stands for white space containing at least one @key{TAB}.
@var{key} must be at the start of the line and is the character
identifying one of the macros defined in the file header.  It is
optional; when omitted, the first macro definition line in the file
will be used for this phrase.  The @var{phrase} is the phrase to be
searched for when indexing.  It may contain several words separated by
spaces.  By default the search phrase is also the text entered as
argument of the index macro.  If you want the index entry to be
different from the search phrase, enter another @key{TAB} and the index
argument @var{arg}.  If you want to have each match produce several
index entries, separate the different index arguments with @samp{ &&
}@footnote{@samp{&&} with optional spaces, see
@code{reftex-index-phrases-logical-and-regexp}.}.  If you want to be
able to choose at each match between several different index arguments,
separate them with @samp{ || }@footnote{@samp{||} with optional spaces,
see @code{reftex-index-phrases-logical-or-regexp}.}.  Here is an
example:

@example
%--------------------------------------------------------------------
I     Sun
i     Planet         Planets
i     Vega           Stars!Vega
      Jupiter        Planets!Jupiter
i     Mars           Planets!Mars || Gods!Mars || Chocolate Bars!Mars
i     Pluto          Planets!Pluto && Kuiper Belt Objects!Pluto
@end example


So @samp{Sun} will be indexed directly as @samp{\index*@{Sun@}}, while
@samp{Planet} will be indexed as @samp{\index@{Planets@}Planet}.
@samp{Vega} will be indexed as a subitem of @samp{Stars}.  The
@samp{Jupiter} line will also use the @samp{i} macro as it was the first
macro definition in the file header (see above example).  At each
occurrence of @samp{Mars} you will be able choose between indexing it as
a subitem of @samp{Planets}, @samp{Gods} or @samp{Chocolate Bars}.
Finally, every occurrence of @samp{Pluto} will be indexed as
@samp{\index@{Planets!Pluto@}\index@{Kuiper Belt Objects!Pluto@}Pluto}
and will therefore create two different index entries.

@node Consistency Checks
@subsection Consistency Checks
@cindex Index phrases, consistency checks
@cindex Phrases, consistency checks
@cindex Consistency check for index phrases

@kindex C-c C-s
Before indexing the phrases in the phrases buffer, they should be
checked carefully for consistency.  A first step is to sort the phrases
alphabetically; this is done with the command @kbd{C-c C-s}
(@code{reftex-index-sort-phrases}).  It will sort all phrases in the
buffer alphabetically by search phrase.  If you want to group certain
phrases and only sort within the groups, insert empty lines between the
groups.  Sorting will only change the sequence of phrases within each
group (see the variable @code{reftex-index-phrases-sort-in-blocks}).

@kindex C-c C-i
A useful command is @kbd{C-c C-i} (@code{reftex-index-phrases-info})
which lists information about the phrase at point, including an example
of how the index entry will look like and the number of expected matches
in the document.

@kindex C-c C-t
Another important check is to find out if there are double or
overlapping entries in the buffer.  For example if you are first
searching and indexing @samp{Mars} and then @samp{Planet Mars}, the
second phrase will not match because of the index macro inserted before
@samp{Mars} earlier.  The command @kbd{C-c C-t}
(@code{reftex-index-find-next-conflict-phrase}) finds the next phrase in
the buffer which is either duplicate or a subphrase of another phrase.
In order to check the whole buffer like this, start at the beginning and
execute this command repeatedly.

@node Global Indexing
@subsection Global Indexing
@cindex Global indexing
@cindex Indexing, global
@cindex Indexing, from @file{phrases} buffer

Once the index phrases have been collected and organized, you are set
for global indexing.  I recommend to do this only on an otherwise
finished document.  Global indexing starts from the phrases buffer.
There are several commands which start indexing: @kbd{C-c C-x} acts on
the current phrase line, @kbd{C-c C-r} on all lines in the current
region and @kbd{C-c C-a} on all phrase lines in the buffer.  It is
probably good to do indexing in small chunks since your concentration
may not last long enough to do everything in one go.

@RefTeX{} will start at the first phrase line and search the phrase
globally in the whole document.  At each match it will stop, compute the
replacement string and offer you the following choices@footnote{Windows
users: Restrict yourself to the described keys during indexing.  Pressing
@key{Help} at the indexing prompt can apparently hang Emacs.}:

@table @kbd
@item y
Replace this match with the proposed string.
@item n
Skip this match.
@item !
Replace this and all further matches in this file.
@item q
Skip this match, start with next file.
@item Q
Skip this match, start with next phrase.
@item o
Select a different indexing macro for this match.
@item 1-9
Select one of multiple index keys (those separated with @samp{||}).
@item e
Edit the replacement text.
@item C-r
Recursive edit.  Use @kbd{C-M-c} to return to the indexing process.
@item s
Save this buffer and ask again about the current match.
@item S
Save all document buffers and ask again about the current match.
@item C-g
Abort the indexing process.
@end table

The @samp{Find and Index in Document} menu in the phrases buffer also
lists a few options for the indexing process.  The options have
associated customization variables to set the defaults
(@pxref{Options - Index Support}).  Here is a short explanation of
what the options do:

@table @i
@item Match Whole Words
When searching for index phrases, make sure whole words are matched.
This should probably always be on.
@item Case Sensitive Search
Search case sensitively for phrases.  I recommend to have this setting
off, in order to match the capitalized words at the beginning of a
sentence, and even typos.  You can always say @emph{no} at a match you
do not like.
@item Wrap Long Lines
Inserting index macros increases the line length.  Turn this option on
to allow @RefTeX{} to wrap long lines.
@item Skip Indexed Matches
When this is on, @RefTeX{} will at each match try to figure out if
this match is already indexed.  A match is considered indexed if it is
either the argument of an index macro, or if an index macro is directly
(without whitespace separation) before or after the match.  Index macros
are those configured in @code{reftex-index-macros}.  Intended for
re-indexing a documents after changes have been made.
@end table

Even though indexing should be the last thing you do to a document, you
are bound to make changes afterwards.  Indexing then has to be applied
to the changed regions.  The command
@code{reftex-index-phrases-apply-to-region} is designed for this
purpose.  When called from a @LaTeX{} document with active region, it will
apply @code{reftex-index-all-phrases} to the current region.

@node Displaying and Editing the Index
@section Displaying and Editing the Index
@cindex Displaying the Index
@cindex Editing the Index
@cindex Index entries, creating
@cindex Index, displaying
@cindex Index, editing
@kindex C-c >
@findex reftex-display-index

In order to compile and display the index, press @kbd{C-c >}.  If the
document uses multiple indices, @RefTeX{} will ask you to select
one.  Then, all index entries will be sorted alphabetically and
displayed in a special buffer, the @file{*Index*} buffer.  From that
buffer you can check and edit each entry.

The index can be restricted to the current section or the region.  Then
only entries in that part of the document will go into the compiled
index.  To restrict to the current section, use a numeric prefix
@samp{2}, thus press @kbd{C-u 2 C-c >}.  To restrict to the current
region, make the region active and use a numeric prefix @samp{3} (press
@kbd{C-u 3 C-c >}).  From within the @file{*Index*} buffer the
restriction can be moved from one section to the next by pressing the
@kbd{<} and @kbd{>} keys.

One caveat: @RefTeX{} finds the definition point of an index entry
by searching near the buffer position where it had found to macro during
scanning.  If you have several identical index entries in the same
buffer and significant changes have shifted the entries around, you must
rescan the buffer to ensure the correspondence between the
@file{*Index*} buffer and the definition locations.  It is therefore
advisable to rescan the document (with @kbd{r} or @kbd{C-u r})
frequently while editing the index from the @file{*Index*}
buffer.

@kindex ?
Here is a list of special commands available in the @file{*Index*} buffer.  A
summary of this information is always available by pressing
@kbd{?}.

@table @kbd
@tablesubheading{General}
@item ?
Display a summary of commands.

@item 0-9, -
Prefix argument.

@tablesubheading{Moving around}
@item ! A..Z
Pressing any capital letter will jump to the corresponding section in
the @file{*Index*} buffer.  The exclamation mark is special and jumps to
the first entries alphabetically sorted below @samp{A}.  These are
usually non-alphanumeric characters.
@item n
Go to next entry.
@item p
Go to previous entry.

@tablesubheading{Access to document locations}
@item @key{SPC}
Show the place in the document where this index entry is defined.

@item @key{TAB}
Go to the definition of the current index entry in another
window.

@item @key{RET}
Go to the definition of the current index entry and hide the
@file{*Index*} buffer window.

@item f
@vindex reftex-index-follow-mode
@vindex reftex-revisit-to-follow
Toggle follow mode.  When follow mode is active, the other window will
always show the location corresponding to the line in the @file{*Index*}
buffer at point.  This is similar to pressing @key{SPC} after each
cursor motion.  The default for this flag can be set with the variable
@code{reftex-index-follow-mode}.  Note that only context in files
already visited is shown.  @RefTeX{} will not visit a file just for
follow mode.  See, however, the variable
@code{reftex-revisit-to-follow}.

@tablesubheading{Entry editing}
@item e
Edit the current index entry.  In the minibuffer, you can edit the
index macro which defines this entry.

@item C-k
Kill the index entry.  Currently not implemented because I don't know
how to implement an @code{undo} function for this.

@item *
Edit the @var{key} part of the entry.  This is the initial part of the
entry which determines the location of the entry in the index.

@item |
Edit the @var{attribute} part of the entry.  This is the part after the
vertical bar.  With @code{MakeIndex}, this part is an encapsulating
macro.  With @code{xindy}, it is called @emph{attribute} and is a
property of the index entry that can lead to special formatting.  When
called with @kbd{C-u} prefix, kill the entire @var{attribute}
part.

@item @@
Edit the @var{visual} part of the entry.  This is the part after the
@samp{@@} which is used by @code{MakeIndex} to change the visual
appearance of the entry in the index.  When called with @kbd{C-u}
prefix, kill the entire @var{visual} part.

@item (
Toggle the beginning of page range property @samp{|(} of the
entry.

@item )
Toggle the end of page range property @samp{|)} of the entry.

@item _
Make the current entry a subentry.  This command will prompt for the
superordinate entry and insert it.

@item ^
Remove the highest superordinate entry.  If the current entry is a
subitem (@samp{aaa!bbb!ccc}), this function moves it up the hierarchy
(@samp{bbb!ccc}).

@tablesubheading{Exiting}
@item q
Hide the @file{*Index*} buffer.

@item k
Kill the @file{*Index*} buffer.

@item C-c =
Switch to the Table of Contents buffer of this document.

@tablesubheading{Controlling what gets displayed}
@item c
@vindex reftex-index-include-context
Toggle the display of short context in the @file{*Index*} buffer.  The
default for this flag can be set with the variable
@code{reftex-index-include-context}.

@item @}
Restrict the index to a single document section.  The corresponding
section number will be displayed in the @code{R<>} indicator in the
mode line and in the header of the @file{*Index*} buffer.

@item @{
Widen the index to contain all entries of the document.

@item <
When the index is currently restricted, move the restriction to the
previous section.

@item >
When the index is currently restricted, move the restriction to the
next section.

@tablesubheading{Updating the buffer}
@item g
Rebuild the @file{*Index*} buffer.  This does @emph{not} rescan the
document.  However, it sorts the entries again, so that edited entries
will move to the correct position.

@item r
@vindex reftex-enable-partial-scans
Reparse the @LaTeX{} document and rebuild the @file{*Index*} buffer.  When
@code{reftex-enable-partial-scans} is non-@code{nil}, rescan only the file this
location is defined in, not the entire document.

@item C-u r
Reparse the @emph{entire} @LaTeX{} document and rebuild the @file{*Index*}
buffer.

@item s
Switch to a different index (for documents with multiple
indices).
@end table


@node Builtin Index Macros
@section Builtin Index Macros
@cindex Builtin index macros
@cindex Index macros, builtin
@vindex reftex-index-macros
@cindex @code{multind}, LaTeX package
@cindex @code{index}, LaTeX package
@cindex LaTeX packages, @code{multind}
@cindex LaTeX packages, @code{index}

@RefTeX{} by default recognizes the @code{\index} and
@code{\glossary} macros which are defined in the @LaTeX{} core.  It has
also builtin support for the re-implementations of @code{\index}
in the @file{multind} and @file{index} packages.  However, since
the different definitions of the @code{\index} macro are incompatible,
you will have to explicitly specify the index style used.
@xref{Creating Index Entries}, for information on how to do that.

@node Defining Index Macros
@section Defining Index Macros
@cindex  Defining Index Macros
@cindex Index macros, defining
@vindex reftex-index-macros

When writing a document with an index you will probably define
additional macros which make entries into the index.
Let's look at an example.

@example
\newcommand@{\ix@}[1]@{#1\index@{#1@}@}
\newcommand@{\nindex@}[1]@{\textit@{#1@}\index[name]@{#1@}@}
\newcommand@{\astobj@}[1]@{\index@{Astronomical Objects!#1@}@}
@end example

The first macro @code{\ix} typesets its argument in the text and places
it into the index.  The second macro @code{\nindex} typesets its
argument in the text and places it into a separate index with the tag
@samp{name}@footnote{We are using the syntax of the @file{index} package
here.}.  The last macro also places its argument into the index, but as
subitems under the main index entry @samp{Astronomical Objects}.  Here
is how to make @RefTeX{} recognize and correctly interpret these
macros, first with Emacs Lisp.

@lisp
(setq reftex-index-macros
      '(("\\ix@{*@}" "idx" ?x "" nil nil)
        ("\\nindex@{*@}" "name" ?n "" nil nil)
        ("\\astobj@{*@}" "idx" ?o "Astronomical Objects!" nil t)))
@end lisp

Note that the index tag is @samp{idx} for the main index, and
@samp{name} for the name index.  @samp{idx} and @samp{glo} are reserved
for the default index and for the glossary.

The character arguments @code{?x}, @code{?n}, and @code{?o} are for
quick identification of these macros when @RefTeX{} inserts new
index entries with @code{reftex-index}.  These codes need to be
unique. @code{?i}, @code{?I}, and @code{?g} are reserved for the
@code{\index}, @code{\index*}, and @code{\glossary} macros,
respectively.

The following string is empty unless your macro adds a superordinate
entry to the index key; this is the case for the @code{\astobj} macro.

The next entry can be a hook function to exclude certain matches, it
almost always can be @code{nil}.

The final element in the list indicates if the text being indexed needs
to be repeated outside the macro.  For the normal index macros, this
should be @code{t}.  Only if the macro typesets the entry in the text
(like @code{\ix} and @code{\nindex} in the example do), this should be
@code{nil}.

To do the same thing with customize, you need to fill in the templates
like this:

@example
Repeat:
[INS] [DEL] List:
            Macro with args: \ix@{*@}
            Index Tag      : [Value Menu] String: idx
            Access Key     : x
            Key Prefix     :
            Exclusion hook : nil
            Repeat Outside : [Toggle]  off (nil)
[INS] [DEL] List:
            Macro with args: \nindex@{*@}
            Index Tag      : [Value Menu] String: name
            Access Key     : n
            Key Prefix     :
            Exclusion hook : nil
            Repeat Outside : [Toggle]  off (nil)
[INS] [DEL] List:
            Macro with args: \astobj@{*@}
            Index Tag      : [Value Menu] String: idx
            Access Key     : o
            Key Prefix     : Astronomical Objects!
            Exclusion hook : nil
            Repeat Outside : [Toggle]  on (non-nil)
[INS]
@end example

With the macro @code{\ix} defined, you may want to change the default
macro used for indexing a text phrase (@pxref{Creating Index Entries}).
This would be done like this

@lisp
(setq reftex-index-default-macro '(?x "idx"))
@end lisp

which specifies that the macro identified with the character @code{?x} (the
@code{\ix} macro) should be used for indexing phrases and words already
in the buffer with @kbd{C-c /} (@code{reftex-index-selection-or-word}).
The index tag is "idx".

@node Viewing Cross-References
@chapter Viewing Cross-References
@findex reftex-view-crossref
@findex reftex-mouse-view-crossref
@kindex C-c &
@kindex S-mouse-2

@RefTeX{} can display cross-referencing information.  This means,
if two document locations are linked, @RefTeX{} can display the
matching location(s) in another window.  The @code{\label} and @code{\ref}
macros are one way of establishing such a link.  Also, a @code{\cite}
macro is linked to the corresponding @code{\bibitem} macro or a @BibTeX{}
database entry.

The feature is invoked by pressing @kbd{C-c &}
(@code{reftex-view-crossref}) while point is on the @var{key} argument
of a macro involved in cross-referencing.  You can also click with
@kbd{S-mouse-2} on the macro argument.  Here is what will happen for
individual classes of macros:

@table @asis

@item @code{\ref}
@cindex @code{\ref}
Display the corresponding label definition.  All usual
variants@footnote{all macros that start with @samp{ref} or end with
@samp{ref} or @samp{refrange}} of the @code{\ref} macro are active for
cross-reference display.  This works also for labels defined in an
external document when the current document refers to them through the
@code{xr} interface (@pxref{LaTeX xr Package}).

@item @code{\label}
@cindex @code{\label}
@vindex reftex-label-alist
Display a document location which references this label.  Pressing
@kbd{C-c &} several times moves through the entire document and finds
all locations.  Not only the @code{\label} macro but also other macros
with label arguments (as configured with @code{reftex-label-alist}) are
active for cross-reference display.

@item @code{\cite}
@cindex @code{\cite}
Display the corresponding @BibTeX{} database entry or @code{\bibitem}.
All usual variants@footnote{all macros that either start or end with
@samp{cite}} of the @code{\cite} macro are active for cross-reference
display.

@item @code{\bibitem}
@cindex @code{\bibitem}
Display a document location which cites this article. Pressing
@kbd{C-c &} several times moves through the entire document and finds
all locations.

@item @BibTeX{}
@cindex BibTeX buffer, viewing cite locations from
@cindex Viewing cite locations from BibTeX buffer
@kbd{C-c &} is also active in @BibTeX{} buffers.  All locations in a
document where the database entry at point is cited will be displayed.
On first use, @RefTeX{} will prompt for a buffer which belongs to
the document you want to search.  Subsequent calls will use the same
document, until you break this link with a prefix argument to @kbd{C-c
&}.

@item @code{\index}
@cindex @code{\index}
Display other locations in the document which are marked by an index
macro with the same key argument.  Along with the standard @code{\index}
and @code{\glossary} macros, all macros configured in
@code{reftex-index-macros} will be recognized.
@end table

@vindex reftex-view-crossref-extra
While the display of cross referencing information for the above
mentioned macros is hard-coded, you can configure additional relations
in the variable @code{reftex-view-crossref-extra}.

@iftex
@chapter All the Rest
@end iftex
@ifnottex
@raisesections
@end ifnottex

@node RefTeXs Menu
@section @RefTeX{}'s Menu
@cindex RefTeXs Menu
@cindex Menu, in the menu bar

@RefTeX{} installs a @code{Ref} menu in the menu bar on systems
which support this.  From this menu you can access all of
@RefTeX{}'s commands and a few of its options.  There is also a
@code{Customize} submenu which can be used to access @RefTeX{}'s
entire set of options.

@node Key Bindings
@section Default Key Bindings
@cindex Key Bindings, summary

Here is a summary of the available key bindings.

@kindex C-c =
@kindex C-c -
@kindex C-c (
@kindex C-c )
@kindex C-c [
@kindex C-c &
@kindex S-mouse-2
@kindex C-c /
@kindex C-c \
@kindex C-c |
@kindex C-c <
@kindex C-c >
@example
@kbd{C-c =}      @code{reftex-toc}
@kbd{C-c -}      @code{reftex-toc-recenter}
@kbd{C-c (}      @code{reftex-label}
@kbd{C-c )}      @code{reftex-reference}
@kbd{C-c [}      @code{reftex-citation}
@kbd{C-c &}      @code{reftex-view-crossref}
@kbd{S-mouse-2}  @code{reftex-mouse-view-crossref}
@kbd{C-c /}      @code{reftex-index-selection-or-word}
@kbd{C-c \}      @code{reftex-index-phrase-selection-or-word}
@kbd{C-c |}      @code{reftex-index-visit-phrases-buffer}
@kbd{C-c <}      @code{reftex-index}
@kbd{C-c >}      @code{reftex-display-index}
@end example

Note that the @kbd{S-mouse-2} binding is only provided if this key is
not already used by some other package.  @RefTeX{} will not override an
existing binding to @kbd{S-mouse-2}.

Personally, I also bind some functions in the users @kbd{C-c} map for
easier access.

@c FIXME: Do we need bindings for the Index macros here as well?
@c C-c i   C-c I or so????
@c How about key bindings for reftex-reset-mode and reftex-parse-document?
@kindex C-c t
@kindex C-c l
@kindex C-c r
@kindex C-c c
@kindex C-c v
@kindex C-c s
@kindex C-c g
@example
@kbd{C-c t}    @code{reftex-toc}
@kbd{C-c l}    @code{reftex-label}
@kbd{C-c r}    @code{reftex-reference}
@kbd{C-c c}    @code{reftex-citation}
@kbd{C-c v}    @code{reftex-view-crossref}
@kbd{C-c s}    @code{reftex-search-document}
@kbd{C-c g}    @code{reftex-grep-document}
@end example

@noindent These keys are reserved for the user, so I cannot bind them by
default.  If you want to have these key bindings available, set in your
@file{.emacs} file:

@vindex reftex-extra-bindings
@lisp
(setq reftex-extra-bindings t)
@end lisp

Note that this variable has to be set before @RefTeX{} is loaded to
have an effect.

@vindex reftex-load-hook
Changing and adding to @RefTeX{}'s key bindings is best done in the hook
@code{reftex-load-hook}.  For information on the keymaps
which should be used to add keys, see @ref{Keymaps and Hooks}.

@node Faces
@section Faces
@cindex Faces

@RefTeX{} uses faces when available to structure the selection and
table of contents buffers.  It does not create its own faces, but uses
the ones defined in @file{font-lock.el}.  Therefore, @RefTeX{} will
use faces only when @code{font-lock} is loaded.  This seems to be
reasonable because people who like faces will very likely have it
loaded.  If you wish to turn off fontification or change the involved
faces, see @ref{Options - Fontification}.

@node Multifile Documents
@section Multifile Documents
@cindex Multifile documents
@cindex Documents, spread over files

The following is relevant when working with documents spread over many
files:

@itemize @bullet
@item
@RefTeX{} has full support for multifile documents.  You can edit parts of
several (multifile) documents at the same time without conflicts.
@RefTeX{} provides functions to run @code{grep}, @code{search} and
@code{query-replace} on all files which are part of a multifile
document.

@item
@vindex tex-main-file
@vindex TeX-master
All files belonging to a multifile document should define a File
Variable (@code{TeX-master} for @AUCTeX{} or @code{tex-main-file} for the
standard Emacs @LaTeX{} mode) containing the name of the master file.  For
example, to set the file variable @code{TeX-master}, include something
like the following at the end of each @TeX{} file:

@example
%%% Local Variables: ***
%%% mode:latex ***
%%% TeX-master: "thesis.tex"  ***
%%% End: ***
@end example

@AUCTeX{} with the setting

@lisp
(setq-default TeX-master nil)
@end lisp

will actually ask you for each new file about the master file and insert
this comment automatically.  For more details see the documentation of
the @AUCTeX{} (@pxref{Multifile,,,auctex, The AUCTeX User Manual}), the
documentation about the Emacs (La)TeX mode (@pxref{TeX Print,,,emacs,
The GNU Emacs Manual}) and the Emacs documentation on File Variables
(@pxref{File Variables,,,emacs, The GNU Emacs Manual}).

@item
The context of a label definition must be found in the same file as the
label itself in order to be processed correctly by @RefTeX{}.  The only
exception is that section labels referring to a section statement
outside the current file can still use that section title as
context.

@item
@vindex reftex-include-file-commands
@RefTeX{} knows about the @code{\include} and @code{\input} macros.
In case you use different commands to include files in a multifile
document, customize the variable @code{reftex-include-file-commands}.
@end itemize

@node Language Support
@section Language Support
@cindex Language support

Some parts of @RefTeX{} are language dependent.  The default
settings work well for English.  If you are writing in a different
language, the following hints may be useful:

@itemize @bullet
@item
@vindex reftex-derive-label-parameters
@vindex reftex-abbrev-parameters
The mechanism to derive a label from context includes the abbreviation
of words and omission of unimportant words.  These mechanisms may have
to be changed for other languages.  See the variables
@code{reftex-derive-label-parameters} and @code{reftex-abbrev-parameters}.

@item
@vindex reftex-translate-to-ascii-function
@vindex reftex-label-illegal-re
Also, when a label is derived from context, @RefTeX{} clears the
context string from non-ASCII characters in order to make a valid label.
If there should ever be a version of @TeX{} which allows extended
characters @emph{in labels}, then we will have to look at the
variables @code{reftex-translate-to-ascii-function} and
@code{reftex-label-illegal-re}.

@item
When a label is referenced, @RefTeX{} looks at the word before point
to guess which label type is required.  These @emph{magic words} are
different in every language.  For an example of how to add magic words,
see @ref{Adding Magic Words}.

@vindex reftex-multiref-punctuation
@vindex reftex-cite-punctuation
@item
@RefTeX{} inserts ``punctuation'' for multiple references and
for the author list in citations.  Some of this may be language
dependent.  See the variables @code{reftex-multiref-punctuation} and
@code{reftex-cite-punctuation}.
@end itemize

@node Finding Files
@section Finding Files
@cindex Finding files

In order to find files included in a document via @code{\input} or
@code{\include}, @RefTeX{} searches all directories specified in the
environment variable @code{TEXINPUTS}.  Similarly, it will search the
path specified in the variables @code{BIBINPUTS} and @code{TEXBIB} for
@BibTeX{} database files.

When searching, @RefTeX{} will also expand recursive path
definitions (directories ending in @samp{//} or @samp{!!}).  But it will
only search and expand directories @emph{explicitly} given in these
variables. This may cause problems under the following circumstances:

@itemize @bullet
@item
Most @TeX{} system have a default search path for both @TeX{} files and @BibTeX{}
files which is defined in some setup file.  Usually this default path is
for system files which @RefTeX{} does not need to see.  But if your
document needs @TeX{} files or @BibTeX{} database files in a directory only
given in the default search path, @RefTeX{} will fail to find them.
@item
Some @TeX{} systems do not use environment variables at all in order to
specify the search path.  Both default and user search path are then
defined in setup files.
@end itemize

@noindent
There are three ways to solve this problem:

@itemize @bullet
@item
Specify all relevant directories explicitly in the environment
variables.  If for some reason you don't want to mess with the default
variables @code{TEXINPUTS} and @code{BIBINPUTS}, define your own
variables and configure @RefTeX{} to use them instead:

@lisp
(setq reftex-texpath-environment-variables '("MYTEXINPUTS"))
(setq reftex-bibpath-environment-variables '("MYBIBINPUTS"))
@end lisp

@item
Specify the full search path directly in @RefTeX{}'s variables.

@lisp
(setq reftex-texpath-environment-variables
      '("./inp:/home/cd/tex//:/usr/local/tex//"))
(setq reftex-bibpath-environment-variables
      '("/home/cd/tex/lit/"))
@end lisp

@item
Some @TeX{} systems provide stand-alone programs to do the file search just
like @TeX{} and @BibTeX{}.  E.g., Thomas Esser's @code{teTeX} uses the
@code{kpathsearch} library which provides the command @code{kpsewhich}
to search for files.  @RefTeX{} can be configured to use this
program.  Note that the exact syntax of the @code{kpsewhich}
command depends upon the version of that program.

@lisp
(setq reftex-use-external-file-finders t)
(setq reftex-external-file-finders
      '(("tex" . "kpsewhich -format=.tex %f")
        ("bib" . "kpsewhich -format=.bib %f")))
@end lisp
@end itemize

@cindex Noweb files
@vindex reftex-file-extensions
@vindex TeX-file-extensions
Some people like to use RefTeX with noweb files, which usually have the
extension @file{.nw}.  In order to deal with such files, the new
extension must be added to the list of valid extensions in the variable
@code{reftex-file-extensions}.  When working with @AUCTeX{} as major mode,
the new extension must also be known to @AUCTeX{} via the variable
@code{TeX-file-extension}.  For example:

@lisp
(setq reftex-file-extensions
      '(("nw" "tex" ".tex" ".ltx") ("bib" ".bib")))
(setq TeX-file-extensions
      '( "nw" "tex" "sty" "cls" "ltx" "texi" "texinfo"))
@end lisp

@node Optimizations
@section Optimizations
@cindex Optimizations

@b{Note added 2002.  Computers have gotten a lot faster, so most of the
optimizations discussed below will not be necessary on new machines.  I
am leaving this stuff in the manual for people who want to write thick
books, where some of it still might be useful.}

Implementing the principle of least surprises, the default settings of
@RefTeX{} ensure a safe ride for beginners and casual users.  However,
when using @RefTeX{} for a large project and/or on a small computer,
there are ways to improve speed or memory usage.

@itemize @bullet
@item
@b{Removing Lookup Buffers}@*
@cindex Removing lookup buffers
@RefTeX{} will load other parts of a multifile document as well as @BibTeX{}
database files for lookup purposes.  These buffers are kept, so that
subsequent use of the same files is fast.  If you can't afford keeping
these buffers around, and if you can live with a speed penalty, try

@vindex reftex-keep-temporary-buffers
@lisp
(setq reftex-keep-temporary-buffers nil)
@end lisp

@item
@b{Partial Document Scans}@*
@cindex Partial documents scans
@cindex Document scanning, partial
A @kbd{C-u} prefix on the major @RefTeX{} commands @code{reftex-label}
(@kbd{C-u C-c (}), @code{reftex-reference} (@kbd{C-u C-c )}),
@code{reftex-citation} (@kbd{C-u C-c [}), @code{reftex-toc} (@kbd{C-u C-c
=}), and @code{reftex-view-crossref} (@kbd{C-u C-c &}) initiates
re-parsing of the entire document in order to update the parsing
information.  For a large document this can be unnecessary, in
particular if only one file has changed.  @RefTeX{} can be configured
to do partial scans instead of full ones.  @kbd{C-u} re-parsing then
does apply only to the current buffer and files included from it.
Likewise, the @kbd{r} key in both the label selection buffer and the
table-of-contents buffer will only prompt scanning of the file in which
the label or section macro near the cursor was defined.  Re-parsing of
the entire document is still available by using @kbd{C-u C-u} as a
prefix, or the capital @kbd{R} key in the menus.  To use this feature,
try

@vindex reftex-enable-partial-scans
@lisp
(setq reftex-enable-partial-scans t)
@end lisp

@item
@b{Saving Parser Information}@*
@cindex Saving parser information
@cindex Parse information, saving to a file
@vindex reftex-parse-file-extension
Even with partial scans enabled, @RefTeX{} still has to make one full
scan, when you start working with a document.  To avoid this, parsing
information can be stored in a file.  The file @file{MASTER.rel} is used
for storing information about a document with master file
@file{MASTER.tex}.  It is written automatically when you kill a buffer
in @code{reftex-mode} or when you exit Emacs.  The information is
restored when you begin working with a document in a new editing
session.  To use this feature, put into @file{.emacs}:

@vindex reftex-save-parse-info
@lisp
(setq reftex-save-parse-info t)
@end lisp

@item
@b{Identifying label types by prefix}@*
@cindex Parse information, saving to a file
@vindex reftex-trust-label-prefix
@RefTeX{} normally parses around each label to check in which
environment this label is located, in order to assign a label type to
the label.  If your document contains thousands of labels, document
parsing will take considerable time.  If you have been using label prefixes
like tab: and fn: consistently, you can tell @RefTeX{} to get the
label type directly from the prefix, without additional parsing.  This
will be faster and also allow labels to end up in the correct category
if for some reason it is not possible to derive the correct type from
context.  For example, to enable this feature for footnote and
equation labels, use

@lisp
(setq reftex-trust-label-prefix '("fn:" "eq:"))
@end lisp

@item
@b{Automatic Document Scans}@*
@cindex Automatic document scans
@cindex Document scanning, automatic
At rare occasions, @RefTeX{} will automatically rescan a part of the
document.  If this gets into your way, it can be turned off with

@vindex reftex-allow-automatic-rescan
@lisp
(setq reftex-allow-automatic-rescan nil)
@end lisp

@RefTeX{} will then occasionally annotate new labels in the selection
buffer, saying that their position in the label list in uncertain.  A
manual document scan will fix this.

@item
@b{Multiple Selection Buffers}@*
@cindex Multiple selection buffers
@cindex Selection buffers, multiple
Normally, the selection buffer @file{*RefTeX Select*} is re-created for
every selection process.  In documents with very many labels this can
take several seconds.  @RefTeX{} provides an option to create a
separate selection buffer for each label type and to keep this buffer
from one selection to the next.  These buffers are updated automatically
only when a new label has been added in the buffers category with
@code{reftex-label}.  Updating the buffer takes as long as recreating it
- so the time saving is limited to cases where no new labels of that
category have been added.  To turn on this feature, use

@vindex reftex-use-multiple-selection-buffers
@lisp
(setq reftex-use-multiple-selection-buffers t)
@end lisp

@noindent
@cindex Selection buffers, updating
You can also inhibit the automatic updating entirely.  Then the
selection buffer will always pop up very fast, but may not contain the
most recently defined labels.  You can always update the buffer by hand,
with the @kbd{g} key.  To get this behavior, use instead

@vindex reftex-auto-update-selection-buffers
@lisp
(setq reftex-use-multiple-selection-buffers t
      reftex-auto-update-selection-buffers nil)
@end lisp
@end itemize

@need 2000
@noindent
@b{As a summary}, here are the settings I recommend for heavy use of
@RefTeX{} with large documents:

@lisp
@group
(setq reftex-enable-partial-scans t
      reftex-save-parse-info t
      reftex-use-multiple-selection-buffers t)
@end group
@end lisp

@node AUCTeX
@section @AUCTeX{}
@cindex @code{AUCTeX}, Emacs package
@cindex Emacs packages, @code{AUCTeX}

@AUCTeX{} is without doubt the best major mode for editing @TeX{} and @LaTeX{}
files with Emacs (@pxref{Top,AUCTeX,,auctex, The AUCTeX User Manual}).
If @AUCTeX{} is not part of your Emacs distribution, you can get
it@footnote{XEmacs 21.x users may want to install the corresponding
XEmacs package.} by FTP from the @value{AUCTEXSITE}.

@menu
* AUCTeX-RefTeX Interface::          How both packages work together
* Style Files::                      @AUCTeX{}'s style files can support RefTeX
* Bib-Cite::                         Hypertext reading of a document
@end menu

@node AUCTeX-RefTeX Interface
@subsection The @AUCTeX{}-@RefTeX{} Interface

@RefTeX{} contains code to interface with @AUCTeX{}.  When this
interface is turned on, both packages will interact closely.  Instead of
using @RefTeX{}'s commands directly, you can then also use them
indirectly as part of the @AUCTeX{}
environment@footnote{@RefTeX{} 4.0 and @AUCTeX{} 9.10c will be
needed for all of this to work.  Parts of it work also with earlier
versions.}.  The interface is turned on with

@lisp
(setq reftex-plug-into-AUCTeX t)
@end lisp

If you need finer control about which parts of the interface are used
and which not, read the docstring of the variable
@code{reftex-plug-into-AUCTeX} or customize it with @kbd{M-x
customize-variable @key{RET} reftex-plug-into-AUCTeX @key{RET}}.

The following list describes the individual parts of the interface.

@itemize @bullet
@item
@findex reftex-label
@vindex LaTeX-label-function@r{, AUCTeX}
@kindex C-c C-e
@kindex C-c C-s
@findex LaTeX-section@r{, AUCTeX}
@findex TeX-insert-macro@r{, AUCTeX}
@b{@AUCTeX{} calls @code{reftex-label} to insert labels}@*
When a new section is created with @kbd{C-c C-s}, or a new environment
is inserted with @kbd{C-c C-e}, @AUCTeX{} normally prompts for a label to
go with it.  With the interface, @code{reftex-label} is called instead.
For example, if you type @kbd{C-c C-e equation @key{RET}}, @AUCTeX{} and
@RefTeX{} will insert

@example
\begin@{equation@}
\label@{eq:1@}

\end@{equation@}
@end example

@noindent
without further prompts.

Similarly, when you type @kbd{C-c C-s section @key{RET}}, @RefTeX{}
will offer its default label which is derived from the section title.

@item
@b{@AUCTeX{} tells @RefTeX{} about new sections}@*
When creating a new section with @kbd{C-c C-s}, @RefTeX{} will not
have to rescan the buffer in order to see it.

@item
@findex reftex-arg-label
@findex TeX-arg-label@r{, AUCTeX function}
@findex reftex-arg-ref
@findex TeX-arg-ref@r{, AUCTeX function}
@findex reftex-arg-cite
@findex TeX-arg-cite@r{, AUCTeX function}
@findex reftex-arg-index
@findex TeX-arg-index@r{, AUCTeX function}
@findex TeX-insert-macro@r{, AUCTeX function}
<<<<<<< HEAD
@kindex C-c @key{RET}
=======
@kindex C-c RET
>>>>>>> b1d7e585
@b{@RefTeX{} supplies macro arguments}@* When you insert a macro
interactively with @kbd{C-c @key{RET}}, @AUCTeX{} normally prompts for
macro arguments.  Internally, it uses the functions
@code{TeX-arg-label}, @code{TeX-arg-cite}, and @code{TeX-arg-index} to
prompt for arguments which are labels, citation keys and index entries.
The interface takes over these functions@footnote{@code{fset} is used to
do this, which is not reversible.  However, @RefTeX{} implements the
old functionality when you later decide to turn off the interface.} and
supplies the macro arguments with @b{@RefTeX{}'s} mechanisms.  For
example, when you type @kbd{C-c @key{RET} ref @key{RET}}, @RefTeX{}
will supply its label selection process (@pxref{Referencing
Labels}).

@item
@b{@RefTeX{} tells @AUCTeX{} about new labels, citation and index keys}@*
@RefTeX{} will add all newly created labels to @AUCTeX{}'s completion list.
@end itemize

@node Style Files
@subsection Style Files
@cindex Style files, AUCTeX
@findex TeX-add-style-hook@r{, AUCTeX}
Style files are Emacs Lisp files which are evaluated by @AUCTeX{} in
association with the @code{\documentclass} and @code{\usepackage}
commands of a document (@pxref{Style Files,,,auctex}). Support for
@RefTeX{} in such a style file is useful when the @LaTeX{} style
defines macros or environments connected with labels, citations, or the
index.  Many style files (e.g., @file{amsmath.el} or @file{natbib.el})
distributed with @AUCTeX{} already support @RefTeX{} in this
way.

Before calling a @RefTeX{} function, the style hook should always
test for the availability of the function, so that the style file will
also work for people who do not use @RefTeX{}.

Additions made with style files in the way described below remain local
to the current document.  For example, if one package uses AMSTeX, the
style file will make @RefTeX{} switch over to @code{\eqref}, but
this will not affect other documents.

@findex reftex-add-label-environments
@findex reftex-add-to-label-alist
A style hook may contain calls to
@code{reftex-add-label-environments}@footnote{This used to be the
function @code{reftex-add-to-label-alist} which is still available as an
alias for compatibility.}  which defines additions to
@code{reftex-label-alist}.  The argument taken by this function must have
the same format as @code{reftex-label-alist}.  The @file{amsmath.el}
style file of @AUCTeX{} for example contains the following:

@lisp
@group
(TeX-add-style-hook "amsmath"
   (lambda ()
     (if (fboundp 'reftex-add-label-environments)
         (reftex-add-label-environments '(AMSTeX)))))
@end group
@end lisp

@noindent
@findex LaTeX-add-environments@r{, AUCTeX}
while a package @code{myprop} defining a @code{proposition} environment
with @code{\newtheorem} might use

@lisp
@group
(TeX-add-style-hook "myprop"
   (lambda ()
     (LaTeX-add-environments '("proposition" LaTeX-env-label))
     (if (fboundp 'reftex-add-label-environments)
         (reftex-add-label-environments
          '(("proposition" ?p "prop:" "~\\ref@{%s@}" t
                           ("Proposition" "Prop.") -3))))))
@end group
@end lisp

@findex reftex-set-cite-format
Similarly, a style hook may contain a call to
@code{reftex-set-cite-format} to set the citation format.  The style
file @file{natbib.el} for the Natbib citation style does switch
@RefTeX{}'s citation format like this:

@lisp
(TeX-add-style-hook "natbib"
   (lambda ()
     (if (fboundp 'reftex-set-cite-format)
         (reftex-set-cite-format 'natbib))))
@end lisp

@findex reftex-add-index-macros
The hook may contain a call to @code{reftex-add-index-macros} to
define additional @code{\index}-like macros.  The argument must have
the same format as @code{reftex-index-macros}.  It may be a symbol, to
trigger support for one of the builtin index packages.  For example,
the style @file{multind.el} contains

@lisp
(TeX-add-style-hook "multind"
  (lambda ()
    (and (fboundp 'reftex-add-index-macros)
         (reftex-add-index-macros '(multind)))))
@end lisp

If you have your own package @file{myindex} which defines the
following macros to be used with the @LaTeX{} @file{index.sty} file
@example
\newcommand@{\molec@}[1]@{#1\index@{Molecules!#1@}@}
\newcommand@{\aindex@}[1]@{#1\index[author]@{#1@}
@end example

you could write this in the style file @file{myindex.el}:

@lisp
(TeX-add-style-hook "myindex"
   (lambda ()
     (TeX-add-symbols
      '("molec" TeX-arg-index)
      '("aindex" TeX-arg-index))
     (if (fboundp 'reftex-add-index-macros)
         (reftex-add-index-macros
          '(("molec@{*@}" "idx" ?m "Molecules!" nil nil)
            ("aindex@{*@}" "author" ?a "" nil nil))))))
@end lisp

@findex reftex-add-section-levels
Finally the hook may contain a call to @code{reftex-add-section-levels}
to define additional section statements.  For example, the FoilTeX class
has just two headers, @code{\foilhead} and @code{\rotatefoilhead}.  Here
is a style file @file{foils.el} that will inform @RefTeX{} about these:

@lisp
(TeX-add-style-hook "foils"
   (lambda ()
     (if (fboundp 'reftex-add-section-levels)
         (reftex-add-section-levels '(("foilhead" . 3)
                                      ("rotatefoilhead" . 3))))))
@end lisp

@node Bib-Cite
@subsection Bib-Cite
@cindex @code{bib-cite}, Emacs package
@cindex Emacs packages, @code{bib-cite}

Once you have written a document with labels, references and citations,
it can be nice to read it like a hypertext document.  @RefTeX{} has
support for that: @code{reftex-view-crossref} (bound to @kbd{C-c
&}), @code{reftex-mouse-view-crossref} (bound to @kbd{S-mouse-2}), and
@code{reftex-search-document}.  A somewhat fancier interface with mouse
highlighting is provided (among other things) by Peter S. Galbraith's
@file{bib-cite.el}.  There is some overlap in the functionalities of
Bib-cite and @RefTeX{}.  Bib-cite.el comes bundled with
@AUCTeX{}.

Bib-cite version 3.06 and later can be configured so that bib-cite's
mouse functions use @RefTeX{} for displaying references and citations.
This can be useful in particular when working with the @LaTeX{} @code{xr}
package or with an explicit @code{thebibliography} environment (rather
than @BibTeX{}).  Bib-cite cannot handle those, but @RefTeX{} does.  To
make use of this feature, try

@vindex bib-cite-use-reftex-view-crossref
@lisp
(setq bib-cite-use-reftex-view-crossref t)
@end lisp

@page
@node Problems and Work-Arounds
@section Problems and Work-arounds
@cindex Problems and work-arounds

@itemize @bullet
@item
@b{@LaTeX{} commands}@*
@cindex LaTeX commands, not found
@code{\input}, @code{\include}, and @code{\section} (etc.)@: statements
have to be first on a line (except for white space).

@item
@b{Commented regions}@*
@cindex Labels, commented out
@RefTeX{} sees also labels in regions commented out and will refuse to
make duplicates of such labels.  This is considered to be a feature.

@item
@b{Wrong section numbers}@*
@cindex Section numbers, wrong
@vindex reftex-enable-partial-scans
When using partial scans (@code{reftex-enable-partial-scans}), the section
numbers in the table of contents may eventually become wrong.  A full
scan will fix this.

@item
@b{Local settings}@*
@cindex Settings, local
@findex reftex-add-label-environments
@findex reftex-set-cite-format
@findex reftex-add-section-levels
The label environment definitions in @code{reftex-label-alist} are
global and apply to all documents.  If you need to make definitions
local to a document, because they would interfere with settings in other
documents, you should use @AUCTeX{} and set up style files with calls to
@code{reftex-add-label-environments}, @code{reftex-set-cite-format},
@code{reftex-add-index-macros}, and @code{reftex-add-section-levels}.
Settings made with these functions remain local to the current
document. @xref{AUCTeX}.

@item
@b{Funny display in selection buffer}@*
@cindex @code{x-symbol}, Emacs package
@cindex Emacs packages, @code{x-symbol}
@cindex @code{isotex}, Emacs package
@cindex Emacs packages, @code{isotex}
@cindex @code{iso-cvt}, Emacs package
@cindex Emacs packages, @code{iso-cvt}
When using packages which make the buffer representation of a file
different from its disk representation (e.g., x-symbol, isotex,
iso-cvt) you may find that @RefTeX{}'s parsing information sometimes
reflects the disk state of a file.  This happens only in @emph{unvisited}
parts of a multifile document, because @RefTeX{} visits these files
literally for speed reasons.  Then both short context and section
headings may look different from what you usually see on your screen.
In rare cases @code{reftex-toc} may have problems to jump to an affected
section heading.  There are three possible ways to deal with
this:
@itemize @minus
@item
@vindex reftex-keep-temporary-buffers
@code{(setq reftex-keep-temporary-buffers t)}@*
This implies that @RefTeX{} will load all parts of a multifile
document into Emacs (i.e., there won't be any temporary buffers).
@item
@vindex reftex-initialize-temporary-buffers
@code{(setq reftex-initialize-temporary-buffers t)}@*
This means full initialization of temporary buffers.  It involves
a penalty when the same unvisited file is used for lookup often.
@item
Set @code{reftex-initialize-temporary-buffers} to a list of hook
functions doing a minimal initialization.
@end itemize
@vindex reftex-refontify-context
See also the variable @code{reftex-refontify-context}.

@item
@b{Labels as arguments to \begin}@*
@cindex @code{pf}, LaTeX package
@cindex LaTeX packages, @code{pf}
Some packages use an additional argument to a @code{\begin} macro
to specify a label.  E.g., Lamport's @file{pf.sty} uses both
@example
\step@{@var{label}@}@{@var{claim}@}   and      \begin@{step+@}@{@var{label}@}
                                  @var{claim}
                               \end@{step+@}
@end example

@noindent
We need to trick @RefTeX{} into swallowing this:

@lisp
@group
;; Configuration for Lamport's pf.sty
(setq reftex-label-alist
  '(("\\step@{*@}@{@}"       ?p "st:" "~\\stepref@{%s@}" 2 ("Step" "St."))
    ("\\begin@{step+@}@{*@}" ?p "st:" "~\\stepref@{%s@}" 1000)))
@end group
@end lisp

@noindent
The first line is just a normal configuration for a macro.  For the
@code{step+} environment we actually tell @RefTeX{} to look for the
@emph{macro} @samp{\begin@{step+@}} and interpret the @emph{first}
argument (which really is a second argument to the macro @code{\begin})
as a label of type @code{?p}.  Argument count for this macro starts only
after the @samp{@{step+@}}, also when specifying how to get
context.

@item
@b{Idle timers in XEmacs}@*
@cindex Idle timer restart
@vindex reftex-use-itimer-in-xemacs
In XEmacs, idle timer restart does not work reliably after fast
keystrokes.  Therefore @RefTeX{} currently uses the post command
hook to start the timer used for automatic crossref information.  When
this bug gets fixed, a real idle timer can be requested with
@lisp
(setq reftex-use-itimer-in-xemacs t)
@end lisp

@item
@b{Viper mode}@*
@cindex Viper mode
@cindex Key bindings, problems with Viper mode
@findex viper-harness-minor-mode
With @i{Viper} mode prior to Vipers version 3.01, you need to protect
@RefTeX{}'s keymaps with

@lisp
(viper-harness-minor-mode "reftex")
@end lisp

@end itemize

@page
@node Imprint
@section Imprint
@cindex Imprint
@cindex Maintainer
@cindex Acknowledgments
@cindex Thanks
@cindex Bug reports
@cindex @code{http}, @RefTeX{} home page
@cindex @code{ftp}, @RefTeX{} site

@c dominik@@science.uva.nl
@RefTeX{} was written by @i{Carsten Dominik}, with contributions by @i{Stephen
Eglen}.  @RefTeX{} is currently maintained by @value{MAINTAINER}, see
the @value{MAINTAINERSITE} for detailed information.

If you have questions about @RefTeX{}, you can send email to the
@value{SUPPORTADDRESS}.  If you want to contribute code or ideas, write
to the @value{DEVELADDRESS}.  And in the rare case of finding a bug,
please use @kbd{M-x reftex-report-bug @key{RET}} which will prepare a
bug report with useful information about your setup.  Remember to add
essential information like a recipe for reproducing the bug, what you
expected to happen, and what actually happened.  Send the bug report to
the @value{BUGADDRESS}.

There are also several Usenet groups which have competent readers who
might be able to help: @code{comp.emacs}, @code{gnu.emacs.help},
@code{comp.emacs.xemacs}, and @code{comp.text.tex}.

Thanks to the people on the Net who have used @RefTeX{} and helped
developing it with their reports.  In particular thanks to @i{Ralf
Angeli, Fran Burstall, Alastair Burt, Lars Clausen, Soren Dayton,
Stephen Eglen, Karl Eichwalder, Erik Frisk, Peter Galbraith, Kai
Grossjohann, Frank Harrell, Till A. Heilmann, Peter Heslin, Stephan
Heuel, Alan Ho, Lute Kamstra, Dieter Kraft, David Kastrup, Adrian Lanz,
Juri Linkov, Wolfgang Mayer, Rory Molinari, Stefan Monnier, Laurent
Mugnier, Dan Nicolaescu, Sudeep Kumar Palat, Daniel Polani, Alan Shutko,
Robin Socha, Richard Stanton, Allan Strand, Jan Vroonhof, Christoph
Wedler, Alan Williams, Roland Winkler, Hans-Christoph Wirth, Eli
Zaretskii}.

The @code{view-crossref} feature was inspired by @i{Peter Galbraith's}
@file{bib-cite.el}.

Finally thanks to @i{Uwe Bolick} who first got me interested in
supporting @LaTeX{} labels and references with an editor (which was
MicroEmacs at the time).

@c Turn off the raising that we turned on in ``All the rest''.
@ifnottex
@lowersections
@end ifnottex

@node Commands
@chapter Commands
@cindex Commands, list of

Here is a summary of @RefTeX{}'s commands which can be executed from
@LaTeX{} files.  Command which are executed from the special buffers are
not described here.  All commands are available from the @code{Ref}
menu.  See @xref{Key Bindings}.

@deffn Command reftex-toc
Show the table of contents for the current document.  When called with
one ore two @kbd{C-u} prefixes, rescan the document first.
@end deffn

@deffn Command reftex-label
Insert a unique label.  With one or two @kbd{C-u} prefixes, enforce
document rescan first.
@end deffn

@deffn Command reftex-reference
Start a selection process to select a label, and insert a reference to
it.  With one or two @kbd{C-u} prefixes, enforce document rescan first.
@end deffn

@deffn Command reftex-citation
Make a citation using @BibTeX{} database files.  After prompting for a regular
expression, scans the buffers with @BibTeX{} entries (taken from the
@code{\bibliography} command or a @code{thebibliography} environment)
and offers the matching entries for selection.  The selected entry is
formatted according to @code{reftex-cite-format} and inserted into the
buffer. @*
When called with a @kbd{C-u} prefix, prompt for optional arguments in
cite macros.  When called with a numeric prefix, make that many citations.
When called with point inside the braces of a @code{\cite} command, it
will add another key, ignoring the value of
@code{reftex-cite-format}. @*
The regular expression uses an expanded syntax: @samp{&&} is interpreted
as @code{and}.  Thus, @samp{aaaa&&bbb} matches entries which contain
both @samp{aaaa} and @samp{bbb}.  While entering the regexp, completion
on knows citation keys is possible.  @samp{=} is a good regular
expression to match all entries in all files.
@end deffn

@deffn Command reftex-index
Query for an index macro and insert it along with its arguments.  The
index macros available are those defined in @code{reftex-index-macro} or
by a call to @code{reftex-add-index-macros}, typically from an @AUCTeX{}
style file.  @RefTeX{} provides completion for the index tag and the
index key, and will prompt for other arguments.
@end deffn

@deffn Command reftex-index-selection-or-word
Put current selection or the word near point into the default index
macro.  This uses the information in @code{reftex-index-default-macro}
to make an index entry.  The phrase indexed is the current selection or
the word near point.  When called with one @kbd{C-u} prefix, let the
user have a chance to edit the index entry.  When called with 2
@kbd{C-u} as prefix, also ask for the index macro and other stuff.  When
called inside @TeX{} math mode as determined by the @file{texmathp.el}
library which is part of @AUCTeX{}, the string is first processed with the
@code{reftex-index-math-format}, which see.
@end deffn

@deffn Command reftex-index-phrase-selection-or-word
Add current selection or the word at point to the phrases buffer.
When you are in transient-mark-mode and the region is active, the
selection will be used; otherwise the word at point.
You get a chance to edit the entry in the phrases buffer; to save the
buffer and return to the @LaTeX{} document, finish with @kbd{C-c C-c}.
@end deffn

@deffn Command reftex-index-visit-phrases-buffer
Switch to the phrases buffer, initialize if empty.
@end deffn

@deffn Command reftex-index-phrases-apply-to-region
Index all index phrases in the current region.
This works exactly like global indexing from the index phrases buffer,
but operation is restricted to the current region.
@end deffn

@deffn Command reftex-display-index
Display a buffer with an index compiled from the current document.
When the document has multiple indices, first prompts for the correct one.
When index support is turned off, offer to turn it on.
With one or two @kbd{C-u} prefixes, rescan document first.
With prefix 2, restrict index to current document section.
With prefix 3, restrict index to active region.
@end deffn

@deffn Command reftex-view-crossref
View cross reference of macro at point.  Point must be on the @var{key}
argument.  Works with the macros @code{\label}, @code{\ref},
@code{\cite}, @code{\bibitem}, @code{\index} and many derivatives of
these.  Where it makes sense, subsequent calls show additional
locations.  See also the variable @code{reftex-view-crossref-extra} and
the command @code{reftex-view-crossref-from-bibtex}.  With one or two
@kbd{C-u} prefixes, enforce rescanning of the document.  With argument
2, select the window showing the cross reference.
@end deffn

@deffn Command reftex-view-crossref-from-bibtex
View location in a @LaTeX{} document which cites the @BibTeX{} entry at point.
Since @BibTeX{} files can be used by many @LaTeX{} documents, this function
prompts upon first use for a buffer in @RefTeX{} mode.  To reset this
link to a document, call the function with a prefix arg.  Calling
this function several times find successive citation locations.
@end deffn

@deffn Command reftex-create-tags-file
Create TAGS file by running @code{etags} on the current document.  The
TAGS file is also immediately visited with
@code{visit-tags-table}.
@end deffn

@deffn Command reftex-grep-document
Run grep query through all files related to this document.
With prefix arg, force to rescan document.
No active TAGS table is required.
@end deffn

@deffn Command reftex-search-document
Regexp search through all files of the current document.
Starts always in the master file.  Stops when a match is found.
No active TAGS table is required.
@end deffn

@deffn Command reftex-query-replace-document
Run a query-replace-regexp of @var{from} with @var{to} over the entire
document.  With prefix arg, replace only word-delimited matches.  No
active TAGS table is required.
@end deffn

@deffn Command reftex-isearch-minor-mode
Toggle a minor mode which enables incremental search to work globally
on the entire multifile document.  Files will be searched in the
sequence they appear in the document.
@end deffn

@deffn Command reftex-goto-label
Prompt for a label (with completion) and jump to the location of this
label.  Optional prefix argument @var{other-window} goes to the label in
another window.
@end deffn


@deffn Command reftex-change-label
Query replace @var{from} with @var{to} in all @code{\label} and
@code{\ref} commands.  Works on the entire multifile document.  No
active TAGS table is required.
@end deffn

@deffn Command reftex-renumber-simple-labels
Renumber all simple labels in the document to make them sequentially.
Simple labels are the ones created by RefTeX, consisting only of the
prefix and a number.  After the command completes, all these labels will
have sequential numbers throughout the document.  Any references to the
labels will be changed as well.  For this, @RefTeX{} looks at the
arguments of any macros which either start or end with the string
@samp{ref}.  This command should be used with care, in particular in
multifile documents.  You should not use it if another document refers
to this one with the @code{xr} package.
@end deffn

@deffn Command reftex-find-duplicate-labels
Produce a list of all duplicate labels in the document.
@end deffn

@deffn Command reftex-create-bibtex-file
@vindex reftex-create-bibtex-header
@vindex reftex-create-bibtex-footer
Create a new @BibTeX{} database file with all entries referenced in
document.  The command prompts for a filename and writes the collected
entries to that file.  Only entries referenced in the current document
with any @code{\cite}-like macros are used.  The sequence in the new
file is the same as it was in the old database.

Entries referenced from other entries must appear after all referencing
entries.

You can define strings to be used as header or footer for the created
files in the variables @code{reftex-create-bibtex-header} or
@code{reftex-create-bibtex-footer} respectively.
@end deffn

@deffn Command reftex-customize
Run the customize browser on the @RefTeX{} group.
@end deffn
@deffn Command reftex-show-commentary
Show the commentary section from @file{reftex.el}.
@end deffn
@deffn Command reftex-info
Run info on the top @RefTeX{} node.
@end deffn
@deffn Command reftex-parse-document
Parse the entire document in order to update the parsing information.
@end deffn
@deffn Command reftex-reset-mode
Enforce rebuilding of several internal lists and variables.  Also
removes the parse file associated with the current document.
@end deffn

@node Options
@chapter Options, Keymaps, Hooks
@cindex Options, list of

Here is a complete list of @RefTeX{}'s configuration variables.  All
variables have customize support, so if you are not familiar with Emacs
Lisp (and even if you are) you might find it more comfortable to use
@code{customize} to look at and change these variables. @kbd{M-x
reftex-customize} will get you there.

In case you don't use the @code{customize} interface, here's a caveat:
Changing (mostly parsing-related) options might require a call to
@code{reftex-compile-variables} in order to become effective.

@menu
* Options - Table of Contents::
* Options - Defining Label Environments::
* Options - Creating Labels::
* Options - Referencing Labels::
* Options - Creating Citations::
* Options - Index Support::
* Options - Viewing Cross-References::
* Options - Finding Files::
* Options - Optimizations::
* Options - Fontification::
* Options - Misc::
* Keymaps and Hooks::
@end menu

@node Options - Table of Contents
@section Table of Contents
@cindex Options, table of contents
@cindex Table of contents, options

@defopt reftex-include-file-commands
List of @LaTeX{} commands which input another file.
The file name is expected after the command, either in braces or separated
by whitespace.
@end defopt

@defopt reftex-max-section-depth
Maximum depth of section levels in document structure.
Standard @LaTeX{} needs 7, default is 12.
@end defopt

@defopt reftex-section-levels
Commands and levels used for defining sections in the document.  The
@code{car} of each cons cell is the name of the section macro.  The
@code{cdr} is a number indicating its level.  A negative level means the
same as the positive value, but the section will never get a number.
The @code{cdr} may also be a function which then has to return the
level.  This list is also used for promotion and demotion of sectioning
commands.  If you are using a document class which has several sets of
sectioning commands, promotion only works correctly if this list is
sorted first by set, then within each set by level.  The promotion
commands always select the nearest entry with the correct new level.

@end defopt

@defopt reftex-toc-max-level
The maximum level of toc entries which will be included in the TOC@.
Section headings with a bigger level will be ignored.  In RefTeX,
chapters are level 1, sections level 2 etc.  This variable can be
changed from within the @file{*toc*} buffer with the @kbd{t} key.
@end defopt

@defopt reftex-part-resets-chapter
Non-@code{nil} means, @code{\part} is like any other sectioning command.
This means, part numbers will be included in the numbering of chapters, and
chapter counters will be reset for each part.
When @code{nil} (the default), parts are special, do not reset the
chapter counter and also do not show up in chapter numbers.
@end defopt

@defopt reftex-auto-recenter-toc
Non-@code{nil} means, turn automatic recentering of @file{*TOC*} window on.
When active, the @file{*TOC*} window will always show the section you
are currently working in.  Recentering happens whenever Emacs is idle for
more than @code{reftex-idle-time} seconds.

Value @code{t} means, turn on immediately when RefTeX gets started.  Then,
recentering will work for any toc window created during the session.

Value @code{frame} (the default) means, turn automatic recentering on
only while the dedicated TOC frame does exist, and do the recentering
only in that frame.  So when creating that frame (with @kbd{d} key in an
ordinary TOC window), the automatic recentering is turned on.  When the
frame gets destroyed, automatic recentering is turned off again.

This feature can be turned on and off from the menu
(Ref->Options).
@end defopt

@defopt reftex-toc-split-windows-horizontally
Non-@code{nil} means, create TOC window by splitting window
horizontally.  The default is to split vertically.
@end defopt

@defopt reftex-toc-split-windows-fraction
Fraction of the width or height of the frame to be used for TOC window.
@end defopt

@defopt reftex-toc-keep-other-windows
Non-@code{nil} means, split the selected window to display the
@file{*toc*} buffer.  This helps to keep the window configuration, but
makes the @file{*toc*} small.  When @code{nil}, all other windows except
the selected one will be deleted, so that the @file{*toc*} window fills
half the frame.
@end defopt

@defopt reftex-toc-include-file-boundaries
Non-@code{nil} means, include file boundaries in @file{*toc*} buffer.
This flag can be toggled from within the @file{*toc*} buffer with the
@kbd{i} key.
@end defopt

@defopt reftex-toc-include-labels
Non-@code{nil} means, include labels in @file{*toc*} buffer.  This flag
can be toggled from within the @file{*toc*} buffer with the @kbd{l}
key.
@end defopt

@defopt reftex-toc-include-index-entries
Non-@code{nil} means, include index entries in @file{*toc*} buffer.
This flag can be toggled from within the @file{*toc*} buffer with the
@kbd{i} key.
@end defopt

@defopt reftex-toc-include-context
Non-@code{nil} means, include context with labels in the @file{*toc*}
buffer.  Context will only be shown if the labels are visible as well.
This flag can be toggled from within the @file{*toc*} buffer with the
@kbd{c} key.
@end defopt

@defopt reftex-toc-follow-mode
Non-@code{nil} means, point in @file{*toc*} buffer (the
table-of-contents buffer) will cause other window to follow.  The other
window will show the corresponding part of the document.  This flag can
be toggled from within the @file{*toc*} buffer with the @kbd{f}
key.
@end defopt

@deffn {Normal Hook} reftex-toc-mode-hook
Normal hook which is run when a @file{*toc*} buffer is
created.
@end deffn

@deffn Keymap reftex-toc-map
The keymap which is active in the @file{*toc*} buffer.
(@pxref{Table of Contents}).
@end deffn

@node Options - Defining Label Environments
@section Defining Label Environments
@cindex Options, defining label environments
@cindex Defining label environments, options

@defopt reftex-default-label-alist-entries
Default label alist specifications.  It is a list of symbols with
associations in the constant @code{reftex-label-alist-builtin}.
@code{LaTeX} should always be the last entry.
@end defopt

@defopt reftex-label-alist
Set this variable to define additions and changes to the defaults in
@code{reftex-default-label-alist-entries}.  The only things you
@emph{must not} change is that @code{?s} is the type indicator for
section labels, and @key{SPC} for the @code{any} label type.  These are
hard-coded at other places in the code.

The value of the variable must be a list of items.  Each item is a list
itself and has the following structure:

@example
 (@var{env-or-macro}  @var{type-key}  @var{label-prefix}  @var{reference-format}
    @var{context-method}  (@var{magic-word} ... )  @var{toc-level})
@end example

Each list entry describes either an environment carrying a counter for
use with @code{\label} and @code{\ref}, or a @LaTeX{} macro defining a
label as (or inside) one of its arguments.  The elements of each list
entry are:

@table @asis
@item @var{env-or-macro}
Name of the environment (like @samp{table}) or macro (like
@samp{\myfig}).  For macros, indicate the arguments, as in
@samp{\myfig[]@{@}@{@}@{*@}@{@}}.  Use square brackets for optional
arguments, a star to mark the label argument, if any.  The macro does
not have to have a label argument; you could also use
@samp{\label@{...@}} inside one of its arguments.

Special names: @code{section} for section labels, @code{any} to define a
group which contains all labels.

This may also be a function to do local parsing and identify point to be
in a non-standard label environment.  The function must take an
argument @var{bound} and limit backward searches to this value.  It
should return either @code{nil} or a cons cell @code{(@var{function}
. @var{position})} with the function symbol and the position where the
special environment starts.  See the Info documentation for an
example.

Finally this may also be @code{nil} if the entry is only meant to change
some settings associated with the type indicator character (see
below).

@item @var{type-key}
Type indicator character, like @code{?t}, must be a printable ASCII
character.  The type indicator is a single character which defines a
label type.  Any label inside the environment or macro is assumed to
belong to this type.  The same character may occur several times in this
list, to cover cases in which different environments carry the same
label type (like @code{equation} and @code{eqnarray}).  If the type
indicator is @code{nil} and the macro has a label argument @samp{@{*@}},
the macro defines neutral labels just like @code{\label}.  In this case
the remainder of this entry is ignored.

@item @var{label-prefix}
Label prefix string, like @samp{tab:}.  The prefix is a short string
used as the start of a label.  It may be the empty string.  The prefix
may contain the following @samp{%} escapes:

@example
%f Current file name, directory and extension stripped.
%F Current file name relative to master file directory.
%m Master file name, directory and extension stripped.
%M Directory name (without path) where master file is located.
%u User login name, on systems which support this.
%S A section prefix derived with variable @code{reftex-section-prefixes}.
@end example

@noindent
Example: In a file @file{intro.tex}, @samp{eq:%f:} will become
@samp{eq:intro:}.

@item @var{reference-format}
Format string for reference insertion in buffer.  @samp{%s} will be
replaced by the label.  When the format starts with @samp{~}, this
@samp{~} will only be inserted when the character before point is
@emph{not} a whitespace.

@item @var{context-method}
Indication on how to find the short context.
@itemize @minus
@item
If @code{nil}, use the text following the @samp{\label@{...@}} macro.
@item
If @code{t}, use
@itemize @minus
@item
the section heading for section labels.
@item
text following the @samp{\begin@{...@}} statement of environments (not
a good choice for environments like eqnarray or enumerate, where one has
several labels in a single environment).
@item
text after the macro name (starting with the first arg) for
macros.
@end itemize
@item
If an integer, use the nth argument of the macro.  As a special case,
1000 means to get text after the last macro argument.
@item
If a string, use as regexp to search @emph{backward} from the label.
Context is then the text following the end of the match.  E.g., setting
this to @samp{\\caption[[@{]} will use the caption in a figure or table
environment.  @samp{\\begin@{eqnarray@}\|\\\\} works for
eqnarrays.
@item
If any of @code{caption}, @code{item}, @code{eqnarray-like},
@code{alignat-like}, this symbol will internally be translated into an
appropriate regexp (see also the variable
@code{reftex-default-context-regexps}).
@item
If a function, call this function with the name of the environment/macro
as argument.  On call, point will be just after the @code{\label} macro.
The function is expected to return a suitable context string.  It should
throw an exception (error) when failing to find context.  As an example,
here is a function returning the 10 chars following the label macro as
context:

@example
(defun my-context-function (env-or-mac)
   (if (> (point-max) (+ 10 (point)))
       (buffer-substring (point) (+ 10 (point)))
     (error "Buffer too small")))
@end example
@end itemize

Label context is used in two ways by @RefTeX{}: For display in the label
menu, and to derive a label string.  If you want to use a different
method for each of these, specify them as a dotted pair.
E.g., @code{(nil . t)} uses the text after the label (@code{nil}) for
display, and text from the default position (@code{t}) to derive a label
string.  This is actually used for section labels.

@item @var{magic-word-list}
List of magic words which identify a reference to be of this type.  If
the word before point is equal to one of these words when calling
@code{reftex-reference}, the label list offered will be automatically
restricted to labels of the correct type.  If the first element of this
word list is the symbol @code{regexp}, the strings are interpreted as regular
expressions.

@item @var{toc-level}
The integer level at which this environment should be added to the table
of contents.  See also @code{reftex-section-levels}.  A positive value
will number the entries mixed with the sectioning commands of the same
level.  A negative value will make unnumbered entries.  Useful only for
theorem-like environments which structure the document.  Will be ignored
for macros.  When omitted or @code{nil}, no TOC entries will be
made.
@end table

If the type indicator characters of two or more entries are the same,
@RefTeX{} will use
@itemize @minus
@item
the first non-@code{nil} format and prefix
@item
the magic words of all involved entries.
@end itemize

Any list entry may also be a symbol.  If that has an association in
@code{reftex-label-alist-builtin}, the @code{cddr} of that association is
spliced into the list.  However, builtin defaults should normally be set
with the variable @code{reftex-default-label-alist-entries}.
@end defopt

@defopt reftex-section-prefixes
Prefixes for section labels.  When the label prefix given in an entry in
@code{reftex-label-alist} contains @samp{%S}, this list is used to
determine the correct prefix string depending on the current section
level.  The list is an alist, with each entry of the form
@w{@code{(@var{key} . @var{prefix})}}. Possible keys are sectioning macro
names like @samp{chapter}, integer section levels (as given in
@code{reftex-section-levels}), and @code{t} for the default.
@end defopt

@defopt reftex-default-context-regexps
Alist with default regular expressions for finding context.  The emacs
lisp form @w{@code{(format regexp (regexp-quote environment))}} is used
to calculate the final regular expression, so @samp{%s} will be
replaced with the environment or macro.
@end defopt

@defopt reftex-trust-label-prefix
Non-@code{nil} means, trust the label prefix when determining label type.
It is customary to use special label prefixes to distinguish different label
types.  The label prefixes have no syntactic meaning in @LaTeX{} (unless
special packages like fancyref) are being used.  RefTeX can and by
default does parse around each label to detect the correct label type,
but this process can be slow when a document contains thousands of
labels.  If you use label prefixes consistently, you may speed up
document parsing by setting this variable to a non-@code{nil} value.  RefTeX
will then compare the label prefix with the prefixes found in
@code{reftex-label-alist} and derive the correct label type in this way.
Possible values for this option are:

@example
t       @r{This means to trust any label prefixes found.}
regexp  @r{If a regexp, only prefixes matched by the regexp are trusted.}
list    @r{List of accepted prefixes, as strings.  The colon is part of}
        @r{the prefix, e.g., ("fn:" "eqn:" "item:").}
nil     @r{Never trust a label prefix.}
@end example
The only disadvantage of using this feature is that the label context
displayed in the label selection buffer along with each label is
simply some text after the label definition.  This is no problem if you
place labels keeping this in mind (e.g., @i{before} the equation, @i{at
the beginning} of a fig/tab caption ...).  Anyway, it is probably best
to use the regexp or the list value types to fine-tune this feature.
For example, if your document contains thousands of footnotes with
labels fn:xxx, you may want to set this variable to the value "^fn:$" or
("fn:").  Then RefTeX will still do extensive parsing for any
non-footnote labels.
@end defopt

@node Options - Creating Labels
@section Creating Labels
@cindex Options, creating labels
@cindex Creating labels, options

@defopt reftex-insert-label-flags
Flags governing label insertion.  The value has the form

@example
(@var{derive} @var{prompt})
@end example

If @var{derive} is @code{t}, @RefTeX{} will try to derive a sensible
label from context.  A section label for example will be derived from
the section heading.  The conversion of the context to a valid label is
governed by the specifications given in
@code{reftex-derive-label-parameters}.  If @var{derive} is @code{nil},
the default label will consist of the prefix and a unique number, like
@samp{eq:23}.

If @var{prompt} is @code{t}, the user will be prompted for a label
string.  When @var{prompt} is @code{nil}, the default label will be
inserted without query.

So the combination of @var{derive} and @var{prompt} controls label
insertion.  Here is a table describing all four possibilities:

@example
@group
@var{derive} @var{prompt} @var{action}
-----------------------------------------------------------
nil    nil    @r{Insert simple label, like @samp{eq:22} or @samp{sec:13}. No query.}
nil    t      @r{Prompt for label.}
t      nil    @r{Derive a label from context and insert. No query.}
t      t      @r{Derive a label from context, prompt for confirmation.}
@end group
@end example

Each flag may be set to @code{t}, @code{nil}, or a string of label type
letters indicating the label types for which it should be true.  Thus,
the combination may be set differently for each label type.  The default
settings @samp{"s"} and @samp{"sft"} mean: Derive section labels from
headings (with confirmation).  Prompt for figure and table labels.  Use
simple labels without confirmation for everything else.

The available label types are: @code{s} (section), @code{f} (figure),
@code{t} (table), @code{i} (item), @code{e} (equation), @code{n}
(footnote), @code{N} (endnote) plus any definitions in
@code{reftex-label-alist}.
@end defopt

@deffn Hook reftex-format-label-function
If non-@code{nil}, should be a function which produces the string to
insert as a label definition.  The function will be called with two
arguments, the @var{label} and the @var{default-format} (usually
@samp{\label@{%s@}}).  It should return the string to insert into the
buffer.
@end deffn

@deffn Hook reftex-string-to-label-function
Function to turn an arbitrary string into a valid label.
@RefTeX{}'s default function uses the variable
@code{reftex-derive-label-parameters}.
@end deffn

@deffn Hook reftex-translate-to-ascii-function
Filter function which will process a context string before it is used to
derive a label from it.  The intended application is to convert ISO or
Mule characters into something valid in labels.  The default function
@code{reftex-latin1-to-ascii} removes the accents from Latin-1
characters.  X-Symbol (>=2.6) sets this variable to the much more
general @code{x-symbol-translate-to-ascii}.
@end deffn

@defopt reftex-derive-label-parameters
Parameters for converting a string into a label.  This variable is a
list of the following items:
@table @asis
@item @var{nwords}
Number of words to use.
@item @var{maxchar}
Maximum number of characters in a label string.
@item @var{invalid}
@code{nil}: Throw away any words containing characters invalid in labels.@*
@code{t}:   Throw away only the invalid characters, not the whole word.
@item @var{abbrev}
@code{nil}: Never abbreviate words.@*
@code{t}:   Always abbreviate words (see @code{reftex-abbrev-parameters}).@*
@code{1}:   Abbreviate words if necessary to shorten label string.
@item @var{separator}
String separating different words in the label.
@item @var{ignorewords}
List of words which should not be part of labels.
@item @var{downcase}
@code{t}:   Downcase words before putting them into the label.@*
@end table
@end defopt

@defopt reftex-label-illegal-re
Regexp matching characters not valid in labels.
@end defopt

@defopt reftex-abbrev-parameters
Parameters for abbreviation of words.  A list of four parameters.
@table @asis
@item @var{min-chars}
Minimum number of characters remaining after abbreviation.
@item @var{min-kill}
Minimum number of characters to remove when abbreviating words.
@item @var{before}
Character class before abbrev point in word.
@item @var{after}
Character class after  abbrev point in word.
@end table
@end defopt

@node Options - Referencing Labels
@section Referencing Labels
@cindex Options, referencing labels
@cindex Referencing labels, options

@defopt reftex-label-menu-flags
List of flags governing the label menu makeup. The flags are:
@table @asis
@item @var{table-of-contents}
Show the labels embedded in a table of context.
@item @var{section-numbers}
Include section numbers (like 4.1.3) in table of contents.
@item @var{counters}
Show counters.  This just numbers the labels in the menu.
@item @var{no-context}
Non-@code{nil} means do @emph{not} show the short context.
@item @var{follow}
Follow full context in other window.
@item @var{show-commented}
Show labels from regions which are commented out.
@item @var{match-everywhere}
Obsolete flag.
@item @var{show-files}
Show begin and end of included files.
@end table

Each of these flags can be set to @code{t} or @code{nil}, or to a string
of type letters indicating the label types for which it should be true.
These strings work like character classes in regular expressions.  Thus,
setting one of the flags to @samp{"sf"} makes the flag true for section
and figure labels, @code{nil} for everything else.  Setting it to
@samp{"^sf"} makes it the other way round.

The available label types are: @code{s} (section), @code{f} (figure),
@code{t} (table), @code{i} (item), @code{e} (equation), @code{n}
(footnote), plus any definitions in @code{reftex-label-alist}.

Most options can also be switched from the label menu itself, so if you
decide here to not have a table of contents in the label menu, you can
still get one interactively during selection from the label menu.
@end defopt

@defopt reftex-multiref-punctuation
Punctuation strings for multiple references.  When marking is used in
the selection buffer to select several references, this variable
associates the 3 marking characters @samp{,-+} with prefix strings to be
inserted into the buffer before the corresponding @code{\ref} macro.
This is used to string together whole reference sets, like
@samp{eqs. 1,2,3-5,6 and 7} in a single call to
@code{reftex-reference}.
@end defopt

@defopt reftex-ref-style-alist
Alist of reference styles.  Each element is a list of the style name,
the name of the @LaTeX{} package associated with the style or @code{t}
for any package, and an alist of macros where the first entry of each
item is the reference macro and the second a key for selecting the macro
when the macro type is being prompted for.  (See also
@code{reftex-ref-macro-prompt}.)  The keys, represented as characters,
have to be unique.
@end defopt

@defopt reftex-ref-style-default-list
List of reference styles to be activated by default.  The order is
significant and controls the order in which macros can be cycled in the
buffer for selecting a label.  The entries in the list have to match the
respective reference style names used in the variable
@code{reftex-ref-style-alist}.
@end defopt

@defopt reftex-ref-macro-prompt
Controls if @code{reftex-reference} prompts for the reference macro.
@end defopt

@deffn Hook reftex-format-ref-function
If non-@code{nil}, should be a function which produces the string to
insert as a reference.  Note that the insertion format can also be
changed with @code{reftex-label-alist}.  This hook also is used by the
special commands to insert, e.g., @code{\vref} and @code{\fref}
references, so even if you set this, your setting will be ignored by the
special commands.  The function will be called with three arguments, the
@var{label}, the @var{default format} which normally is
@samp{~\ref@{%s@}} and the @var{reference style}.  The function should
return the string to insert into the buffer.
@end deffn

@defopt reftex-level-indent
Number of spaces to be used for indentation per section level.
@end defopt

@defopt reftex-guess-label-type
Non-@code{nil} means, @code{reftex-reference} will try to guess the
label type.  To do that, @RefTeX{} will look at the word before the
cursor and compare it with the magic words given in
@code{reftex-label-alist}.  When it finds a match, @RefTeX{} will
immediately offer the correct label menu; otherwise it will prompt you
for a label type.  If you set this variable to @code{nil}, @RefTeX{}
will always prompt for a label type.
@end defopt

@deffn {Normal Hook} reftex-display-copied-context-hook
Normal Hook which is run before context is displayed anywhere.  Designed
for @w{@code{X-Symbol}}, but may have other uses as well.
@end deffn

@deffn Hook reftex-pre-refontification-functions
@code{X-Symbol} specific hook.  Probably not useful for other purposes.
The functions get two arguments, the buffer from where the command
started and a symbol indicating in what context the hook is
called.
@end deffn

@deffn {Normal Hook} reftex-select-label-mode-hook
Normal hook which is run when a selection buffer enters
@code{reftex-select-label-mode}.
@end deffn

@deffn Keymap reftex-select-label-map
The keymap which is active in the labels selection process
(@pxref{Referencing Labels}).
@end deffn

@node Options - Creating Citations
@section Creating Citations
@cindex Options, creating citations
@cindex Creating citations, options

@defopt reftex-bibliography-commands
@LaTeX{} commands which specify the @BibTeX{} databases to use with the document.
@end defopt

@defopt reftex-bibfile-ignore-regexps
List of regular expressions to exclude files in
@code{\\bibliography@{..@}}.  File names matched by any of these regexps
will not be parsed.  Intended for files which contain only
@code{@@string} macro definitions and the like, which are ignored by
@RefTeX{} anyway.
@end defopt

@defopt reftex-default-bibliography
List of @BibTeX{} database files which should be used if none are specified.
When @code{reftex-citation} is called from a document with neither
a @samp{\bibliography@{...@}} statement nor a @code{thebibliography}
environment, @RefTeX{} will scan these files instead.  Intended for
using @code{reftex-citation} in non-@LaTeX{} files.  The files will be
searched along the BIBINPUTS or TEXBIB path.
@end defopt

@defopt reftex-sort-bibtex-matches
Sorting of the entries found in @BibTeX{} databases by reftex-citation.
Possible values:
@example
nil          @r{Do not sort entries.}
author       @r{Sort entries by author name.}
year         @r{Sort entries by increasing year.}
reverse-year @r{Sort entries by decreasing year.}
@end example
@end defopt

@defopt reftex-cite-format
The format of citations to be inserted into the buffer.  It can be a
string, an alist or a symbol.  In the simplest case this is just the string
@samp{\cite@{%l@}}, which is also the default.  See the definition of
@code{reftex-cite-format-builtin} for more complex examples.

If @code{reftex-cite-format} is a string, it will be used as the format.
In the format, the following percent escapes will be expanded.

@table @code
@item %l
The @BibTeX{} label of the citation.
@item %a
List of author names, see also @code{reftex-cite-punctuation}.
@item %2a
Like %a, but abbreviate more than 2 authors like Jones et al.
@item %A
First author name only.
@item %e
Works like @samp{%a}, but on list of editor names. (@samp{%2e} and
@samp{%E} work a well).
@end table

It is also possible to access all other @BibTeX{} database fields:

@example
%b booktitle     %c chapter        %d edition    %h howpublished
%i institution   %j journal        %k key        %m month
%n number        %o organization   %p pages      %P first page
%r address       %s school         %u publisher  %t title
%v volume        %y year
%B booktitle, abbreviated          %T title, abbreviated
@end example

@noindent
Usually, only @samp{%l} is needed.  The other stuff is mainly for the
echo area display, and for @code{(setq reftex-comment-citations t)}.

@samp{%<} as a special operator kills punctuation and space around it
after the string has been formatted.

A pair of square brackets indicates an optional argument, and RefTeX
will prompt for the values of these arguments.

Beware that all this only works with @BibTeX{} database files.  When
citations are made from the @code{\bibitems} in an explicit
@code{thebibliography} environment, only @samp{%l} is available.

If @code{reftex-cite-format} is an alist of characters and strings, the
user will be prompted for a character to select one of the possible
format strings.

In order to configure this variable, you can either set
@code{reftex-cite-format} directly yourself or set it to the
@emph{symbol} of one of the predefined styles.  The predefined symbols
are those which have an association in the constant
@code{reftex-cite-format-builtin})  E.g.: @code{(setq reftex-cite-format
'natbib)}.
@end defopt

@deffn Hook reftex-format-cite-function
If non-@code{nil}, should be a function which produces the string to
insert as a citation.  Note that the citation format can also be changed
with the variable @code{reftex-cite-format}.  The function will be
called with two arguments, the @var{citation-key} and the
@var{default-format} (taken from @code{reftex-cite-format}).  It should
return the string to insert into the buffer.
@end deffn

@defopt reftex-cite-prompt-optional-args
Non-@code{nil} means, prompt for empty optional arguments in cite macros.
When an entry in @code{reftex-cite-format} ist given with square brackets to
indicate optional arguments (for example @samp{\\cite[][]@{%l@}}), RefTeX can
prompt for values.  Possible values are:
@example
nil     @r{Never prompt for optional arguments}
t       @r{Always prompt}
maybe   @r{Prompt only if @code{reftex-citation} was called with C-u prefix arg}
@end example
Unnecessary empty optional arguments are removed before insertion into
the buffer.  See @code{reftex-cite-cleanup-optional-args}.
@end defopt

@defopt reftex-cite-cleanup-optional-args
Non-@code{nil} means, remove empty optional arguments from cite macros
if possible.
@end defopt

@defopt reftex-comment-citations
Non-@code{nil} means add a comment for each citation describing the full
entry.  The comment is formatted according to
@code{reftex-cite-comment-format}.
@end defopt

@defopt reftex-cite-comment-format
Citation format used for commented citations.  Must @emph{not} contain
@samp{%l}.  See the variable @code{reftex-cite-format} for possible
percent escapes.
@end defopt

@defopt reftex-cite-punctuation
Punctuation for formatting of name lists in citations.  This is a list
of 3 strings.
@enumerate
@item
normal names separator, like @samp{, } in Jones, Brown and Miller
@item
final names separator, like @samp{ and }  in Jones, Brown and Miller
@item
The @samp{et al.} string, like @samp{ @{\it et al.@}} in
Jones @{\it et al.@}
@end enumerate
@end defopt

@deffn {Normal Hook} reftex-select-bib-mode-hook
Normal hook which is run when a selection buffer enters
@code{reftex-select-bib-mode}.
@end deffn

@deffn Keymap reftex-select-bib-map
The keymap which is active in the citation-key selection process
(@pxref{Creating Citations}).
@end deffn

@defopt reftex-cite-key-separator
String used to separate several keys in a single @samp{\\cite} macro.
Per default this is @samp{","} but if you often have to deal with a lot
of entries and need to break the macro across several lines you might
want to change it to @samp{", "}.
@end defopt

@defopt reftex-create-bibtex-header
Header to insert in BibTeX files generated by
@code{reftex-create-bibtex-file}.
@end defopt

@defopt reftex-create-bibtex-footer
Footer to insert in BibTeX files generated by
@code{reftex-create-bibtex-file}.
@end defopt


@node Options - Index Support, Options - Viewing Cross-References, Options - Creating Citations,  Options
@section Index Support
@cindex Options, Index support
@cindex Index support, options

@defopt reftex-support-index
Non-@code{nil} means, index entries are parsed as well.  Index support
is resource intensive and the internal structure holding the parsed
information can become quite big.  Therefore it can be turned off.  When
this is @code{nil} and you execute a command which requires index
support, you will be asked for confirmation to turn it on and rescan the
document.
@end defopt

@defopt reftex-index-special-chars
List of special characters in index entries, given as strings.  These
correspond to the @code{MakeIndex} keywords
@code{(@var{level} @var{encap} @var{actual} @var{quote} @var{escape})}.
@end defopt

@defopt reftex-index-macros
List of macros which define index entries.  The structure of each entry
is
@lisp
(@var{macro} @var{index-tag} @var{key} @var{prefix} @var{exclude} @var{repeat})
@end lisp

@var{macro} is the macro.  Arguments should be denoted by empty braces,
as for example in @samp{\index[]@{*@}}.  Use square brackets to denote
optional arguments.  The star marks where the index key is.

@var{index-tag} is a short name of the index.  @samp{idx} and @samp{glo}
are reserved for the default index and the glossary.  Other indices can
be defined as well.  If this is an integer, the Nth argument of the
macro holds the index tag.

@var{key} is a character which is used to identify the macro for input
with @code{reftex-index}.  @samp{?i}, @samp{?I}, and @samp{?g} are
reserved for default index and glossary.

@var{prefix} can be a prefix which is added to the @var{key} part of the
index entry.  If you have a macro
@code{\newcommand@{\molec@}[1]@{#1\index@{Molecules!#1@}}, this prefix
should be @samp{Molecules!}.

@var{exclude} can be a function.  If this function exists and returns a
non-@code{nil} value, the index entry at point is ignored.  This was
implemented to support the (deprecated) @samp{^} and @samp{_} shortcuts
in the @LaTeX{}2e @code{index} package.

@var{repeat}, if non-@code{nil}, means the index macro does not typeset
the entry in the text, so that the text has to be repeated outside the
index macro.  Needed for @code{reftex-index-selection-or-word} and for
indexing from the phrase buffer.

The final entry may also be a symbol.  It must have an association in
the variable @code{reftex-index-macros-builtin} to specify the main
indexing package you are using.  Valid values are currently
@example
default         @r{The @LaTeX{} default; unnecessary to specify this one}
multind         @r{The multind.sty package}
index           @r{The index.sty package}
index-shortcut  @r{The index.sty packages with the ^ and _ shortcuts.}
                @r{Should not be used; only for old documents}
@end example
Note that @AUCTeX{} sets these things internally for @RefTeX{} as well,
so with a sufficiently new version of @AUCTeX{}, you should not set the
package here.
@end defopt

@defopt reftex-index-default-macro
The default index macro for @code{reftex-index-selection-or-word}.
This is a list with @code{(@var{macro-key} @var{default-tag})}.

@var{macro-key} is a character identifying an index macro; see
@code{reftex-index-macros}.

@var{default-tag} is the tag to be used if the macro requires a
@var{tag} argument.  When this is @code{nil} and a @var{tag} is needed,
@RefTeX{} will ask for it.  When this is the empty string and the
TAG argument of the index macro is optional, the TAG argument will be
omitted.
@end defopt

@defopt reftex-index-default-tag
Default index tag.  When working with multiple indexes, RefTeX queries
for an index tag when creating index entries or displaying a specific
index.  This variable controls the default offered for these queries.
The default can be selected with @key{RET} during selection or
completion.  Valid values of this variable are:
@example
nil        @r{Do not provide a default index}
"tag"      @r{The default index tag given as a string, e.g., "idx"}
last       @r{The last used index tag will be offered as default}
@end example
@end defopt

@defopt reftex-index-math-format
Format of index entries when copied from inside math mode.  When
@code{reftex-index-selection-or-word} is executed inside @TeX{} math mode,
the index key copied from the buffer is processed with this format
string through the @code{format} function.  This can be used to add the
math delimiters (e.g., @samp{$}) to the string.  Requires the
@file{texmathp.el} library which is part of @AUCTeX{}.
@end defopt

@defopt reftex-index-phrase-file-extension
File extension for the index phrase file.  This extension will be added
to the base name of the master file.
@end defopt

@defopt reftex-index-phrases-logical-and-regexp
Regexp matching the @samp{and} operator for index arguments in phrases
file.  When several index arguments in a phrase line are separated by
this operator, each part will generate an index macro.  So each match of
the search phrase will produce @emph{several} different index entries.
Make sure this does no match things which are not separators.  This
logical @samp{and} has higher priority than the logical @samp{or}
specified in @code{reftex-index-phrases-logical-or-regexp}.
@end defopt

@defopt reftex-index-phrases-logical-or-regexp
Regexp matching the @samp{or} operator for index arguments in phrases
file.  When several index arguments in a phrase line are separated by
this operator, the user will be asked to select one of them at each
match of the search phrase.  The first index arg will be the default.  A
number key @kbd{1}--@kbd{9} must be pressed to switch to another.  Make
sure this does no match things which are not separators.  The logical
@samp{and} specified in @code{reftex-index-phrases-logical-or-regexp}
has higher priority than this logical @samp{or}.
@end defopt

@defopt reftex-index-phrases-search-whole-words
Non-@code{nil} means phrases search will look for whole words, not subwords.
This works by requiring word boundaries at the beginning and end of
the search string.  When the search phrase already has a non-word-char
at one of these points, no word boundary is required there.
@end defopt

@defopt reftex-index-phrases-case-fold-search
Non-@code{nil} means, searching for index phrases will ignore
case.
@end defopt

@defopt reftex-index-verify-function
A function which is called at each match during global indexing.
If the function returns @code{nil}, the current match is skipped.
@end defopt

@defopt reftex-index-phrases-skip-indexed-matches
Non-@code{nil} means, skip matches which appear to be indexed already.
When doing global indexing from the phrases buffer, searches for some
phrases may match at places where that phrase was already indexed.  In
particular when indexing an already processed document again, this
will even be the norm.  When this variable is non-@code{nil},
@RefTeX{} checks if the match is an index macro argument, or if an
index macro is directly before or after the phrase.  If that is the
case, that match will be ignored.
@end defopt

@defopt reftex-index-phrases-wrap-long-lines
Non-@code{nil} means, when indexing from the phrases buffer, wrap lines.
Inserting indexing commands in a line makes the line longer, often
so long that it does not fit onto the screen.  When this variable is
non-@code{nil}, newlines will be added as necessary before and/or after the
indexing command to keep lines short.  However, the matched text
phrase and its index command will always end up on a single line.
@end defopt

@defopt reftex-index-phrases-sort-prefers-entry
Non-@code{nil} means when sorting phrase lines, the explicit index entry
is used. Phrase lines in the phrases buffer contain a search phrase, and
sorting is normally based on these.  Some phrase lines also have
an explicit index argument specified.  When this variable is
non-@code{nil}, the index argument will be used for sorting.
@end defopt

@defopt reftex-index-phrases-sort-in-blocks
Non-@code{nil} means, empty and comment lines separate phrase buffer
into blocks.  Sorting will then preserve blocks, so that lines are
re-arranged only within blocks.
@end defopt

@defopt reftex-index-phrases-map
Keymap for the Index Phrases buffer.
@end defopt

@defopt reftex-index-phrases-mode-hook
Normal hook which is run when a buffer is put into
@code{reftex-index-phrases-mode}.
@end defopt

@defopt reftex-index-section-letters
The letters which denote sections in the index.  Usually these are all
capital letters.  Don't use any downcase letters.  Order is not
significant, the index will be sorted by whatever the sort function
thinks is correct.  In addition to these letters, @RefTeX{} will
create a group @samp{!} which contains all entries sorted below the
lowest specified letter.  In the @file{*Index*} buffer, pressing any of
these capital letters or @kbd{!} will jump to that section.
@end defopt

@defopt reftex-index-include-context
Non-@code{nil} means, display the index definition context in the
@file{*Index*} buffer.  This flag may also be toggled from the
@file{*Index*} buffer with the @kbd{c} key.
@end defopt

@defopt reftex-index-follow-mode
Non-@code{nil} means, point in @file{*Index*} buffer will cause other
window to follow.  The other window will show the corresponding part of
the document.  This flag can be toggled from within the @file{*Index*}
buffer with the @kbd{f} key.
@end defopt

@deffn Keymap reftex-index-map
The keymap which is active in the @file{*Index*} buffer
(@pxref{Index Support}).
@end deffn

@node Options - Viewing Cross-References
@section Viewing Cross-References
@cindex Options, viewing cross-references
@cindex Viewing cross-references, options

@defopt reftex-view-crossref-extra
Macros which can be used for the display of cross references.
This is used when @code{reftex-view-crossref} is called with point in an
argument of a macro.  Note that crossref viewing for citations,
references (both ways) and index entries is hard-coded.  This variable
is only to configure additional structures for which crossreference
viewing can be useful.  Each entry has the structure
@example
(@var{macro-re} @var{search-re} @var{highlight}).
@end example
@var{macro-re} is matched against the macro.  @var{search-re} is the
regexp used to search for cross references.  @samp{%s} in this regexp is
replaced with the macro argument at point.  @var{highlight} is an
integer indicating which subgroup of the match should be highlighted.
@end defopt

@defopt reftex-auto-view-crossref
Non-@code{nil} means, initially turn automatic viewing of crossref info
on.  Automatic viewing of crossref info normally uses the echo area.
Whenever point is idle for more than @code{reftex-idle-time} seconds on
the argument of a @code{\ref} or @code{\cite} macro, and no other
message is being displayed, the echo area will display information about
that cross reference.  You can also set the variable to the symbol
@code{window}.  In this case a small temporary window is used for the
display.  This feature can be turned on and off from the menu
(Ref->Options).
@end defopt

@defopt reftex-idle-time
Time (secs) Emacs has to be idle before automatic crossref display
or toc recentering is done.
@end defopt

@defopt reftex-cite-view-format
Citation format used to display citation info in the message area.  See
the variable @code{reftex-cite-format} for possible percent
escapes.
@end defopt

@defopt reftex-revisit-to-echo
Non-@code{nil} means, automatic citation display will revisit files if
necessary.  When @code{nil}, citation display in echo area will only be active
for cached echo strings (see @code{reftex-cache-cite-echo}), or for
@BibTeX{} database files which are already visited by a live associated
buffers.
@end defopt

@defopt reftex-cache-cite-echo
Non-@code{nil} means, the information displayed in the echo area for
cite macros (see variable @code{reftex-auto-view-crossref}) is cached and
saved along with the parsing information.  The cache survives document
scans.  In order to clear it, use @kbd{M-x reftex-reset-mode}.
@end defopt

@node Options - Finding Files
@section Finding Files
@cindex Options, Finding Files
@cindex Finding files, options

@defopt reftex-texpath-environment-variables
List of specifications how to retrieve the search path for @TeX{} files.
Several entries are possible.
@itemize @minus
@item
If an element is the name of an environment variable, its content is
used.
@item
If an element starts with an exclamation mark, it is used as a command
to retrieve the path.  A typical command with the kpathsearch library
would be @w{@code{"!kpsewhich -show-path=.tex"}}.
@item
Otherwise the element itself is interpreted as a path.
@end itemize
Multiple directories can be separated by the system dependent
@code{path-separator}.  Directories ending in @samp{//} or @samp{!!} will
be expanded recursively.  See also @code{reftex-use-external-file-finders}.
@end defopt

@defopt reftex-bibpath-environment-variables
List of specifications how to retrieve the search path for @BibTeX{}
files.  Several entries are possible.
@itemize @minus
@item
If an element is the name of an environment variable, its content is
used.
@item
If an element starts with an exclamation mark, it is used as a command
to retrieve the path.  A typical command with the kpathsearch library
would be @w{@code{"!kpsewhich -show-path=.bib"}}.
@item
Otherwise the element itself is interpreted as a path.
@end itemize
Multiple directories can be separated by the system dependent
@code{path-separator}.  Directories ending in @samp{//} or @samp{!!} will
be expanded recursively.  See also @code{reftex-use-external-file-finders}.
@end defopt

@defopt reftex-file-extensions
Association list with file extensions for different file types.
This is a list of items, each item is like:
@code{(@var{type} . (@var{def-ext} @var{other-ext} ...))}
@example
@var{type}:       @r{File type like @code{"bib"} or @code{"tex"}.}
@var{def-ext}:    @r{The default extension for that file type, like @code{".tex"} or @code{".bib"}.}
@var{other-ext}:  @r{Any number of other valid extensions for this file type.}
@end example
When a files is searched and it does not have any of the valid extensions,
we try the default extension first, and then the naked file name.
@end defopt

@defopt reftex-search-unrecursed-path-first
Non-@code{nil} means, search all specified directories before trying
recursion.  Thus, in a path @samp{.//:/tex/}, search first @samp{./},
then @samp{/tex/}, and then all subdirectories of @samp{./}.  If this
option is @code{nil}, the subdirectories of @samp{./} are searched
before @samp{/tex/}.  This is mainly for speed; most of the time the
recursive path is for the system files and not for the user files.  Set
this to @code{nil} if the default makes @RefTeX{} finding files with
equal names in wrong sequence.
@end defopt

@defopt reftex-use-external-file-finders
Non-@code{nil} means, use external programs to find files.  Normally,
@RefTeX{} searches the paths given in the environment variables
@code{TEXINPUTS} and @code{BIBINPUTS} to find @TeX{} files and @BibTeX{}
database files.  With this option turned on, it calls an external
program specified in the option @code{reftex-external-file-finders}
instead.  As a side effect, the variables
@code{reftex-texpath-environment-variables} and
@code{reftex-bibpath-environment-variables} will be ignored.
@end defopt

@defopt reftex-external-file-finders
Association list with external programs to call for finding files.  Each
entry is a cons cell @w{@code{(@var{type} . @var{program})}}.
@var{type} is either @code{"tex"} or @code{"bib"}.  @var{program} is a
string containing the external program to use with any arguments.
@code{%f} will be replaced by the name of the file to be found.  Note
that these commands will be executed directly, not via a shell.  Only
relevant when @code{reftex-use-external-file-finders} is
non-@code{nil}.
@end defopt

@page
@node Options - Optimizations
@section Optimizations
@cindex Options, optimizations
@cindex Optimizations, options

@defopt reftex-keep-temporary-buffers
Non-@code{nil} means, keep buffers created for parsing and lookup.
@RefTeX{} sometimes needs to visit files related to the current
document.  We distinguish files visited for
@table @asis
@item PARSING
Parts of a multifile document loaded when (re)-parsing the
document.
@item LOOKUP
@BibTeX{} database files and @TeX{} files loaded to find a reference, to
display label context, etc.
@end table
The created buffers can be kept for later use, or be thrown away
immediately after use, depending on the value of this variable:

@table @code
@item nil
Throw away as much as possible.
@item t
Keep everything.
@item 1
Throw away buffers created for parsing, but keep the ones created for
lookup.
@end table

If a buffer is to be kept, the file is visited normally (which is
potentially slow but will happen only once). If a buffer is to be thrown
away, the initialization of the buffer depends upon the variable
@code{reftex-initialize-temporary-buffers}.
@end defopt

@defopt reftex-initialize-temporary-buffers
Non-@code{nil} means do initializations even when visiting file
temporarily.  When @code{nil}, @RefTeX{} may turn off find-file hooks and
other stuff to briefly visit a file. When @code{t}, the full default
initializations are done (@code{find-file-hook} etc.).  Instead of
@code{t} or @code{nil}, this variable may also be a list of hook
functions to do a minimal initialization.
@end defopt

@defopt reftex-no-include-regexps
List of regular expressions to exclude certain input files from parsing.
If the name of a file included via @code{\include} or @code{\input} is
matched by any of the regular expressions in this list, that file is not
parsed by @RefTeX{}.
@end defopt

@defopt reftex-enable-partial-scans
Non-@code{nil} means, re-parse only 1 file when asked to re-parse.
Re-parsing is normally requested with a @kbd{C-u} prefix to many @RefTeX{}
commands, or with the @kbd{r} key in menus.  When this option is
@code{t} in a multifile document, we will only parse the current buffer,
or the file associated with the label or section heading near point in a
menu.  Requesting re-parsing of an entire multifile document then
requires a @kbd{C-u C-u} prefix or the capital @kbd{R} key in
menus.
@end defopt

@defopt reftex-save-parse-info
Non-@code{nil} means, save information gathered with parsing in files.
The file @file{MASTER.rel} in the same directory as @file{MASTER.tex} is
used to save the information.  When this variable is @code{t},
@itemize @minus
@item
accessing the parsing information for the first time in an editing
session will read that file (if available) instead of parsing the
document.
@item
exiting Emacs or killing a buffer in reftex-mode will cause a new
version of the file to be written.
@end itemize
@end defopt

@defopt reftex-parse-file-extension
File extension for the file in which parser information is stored.
This extension is added to the base name of the master file.
@end defopt

@defopt reftex-allow-automatic-rescan
Non-@code{nil} means, @RefTeX{} may rescan the document when this seems
necessary.  Applies (currently) only in rare cases, when a new label
cannot be placed with certainty into the internal label list.
@end defopt

@defopt reftex-use-multiple-selection-buffers
Non-@code{nil} means use a separate selection buffer for each label
type.  These buffers are kept from one selection to the next and need
not be created for each use, so the menu generally comes up faster.
The selection buffers will be erased (and therefore updated)
automatically when new labels in its category are added.  See the
variable @code{reftex-auto-update-selection-buffers}.
@end defopt

@defopt reftex-auto-update-selection-buffers
Non-@code{nil} means, selection buffers will be updated automatically.
When a new label is defined with @code{reftex-label}, all selection
buffers associated with that label category are emptied, in order to
force an update upon next use.  When @code{nil}, the buffers are left
alone and have to be updated by hand, with the @kbd{g} key from the
label selection process.  The value of this variable will only have any
effect when @code{reftex-use-multiple-selection-buffers} is
non-@code{nil}.
@end defopt

@node Options - Fontification
@section Fontification
@cindex Options, fontification
@cindex Fontification, options

@defopt reftex-use-fonts
Non-@code{nil} means, use fonts in label menu and on-the-fly help.
Font-lock must be loaded as well to actually get fontified
display.  After changing this option, a rescan may be necessary to
activate it.
@end defopt

@defopt reftex-refontify-context
Non-@code{nil} means, re-fontify the context in the label menu with
font-lock.  This slightly slows down the creation of the label menu.  It
is only necessary when you definitely want the context fontified.

This option may have 3 different values:
@table @code
@item nil
Never refontify.
@item t
Always refontify.
@item 1
Refontify when necessary, e.g., with old versions of the x-symbol
package.
@end table
The option is ignored when @code{reftex-use-fonts} is @code{nil}.
@end defopt

@defopt reftex-highlight-selection
Non-@code{nil} means, highlight selected text in selection and
@file{*toc*} buffers.  Normally, the text near the cursor is the
@emph{selected} text, and it is highlighted.  This is the entry most
keys in the selection and @file{*toc*} buffers act on.  However, if you
mainly use the mouse to select an item, you may find it nice to have
mouse-triggered highlighting @emph{instead} or @emph{as well}. The
variable may have one of these values:

@example
nil      @r{No highlighting.}
cursor   @r{Highlighting is cursor driven.}
mouse    @r{Highlighting is mouse driven.}
both     @r{Both cursor and mouse trigger highlighting.}
@end example

Changing this variable requires rebuilding the selection and *toc*
buffers to become effective (keys @kbd{g} or @kbd{r}).
@end defopt

@defopt reftex-cursor-selected-face
Face name to highlight cursor selected item in toc and selection buffers.
See also the variable @code{reftex-highlight-selection}.
@end defopt
@defopt reftex-mouse-selected-face
Face name to highlight mouse selected item in toc and selection buffers.
See also the variable @code{reftex-highlight-selection}.
@end defopt
@defopt reftex-file-boundary-face
Face name for file boundaries in selection buffer.
@end defopt
@defopt reftex-label-face
Face name for labels in selection buffer.
@end defopt
@defopt reftex-section-heading-face
Face name for section headings in toc and selection buffers.
@end defopt
@defopt reftex-toc-header-face
Face name for the header of a toc buffer.
@end defopt
@defopt reftex-bib-author-face
Face name for author names in bib selection buffer.
@end defopt
@defopt reftex-bib-year-face
Face name for year in bib selection buffer.
@end defopt
@defopt reftex-bib-title-face
Face name for article title in bib selection buffer.
@end defopt
@defopt reftex-bib-extra-face
Face name for bibliographic information in bib selection buffer.
@end defopt
@defopt reftex-select-mark-face
Face name for marked entries in the selection buffers.
@end defopt
@defopt reftex-index-header-face
Face name for the header of an index buffer.
@end defopt
@defopt reftex-index-section-face
Face name for the start of a new letter section in the index.
@end defopt
@defopt reftex-index-tag-face
Face name for index names (for multiple indices).
@end defopt
@defopt reftex-index-face
Face name for index entries.
@end defopt

@node Options - Misc
@section Miscellaneous
@cindex Options, misc

@defopt reftex-extra-bindings
Non-@code{nil} means, make additional key bindings on startup.  These
extra bindings are located in the users @samp{C-c letter}
map.  @xref{Key Bindings}.
@end defopt

@defopt reftex-plug-into-AUCTeX
Plug-in flags for @AUCTeX{} interface.  This variable is a list of
5 boolean flags.  When a flag is non-@code{nil}, @RefTeX{}
will

@example
- supply labels in new sections and environments  (flag 1)
- supply arguments for macros like @code{\label}         (flag 2)
- supply arguments for macros like @code{\ref}           (flag 3)
- supply arguments for macros like @code{\cite}          (flag 4)
- supply arguments for macros like @code{\index}         (flag 5)
@end example

You may also set the variable itself to @code{t} or @code{nil} in
order to turn all options on or off, respectively.@*
Supplying labels in new sections and environments applies when creating
sections with @kbd{C-c C-s} and environments with @kbd{C-c C-e}.@*
Supplying macro arguments applies when you insert such a macro
interactively with @kbd{C-c @key{RET}}.@*
See the @AUCTeX{} documentation for more information.
@end defopt

@defopt reftex-revisit-to-follow
Non-@code{nil} means, follow-mode will revisit files if necessary.
When @code{nil}, follow-mode will be suspended for stuff in unvisited files.
@end defopt

@defopt reftex-allow-detached-macro-args
Non-@code{nil} means, allow arguments of macros to be detached by
whitespace.  When this is @code{t}, the @samp{aaa} in @w{@samp{\bbb
[xxx] @{aaa@}}} will be considered an argument of @code{\bb}.  Note that
this will be the case even if @code{\bb} is defined with zero or one
argument.
@end defopt

@node Keymaps and Hooks
@section Keymaps and Hooks
@cindex Keymaps

@RefTeX{} has the usual general keymap, load hook and mode hook.

@deffn Keymap reftex-mode-map
The keymap for @RefTeX{} mode.
@end deffn

@deffn {Normal Hook} reftex-load-hook
Normal hook which is being run when loading @file{reftex.el}.
@end deffn

@deffn {Normal Hook} reftex-mode-hook
Normal hook which is being run when turning on @RefTeX{} mode.
@end deffn

Furthermore, the four modes used for referencing labels, creating
citations, the table of contents buffer and the phrases buffer have
their own keymaps and mode hooks.  See the respective sections.  There
are many more hooks which are described in the relevant sections about
options for a specific part of @RefTeX{}.

@node Changes
@chapter Changes
@cindex Changes

Here is a list of recent changes to @RefTeX{}.

@noindent @b{Version 4.33}

@itemize @bullet
@item
Update to GPLv3.
@item
Parse files are created in a way that does not interfere with recentf
mode.
@end itemize

@noindent @b{Version 4.32}

@itemize @bullet
@item
First release by @AUCTeX{} project.
@item
Installation routine rewritten after structure of source package
changed.
@item
Activation of @RefTeX{} changed, so make sure you read the installation
instructions and remove obsolete cruft related to @RefTeX{} from your
init file.
@item
Fixed bug where point would end up in the wrong buffer when jumping
between several @LaTeX{} and phrases buffers.
@item
Fixed bug where @BibTeX{} keys with hyphens were parsed incorrectly.
@item
Some performance improvements.
@item
The separator used between multiple citations in a \cite macro can now
be changed by customizing the variable @code{reftex-cite-key-separator}.
@end itemize

@noindent @b{Version 4.28}
@itemize @bullet
@item Support for the Jurabib package.
@item Improvements when selecting several items in a selection buffer.
@end itemize

@noindent @b{Version 4.26}
@itemize @bullet
@item
Support for global incremental search.
@item
Some improvements for XEmacs compatibility.
@end itemize

@noindent @b{Version 4.25}
@itemize @bullet
@item
Fixed bug with @samp{%F} in a label prefix.  Added new escapes
@samp{%m} and @samp{%M} for mater file name and master directory.
@end itemize

@noindent @b{Version 4.24}
@itemize @bullet
@item
Inserting citation commands now prompts for optional arguments
when called with a prefix argument.  Related new options are
@code{reftex-cite-prompt-optional-args} and
@code{reftex-cite-cleanup-optional-args}.
@item
New option @code{reftex-trust-label-prefix}.  Configure this variable
if you'd like RefTeX to base its classification of labels on prefixes.
This can speed-up document parsing, but may in some cases reduce the
quality of the context used by RefTeX to describe a label.
@item
Fixed bug in @code{reftex-create-bibtex-file} when
@code{reftex-comment-citations} is non-@code{nil}.
@item
Fixed bugs in indexing: Case-sensitive search, quotes before and/or
after words.  Disabled indexing in comment lines.
@end itemize

@noindent @b{Version 4.22}
@itemize @bullet
@item
New command @code{reftex-create-bibtex-file} to create a new database
with all entries referenced in the current document.
@item
New keys @kbd{e} and @kbd{E} allow you to produce a BibTeX database
file from entries marked in a citation selection buffer.
@end itemize

@noindent @b{Version 4.21}
@itemize @bullet
@item
Renaming labels from the toc buffer with key @kbd{M-%}.
@end itemize

@noindent @b{Version 4.20}
@itemize @bullet
@item
Structure editing capabilities.  The command keys @kbd{<} and @kbd{>} in
the TOC buffer promote/demote the section at point or all sections in
the current region.
@item
New option @code{reftex-toc-split-windows-fraction} to set the size of
the window used by the TOC@.  This makes the old variable
@code{reftex-toc-split-windows-horizontally-fraction} obsolete.
@item
A dedicated frame can show the TOC with the current section
always automatically highlighted.  The frame is created and
deleted from the toc buffer with the @kbd{d} key.
@end itemize

@noindent @b{Version 4.19}
@itemize @bullet
@item
New command @code{reftex-toc-recenter} (@kbd{C-c -}) which shows the current
section in the TOC buffer without selecting the TOC window.
@item
Recentering happens automatically in idle time when the option
@code{reftex-auto-recenter-toc} is turned on.
@item
Fixed several bugs related to automatic cursor positioning in the TOC
buffer.
@item
The highlight in the TOC buffer stays when the focus moves to a
different window.
@item
New command @code{reftex-goto-label}.
@item
Part numbers are no longer included in chapter numbers, and a new
part does not reset the chapter counter.  See new option
@code{reftex-part-resets-chapter}.
@end itemize

@noindent @b{Version 4.18}
@itemize @bullet
@item
@code{reftex-citation} uses the word before the cursor as a default
search string.
@item
Simplified several regular expressions for speed.
@item
Better support for chapterbib.
@end itemize

@noindent @b{Version 4.17}
@itemize @bullet
@item
The toc window can be split off horizontally.  See new options
@code{reftex-toc-split-windows-horizontally},
@code{reftex-toc-split-windows-horizontally-fraction}.
@item
It is possible to specify a function which verifies an index match
during global indexing.  See new option @code{reftex-index-verify-function}.
@item
The macros which input a file in LaTeX (like \input, \include) can
be configured.  See new option @code{reftex-include-file-commands}.
@item
The macros which specify the bibliography file (like \bibliography) can
be configured.  See new option @code{reftex-bibliography-commands}.
@item
The regular expression used to search for the \bibliography macro has
been relaxed to allow for @samp{@{\bibliography@{...@}@}} needed by
chapterbib.
@item
Small bug fixes.
@end itemize

@noindent @b{Version 4.15}
@itemize @bullet
@item
Fixed bug with parsing of BibTeX files, when fields contain quotes or
unmatched parenthesis.
@item
Small bug fixes.
@item
Improved interaction with Emacs LaTeX mode.
@end itemize

@noindent @b{Version 4.12}
@itemize @bullet
@item
Support for @file{bibentry} citation style.
@end itemize

@noindent @b{Version 4.11}
@itemize @bullet
@item
Fixed bug which would parse @samp{\Section} just like @samp{\section}.
@end itemize

@noindent @b{Version 4.10}
@itemize @bullet
@item
Renamed @file{reftex-vcr.el} to @file{reftex-dcr.el} because of conflict
with @file{reftex-vars.el} on DOS machines.
@item
New options @code{reftex-parse-file-extension} and
@code{reftex-index-phrase-file-extension}.
@end itemize

@noindent [.....]
@ignore
@noindent @b{Version 4.09}
@itemize @bullet
@item
New option @code{reftex-toc-max-level} to limit the depth of the toc.
New key binding @kbd{t} in the @file{*toc*} buffer to change this
setting.
@item
RefTeX maintains an @file{Index Phrases} file in which phrases can be
collected.  When the document is ready, RefTeX can search all
these phrases and assist indexing all matches.
@item
The variables @code{reftex-index-macros} and
@code{reftex-index-default-macro} have changed their syntax slightly.
The @var{repeat} parameter has move from the latter to the former.
Also calls to @code{reftex-add-index-macros} from AUCTeX style files
need to be adapted.
@item
The variable @code{reftex-section-levels} no longer contains the
default stuff which has been moved to a constant.
@item
Environments like theorems can be placed into the TOC by putting
entries for @samp{"begin@{theorem@}"} in
@code{reftex-section-levels}.
@end itemize

@noindent @b{Version 4.06}
@itemize @bullet
@item
@code{reftex-section-levels} can contain a function to compute the level
of a sectioning command.
@item
Multiple @code{thebibliography} environments recognized.
@end itemize

@noindent @b{Version 4.04}
@itemize @bullet
@item
New option @code{reftex-index-default-tag} implements a default for queries.
@end itemize

@noindent @b{Version 4.02}
@itemize @bullet
@item
macros ending in @samp{refrange} are considered to contain references.
@item
Index entries made with @code{reftex-index-selection-or-word} in TeX
math mode automatically get enclosing @samp{$} to preserve math mode.  See
new option @code{reftex-index-math-format}.  Requires AUCTeX.
@end itemize

@noindent @b{Version 4.01}
@itemize @bullet
@item
New command @code{reftex-index-globally} to index a word in many
places in the document.  Also available from the index buffer with
@kbd{&}.
@item
The first item in a @code{reftex-label-alist} entry may now also be a parser
function to do non-standard parsing.
@item
@code{reftex-auto-view-crossref} no longer interferes with
@code{pop-up-frames} (patch from Stefan Monnier).
@end itemize

@noindent @b{Version 4.00}
@itemize @bullet
@item
RefTeX has been split into several smaller files which are autoloaded on
demand.
@item
Index support, along with many new options.
@item
The selection of keys for @code{\ref} and @code{\cite} now allows you
to select multiple items by marking entries with the @kbd{m} key.
@item
Fancyref support.
@end itemize

@noindent @b{Version 3.43}
@itemize @bullet
@item
Viewing cross-references generalized.  Now works on @code{\label},
@code{\ref}, @code{\cite}, @code{\bibitem}, @code{\index}, variations of
these, and from BibTeX buffers.
@item
New option @code{reftex-view-crossref-extra}.
@item
Support for the additional sectioning commands @code{\addchap} and
@code{\addsec} which are defined in the LaTeX KOMA-Script classes.
@item
Files in @code{reftex-default-bibliography} will be searched along
@code{BIBINPUTS} path.
@item
Reading a parse file now checks consistency.
@end itemize

@noindent @b{Version 3.42}
@itemize @bullet
@item
File search further refined.  New option @code{reftex-file-extensions}.
@item
@file{*toc*} buffer can show the file boundaries of a multifile
document, all labels and associated context.  New keys @kbd{i}, @kbd{l},
and @kbd{c}.  New options @code{reftex-toc-include-labels},
@code{reftex-toc-include-context},
@code{reftex-toc-include-file-boundaries}.
@end itemize

@noindent @b{Version 3.41}
@itemize @bullet
@item
New options @code{reftex-texpath-environment-variables},
@code{reftex-use-external-file-finders},
@code{reftex-external-file-finders},
@code{reftex-search-unrecursed-path-first}.
@item
@emph{kpathsearch} support.  See new options and
@code{reftex-bibpath-environment-variables}.
@end itemize

@noindent @b{Version 3.38}
@itemize @bullet
@item
@code{reftex-view-crossref} no longer moves to find a macro.  Point has
to be on the macro argument.
@end itemize

@noindent @b{Version 3.36}
@itemize @bullet
@item
New value @code{window} for option @code{reftex-auto-view-crossref}.
@end itemize

@noindent @b{Version 3.35}
@itemize @bullet
@item
ISO 8859 Latin-1 chars are converted to ASCII to derive better labels.
This takes back the related changes in 3.34 for safety reasons.
@end itemize

@noindent @b{Version 3.34}
@itemize @bullet
@item
Additional flag in @code{reftex-derive-label-parameters} do make only
lowercase labels (default @code{t}).
@item
All @file{.rel} files have a final newline to avoid queries.
@item
Single byte representations of accented European letters (ISO-8859-1)
are now valid in labels.
@end itemize

@noindent @b{Version 3.33}
@itemize @bullet
@item
Multiple selection buffers are now hidden buffers (they start with a
SPACE).
@item
Fixed bug with file search when TEXINPUTS environment variable is empty.
@end itemize

@noindent @b{Version 3.30}
@itemize @bullet
@item
In @code{reftex-citation}, the regular expression used to scan BibTeX
files can be specified using completion on known citation keys.
@item
New keys @kbd{a} and @kbd{A} in BibTeX selection process to cite @emph{all}
entries.
@item
New command @code{reftex-renumber-simple-labels} to renumber simple
labels like @samp{eq:13} sequentially through a document.
@end itemize

@noindent @b{Version 3.28}
@itemize @bullet
@item
Auto view crossref for XEmacs uses @code{post-command-hook} to restart the
timer, since itimer restart is not reliable.
@item
Option @code{reftex-bibfile-ignore-list} renamed to @code{-regexps}.
@item
Expansion of recursive tex and bib path rewritten.
@item
Fixed problem where @RefTeX{} did not scan unsaved buffers.
@item
Fixed bug with section numbering after *-red sections.
@end itemize

@noindent @b{Version 3.27}
@itemize @bullet
@item
Macros can define @emph{neutral} labels, just like @code{\label}
itself.
@item
New option @code{reftex-allow-detached-macro-args}, default @code{nil}!
@end itemize

@noindent @b{Version 3.26}
@itemize @bullet
@item
[X]Emacs 19 no longer supported.  Use 3.22 for Emacs 19.
@item
New hooks @code{reftex-translate-to-ascii-function},
@code{reftex-string-to-label-function}.
@item
Made sure automatic crossref display will not visit/scan files.
@end itemize

@noindent @b{Version 3.25}
@itemize @bullet
@item
Echoing of citation info caches the info for displayed entries.
New option @code{reftex-cache-cite-echo}.
@item
@kbd{M-x reftex-reset-mode} now also removes the file with parsing
info.
@item
Default of @code{reftex-revisit-to-follow} changed to @code{nil}.
@end itemize

@noindent @b{Version 3.24}
@itemize @bullet
@item
New option @code{reftex-revisit-to-echo}.
@item
Interface with X-Symbol (>=2.6) is now complete and stable.
@item
Adapted to new outline, which uses overlays.
@item
File names in @code{\bibliography} may now have the @code{.bib}
extension.
@item
Fixed Bug with parsing "single file" from master file buffer.
@end itemize

@noindent @b{Version 3.23}
@itemize @bullet
@item
Parse files @file{MASTER.rel} made compatible between Emacs and XEmacs.
@item
@code{kill-emacs-hook} and @code{kill-buffer-hook} now write the parse
file.
@item
The cursor inside a @code{\ref} or @code{\cite} macro can now trigger
automatic display of crossref information in the echo area.  See
variable @code{reftex-auto-view-crossref}.
@item
AUCTeX interface updates:
@itemize @minus
@item
AUCTeX 9.9c and later notifies @RefTeX{} about new sections.
@item
@RefTeX{} notifies AUCTeX about new labels.
@item
@code{TeX-arg-ref} no longer used (introduction was unnecessary).
@item
@code{reftex-arg-label} and @code{reftex-arg-cite} fixed up.
@item
Settings added to @RefTeX{} via style files remain local.
@end itemize
@item
Fixed bug with @code{reftex-citation} in non-latex buffers.
@item
Fixed bug with syntax table and context refontification.
@item
Safety-net for name change of @code{font-lock-reference-face}.
@end itemize

@noindent @b{Version 3.22}
@itemize @bullet
@item
Fixed bug with empty context strings.
@item
@code{reftex-mouse-view-crossref} is now bound by default at
@kbd{S-mouse-2}.
@end itemize

@noindent @b{Version 3.21}
@itemize @bullet
@item
New options for all faces used by @RefTeX{}. They're in the
customization group @code{reftex-fontification-configurations}.
@end itemize

@noindent @b{Version 3.19}
@itemize @bullet
@item
Fixed bug with AUCTeX @code{TeX-master}.
@end itemize

@noindent @b{Version 3.18}
@itemize @bullet
@item
The selection now uses a recursive edit, much like minibuffer input.
This removes all restrictions during selection.  E.g., you can now
switch buffers at will, use the mouse etc.
@item
New option @code{reftex-highlight-selection}.
@item
@kbd{mouse-2} can be used to select in selection and @file{*toc*}
buffers.
@item
Fixed some problems regarding the interaction with VIPER mode.
@item
Follow-mode is now only used after point motion.
@item
@RefTeX{} now finally does not fontify temporary files anymore.
@end itemize

@noindent @b{Version 3.17}
@itemize @bullet
@item
Additional bindings in selection and @file{*toc*} buffers.  @kbd{g}
redefined.
@item
New command @code{reftex-save-all-document-buffers}.
@item
Magic word matching made more intelligent.
@item
Selection process can switch to completion (with @key{TAB}).
@item
@code{\appendix} is now recognized and influences section numbering.
@item
File commentary shortened considerably (use Info documentation).
@item
New option @code{reftex-no-include-regexps} to skip some include files.
@item
New option @code{reftex-revisit-to-follow}.
@end itemize

@noindent @b{Version 3.16}
@itemize @bullet
@item
New hooks @code{reftex-format-label-function},
@code{reftex-format-ref-function}, @code{reftex-format-cite-function}.
@item
TeXInfo documentation completed.
@item
Some restrictions in Label inserting and referencing removed.
@item
New variable @code{reftex-default-bibliography}.
@end itemize

@noindent @b{Version 3.14}
@itemize @bullet
@item
Selection buffers can be kept between selections: this is faster.
See new variable @code{reftex-use-multiple-selection-buffers}.
@item
Prefix interpretation of reftex-view-crossref changed.
@item
Support for the @code{varioref} package (@kbd{v} key in selection
buffer).
@end itemize

@noindent @b{Version 3.12}
@itemize @bullet
@item
There are 3 new keymaps for customization: @code{reftex-toc-map},
@code{reftex-select-label-map}, @code{reftex-select-bib-map}.
@item
Refontification uses more standard font-lock stuff.
@item
When no BibTeX database files are specified, citations can also use
@code{\bibitem} entries from a @code{thebibliography} environment.
@end itemize

@noindent @b{Version 3.11}
@itemize @bullet
@item
Fixed bug which led to naked label in (e.g.)@: footnotes.
@item
Added scroll-other-window functions to RefTeX-Select.
@end itemize

@noindent @b{Version 3.10}
@itemize @bullet
@item
Fixed a bug which made reftex 3.07 fail on [X]Emacs version 19.
@item
Removed unimportant code which caused OS/2 Emacs to crash.
@item
All customization variables now accessible from menu.
@end itemize

@noindent @b{Version 3.07}
@itemize @bullet
@item
@code{Ref} menu improved.
@end itemize

@noindent @b{Version 3.05}
@itemize @bullet
@item
Compatibility code now first checks for XEmacs feature.
@end itemize

@noindent @b{Version 3.04}
@itemize @bullet
@item
Fixed BUG in the @emph{xr} support.
@end itemize

@noindent @b{Version 3.03}
@itemize @bullet
@item
Support for the LaTeX package @code{xr}, for inter-document
references.
@item
A few (minor) Mule-related changes.
@item
Fixed bug which could cause @emph{huge} @file{.rel} files.
@item
Search for input and @file{.bib} files with recursive path definitions.
@end itemize

@noindent @b{Version 3.00}
@itemize @bullet
@item
@RefTeX{} should work better for very large projects:
@item
The new parser works without creating a master buffer.
@item
Rescanning can be limited to a part of a multifile document.
@item
Information from the parser can be stored in a file.
@item
@RefTeX{} can deal with macros having a naked label as an argument.
@item
Macros may have white space and newlines between arguments.
@item
Multiple identical section headings no longer confuse
@code{reftex-toc}.
@item
@RefTeX{} should work correctly in combination with buffer-altering
packages like outline, folding, x-symbol, iso-cvt, isotex, etc.
@item
All labeled environments discussed in @emph{The LaTeX Companion} by
Goossens, Mittelbach & Samarin, Addison-Wesley 1994) are part of
@RefTeX{}'s defaults.
@end itemize

@noindent @b{Version 2.17}
@itemize @bullet
@item
Label prefix expands % escapes with current file name and other stuff.
@item
Citation format now with % escapes.  This is not backward
compatible!
@item
TEXINPUTS variable recognized when looking for input files.
@item
Context can be the nth argument of a macro.
@item
Searching in the select buffer is now possible (@kbd{C-s} and
@kbd{C-r}).
@item
Display and derive-label can use two different context methods.
@item
AMSmath @code{xalignat} and @code{xxalignat} added.
@end itemize

@noindent @b{Version 2.14}
@itemize @bullet
@item
Variable @code{reftex-plug-into-AUCTeX} simplifies cooperation with
AUCTeX.
@end itemize

@noindent @b{Version 2.11}
@itemize @bullet
@item
Submitted for inclusion to Emacs and XEmacs.
@end itemize

@noindent @b{Version 2.07}
@itemize @bullet
@item
New functions @code{reftex-search-document},
@code{reftex-query-replace-document}.
@end itemize

@noindent @b{Version 2.05}
@itemize @bullet
@item
Support for @file{custom.el}.
@item
New function @code{reftex-grep-document} (thanks to Stephen Eglen).
@end itemize

@noindent @b{Version 2.03}
@itemize @bullet
@item
@code{figure*}, @code{table*}, @code{sidewaysfigure/table} added to
default environments.
@item
@code{reftex-bibfile-ignore-list} introduced (thanks to Rory Molinari).
@item
New functions @code{reftex-arg-label}, @code{reftex-arg-ref},
@code{reftex-arg-cite}.
@item
Emacs/XEmacs compatibility reworked.  XEmacs 19.15 now is
required.
@item
@code{reftex-add-to-label-alist} (to be called from AUCTeX style
files).
@item
Finding context with a hook function.
@item
Sorting BibTeX entries (new variable:
@code{reftex-sort-bibtex-matches}).
@end itemize

@noindent @b{Version 2.00}
@itemize @bullet
@item
Labels can be derived from context (default for sections).
@item
Configuration of label insertion and label referencing revised.
@item
Crossref fields in BibTeX database entries.
@item
@code{reftex-toc} introduced (thanks to Stephen Eglen).
@end itemize

@noindent @b{Version 1.09}
@itemize @bullet
@item
Support for @code{tex-main-file}, an analogue for
@code{TeX-master}.
@item
MS-DOS support.
@end itemize

@noindent @b{Version 1.07}
@itemize @bullet
@item
@RefTeX{} gets its own menu.
@end itemize

@noindent @b{Version 1.05}
@itemize @bullet
@item
XEmacs port.
@end itemize

@noindent @b{Version 1.04}
@itemize @bullet
@item
Macros as wrappers, AMSTeX support, delayed context parsing for
new labels.
@end itemize
@end ignore

@noindent @b{Version 1.00}
@itemize @bullet
@item
released on 7 Jan 1997.
@end itemize

@node GNU Free Documentation License
@appendix GNU Free Documentation License
@include doclicense.texi

@node Index
@unnumbered Index
@printindex cp

@bye<|MERGE_RESOLUTION|>--- conflicted
+++ resolved
@@ -3335,11 +3335,7 @@
 @findex reftex-arg-index
 @findex TeX-arg-index@r{, AUCTeX function}
 @findex TeX-insert-macro@r{, AUCTeX function}
-<<<<<<< HEAD
-@kindex C-c @key{RET}
-=======
 @kindex C-c RET
->>>>>>> b1d7e585
 @b{@RefTeX{} supplies macro arguments}@* When you insert a macro
 interactively with @kbd{C-c @key{RET}}, @AUCTeX{} normally prompts for
 macro arguments.  Internally, it uses the functions
