--- conflicted
+++ resolved
@@ -4071,11 +4071,7 @@
 @code{ido-read-buffer}).
 @vindex viper-read-buffer-function
 @item :B
-<<<<<<< HEAD
-Like @kbd{:b}, but the meaning of @code{ex-cycle-other-window} is reversed.
-=======
 Like @kbd{:b}, but the meaning of code{ex-cycle-other-window} is reversed.
->>>>>>> 69a8f45e
 @item :<address>r <name>
 Read the file <name> into the buffer after the line <address>.
 @item v, V, C-v
