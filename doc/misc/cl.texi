\input texinfo    @c -*-texinfo-*-
@setfilename ../../info/cl.info
@settitle Common Lisp Extensions
@include docstyle.texi
@include emacsver.texi

@copying
This file documents the GNU Emacs Common Lisp emulation package.

Copyright @copyright{} 1993, 2001--2018 Free Software Foundation, Inc.

@quotation
Permission is granted to copy, distribute and/or modify this document
under the terms of the GNU Free Documentation License, Version 1.3 or
any later version published by the Free Software Foundation; with no
Invariant Sections, with the Front-Cover Texts being ``A GNU Manual'',
and with the Back-Cover Texts as in (a) below.  A copy of the license
is included in the section entitled ``GNU Free Documentation License''.

(a) The FSF's Back-Cover Text is: ``You have the freedom to copy and
modify this GNU manual.''
@end quotation
@end copying

@dircategory Emacs lisp libraries
@direntry
* CL: (cl).                     Partial Common Lisp support for Emacs Lisp.
@end direntry

@finalout

@titlepage
@sp 6
@center @titlefont{Common Lisp Extensions}
@sp 4
@center For GNU Emacs Lisp
@sp 1
@center as distributed with Emacs @value{EMACSVER}
@sp 5
@center Dave Gillespie
@center daveg@@synaptics.com
@page
@vskip 0pt plus 1filll
@insertcopying
@end titlepage

@contents

@ifnottex
@node Top
@top GNU Emacs Common Lisp Emulation

@insertcopying
@end ifnottex

@menu
* Overview::             Basics, usage, organization, naming conventions.
* Program Structure::    Arglists, @code{cl-eval-when}.
* Predicates::           Type predicates and equality predicates.
* Control Structure::    Assignment, conditionals, blocks, looping.
* Macros::               Destructuring, compiler macros.
* Declarations::         @code{cl-proclaim}, @code{cl-declare}, etc.
* Symbols::              Property lists, creating symbols.
* Numbers::              Predicates, functions, random numbers.
* Sequences::            Mapping, functions, searching, sorting.
* Lists::                Functions, substitution, sets, associations.
* Structures::           @code{cl-defstruct}.
* Assertions::           Assertions and type checking.

Appendices
* Efficiency Concerns::            Hints and techniques.
* Common Lisp Compatibility::      All known differences with Steele.
* Porting Common Lisp::            Hints for porting Common Lisp code.
* Obsolete Features::              Obsolete features.
* GNU Free Documentation License:: The license for this documentation.

Indexes
* Function Index::                 An entry for each documented function.
* Variable Index::                 An entry for each documented variable.
* Concept Index::                  An entry for each concept.
@end menu

@node Overview
@chapter Overview

@noindent
This document describes a set of Emacs Lisp facilities borrowed from
Common Lisp.  All the facilities are described here in detail.  While
this document does not assume any prior knowledge of Common Lisp, it
does assume a basic familiarity with Emacs Lisp.

Common Lisp is a huge language, and Common Lisp systems tend to be
massive and extremely complex.  Emacs Lisp, by contrast, is rather
minimalist in the choice of Lisp features it offers the programmer.
As Emacs Lisp programmers have grown in number, and the applications
they write have grown more ambitious, it has become clear that Emacs
Lisp could benefit from many of the conveniences of Common Lisp.

The @dfn{CL} package adds a number of Common Lisp functions and
control structures to Emacs Lisp.  While not a 100% complete
implementation of Common Lisp, it adds enough functionality
to make Emacs Lisp programming significantly more convenient.

Some Common Lisp features have been omitted from this package
for various reasons:

@itemize @bullet
@item
Some features are too complex or bulky relative to their benefit
to Emacs Lisp programmers.  CLOS and Common Lisp streams are fine
examples of this group.  (The separate package EIEIO implements
a subset of CLOS functionality.  @xref{Top, , Introduction, eieio, EIEIO}.)

@item
Other features cannot be implemented without modification to the
Emacs Lisp interpreter itself, such as multiple return values,
case-insensitive symbols, and complex numbers.
This package generally makes no attempt to emulate these features.

@end itemize

This package was originally written by Dave Gillespie,
@file{daveg@@synaptics.com}, as a total rewrite of an earlier 1986
@file{cl.el} package by Cesar Quiroz.  Care has been taken to ensure
that each function is defined efficiently, concisely, and with minimal
impact on the rest of the Emacs environment.  Stefan Monnier added the
file @file{cl-lib.el} and rationalized the namespace for Emacs 24.3.

@menu
* Usage::                How to use this package.
* Organization::         The package's component files.
* Naming Conventions::   Notes on function names.
@end menu

@node Usage
@section Usage

@noindent
This package is distributed with Emacs, so there is no need
to install any additional files in order to start using it.  Lisp code
that uses features from this package should simply include at
the beginning:

@example
(require 'cl-lib)
@end example

@noindent
You may wish to add such a statement to your init file, if you
make frequent use of features from this package.

Code that only uses macros from this package can enclose the above in
@code{eval-when-compile}.  Internally, this library is divided into
several files, @pxref{Organization}.  Your code should only ever load
the main @file{cl-lib} file, which will load the others as needed.

@node Organization
@section Organization

@noindent
The Common Lisp package is organized into four main files:

@table @file
@item cl-lib.el
This is the main file, which contains basic functions
and information about the package.  This file is relatively compact.

@item cl-extra.el
This file contains the larger, more complex or unusual functions.
It is kept separate so that packages which only want to use Common
Lisp fundamentals like the @code{cl-incf} function won't need to pay
the overhead of loading the more advanced functions.

@item cl-seq.el
This file contains most of the advanced functions for operating
on sequences or lists, such as @code{cl-delete-if} and @code{cl-assoc}.

@item cl-macs.el
This file contains the features that are macros instead of functions.
Macros expand when the caller is compiled, not when it is run, so the
macros generally only need to be present when the byte-compiler is
running (or when the macros are used in uncompiled code).  Most of the
macros of this package are isolated in @file{cl-macs.el} so that they
won't take up memory unless you are compiling.
@end table

The file @file{cl-lib.el} includes all necessary @code{autoload}
commands for the functions and macros in the other three files.
All you have to do is @code{(require 'cl-lib)}, and @file{cl-lib.el}
will take care of pulling in the other files when they are
needed.

There is another file, @file{cl.el}, which was the main entry point to
this package prior to Emacs 24.3.  Nowadays, it is replaced by
@file{cl-lib.el}.  The two provide the same features (in most cases),
but use different function names (in fact, @file{cl.el} mainly just
defines aliases to the @file{cl-lib.el} definitions).  Where
@file{cl-lib.el} defines a function called, for example,
@code{cl-incf}, @file{cl.el} uses the same name but without the
@samp{cl-} prefix, e.g., @code{incf} in this example.  There are a few
exceptions to this.  First, functions such as @code{cl-defun} where
the unprefixed version was already used for a standard Emacs Lisp
function.  In such cases, the @file{cl.el} version adds a @samp{*}
suffix, e.g., @code{defun*}.  Second, there are some obsolete features
that are only implemented in @file{cl.el}, not in @file{cl-lib.el},
because they are replaced by other standard Emacs Lisp features.
Finally, in a very few cases the old @file{cl.el} versions do not
behave in exactly the same way as the @file{cl-lib.el} versions.
@xref{Obsolete Features}.
@c There is also cl-mapc, which was called cl-mapc even before cl-lib.el.
@c But not autoloaded, so maybe not much used?

Since the old @file{cl.el} does not use a clean namespace, Emacs has a
policy that packages distributed with Emacs must not load @code{cl} at
run time.  (It is ok for them to load @code{cl} at @emph{compile}
time, with @code{eval-when-compile}, and use the macros it provides.)
There is no such restriction on the use of @code{cl-lib}.  New code
should use @code{cl-lib} rather than @code{cl}.

There is one more file, @file{cl-compat.el}, which defines some
routines from the older Quiroz @file{cl.el} package that are not otherwise
present in the new package.  This file is obsolete and should not be
used in new code.

@node Naming Conventions
@section Naming Conventions

@noindent
Except where noted, all functions defined by this package have the
same calling conventions as their Common Lisp counterparts, and
names that are those of Common Lisp plus a @samp{cl-} prefix.

Internal function and variable names in the package are prefixed
by @code{cl--}.  Here is a complete list of functions prefixed by
@code{cl-} that were @emph{not} taken from Common Lisp:

@example
cl-callf           cl-callf2          cl-defsubst
cl-letf            cl-letf*
@end example

@c This is not uninteresting I suppose, but is of zero practical relevance
@c to the user, and seems like a hostage to changing implementation details.
The following simple functions and macros are defined in @file{cl-lib.el};
they do not cause other components like @file{cl-extra} to be loaded.

@example
cl-evenp           cl-oddp            cl-minusp
cl-plusp           cl-endp            cl-subst
cl-copy-list       cl-list*           cl-ldiff
cl-rest            cl-decf [1]        cl-incf [1]
cl-acons           cl-adjoin [2]      cl-pairlis
cl-pushnew [1,2]   cl-declaim         cl-proclaim
cl-caaar@dots{}cl-cddddr                  cl-first@dots{}cl-tenth
cl-mapcar [3]
@end example

@noindent
[1] Only when @var{place} is a plain variable name.

@noindent
[2] Only if @code{:test} is @code{eq}, @code{equal}, or unspecified,
and @code{:key} is not used.

@noindent
[3] Only for one sequence argument or two list arguments.

@node Program Structure
@chapter Program Structure

@noindent
This section describes features of this package that have to
do with programs as a whole: advanced argument lists for functions,
and the @code{cl-eval-when} construct.

@menu
* Argument Lists::       @code{&key}, @code{&aux}, @code{cl-defun}, @code{cl-defmacro}.
* Time of Evaluation::   The @code{cl-eval-when} construct.
@end menu

@node Argument Lists
@section Argument Lists
@cindex &key
@cindex &aux

@noindent
Emacs Lisp's notation for argument lists of functions is a subset of
the Common Lisp notation.  As well as the familiar @code{&optional}
and @code{&rest} markers, Common Lisp allows you to specify default
values for optional arguments, and it provides the additional markers
@code{&key} and @code{&aux}.

Since argument parsing is built-in to Emacs, there is no way for
this package to implement Common Lisp argument lists seamlessly.
Instead, this package defines alternates for several Lisp forms
which you must use if you need Common Lisp argument lists.

@defmac cl-defun name arglist body@dots{}
This form is identical to the regular @code{defun} form, except
that @var{arglist} is allowed to be a full Common Lisp argument
list.  Also, the function body is enclosed in an implicit block
called @var{name}; @pxref{Blocks and Exits}.
@end defmac

@defmac cl-iter-defun name arglist body@dots{}
This form is identical to the regular @code{iter-defun} form, except
that @var{arglist} is allowed to be a full Common Lisp argument
list.  Also, the function body is enclosed in an implicit block
called @var{name}; @pxref{Blocks and Exits}.
@end defmac

@defmac cl-defsubst name arglist body@dots{}
This is just like @code{cl-defun}, except that the function that
is defined is automatically proclaimed @code{inline}, i.e.,
calls to it may be expanded into in-line code by the byte compiler.
This is analogous to the @code{defsubst} form;
@code{cl-defsubst} uses a different method (compiler macros) which
works in all versions of Emacs, and also generates somewhat more
@c For some examples,
<<<<<<< HEAD
@c see https://lists.gnu.org/archive/html/emacs-devel/2012-11/msg00009.html
=======
@c see https://lists.gnu.org/r/emacs-devel/2012-11/msg00009.html
>>>>>>> 89212988
efficient inline expansions.  In particular, @code{cl-defsubst}
arranges for the processing of keyword arguments, default values,
etc., to be done at compile-time whenever possible.
@end defmac

@defmac cl-defmacro name arglist body@dots{}
This is identical to the regular @code{defmacro} form,
except that @var{arglist} is allowed to be a full Common Lisp
argument list.  The @code{&environment} keyword is supported as
described in Steele's book @cite{Common Lisp, the Language}.
The @code{&whole} keyword is supported only
within destructured lists (see below); top-level @code{&whole}
cannot be implemented with the current Emacs Lisp interpreter.
The macro expander body is enclosed in an implicit block called
@var{name}.
@end defmac

@defmac cl-function symbol-or-lambda
This is identical to the regular @code{function} form,
except that if the argument is a @code{lambda} form then that
form may use a full Common Lisp argument list.
@end defmac

Also, all forms (such as @code{cl-flet} and @code{cl-labels}) defined
in this package that include @var{arglist}s in their syntax allow
full Common Lisp argument lists.

Note that it is @emph{not} necessary to use @code{cl-defun} in
order to have access to most CL features in your function.
These features are always present; @code{cl-defun}'s only
difference from @code{defun} is its more flexible argument
lists and its implicit block.

The full form of a Common Lisp argument list is

@example
(@var{var}@dots{}
 &optional (@var{var} @var{initform} @var{svar})@dots{}
 &rest @var{var}
 &key ((@var{keyword} @var{var}) @var{initform} @var{svar})@dots{}
 &aux (@var{var} @var{initform})@dots{})
@end example

Each of the five argument list sections is optional.  The @var{svar},
@var{initform}, and @var{keyword} parts are optional; if they are
omitted, then @samp{(@var{var})} may be written simply @samp{@var{var}}.

The first section consists of zero or more @dfn{required} arguments.
These arguments must always be specified in a call to the function;
there is no difference between Emacs Lisp and Common Lisp as far as
required arguments are concerned.

The second section consists of @dfn{optional} arguments.  These
arguments may be specified in the function call; if they are not,
@var{initform} specifies the default value used for the argument.
(No @var{initform} means to use @code{nil} as the default.)  The
@var{initform} is evaluated with the bindings for the preceding
arguments already established; @code{(a &optional (b (1+ a)))}
matches one or two arguments, with the second argument defaulting
to one plus the first argument.  If the @var{svar} is specified,
it is an auxiliary variable which is bound to @code{t} if the optional
argument was specified, or to @code{nil} if the argument was omitted.
If you don't use an @var{svar}, then there will be no way for your
function to tell whether it was called with no argument, or with
the default value passed explicitly as an argument.

The third section consists of a single @dfn{rest} argument.  If
more arguments were passed to the function than are accounted for
by the required and optional arguments, those extra arguments are
collected into a list and bound to the ``rest'' argument variable.
Common Lisp's @code{&rest} is equivalent to that of Emacs Lisp.
Common Lisp accepts @code{&body} as a synonym for @code{&rest} in
macro contexts; this package accepts it all the time.

The fourth section consists of @dfn{keyword} arguments.  These
are optional arguments which are specified by name rather than
positionally in the argument list.  For example,

@example
(cl-defun foo (a &optional b &key c d (e 17)))
@end example

@noindent
defines a function which may be called with one, two, or more
arguments.  The first two arguments are bound to @code{a} and
@code{b} in the usual way.  The remaining arguments must be
pairs of the form @code{:c}, @code{:d}, or @code{:e} followed
by the value to be bound to the corresponding argument variable.
(Symbols whose names begin with a colon are called @dfn{keywords},
and they are self-quoting in the same way as @code{nil} and
@code{t}.)

For example, the call @code{(foo 1 2 :d 3 :c 4)} sets the five
arguments to 1, 2, 4, 3, and 17, respectively.  If the same keyword
appears more than once in the function call, the first occurrence
takes precedence over the later ones.  Note that it is not possible
to specify keyword arguments without specifying the optional
argument @code{b} as well, since @code{(foo 1 :c 2)} would bind
@code{b} to the keyword @code{:c}, then signal an error because
@code{2} is not a valid keyword.

You can also explicitly specify the keyword argument; it need not be
simply the variable name prefixed with a colon.  For example,

@example
(cl-defun bar (&key (a 1) ((baz b) 4)))
@end example

@noindent

specifies a keyword @code{:a} that sets the variable @code{a} with
default value 1, as well as a keyword @code{baz} that sets the
variable @code{b} with default value 4.  In this case, because
@code{baz} is not self-quoting, you must quote it explicitly in the
function call, like this:

@example
(bar :a 10 'baz 42)
@end example

Ordinarily, it is an error to pass an unrecognized keyword to
a function, e.g., @code{(foo 1 2 :c 3 :goober 4)}.  You can ask
Lisp to ignore unrecognized keywords, either by adding the
marker @code{&allow-other-keys} after the keyword section
of the argument list, or by specifying an @code{:allow-other-keys}
argument in the call whose value is non-@code{nil}.  If the
function uses both @code{&rest} and @code{&key} at the same time,
the ``rest'' argument is bound to the keyword list as it appears
in the call.  For example:

@example
(cl-defun find-thing (thing &rest rest &key need &allow-other-keys)
  (or (apply 'cl-member thing thing-list :allow-other-keys t rest)
      (if need (error "Thing not found"))))
@end example

@noindent
This function takes a @code{:need} keyword argument, but also
accepts other keyword arguments which are passed on to the
@code{cl-member} function.  @code{allow-other-keys} is used to
keep both @code{find-thing} and @code{cl-member} from complaining
about each others' keywords in the arguments.

The fifth section of the argument list consists of @dfn{auxiliary
variables}.  These are not really arguments at all, but simply
variables which are bound to @code{nil} or to the specified
@var{initforms} during execution of the function.  There is no
difference between the following two functions, except for a
matter of stylistic taste:

@example
(cl-defun foo (a b &aux (c (+ a b)) d)
  @var{body})

(cl-defun foo (a b)
  (let ((c (+ a b)) d)
    @var{body}))
@end example

@cindex destructuring, in argument list
Argument lists support @dfn{destructuring}.  In Common Lisp,
destructuring is only allowed with @code{defmacro}; this package
allows it with @code{cl-defun} and other argument lists as well.
In destructuring, any argument variable (@var{var} in the above
example) can be replaced by a list of variables, or more generally,
a recursive argument list.  The corresponding argument value must
be a list whose elements match this recursive argument list.
For example:

@example
(cl-defmacro dolist ((var listform &optional resultform)
                   &rest body)
  @dots{})
@end example

This says that the first argument of @code{dolist} must be a list
of two or three items; if there are other arguments as well as this
list, they are stored in @code{body}.  All features allowed in
regular argument lists are allowed in these recursive argument lists.
In addition, the clause @samp{&whole @var{var}} is allowed at the
front of a recursive argument list.  It binds @var{var} to the
whole list being matched; thus @code{(&whole all a b)} matches
a list of two things, with @code{a} bound to the first thing,
@code{b} bound to the second thing, and @code{all} bound to the
list itself.  (Common Lisp allows @code{&whole} in top-level
@code{defmacro} argument lists as well, but Emacs Lisp does not
support this usage.)

One last feature of destructuring is that the argument list may be
dotted, so that the argument list @code{(a b . c)} is functionally
equivalent to @code{(a b &rest c)}.

If the optimization quality @code{safety} is set to 0
(@pxref{Declarations}), error checking for wrong number of
arguments and invalid keyword arguments is disabled.  By default,
argument lists are rigorously checked.

@node Time of Evaluation
@section Time of Evaluation

@noindent
Normally, the byte-compiler does not actually execute the forms in
a file it compiles.  For example, if a file contains @code{(setq foo t)},
the act of compiling it will not actually set @code{foo} to @code{t}.
This is true even if the @code{setq} was a top-level form (i.e., not
enclosed in a @code{defun} or other form).  Sometimes, though, you
would like to have certain top-level forms evaluated at compile-time.
For example, the compiler effectively evaluates @code{defmacro} forms
at compile-time so that later parts of the file can refer to the
macros that are defined.

@defmac cl-eval-when (situations@dots{}) forms@dots{}
This form controls when the body @var{forms} are evaluated.
The @var{situations} list may contain any set of the symbols
@code{compile}, @code{load}, and @code{eval} (or their long-winded
ANSI equivalents, @code{:compile-toplevel}, @code{:load-toplevel},
and @code{:execute}).

The @code{cl-eval-when} form is handled differently depending on
whether or not it is being compiled as a top-level form.
Specifically, it gets special treatment if it is being compiled
by a command such as @code{byte-compile-file} which compiles files
or buffers of code, and it appears either literally at the
top level of the file or inside a top-level @code{progn}.

For compiled top-level @code{cl-eval-when}s, the body @var{forms} are
executed at compile-time if @code{compile} is in the @var{situations}
list, and the @var{forms} are written out to the file (to be executed
at load-time) if @code{load} is in the @var{situations} list.

For non-compiled-top-level forms, only the @code{eval} situation is
relevant.  (This includes forms executed by the interpreter, forms
compiled with @code{byte-compile} rather than @code{byte-compile-file},
and non-top-level forms.)  The @code{cl-eval-when} acts like a
@code{progn} if @code{eval} is specified, and like @code{nil}
(ignoring the body @var{forms}) if not.

The rules become more subtle when @code{cl-eval-when}s are nested;
consult Steele (second edition) for the gruesome details (and
some gruesome examples).

Some simple examples:

@example
;; Top-level forms in foo.el:
(cl-eval-when (compile)           (setq foo1 'bar))
(cl-eval-when (load)              (setq foo2 'bar))
(cl-eval-when (compile load)      (setq foo3 'bar))
(cl-eval-when (eval)              (setq foo4 'bar))
(cl-eval-when (eval compile)      (setq foo5 'bar))
(cl-eval-when (eval load)         (setq foo6 'bar))
(cl-eval-when (eval compile load) (setq foo7 'bar))
@end example

When @file{foo.el} is compiled, these variables will be set during
the compilation itself:

@example
foo1  foo3  foo5  foo7      ; 'compile'
@end example

When @file{foo.elc} is loaded, these variables will be set:

@example
foo2  foo3  foo6  foo7      ; 'load'
@end example

And if @file{foo.el} is loaded uncompiled, these variables will
be set:

@example
foo4  foo5  foo6  foo7      ; 'eval'
@end example

If these seven @code{cl-eval-when}s had been, say, inside a @code{defun},
then the first three would have been equivalent to @code{nil} and the
last four would have been equivalent to the corresponding @code{setq}s.

Note that @code{(cl-eval-when (load eval) @dots{})} is equivalent
to @code{(progn @dots{})} in all contexts.  The compiler treats
certain top-level forms, like @code{defmacro} (sort-of) and
@code{require}, as if they were wrapped in @code{(cl-eval-when
(compile load eval) @dots{})}.
@end defmac

Emacs includes two special forms related to @code{cl-eval-when}.
@xref{Eval During Compile,,,elisp,GNU Emacs Lisp Reference Manual}.
One of these, @code{eval-when-compile}, is not quite equivalent to
any @code{cl-eval-when} construct and is described below.

The other form, @code{(eval-and-compile @dots{})}, is exactly
equivalent to @samp{(cl-eval-when (compile load eval) @dots{})}.

@defmac eval-when-compile forms@dots{}
The @var{forms} are evaluated at compile-time; at execution time,
this form acts like a quoted constant of the resulting value.  Used
at top-level, @code{eval-when-compile} is just like @samp{eval-when
(compile eval)}.  In other contexts, @code{eval-when-compile}
allows code to be evaluated once at compile-time for efficiency
or other reasons.

This form is similar to the @samp{#.} syntax of true Common Lisp.
@end defmac

@defmac cl-load-time-value form
The @var{form} is evaluated at load-time; at execution time,
this form acts like a quoted constant of the resulting value.

Early Common Lisp had a @samp{#,} syntax that was similar to
this, but ANSI Common Lisp replaced it with @code{load-time-value}
and gave it more well-defined semantics.

In a compiled file, @code{cl-load-time-value} arranges for @var{form}
to be evaluated when the @file{.elc} file is loaded and then used
as if it were a quoted constant.  In code compiled by
@code{byte-compile} rather than @code{byte-compile-file}, the
effect is identical to @code{eval-when-compile}.  In uncompiled
code, both @code{eval-when-compile} and @code{cl-load-time-value}
act exactly like @code{progn}.

@example
(defun report ()
  (insert "This function was executed on: "
          (current-time-string)
          ", compiled on: "
          (eval-when-compile (current-time-string))
          ;; or '#.(current-time-string) in real Common Lisp
          ", and loaded on: "
          (cl-load-time-value (current-time-string))))
@end example

@noindent
Byte-compiled, the above defun will result in the following code
(or its compiled equivalent, of course) in the @file{.elc} file:

@example
(setq --temp-- (current-time-string))
(defun report ()
  (insert "This function was executed on: "
          (current-time-string)
          ", compiled on: "
          '"Wed Oct 31 16:32:28 2012"
          ", and loaded on: "
          --temp--))
@end example
@end defmac

@node Predicates
@chapter Predicates

@noindent
This section describes functions for testing whether various
facts are true or false.

@menu
* Type Predicates::      @code{cl-typep}, @code{cl-deftype}, and @code{cl-coerce}.
* Equality Predicates::  @code{cl-equalp}.
@end menu

@node Type Predicates
@section Type Predicates

@defun cl-typep object type
Check if @var{object} is of type @var{type}, where @var{type} is a
(quoted) type name of the sort used by Common Lisp.  For example,
@code{(cl-typep foo 'integer)} is equivalent to @code{(integerp foo)}.
@end defun

The @var{type} argument to the above function is either a symbol
or a list beginning with a symbol.

@itemize @bullet
@item
If the type name is a symbol, Emacs appends @samp{-p} to the
symbol name to form the name of a predicate function for testing
the type.  (Built-in predicates whose names end in @samp{p} rather
than @samp{-p} are used when appropriate.)

@item
The type symbol @code{t} stands for the union of all types.
@code{(cl-typep @var{object} t)} is always true.  Likewise, the
type symbol @code{nil} stands for nothing at all, and
@code{(cl-typep @var{object} nil)} is always false.

@item
The type symbol @code{null} represents the symbol @code{nil}.
Thus @code{(cl-typep @var{object} 'null)} is equivalent to
@code{(null @var{object})}.

@item
The type symbol @code{atom} represents all objects that are not cons
cells. Thus @code{(cl-typep @var{object} 'atom)} is equivalent to
@code{(atom @var{object})}.

@item
The type symbol @code{real} is a synonym for @code{number}, and
@code{fixnum} is a synonym for @code{integer}.

@item
The type symbols @code{character} and @code{string-char} match
integers in the range from 0 to 255.

@item
The type list @code{(integer @var{low} @var{high})} represents all
integers between @var{low} and @var{high}, inclusive.  Either bound
may be a list of a single integer to specify an exclusive limit,
or a @code{*} to specify no limit.  The type @code{(integer * *)}
is thus equivalent to @code{integer}.

@item
Likewise, lists beginning with @code{float}, @code{real}, or
@code{number} represent numbers of that type falling in a particular
range.

@item
Lists beginning with @code{and}, @code{or}, and @code{not} form
combinations of types.  For example, @code{(or integer (float 0 *))}
represents all objects that are integers or non-negative floats.

@item
Lists beginning with @code{member} or @code{cl-member} represent
objects @code{eql} to any of the following values.  For example,
@code{(member 1 2 3 4)} is equivalent to @code{(integer 1 4)},
and @code{(member nil)} is equivalent to @code{null}.

@item
Lists of the form @code{(satisfies @var{predicate})} represent
all objects for which @var{predicate} returns true when called
with that object as an argument.
@end itemize

The following function and macro (not technically predicates) are
related to @code{cl-typep}.

@defun cl-coerce object type
This function attempts to convert @var{object} to the specified
@var{type}.  If @var{object} is already of that type as determined by
@code{cl-typep}, it is simply returned.  Otherwise, certain types of
conversions will be made:  If @var{type} is any sequence type
(@code{string}, @code{list}, etc.)@: then @var{object} will be
converted to that type if possible.  If @var{type} is
@code{character}, then strings of length one and symbols with
one-character names can be coerced.  If @var{type} is @code{float},
then integers can be coerced in versions of Emacs that support
floats.  In all other circumstances, @code{cl-coerce} signals an
error.
@end defun

@defmac cl-deftype name arglist forms@dots{}
This macro defines a new type called @var{name}.  It is similar
to @code{defmacro} in many ways; when @var{name} is encountered
as a type name, the body @var{forms} are evaluated and should
return a type specifier that is equivalent to the type.  The
@var{arglist} is a Common Lisp argument list of the sort accepted
by @code{cl-defmacro}.  The type specifier @samp{(@var{name} @var{args}@dots{})}
is expanded by calling the expander with those arguments; the type
symbol @samp{@var{name}} is expanded by calling the expander with
no arguments.  The @var{arglist} is processed the same as for
@code{cl-defmacro} except that optional arguments without explicit
defaults use @code{*} instead of @code{nil} as the ``default''
default.  Some examples:

@example
(cl-deftype null () '(satisfies null))    ; predefined
(cl-deftype list () '(or null cons))      ; predefined
(cl-deftype unsigned-byte (&optional bits)
  (list 'integer 0 (if (eq bits '*) bits (1- (lsh 1 bits)))))
(unsigned-byte 8)  @equiv{}  (integer 0 255)
(unsigned-byte)  @equiv{}  (integer 0 *)
unsigned-byte  @equiv{}  (integer 0 *)
@end example

@noindent
The last example shows how the Common Lisp @code{unsigned-byte}
type specifier could be implemented if desired; this package does
not implement @code{unsigned-byte} by default.
@end defmac

The @code{cl-typecase} (@pxref{Conditionals}) and @code{cl-check-type}
(@pxref{Assertions}) macros also use type names.  The @code{cl-map},
@code{cl-concatenate}, and @code{cl-merge} functions take type-name
arguments to specify the type of sequence to return.  @xref{Sequences}.

@node Equality Predicates
@section Equality Predicates

@noindent
This package defines the Common Lisp predicate @code{cl-equalp}.

@defun cl-equalp a b
This function is a more flexible version of @code{equal}.  In
particular, it compares strings case-insensitively, and it compares
numbers without regard to type (so that @code{(cl-equalp 3 3.0)} is
true).  Vectors and conses are compared recursively.  All other
objects are compared as if by @code{equal}.

This function differs from Common Lisp @code{equalp} in several
respects.  First, Common Lisp's @code{equalp} also compares
@emph{characters} case-insensitively, which would be impractical
in this package since Emacs does not distinguish between integers
and characters.  In keeping with the idea that strings are less
vector-like in Emacs Lisp, this package's @code{cl-equalp} also will
not compare strings against vectors of integers.
@end defun

Also note that the Common Lisp functions @code{member} and @code{assoc}
use @code{eql} to compare elements, whereas Emacs Lisp follows the
MacLisp tradition and uses @code{equal} for these two functions.
The functions @code{cl-member} and @code{cl-assoc} use @code{eql},
as in Common Lisp.  The standard Emacs Lisp functions @code{memq} and
@code{assq} use @code{eq}, and the standard @code{memql} uses @code{eql}.

@node Control Structure
@chapter Control Structure

@noindent
The features described in the following sections implement
various advanced control structures, including extensions to the
standard @code{setf} facility, and a number of looping and conditional
constructs.

@menu
* Assignment::             The @code{cl-psetq} form.
* Generalized Variables::  Extensions to generalized variables.
* Variable Bindings::      @code{cl-progv}, @code{cl-flet}, @code{cl-macrolet}.
* Conditionals::           @code{cl-case}, @code{cl-typecase}.
* Blocks and Exits::       @code{cl-block}, @code{cl-return}, @code{cl-return-from}.
* Iteration::              @code{cl-do}, @code{cl-dotimes}, @code{cl-dolist}, @code{cl-do-symbols}.
* Loop Facility::          The Common Lisp @code{loop} macro.
* Multiple Values::        @code{cl-values}, @code{cl-multiple-value-bind}, etc.
@end menu

@node Assignment
@section Assignment

@noindent
The @code{cl-psetq} form is just like @code{setq}, except that multiple
assignments are done in parallel rather than sequentially.

@defmac cl-psetq [symbol form]@dots{}
This special form (actually a macro) is used to assign to several
variables simultaneously.  Given only one @var{symbol} and @var{form},
it has the same effect as @code{setq}.  Given several @var{symbol}
and @var{form} pairs, it evaluates all the @var{form}s in advance
and then stores the corresponding variables afterwards.

@example
(setq x 2 y 3)
(setq x (+ x y)  y (* x y))
x
     @result{} 5
y                     ; @r{@code{y} was computed after @code{x} was set.}
     @result{} 15
(setq x 2 y 3)
(cl-psetq x (+ x y)  y (* x y))
x
     @result{} 5
y                     ; @r{@code{y} was computed before @code{x} was set.}
     @result{} 6
@end example

The simplest use of @code{cl-psetq} is @code{(cl-psetq x y y x)}, which
exchanges the values of two variables.  (The @code{cl-rotatef} form
provides an even more convenient way to swap two variables;
@pxref{Modify Macros}.)

@code{cl-psetq} always returns @code{nil}.
@end defmac

@node Generalized Variables
@section Generalized Variables
@cindex generalized variable

A @dfn{generalized variable} or @dfn{place form} is one of the many
places in Lisp memory where values can be stored.  The simplest place
form is a regular Lisp variable.  But the @sc{car}s and @sc{cdr}s of lists,
elements of arrays, properties of symbols, and many other locations
are also places where Lisp values are stored.  For basic information,
@pxref{Generalized Variables,,,elisp,GNU Emacs Lisp Reference Manual}.
This package provides several additional features related to
generalized variables.

@menu
* Setf Extensions::    Additional @code{setf} places.
* Modify Macros::      @code{cl-incf}, @code{cl-rotatef}, @code{cl-letf}, @code{cl-callf}, etc.
@end menu

@node Setf Extensions
@subsection Setf Extensions

Several standard (e.g., @code{car}) and Emacs-specific
(e.g., @code{window-point}) Lisp functions are @code{setf}-able by default.
This package defines @code{setf} handlers for several additional functions:

@itemize
@item
Functions from this package:
@example
cl-rest        cl-subseq      cl-get         cl-getf
cl-caaar@dots{}cl-cddddr          cl-first@dots{}cl-tenth
@end example

@noindent
Note that for @code{cl-getf} (as for @code{nthcdr}), the list argument
of the function must itself be a valid @var{place} form.

@item
General Emacs Lisp functions:
@example
buffer-file-name                   getenv
buffer-modified-p                  global-key-binding
buffer-name                        local-key-binding
buffer-string                      mark
buffer-substring                   mark-marker
current-buffer                     marker-position
current-case-table                 mouse-position
current-column                     point
current-global-map                 point-marker
current-input-mode                 point-max
current-local-map                  point-min
current-window-configuration       read-mouse-position
default-file-modes                 screen-height
documentation-property             screen-width
face-background                    selected-window
face-background-pixmap             selected-screen
face-font                          selected-frame
face-foreground                    standard-case-table
face-underline-p                   syntax-table
file-modes                         visited-file-modtime
frame-height                       window-height
frame-parameters                   window-width
frame-visible-p                    x-get-secondary-selection
frame-width                        x-get-selection
get-register
@end example

Most of these have directly corresponding ``set'' functions, like
@code{use-local-map} for @code{current-local-map}, or @code{goto-char}
for @code{point}.  A few, like @code{point-min}, expand to longer
sequences of code when they are used with @code{setf}
(@code{(narrow-to-region x (point-max))} in this case).

@item
A call of the form @code{(substring @var{subplace} @var{n} [@var{m}])},
where @var{subplace} is itself a valid generalized variable whose
current value is a string, and where the value stored is also a
string.  The new string is spliced into the specified part of the
destination string.  For example:

@example
(setq a (list "hello" "world"))
     @result{} ("hello" "world")
(cadr a)
     @result{} "world"
(substring (cadr a) 2 4)
     @result{} "rl"
(setf (substring (cadr a) 2 4) "o")
     @result{} "o"
(cadr a)
     @result{} "wood"
a
     @result{} ("hello" "wood")
@end example

The generalized variable @code{buffer-substring}, listed above,
also works in this way by replacing a portion of the current buffer.

@c FIXME?  Also 'eq'? (see cl-lib.el)

@c Currently commented out in cl.el.
@ignore
@item
A call of the form @code{(apply '@var{func} @dots{})} or
@code{(apply (function @var{func}) @dots{})}, where @var{func}
is a @code{setf}-able function whose store function is ``suitable''
in the sense described in Steele's book; since none of the standard
Emacs place functions are suitable in this sense, this feature is
only interesting when used with places you define yourself with
@code{define-setf-method} or the long form of @code{defsetf}.
@xref{Obsolete Setf Customization}.
@end ignore

@c FIXME?  Is this still true?
@item
A macro call, in which case the macro is expanded and @code{setf}
is applied to the resulting form.
@end itemize

@c FIXME should this be in lispref?  It seems self-evident.
@c Contrast with the cl-incf example later on.
@c Here it really only serves as a contrast to wrong-order.
The @code{setf} macro takes care to evaluate all subforms in
the proper left-to-right order; for example,

@example
(setf (aref vec (cl-incf i)) i)
@end example

@noindent
looks like it will evaluate @code{(cl-incf i)} exactly once, before the
following access to @code{i}; the @code{setf} expander will insert
temporary variables as necessary to ensure that it does in fact work
this way no matter what setf-method is defined for @code{aref}.
(In this case, @code{aset} would be used and no such steps would
be necessary since @code{aset} takes its arguments in a convenient
order.)

However, if the @var{place} form is a macro which explicitly
evaluates its arguments in an unusual order, this unusual order
will be preserved.  Adapting an example from Steele, given

@example
(defmacro wrong-order (x y) (list 'aref y x))
@end example

@noindent
the form @code{(setf (wrong-order @var{a} @var{b}) 17)} will
evaluate @var{b} first, then @var{a}, just as in an actual call
to @code{wrong-order}.

@node Modify Macros
@subsection Modify Macros

@noindent
This package defines a number of macros that operate on generalized
variables.  Many are interesting and useful even when the @var{place}
is just a variable name.

@defmac cl-psetf [place form]@dots{}
This macro is to @code{setf} what @code{cl-psetq} is to @code{setq}:
When several @var{place}s and @var{form}s are involved, the
assignments take place in parallel rather than sequentially.
Specifically, all subforms are evaluated from left to right, then
all the assignments are done (in an undefined order).
@end defmac

@defmac cl-incf place &optional x
This macro increments the number stored in @var{place} by one, or
by @var{x} if specified.  The incremented value is returned.  For
example, @code{(cl-incf i)} is equivalent to @code{(setq i (1+ i))}, and
@code{(cl-incf (car x) 2)} is equivalent to @code{(setcar x (+ (car x) 2))}.

As with @code{setf}, care is taken to preserve the ``apparent'' order
of evaluation.  For example,

@example
(cl-incf (aref vec (cl-incf i)))
@end example

@noindent
appears to increment @code{i} once, then increment the element of
@code{vec} addressed by @code{i}; this is indeed exactly what it
does, which means the above form is @emph{not} equivalent to the
``obvious'' expansion,

@example
(setf (aref vec (cl-incf i))
      (1+ (aref vec (cl-incf i))))   ; wrong!
@end example

@noindent
but rather to something more like

@example
(let ((temp (cl-incf i)))
  (setf (aref vec temp) (1+ (aref vec temp))))
@end example

@noindent
Again, all of this is taken care of automatically by @code{cl-incf} and
the other generalized-variable macros.

As a more Emacs-specific example of @code{cl-incf}, the expression
@code{(cl-incf (point) @var{n})} is essentially equivalent to
@code{(forward-char @var{n})}.
@end defmac

@defmac cl-decf place &optional x
This macro decrements the number stored in @var{place} by one, or
by @var{x} if specified.
@end defmac

@defmac cl-pushnew x place @t{&key :test :test-not :key}
This macro inserts @var{x} at the front of the list stored in
@var{place}, but only if @var{x} was not @code{eql} to any
existing element of the list.  The optional keyword arguments
are interpreted in the same way as for @code{cl-adjoin}.
@xref{Lists as Sets}.
@end defmac

@defmac cl-shiftf place@dots{} newvalue
This macro shifts the @var{place}s left by one, shifting in the
value of @var{newvalue} (which may be any Lisp expression, not just
a generalized variable), and returning the value shifted out of
the first @var{place}.  Thus, @code{(cl-shiftf @var{a} @var{b} @var{c}
@var{d})} is equivalent to

@example
(prog1
    @var{a}
  (cl-psetf @var{a} @var{b}
            @var{b} @var{c}
            @var{c} @var{d}))
@end example

@noindent
except that the subforms of @var{a}, @var{b}, and @var{c} are actually
evaluated only once each and in the apparent order.
@end defmac

@defmac cl-rotatef place@dots{}
This macro rotates the @var{place}s left by one in circular fashion.
Thus, @code{(cl-rotatef @var{a} @var{b} @var{c} @var{d})} is equivalent to

@example
(cl-psetf @var{a} @var{b}
          @var{b} @var{c}
          @var{c} @var{d}
          @var{d} @var{a})
@end example

@noindent
except for the evaluation of subforms.  @code{cl-rotatef} always
returns @code{nil}.  Note that @code{(cl-rotatef @var{a} @var{b})}
conveniently exchanges @var{a} and @var{b}.
@end defmac

The following macros were invented for this package; they have no
analogues in Common Lisp.

@defmac cl-letf (bindings@dots{}) forms@dots{}
This macro is analogous to @code{let}, but for generalized variables
rather than just symbols.  Each @var{binding} should be of the form
@code{(@var{place} @var{value})}; the original contents of the
@var{place}s are saved, the @var{value}s are stored in them, and
then the body @var{form}s are executed.  Afterwards, the @var{places}
are set back to their original saved contents.  This cleanup happens
even if the @var{form}s exit irregularly due to a @code{throw} or an
error.

For example,

@example
(cl-letf (((point) (point-min))
          (a 17))
     @dots{})
@end example

@noindent
moves point in the current buffer to the beginning of the buffer,
and also binds @code{a} to 17 (as if by a normal @code{let}, since
@code{a} is just a regular variable).  After the body exits, @code{a}
is set back to its original value and point is moved back to its
original position.

Note that @code{cl-letf} on @code{(point)} is not quite like a
@code{save-excursion}, as the latter effectively saves a marker
which tracks insertions and deletions in the buffer.  Actually,
a @code{cl-letf} of @code{(point-marker)} is much closer to this
behavior.  (@code{point} and @code{point-marker} are equivalent
as @code{setf} places; each will accept either an integer or a
marker as the stored value.)

Like in the case of @code{let}, the @var{value} forms are evaluated in
the order they appear, but the order of bindings is unspecified.
Therefore, avoid binding the same @var{place} more than once in a
single @code{cl-letf} form.

Since generalized variables look like lists, @code{let}'s shorthand
of using @samp{foo} for @samp{(foo nil)} as a @var{binding} would
be ambiguous in @code{cl-letf} and is not allowed.

However, a @var{binding} specifier may be a one-element list
@samp{(@var{place})}, which is similar to @samp{(@var{place}
@var{place})}.  In other words, the @var{place} is not disturbed
on entry to the body, and the only effect of the @code{cl-letf} is
to restore the original value of @var{place} afterwards.
@c I suspect this may no longer be true; either way it's
@c implementation detail and so not essential to document.
@ignore
(The redundant access-and-store suggested by the @code{(@var{place}
@var{place})} example does not actually occur.)
@end ignore

Note that in this case, and in fact almost every case, @var{place}
must have a well-defined value outside the @code{cl-letf} body.
There is essentially only one exception to this, which is @var{place}
a plain variable with a specified @var{value} (such as @code{(a 17)}
in the above example).
@c See https://debbugs.gnu.org/12758
@c Some or all of this was true for cl.el, but not for cl-lib.el.
@ignore
The only exceptions are plain variables and calls to
@code{symbol-value} and @code{symbol-function}.  If the symbol is not
bound on entry, it is simply made unbound by @code{makunbound} or
@code{fmakunbound} on exit.
@end ignore
@end defmac

@defmac cl-letf* (bindings@dots{}) forms@dots{}
This macro is to @code{cl-letf} what @code{let*} is to @code{let}:
It does the bindings in sequential rather than parallel order.
@end defmac

@defmac cl-callf @var{function} @var{place} @var{args}@dots{}
This is the ``generic'' modify macro.  It calls @var{function},
which should be an unquoted function name, macro name, or lambda.
It passes @var{place} and @var{args} as arguments, and assigns the
result back to @var{place}.  For example, @code{(cl-incf @var{place}
@var{n})} is the same as @code{(cl-callf + @var{place} @var{n})}.
Some more examples:

@example
(cl-callf abs my-number)
(cl-callf concat (buffer-name) "<" (number-to-string n) ">")
(cl-callf cl-union happy-people (list joe bob) :test 'same-person)
@end example

Note again that @code{cl-callf} is an extension to standard Common Lisp.
@end defmac

@defmac cl-callf2 @var{function} @var{arg1} @var{place} @var{args}@dots{}
This macro is like @code{cl-callf}, except that @var{place} is
the @emph{second} argument of @var{function} rather than the
first.  For example, @code{(push @var{x} @var{place})} is
equivalent to @code{(cl-callf2 cons @var{x} @var{place})}.
@end defmac

The @code{cl-callf} and @code{cl-callf2} macros serve as building
blocks for other macros like @code{cl-incf}, and @code{cl-pushnew}.
The @code{cl-letf} and @code{cl-letf*} macros are used in the processing
of symbol macros; @pxref{Macro Bindings}.


@node Variable Bindings
@section Variable Bindings
@cindex variable binding

@noindent
These Lisp forms make bindings to variables and function names,
analogous to Lisp's built-in @code{let} form.

@xref{Modify Macros}, for the @code{cl-letf} and @code{cl-letf*} forms which
are also related to variable bindings.

@menu
* Dynamic Bindings::     The @code{cl-progv} form.
* Function Bindings::    @code{cl-flet} and @code{cl-labels}.
* Macro Bindings::       @code{cl-macrolet} and @code{cl-symbol-macrolet}.
@end menu

@node Dynamic Bindings
@subsection Dynamic Bindings
@cindex dynamic binding

@noindent
The standard @code{let} form binds variables whose names are known
at compile-time.  The @code{cl-progv} form provides an easy way to
bind variables whose names are computed at run-time.

@defmac cl-progv symbols values forms@dots{}
This form establishes @code{let}-style variable bindings on a
set of variables computed at run-time.  The expressions
@var{symbols} and @var{values} are evaluated, and must return lists
of symbols and values, respectively.  The symbols are bound to the
corresponding values for the duration of the body @var{form}s.
If @var{values} is shorter than @var{symbols}, the last few symbols
are bound to @code{nil}.
If @var{symbols} is shorter than @var{values}, the excess values
are ignored.
@end defmac

@node Function Bindings
@subsection Function Bindings
@cindex function binding

@noindent
These forms make @code{let}-like bindings to functions instead
of variables.

@defmac cl-flet (bindings@dots{}) forms@dots{}
This form establishes @code{let}-style bindings on the function
cells of symbols rather than on the value cells.  Each @var{binding}
must be a list of the form @samp{(@var{name} @var{arglist}
@var{forms}@dots{})}, which defines a function exactly as if
it were a @code{cl-defun} form.  The function @var{name} is defined
accordingly but only within the body of the @code{cl-flet}, hiding any external
definition if applicable.

The bindings are lexical in scope.  This means that all references to
the named functions must appear physically within the body of the
@code{cl-flet} form.

Functions defined by @code{cl-flet} may use the full Common Lisp
argument notation supported by @code{cl-defun}; also, the function
body is enclosed in an implicit block as if by @code{cl-defun}.
@xref{Program Structure}.

Note that the @file{cl.el} version of this macro behaves slightly
differently.  In particular, its binding is dynamic rather than
lexical.  @xref{Obsolete Macros}.
@end defmac

@defmac cl-labels (bindings@dots{}) forms@dots{}
The @code{cl-labels} form is like @code{cl-flet}, except that
the function bindings can be recursive.  The scoping is lexical,
but you can only capture functions in closures if
@code{lexical-binding} is @code{t}.
@xref{Closures,,,elisp,GNU Emacs Lisp Reference Manual}, and
@ref{Using Lexical Binding,,,elisp,GNU Emacs Lisp Reference Manual}.

Lexical scoping means that all references to the named
functions must appear physically within the body of the
@code{cl-labels} form.  References may appear both in the body
@var{forms} of @code{cl-labels} itself, and in the bodies of
the functions themselves.  Thus, @code{cl-labels} can define
local recursive functions, or mutually-recursive sets of functions.

A ``reference'' to a function name is either a call to that
function, or a use of its name quoted by @code{quote} or
@code{function} to be passed on to, say, @code{mapcar}.

Note that the @file{cl.el} version of this macro behaves slightly
differently.  @xref{Obsolete Macros}.
@end defmac

@node Macro Bindings
@subsection Macro Bindings
@cindex macro binding

@noindent
These forms create local macros and ``symbol macros''.

@defmac cl-macrolet (bindings@dots{}) forms@dots{}
This form is analogous to @code{cl-flet}, but for macros instead of
functions.  Each @var{binding} is a list of the same form as the
arguments to @code{cl-defmacro} (i.e., a macro name, argument list,
and macro-expander forms).  The macro is defined accordingly for
use within the body of the @code{cl-macrolet}.

Because of the nature of macros, @code{cl-macrolet} is always lexically
scoped.  The @code{cl-macrolet} binding will
affect only calls that appear physically within the body
@var{forms}, possibly after expansion of other macros in the
body.
@end defmac

@defmac cl-symbol-macrolet (bindings@dots{}) forms@dots{}
This form creates @dfn{symbol macros}, which are macros that look
like variable references rather than function calls.  Each
@var{binding} is a list @samp{(@var{var} @var{expansion})};
any reference to @var{var} within the body @var{forms} is
replaced by @var{expansion}.

@example
(setq bar '(5 . 9))
(cl-symbol-macrolet ((foo (car bar)))
  (cl-incf foo))
bar
     @result{} (6 . 9)
@end example

A @code{setq} of a symbol macro is treated the same as a @code{setf}.
I.e., @code{(setq foo 4)} in the above would be equivalent to
@code{(setf foo 4)}, which in turn expands to @code{(setf (car bar) 4)}.

Likewise, a @code{let} or @code{let*} binding a symbol macro is
treated like a @code{cl-letf} or @code{cl-letf*}.  This differs from true
Common Lisp, where the rules of lexical scoping cause a @code{let}
binding to shadow a @code{symbol-macrolet} binding.  In this package,
such shadowing does not occur, even when @code{lexical-binding} is
@c See https://debbugs.gnu.org/12119
@code{t}.  (This behavior predates the addition of lexical binding to
Emacs Lisp, and may change in future to respect @code{lexical-binding}.)
At present in this package, only @code{lexical-let} and
@code{lexical-let*} will shadow a symbol macro.  @xref{Obsolete
Lexical Binding}.

There is no analogue of @code{defmacro} for symbol macros; all symbol
macros are local.  A typical use of @code{cl-symbol-macrolet} is in the
expansion of another macro:

@example
(cl-defmacro my-dolist ((x list) &rest body)
  (let ((var (cl-gensym)))
    (list 'cl-loop 'for var 'on list 'do
          (cl-list* 'cl-symbol-macrolet
                    (list (list x (list 'car var)))
                    body))))

(setq mylist '(1 2 3 4))
(my-dolist (x mylist) (cl-incf x))
mylist
     @result{} (2 3 4 5)
@end example

@noindent
In this example, the @code{my-dolist} macro is similar to @code{dolist}
(@pxref{Iteration}) except that the variable @code{x} becomes a true
reference onto the elements of the list.  The @code{my-dolist} call
shown here expands to

@example
(cl-loop for G1234 on mylist do
      (cl-symbol-macrolet ((x (car G1234)))
        (cl-incf x)))
@end example

@noindent
which in turn expands to

@example
(cl-loop for G1234 on mylist do (cl-incf (car G1234)))
@end example

@xref{Loop Facility}, for a description of the @code{cl-loop} macro.
This package defines a nonstandard @code{in-ref} loop clause that
works much like @code{my-dolist}.
@end defmac

@node Conditionals
@section Conditionals
@cindex conditionals

@noindent
These conditional forms augment Emacs Lisp's simple @code{if},
@code{and}, @code{or}, and @code{cond} forms.

@defmac cl-case keyform clause@dots{}
This macro evaluates @var{keyform}, then compares it with the key
values listed in the various @var{clause}s.  Whichever clause matches
the key is executed; comparison is done by @code{eql}.  If no clause
matches, the @code{cl-case} form returns @code{nil}.  The clauses are
of the form

@example
(@var{keylist} @var{body-forms}@dots{})
@end example

@noindent
where @var{keylist} is a list of key values.  If there is exactly
one value, and it is not a cons cell or the symbol @code{nil} or
@code{t}, then it can be used by itself as a @var{keylist} without
being enclosed in a list.  All key values in the @code{cl-case} form
must be distinct.  The final clauses may use @code{t} in place of
a @var{keylist} to indicate a default clause that should be taken
if none of the other clauses match.  (The symbol @code{otherwise}
is also recognized in place of @code{t}.  To make a clause that
matches the actual symbol @code{t}, @code{nil}, or @code{otherwise},
enclose the symbol in a list.)

For example, this expression reads a keystroke, then does one of
four things depending on whether it is an @samp{a}, a @samp{b},
a @key{RET} or @kbd{C-j}, or anything else.

@example
(cl-case (read-char)
  (?a (do-a-thing))
  (?b (do-b-thing))
  ((?\r ?\n) (do-ret-thing))
  (t (do-other-thing)))
@end example
@end defmac

@defmac cl-ecase keyform clause@dots{}
This macro is just like @code{cl-case}, except that if the key does
not match any of the clauses, an error is signaled rather than
simply returning @code{nil}.
@end defmac

@defmac cl-typecase keyform clause@dots{}
This macro is a version of @code{cl-case} that checks for types
rather than values.  Each @var{clause} is of the form
@samp{(@var{type} @var{body}@dots{})}.  @xref{Type Predicates},
for a description of type specifiers.  For example,

@example
(cl-typecase x
  (integer (munch-integer x))
  (float (munch-float x))
  (string (munch-integer (string-to-number x)))
  (t (munch-anything x)))
@end example

The type specifier @code{t} matches any type of object; the word
@code{otherwise} is also allowed.  To make one clause match any of
several types, use an @code{(or @dots{})} type specifier.
@end defmac

@defmac cl-etypecase keyform clause@dots{}
This macro is just like @code{cl-typecase}, except that if the key does
not match any of the clauses, an error is signaled rather than
simply returning @code{nil}.
@end defmac

@node Blocks and Exits
@section Blocks and Exits
@cindex block
@cindex exit

@noindent
Common Lisp @dfn{blocks} provide a non-local exit mechanism very
similar to @code{catch} and @code{throw}, with lexical scoping.
This package actually implements @code{cl-block}
in terms of @code{catch}; however, the lexical scoping allows the
byte-compiler to omit the costly @code{catch} step if the
body of the block does not actually @code{cl-return-from} the block.

@defmac cl-block name forms@dots{}
The @var{forms} are evaluated as if by a @code{progn}.  However,
if any of the @var{forms} execute @code{(cl-return-from @var{name})},
they will jump out and return directly from the @code{cl-block} form.
The @code{cl-block} returns the result of the last @var{form} unless
a @code{cl-return-from} occurs.

The @code{cl-block}/@code{cl-return-from} mechanism is quite similar to
the @code{catch}/@code{throw} mechanism.  The main differences are
that block @var{name}s are unevaluated symbols, rather than forms
(such as quoted symbols) that evaluate to a tag at run-time; and
also that blocks are always lexically scoped.
In a dynamically scoped @code{catch}, functions called from the
@code{catch} body can also @code{throw} to the @code{catch}.  This
is not an option for @code{cl-block}, where
the @code{cl-return-from} referring to a block name must appear
physically within the @var{forms} that make up the body of the block.
They may not appear within other called functions, although they may
appear within macro expansions or @code{lambda}s in the body.  Block
names and @code{catch} names form independent name-spaces.

In true Common Lisp, @code{defun} and @code{defmacro} surround
the function or expander bodies with implicit blocks with the
same name as the function or macro.  This does not occur in Emacs
Lisp, but this package provides @code{cl-defun} and @code{cl-defmacro}
forms, which do create the implicit block.

The Common Lisp looping constructs defined by this package,
such as @code{cl-loop} and @code{cl-dolist}, also create implicit blocks
just as in Common Lisp.

Because they are implemented in terms of Emacs Lisp's @code{catch}
and @code{throw}, blocks have the same overhead as actual
@code{catch} constructs (roughly two function calls).  However,
the byte compiler will optimize away the @code{catch}
if the block does
not in fact contain any @code{cl-return} or @code{cl-return-from} calls
that jump to it.  This means that @code{cl-do} loops and @code{cl-defun}
functions that don't use @code{cl-return} don't pay the overhead to
support it.
@end defmac

@defmac cl-return-from name [result]
This macro returns from the block named @var{name}, which must be
an (unevaluated) symbol.  If a @var{result} form is specified, it
is evaluated to produce the result returned from the @code{block}.
Otherwise, @code{nil} is returned.
@end defmac

@defmac cl-return [result]
This macro is exactly like @code{(cl-return-from nil @var{result})}.
Common Lisp loops like @code{cl-do} and @code{cl-dolist} implicitly enclose
themselves in @code{nil} blocks.
@end defmac

@c FIXME?  Maybe this should be in a separate section?
@defmac cl-tagbody &rest labels-or-statements
This macro executes statements while allowing for control transfer to
user-defined labels.  Each element of @var{labels-or-statements} can
be either a label (an integer or a symbol), or a cons-cell
(a statement).  This distinction is made before macroexpansion.
Statements are executed in sequence, discarding any return value.
Any statement can transfer control at any time to the statements that follow
one of the labels with the special form @code{(go @var{label})}.
Labels have lexical scope and dynamic extent.
@end defmac


@node Iteration
@section Iteration
@cindex iteration

@noindent
The macros described here provide more sophisticated, high-level
looping constructs to complement Emacs Lisp's basic loop forms
(@pxref{Iteration,,,elisp,GNU Emacs Lisp Reference Manual}).

@defmac cl-loop forms@dots{}
This package supports both the simple, old-style meaning of
@code{loop} and the extremely powerful and flexible feature known as
the @dfn{Loop Facility} or @dfn{Loop Macro}.  This more advanced
facility is discussed in the following section; @pxref{Loop Facility}.
The simple form of @code{loop} is described here.

If @code{cl-loop} is followed by zero or more Lisp expressions,
then @code{(cl-loop @var{exprs}@dots{})} simply creates an infinite
loop executing the expressions over and over.  The loop is
enclosed in an implicit @code{nil} block.  Thus,

@example
(cl-loop (foo)  (if (no-more) (return 72))  (bar))
@end example

@noindent
is exactly equivalent to

@example
(cl-block nil (while t (foo)  (if (no-more) (return 72))  (bar)))
@end example

If any of the expressions are plain symbols, the loop is instead
interpreted as a Loop Macro specification as described later.
(This is not a restriction in practice, since a plain symbol
in the above notation would simply access and throw away the
value of a variable.)
@end defmac

@defmac cl-do (spec@dots{}) (end-test [result@dots{}]) forms@dots{}
This macro creates a general iterative loop.  Each @var{spec} is
of the form

@example
(@var{var} [@var{init} [@var{step}]])
@end example

The loop works as follows:  First, each @var{var} is bound to the
associated @var{init} value as if by a @code{let} form.  Then, in
each iteration of the loop, the @var{end-test} is evaluated; if
true, the loop is finished.  Otherwise, the body @var{forms} are
evaluated, then each @var{var} is set to the associated @var{step}
expression (as if by a @code{cl-psetq} form) and the next iteration
begins.  Once the @var{end-test} becomes true, the @var{result}
forms are evaluated (with the @var{var}s still bound to their
values) to produce the result returned by @code{cl-do}.

The entire @code{cl-do} loop is enclosed in an implicit @code{nil}
block, so that you can use @code{(cl-return)} to break out of the
loop at any time.

If there are no @var{result} forms, the loop returns @code{nil}.
If a given @var{var} has no @var{step} form, it is bound to its
@var{init} value but not otherwise modified during the @code{cl-do}
loop (unless the code explicitly modifies it); this case is just
a shorthand for putting a @code{(let ((@var{var} @var{init})) @dots{})}
around the loop.  If @var{init} is also omitted it defaults to
@code{nil}, and in this case a plain @samp{@var{var}} can be used
in place of @samp{(@var{var})}, again following the analogy with
@code{let}.

This example (from Steele) illustrates a loop that applies the
function @code{f} to successive pairs of values from the lists
@code{foo} and @code{bar}; it is equivalent to the call
@code{(cl-mapcar 'f foo bar)}.  Note that this loop has no body
@var{forms} at all, performing all its work as side effects of
the rest of the loop.

@example
(cl-do ((x foo (cdr x))
        (y bar (cdr y))
        (z nil (cons (f (car x) (car y)) z)))
     ((or (null x) (null y))
      (nreverse z)))
@end example
@end defmac

@defmac cl-do* (spec@dots{}) (end-test [result@dots{}]) forms@dots{}
This is to @code{cl-do} what @code{let*} is to @code{let}.  In
particular, the initial values are bound as if by @code{let*}
rather than @code{let}, and the steps are assigned as if by
@code{setq} rather than @code{cl-psetq}.

Here is another way to write the above loop:

@example
(cl-do* ((xp foo (cdr xp))
         (yp bar (cdr yp))
         (x (car xp) (car xp))
         (y (car yp) (car yp))
         z)
  ((or (null xp) (null yp))
   (nreverse z))
  (push (f x y) z))
@end example
@end defmac

@defmac cl-dolist (var list [result]) forms@dots{}
This is exactly like the standard Emacs Lisp macro @code{dolist},
but surrounds the loop with an implicit @code{nil} block.
@end defmac

@defmac cl-dotimes (var count [result]) forms@dots{}
This is exactly like the standard Emacs Lisp macro @code{dotimes},
but surrounds the loop with an implicit @code{nil} block.
The body is executed with @var{var} bound to the integers
from zero (inclusive) to @var{count} (exclusive), in turn.  Then
@c FIXME lispref does not state this part explicitly, could move this there.
the @code{result} form is evaluated with @var{var} bound to the total
number of iterations that were done (i.e., @code{(max 0 @var{count})})
to get the return value for the loop form.
@end defmac

@defmac cl-do-symbols (var [obarray [result]]) forms@dots{}
This loop iterates over all interned symbols.  If @var{obarray}
is specified and is not @code{nil}, it loops over all symbols in
that obarray.  For each symbol, the body @var{forms} are evaluated
with @var{var} bound to that symbol.  The symbols are visited in
an unspecified order.  Afterward the @var{result} form, if any,
is evaluated (with @var{var} bound to @code{nil}) to get the return
value.  The loop is surrounded by an implicit @code{nil} block.
@end defmac

@defmac cl-do-all-symbols (var [result]) forms@dots{}
This is identical to @code{cl-do-symbols} except that the @var{obarray}
argument is omitted; it always iterates over the default obarray.
@end defmac

@xref{Mapping over Sequences}, for some more functions for
iterating over vectors or lists.

@node Loop Facility
@section Loop Facility
@cindex loop facility

@noindent
A common complaint with Lisp's traditional looping constructs was
that they were either too simple and limited, such as @code{dotimes}
or @code{while}, or too unreadable and obscure, like Common Lisp's
@code{do} loop.

To remedy this, Common Lisp added a construct called the ``Loop
Facility'' or ``@code{loop} macro'', with an easy-to-use but very
powerful and expressive syntax.

@menu
* Loop Basics::           The @code{cl-loop} macro, basic clause structure.
* Loop Examples::         Working examples of the @code{cl-loop} macro.
* For Clauses::           Clauses introduced by @code{for} or @code{as}.
* Iteration Clauses::     @code{repeat}, @code{while}, @code{thereis}, etc.
* Accumulation Clauses::  @code{collect}, @code{sum}, @code{maximize}, etc.
* Other Clauses::         @code{with}, @code{if}, @code{initially}, @code{finally}.
@end menu

@node Loop Basics
@subsection Loop Basics

@noindent
The @code{cl-loop} macro essentially creates a mini-language within
Lisp that is specially tailored for describing loops.  While this
language is a little strange-looking by the standards of regular Lisp,
it turns out to be very easy to learn and well-suited to its purpose.

Since @code{cl-loop} is a macro, all parsing of the loop language
takes place at byte-compile time; compiled @code{cl-loop}s are just
as efficient as the equivalent @code{while} loops written longhand.

@defmac cl-loop clauses@dots{}
A loop construct consists of a series of @var{clause}s, each
introduced by a symbol like @code{for} or @code{do}.  Clauses
are simply strung together in the argument list of @code{cl-loop},
with minimal extra parentheses.  The various types of clauses
specify initializations, such as the binding of temporary
variables, actions to be taken in the loop, stepping actions,
and final cleanup.

Common Lisp specifies a certain general order of clauses in a
loop:

@example
(loop @var{name-clause}
      @var{var-clauses}@dots{}
      @var{action-clauses}@dots{})
@end example

The @var{name-clause} optionally gives a name to the implicit
block that surrounds the loop.  By default, the implicit block
is named @code{nil}.  The @var{var-clauses} specify what
variables should be bound during the loop, and how they should
be modified or iterated throughout the course of the loop.  The
@var{action-clauses} are things to be done during the loop, such
as computing, collecting, and returning values.

The Emacs version of the @code{cl-loop} macro is less restrictive about
the order of clauses, but things will behave most predictably if
you put the variable-binding clauses @code{with}, @code{for}, and
@code{repeat} before the action clauses.  As in Common Lisp,
@code{initially} and @code{finally} clauses can go anywhere.

Loops generally return @code{nil} by default, but you can cause
them to return a value by using an accumulation clause like
@code{collect}, an end-test clause like @code{always}, or an
explicit @code{return} clause to jump out of the implicit block.
(Because the loop body is enclosed in an implicit block, you can
also use regular Lisp @code{cl-return} or @code{cl-return-from} to
break out of the loop.)
@end defmac

The following sections give some examples of the loop macro in
action, and describe the particular loop clauses in great detail.
Consult the second edition of Steele for additional discussion
and examples.

@node Loop Examples
@subsection Loop Examples

@noindent
Before listing the full set of clauses that are allowed, let's
look at a few example loops just to get a feel for the @code{cl-loop}
language.

@example
(cl-loop for buf in (buffer-list)
         collect (buffer-file-name buf))
@end example

@noindent
This loop iterates over all Emacs buffers, using the list
returned by @code{buffer-list}.  For each buffer @var{buf},
it calls @code{buffer-file-name} and collects the results into
a list, which is then returned from the @code{cl-loop} construct.
The result is a list of the file names of all the buffers in
Emacs's memory.  The words @code{for}, @code{in}, and @code{collect}
are reserved words in the @code{cl-loop} language.

@example
(cl-loop repeat 20 do (insert "Yowsa\n"))
@end example

@noindent
This loop inserts the phrase ``Yowsa'' twenty times in the
current buffer.

@example
(cl-loop until (eobp) do (munch-line) (forward-line 1))
@end example

@noindent
This loop calls @code{munch-line} on every line until the end
of the buffer.  If point is already at the end of the buffer,
the loop exits immediately.

@example
(cl-loop do (munch-line) until (eobp) do (forward-line 1))
@end example

@noindent
This loop is similar to the above one, except that @code{munch-line}
is always called at least once.

@example
(cl-loop for x from 1 to 100
         for y = (* x x)
         until (>= y 729)
         finally return (list x (= y 729)))
@end example

@noindent
This more complicated loop searches for a number @code{x} whose
square is 729.  For safety's sake it only examines @code{x}
values up to 100; dropping the phrase @samp{to 100} would
cause the loop to count upwards with no limit.  The second
@code{for} clause defines @code{y} to be the square of @code{x}
within the loop; the expression after the @code{=} sign is
reevaluated each time through the loop.  The @code{until}
clause gives a condition for terminating the loop, and the
@code{finally} clause says what to do when the loop finishes.
(This particular example was written less concisely than it
could have been, just for the sake of illustration.)

Note that even though this loop contains three clauses (two
@code{for}s and an @code{until}) that would have been enough to
define loops all by themselves, it still creates a single loop
rather than some sort of triple-nested loop.  You must explicitly
nest your @code{cl-loop} constructs if you want nested loops.

@node For Clauses
@subsection For Clauses

@noindent
Most loops are governed by one or more @code{for} clauses.
A @code{for} clause simultaneously describes variables to be
bound, how those variables are to be stepped during the loop,
and usually an end condition based on those variables.

The word @code{as} is a synonym for the word @code{for}.  This
word is followed by a variable name, then a word like @code{from}
or @code{across} that describes the kind of iteration desired.
In Common Lisp, the phrase @code{being the} sometimes precedes
the type of iteration; in this package both @code{being} and
@code{the} are optional.  The word @code{each} is a synonym
for @code{the}, and the word that follows it may be singular
or plural:  @samp{for x being the elements of y} or
@samp{for x being each element of y}.  Which form you use
is purely a matter of style.

The variable is bound around the loop as if by @code{let}:

@example
(setq i 'happy)
(cl-loop for i from 1 to 10 do (do-something-with i))
i
     @result{} happy
@end example

@table @code
@item for @var{var} from @var{expr1} to @var{expr2} by @var{expr3}
This type of @code{for} clause creates a counting loop.  Each of
the three sub-terms is optional, though there must be at least one
term so that the clause is marked as a counting clause.

The three expressions are the starting value, the ending value, and
the step value, respectively, of the variable.  The loop counts
upwards by default (@var{expr3} must be positive), from @var{expr1}
to @var{expr2} inclusively.  If you omit the @code{from} term, the
loop counts from zero; if you omit the @code{to} term, the loop
counts forever without stopping (unless stopped by some other
loop clause, of course); if you omit the @code{by} term, the loop
counts in steps of one.

You can replace the word @code{from} with @code{upfrom} or
@code{downfrom} to indicate the direction of the loop.  Likewise,
you can replace @code{to} with @code{upto} or @code{downto}.
For example, @samp{for x from 5 downto 1} executes five times
with @code{x} taking on the integers from 5 down to 1 in turn.
Also, you can replace @code{to} with @code{below} or @code{above},
which are like @code{upto} and @code{downto} respectively except
that they are exclusive rather than inclusive limits:

@example
(cl-loop for x to 10 collect x)
        @result{} (0 1 2 3 4 5 6 7 8 9 10)
(cl-loop for x below 10 collect x)
        @result{} (0 1 2 3 4 5 6 7 8 9)
@end example

The @code{by} value is always positive, even for downward-counting
loops.  Some sort of @code{from} value is required for downward
loops; @samp{for x downto 5} is not a valid loop clause all by
itself.

@item for @var{var} in @var{list} by @var{function}
This clause iterates @var{var} over all the elements of @var{list},
in turn.  If you specify the @code{by} term, then @var{function}
is used to traverse the list instead of @code{cdr}; it must be a
function taking one argument.  For example:

@example
(cl-loop for x in '(1 2 3 4 5 6) collect (* x x))
        @result{} (1 4 9 16 25 36)
(cl-loop for x in '(1 2 3 4 5 6) by 'cddr collect (* x x))
        @result{} (1 9 25)
@end example

@item for @var{var} on @var{list} by @var{function}
This clause iterates @var{var} over all the cons cells of @var{list}.

@example
(cl-loop for x on '(1 2 3 4) collect x)
        @result{} ((1 2 3 4) (2 3 4) (3 4) (4))
@end example

@item for @var{var} in-ref @var{list} by @var{function}
This is like a regular @code{in} clause, but @var{var} becomes
a @code{setf}-able ``reference'' onto the elements of the list
rather than just a temporary variable.  For example,

@example
(cl-loop for x in-ref my-list do (cl-incf x))
@end example

@noindent
increments every element of @code{my-list} in place.  This clause
is an extension to standard Common Lisp.

@item for @var{var} across @var{array}
This clause iterates @var{var} over all the elements of @var{array},
which may be a vector or a string.

@example
(cl-loop for x across "aeiou"
         do (use-vowel (char-to-string x)))
@end example

@item for @var{var} across-ref @var{array}
This clause iterates over an array, with @var{var} a @code{setf}-able
reference onto the elements; see @code{in-ref} above.

@item for @var{var} being the elements of @var{sequence}
This clause iterates over the elements of @var{sequence}, which may
be a list, vector, or string.  Since the type must be determined
at run-time, this is somewhat less efficient than @code{in} or
@code{across}.  The clause may be followed by the additional term
@samp{using (index @var{var2})} to cause @var{var2} to be bound to
the successive indices (starting at 0) of the elements.

This clause type is taken from older versions of the @code{loop} macro,
and is not present in modern Common Lisp.  The @samp{using (sequence @dots{})}
term of the older macros is not supported.

@item for @var{var} being the elements of-ref @var{sequence}
This clause iterates over a sequence, with @var{var} a @code{setf}-able
reference onto the elements; see @code{in-ref} above.

@item for @var{var} being the symbols [of @var{obarray}]
This clause iterates over symbols, either over all interned symbols
or over all symbols in @var{obarray}.  The loop is executed with
@var{var} bound to each symbol in turn.  The symbols are visited in
an unspecified order.

As an example,

@example
(cl-loop for sym being the symbols
         when (fboundp sym)
         when (string-match "^map" (symbol-name sym))
         collect sym)
@end example

@noindent
returns a list of all the functions whose names begin with @samp{map}.

The Common Lisp words @code{external-symbols} and @code{present-symbols}
are also recognized but are equivalent to @code{symbols} in Emacs Lisp.

Due to a minor implementation restriction, it will not work to have
more than one @code{for} clause iterating over symbols, hash tables,
keymaps, overlays, or intervals in a given @code{cl-loop}.  Fortunately,
it would rarely if ever be useful to do so.  It @emph{is} valid to mix
one of these types of clauses with other clauses like @code{for @dots{} to}
or @code{while}.

@item for @var{var} being the hash-keys of @var{hash-table}
@itemx for @var{var} being the hash-values of @var{hash-table}
This clause iterates over the entries in @var{hash-table} with
@var{var} bound to each key, or value.  A @samp{using} clause can bind
a second variable to the opposite part.

@example
(cl-loop for k being the hash-keys of h
               using (hash-values v)
         do
         (message "key %S -> value %S" k v))
@end example

@item for @var{var} being the key-codes of @var{keymap}
@itemx for @var{var} being the key-bindings of @var{keymap}
This clause iterates over the entries in @var{keymap}.
The iteration does not enter nested keymaps but does enter inherited
(parent) keymaps.
A @code{using} clause can access both the codes and the bindings
together.

@example
(cl-loop for c being the key-codes of (current-local-map)
               using (key-bindings b)
         do
         (message "key %S -> binding %S" c b))
@end example


@item for @var{var} being the key-seqs of @var{keymap}
This clause iterates over all key sequences defined by @var{keymap}
and its nested keymaps, where @var{var} takes on values which are
vectors.  The strings or vectors
are reused for each iteration, so you must copy them if you wish to keep
them permanently.  You can add a @samp{using (key-bindings @dots{})}
clause to get the command bindings as well.

@item for @var{var} being the overlays [of @var{buffer}] @dots{}
This clause iterates over the ``overlays'' of a buffer
(the clause @code{extents} is synonymous
with @code{overlays}).  If the @code{of} term is omitted, the current
buffer is used.
This clause also accepts optional @samp{from @var{pos}} and
@samp{to @var{pos}} terms, limiting the clause to overlays which
overlap the specified region.

@item for @var{var} being the intervals [of @var{buffer}] @dots{}
This clause iterates over all intervals of a buffer with constant
text properties.  The variable @var{var} will be bound to conses
of start and end positions, where one start position is always equal
to the previous end position.  The clause allows @code{of},
@code{from}, @code{to}, and @code{property} terms, where the latter
term restricts the search to just the specified property.  The
@code{of} term may specify either a buffer or a string.

@item for @var{var} being the frames
This clause iterates over all Emacs frames. The clause @code{screens} is
a synonym for @code{frames}.  The frames are visited in
@code{next-frame} order starting from @code{selected-frame}.

@item for @var{var} being the windows [of @var{frame}]
This clause iterates over the windows (in the Emacs sense) of
the current frame, or of the specified @var{frame}.  It visits windows
in @code{next-window} order starting from @code{selected-window}
(or @code{frame-selected-window} if you specify @var{frame}).
This clause treats the minibuffer window in the same way as
@code{next-window} does.  For greater flexibility, consider using
@code{walk-windows} instead.

@item for @var{var} being the buffers
This clause iterates over all buffers in Emacs.  It is equivalent
to @samp{for @var{var} in (buffer-list)}.

@item for @var{var} = @var{expr1} then @var{expr2}
This clause does a general iteration.  The first time through
the loop, @var{var} will be bound to @var{expr1}.  On the second
and successive iterations it will be set by evaluating @var{expr2}
(which may refer to the old value of @var{var}).  For example,
these two loops are effectively the same:

@example
(cl-loop for x on my-list by 'cddr do @dots{})
(cl-loop for x = my-list then (cddr x) while x do @dots{})
@end example

Note that this type of @code{for} clause does not imply any sort
of terminating condition; the above example combines it with a
@code{while} clause to tell when to end the loop.

If you omit the @code{then} term, @var{expr1} is used both for
the initial setting and for successive settings:

@example
(cl-loop for x = (random) when (> x 0) return x)
@end example

@noindent
This loop keeps taking random numbers from the @code{(random)}
function until it gets a positive one, which it then returns.
@end table

If you include several @code{for} clauses in a row, they are
treated sequentially (as if by @code{let*} and @code{setq}).
You can instead use the word @code{and} to link the clauses,
in which case they are processed in parallel (as if by @code{let}
and @code{cl-psetq}).

@example
(cl-loop for x below 5 for y = nil then x collect (list x y))
        @result{} ((0 nil) (1 1) (2 2) (3 3) (4 4))
(cl-loop for x below 5 and y = nil then x collect (list x y))
        @result{} ((0 nil) (1 0) (2 1) (3 2) (4 3))
@end example

@noindent
In the first loop, @code{y} is set based on the value of @code{x}
that was just set by the previous clause; in the second loop,
@code{x} and @code{y} are set simultaneously so @code{y} is set
based on the value of @code{x} left over from the previous time
through the loop.

@cindex destructuring, in cl-loop
Another feature of the @code{cl-loop} macro is @emph{destructuring},
similar in concept to the destructuring provided by @code{defmacro}
(@pxref{Argument Lists}).
The @var{var} part of any @code{for} clause can be given as a list
of variables instead of a single variable.  The values produced
during loop execution must be lists; the values in the lists are
stored in the corresponding variables.

@example
(cl-loop for (x y) in '((2 3) (4 5) (6 7)) collect (+ x y))
        @result{} (5 9 13)
@end example

In loop destructuring, if there are more values than variables
the trailing values are ignored, and if there are more variables
than values the trailing variables get the value @code{nil}.
If @code{nil} is used as a variable name, the corresponding
values are ignored.  Destructuring may be nested, and dotted
lists of variables like @code{(x . y)} are allowed, so for example
to process an alist

@example
(cl-loop for (key . value) in '((a . 1) (b . 2))
         collect value)
        @result{} (1 2)
@end example

@node Iteration Clauses
@subsection Iteration Clauses

@noindent
Aside from @code{for} clauses, there are several other loop clauses
that control the way the loop operates.  They might be used by
themselves, or in conjunction with one or more @code{for} clauses.

@table @code
@item repeat @var{integer}
This clause simply counts up to the specified number using an
internal temporary variable.  The loops

@example
(cl-loop repeat (1+ n) do @dots{})
(cl-loop for temp to n do @dots{})
@end example

@noindent
are identical except that the second one forces you to choose
a name for a variable you aren't actually going to use.

@item while @var{condition}
This clause stops the loop when the specified condition (any Lisp
expression) becomes @code{nil}.  For example, the following two
loops are equivalent, except for the implicit @code{nil} block
that surrounds the second one:

@example
(while @var{cond} @var{forms}@dots{})
(cl-loop while @var{cond} do @var{forms}@dots{})
@end example

@item until @var{condition}
This clause stops the loop when the specified condition is true,
i.e., non-@code{nil}.

@item always @var{condition}
This clause stops the loop when the specified condition is @code{nil}.
Unlike @code{while}, it stops the loop using @code{return nil} so that
the @code{finally} clauses are not executed.  If all the conditions
were non-@code{nil}, the loop returns @code{t}:

@example
(if (cl-loop for size in size-list always (> size 10))
    (only-big-sizes)
  (some-small-sizes))
@end example

@item never @var{condition}
This clause is like @code{always}, except that the loop returns
@code{t} if any conditions were false, or @code{nil} otherwise.

@item thereis @var{condition}
This clause stops the loop when the specified form is non-@code{nil};
in this case, it returns that non-@code{nil} value.  If all the
values were @code{nil}, the loop returns @code{nil}.

@item iter-by @var{iterator}
This clause iterates over the values from the specified form, an
iterator object.  See (@pxref{Generators,,,elisp,GNU Emacs Lisp
Reference Manual}).
@end table

@node Accumulation Clauses
@subsection Accumulation Clauses

@noindent
These clauses cause the loop to accumulate information about the
specified Lisp @var{form}.  The accumulated result is returned
from the loop unless overridden, say, by a @code{return} clause.

@table @code
@item collect @var{form}
This clause collects the values of @var{form} into a list.  Several
examples of @code{collect} appear elsewhere in this manual.

The word @code{collecting} is a synonym for @code{collect}, and
likewise for the other accumulation clauses.

@item append @var{form}
This clause collects lists of values into a result list using
@code{append}.

@item nconc @var{form}
This clause collects lists of values into a result list by
destructively modifying the lists rather than copying them.

@item concat @var{form}
This clause concatenates the values of the specified @var{form}
into a string.  (It and the following clause are extensions to
standard Common Lisp.)

@item vconcat @var{form}
This clause concatenates the values of the specified @var{form}
into a vector.

@item count @var{form}
This clause counts the number of times the specified @var{form}
evaluates to a non-@code{nil} value.

@item sum @var{form}
This clause accumulates the sum of the values of the specified
@var{form}, which must evaluate to a number.

@item maximize @var{form}
This clause accumulates the maximum value of the specified @var{form},
which must evaluate to a number.  The return value is undefined if
@code{maximize} is executed zero times.

@item minimize @var{form}
This clause accumulates the minimum value of the specified @var{form}.
@end table

Accumulation clauses can be followed by @samp{into @var{var}} to
cause the data to be collected into variable @var{var} (which is
automatically @code{let}-bound during the loop) rather than an
unnamed temporary variable.  Also, @code{into} accumulations do
not automatically imply a return value.  The loop must use some
explicit mechanism, such as @code{finally return}, to return
the accumulated result.

It is valid for several accumulation clauses of the same type to
accumulate into the same place.  From Steele:

@example
(cl-loop for name in '(fred sue alice joe june)
         for kids in '((bob ken) () () (kris sunshine) ())
         collect name
         append kids)
        @result{} (fred bob ken sue alice joe kris sunshine june)
@end example

@node Other Clauses
@subsection Other Clauses

@noindent
This section describes the remaining loop clauses.

@table @code
@item with @var{var} = @var{value}
This clause binds a variable to a value around the loop, but
otherwise leaves the variable alone during the loop.  The following
loops are basically equivalent:

@example
(cl-loop with x = 17 do @dots{})
(let ((x 17)) (cl-loop do @dots{}))
(cl-loop for x = 17 then x do @dots{})
@end example

Naturally, the variable @var{var} might be used for some purpose
in the rest of the loop.  For example:

@example
(cl-loop for x in my-list  with res = nil  do (push x res)
         finally return res)
@end example

This loop inserts the elements of @code{my-list} at the front of
a new list being accumulated in @code{res}, then returns the
list @code{res} at the end of the loop.  The effect is similar
to that of a @code{collect} clause, but the list gets reversed
by virtue of the fact that elements are being pushed onto the
front of @code{res} rather than the end.

If you omit the @code{=} term, the variable is initialized to
@code{nil}.  (Thus the @samp{= nil} in the above example is
unnecessary.)

Bindings made by @code{with} are sequential by default, as if
by @code{let*}.  Just like @code{for} clauses, @code{with} clauses
can be linked with @code{and} to cause the bindings to be made by
@code{let} instead.

@item if @var{condition} @var{clause}
This clause executes the following loop clause only if the specified
condition is true.  The following @var{clause} should be an accumulation,
@code{do}, @code{return}, @code{if}, or @code{unless} clause.
Several clauses may be linked by separating them with @code{and}.
These clauses may be followed by @code{else} and a clause or clauses
to execute if the condition was false.  The whole construct may
optionally be followed by the word @code{end} (which may be used to
disambiguate an @code{else} or @code{and} in a nested @code{if}).

The actual non-@code{nil} value of the condition form is available
by the name @code{it} in the ``then'' part.  For example:

@example
(setq funny-numbers '(6 13 -1))
     @result{} (6 13 -1)
(cl-loop for x below 10
         if (cl-oddp x)
           collect x into odds
           and if (memq x funny-numbers) return (cdr it) end
         else
           collect x into evens
         finally return (vector odds evens))
        @result{} [(1 3 5 7 9) (0 2 4 6 8)]
(setq funny-numbers '(6 7 13 -1))
     @result{} (6 7 13 -1)
(cl-loop <@r{same thing again}>)
        @result{} (13 -1)
@end example

Note the use of @code{and} to put two clauses into the ``then''
part, one of which is itself an @code{if} clause.  Note also that
@code{end}, while normally optional, was necessary here to make
it clear that the @code{else} refers to the outermost @code{if}
clause.  In the first case, the loop returns a vector of lists
of the odd and even values of @var{x}.  In the second case, the
odd number 7 is one of the @code{funny-numbers} so the loop
returns early; the actual returned value is based on the result
of the @code{memq} call.

@item when @var{condition} @var{clause}
This clause is just a synonym for @code{if}.

@item unless @var{condition} @var{clause}
The @code{unless} clause is just like @code{if} except that the
sense of the condition is reversed.

@item named @var{name}
This clause gives a name other than @code{nil} to the implicit
block surrounding the loop.  The @var{name} is the symbol to be
used as the block name.

@item initially [do] @var{forms}@dots{}
This keyword introduces one or more Lisp forms which will be
executed before the loop itself begins (but after any variables
requested by @code{for} or @code{with} have been bound to their
initial values).  @code{initially} clauses can appear anywhere;
if there are several, they are executed in the order they appear
in the loop.  The keyword @code{do} is optional.

@item finally [do] @var{forms}@dots{}
This introduces Lisp forms which will be executed after the loop
finishes (say, on request of a @code{for} or @code{while}).
@code{initially} and @code{finally} clauses may appear anywhere
in the loop construct, but they are executed (in the specified
order) at the beginning or end, respectively, of the loop.

@item finally return @var{form}
This says that @var{form} should be executed after the loop
is done to obtain a return value.  (Without this, or some other
clause like @code{collect} or @code{return}, the loop will simply
return @code{nil}.)  Variables bound by @code{for}, @code{with},
or @code{into} will still contain their final values when @var{form}
is executed.

@item do @var{forms}@dots{}
The word @code{do} may be followed by any number of Lisp expressions
which are executed as an implicit @code{progn} in the body of the
loop.  Many of the examples in this section illustrate the use of
@code{do}.

@item return @var{form}
This clause causes the loop to return immediately.  The following
Lisp form is evaluated to give the return value of the loop
form.  The @code{finally} clauses, if any, are not executed.
Of course, @code{return} is generally used inside an @code{if} or
@code{unless}, as its use in a top-level loop clause would mean
the loop would never get to ``loop'' more than once.

The clause @samp{return @var{form}} is equivalent to
@samp{do (cl-return @var{form})} (or @code{cl-return-from} if the loop
was named).  The @code{return} clause is implemented a bit more
efficiently, though.
@end table

While there is no high-level way to add user extensions to @code{cl-loop},
this package does offer two properties called @code{cl-loop-handler}
and @code{cl-loop-for-handler} which are functions to be called when a
given symbol is encountered as a top-level loop clause or @code{for}
clause, respectively.  Consult the source code in file
@file{cl-macs.el} for details.

This package's @code{cl-loop} macro is compatible with that of Common
Lisp, except that a few features are not implemented:  @code{loop-finish}
and data-type specifiers.  Naturally, the @code{for} clauses that
iterate over keymaps, overlays, intervals, frames, windows, and
buffers are Emacs-specific extensions.

@node Multiple Values
@section Multiple Values
@cindex multiple values

@noindent
Common Lisp functions can return zero or more results.  Emacs Lisp
functions, by contrast, always return exactly one result.  This
package makes no attempt to emulate Common Lisp multiple return
values; Emacs versions of Common Lisp functions that return more
than one value either return just the first value (as in
@code{cl-compiler-macroexpand}) or return a list of values.
This package @emph{does} define placeholders
for the Common Lisp functions that work with multiple values, but
in Emacs Lisp these functions simply operate on lists instead.
The @code{cl-values} form, for example, is a synonym for @code{list}
in Emacs.

@defmac cl-multiple-value-bind (var@dots{}) values-form forms@dots{}
This form evaluates @var{values-form}, which must return a list of
values.  It then binds the @var{var}s to these respective values,
as if by @code{let}, and then executes the body @var{forms}.
If there are more @var{var}s than values, the extra @var{var}s
are bound to @code{nil}.  If there are fewer @var{var}s than
values, the excess values are ignored.
@end defmac

@defmac cl-multiple-value-setq (var@dots{}) form
This form evaluates @var{form}, which must return a list of values.
It then sets the @var{var}s to these respective values, as if by
@code{setq}.  Extra @var{var}s or values are treated the same as
in @code{cl-multiple-value-bind}.
@end defmac

Since a perfect emulation is not feasible in Emacs Lisp, this
package opts to keep it as simple and predictable as possible.

@node Macros
@chapter Macros

@noindent
This package implements the various Common Lisp features of
@code{defmacro}, such as destructuring, @code{&environment},
and @code{&body}.  Top-level @code{&whole} is not implemented
for @code{defmacro} due to technical difficulties.
@xref{Argument Lists}.

Destructuring is made available to the user by way of the
following macro:

@defmac cl-destructuring-bind arglist expr forms@dots{}
This macro expands to code that executes @var{forms}, with
the variables in @var{arglist} bound to the list of values
returned by @var{expr}.  The @var{arglist} can include all
the features allowed for @code{cl-defmacro} argument lists,
including destructuring.  (The @code{&environment} keyword
is not allowed.)  The macro expansion will signal an error
if @var{expr} returns a list of the wrong number of arguments
or with incorrect keyword arguments.
@end defmac

@cindex compiler macros
@cindex define compiler macros
This package also includes the Common Lisp @code{define-compiler-macro}
facility, which allows you to define compile-time expansions and
optimizations for your functions.

@defmac cl-define-compiler-macro name arglist forms@dots{}
This form is similar to @code{defmacro}, except that it only expands
calls to @var{name} at compile-time; calls processed by the Lisp
interpreter are not expanded, nor are they expanded by the
@code{macroexpand} function.

The argument list may begin with a @code{&whole} keyword and a
variable.  This variable is bound to the macro-call form itself,
i.e., to a list of the form @samp{(@var{name} @var{args}@dots{})}.
If the macro expander returns this form unchanged, then the
compiler treats it as a normal function call.  This allows
compiler macros to work as optimizers for special cases of a
function, leaving complicated cases alone.

For example, here is a simplified version of a definition that
appears as a standard part of this package:

@example
(cl-define-compiler-macro cl-member (&whole form a list &rest keys)
     (if (and (null keys)
              (eq (car-safe a) 'quote)
              (not (floatp (cadr a))))
         (list 'memq a list)
       form))
@end example

@noindent
This definition causes @code{(cl-member @var{a} @var{list})} to change
to a call to the faster @code{memq} in the common case where @var{a}
is a non-floating-point constant; if @var{a} is anything else, or
if there are any keyword arguments in the call, then the original
@code{cl-member} call is left intact.  (The actual compiler macro
for @code{cl-member} optimizes a number of other cases, including
common @code{:test} predicates.)
@end defmac

@defun cl-compiler-macroexpand form
This function is analogous to @code{macroexpand}, except that it
expands compiler macros rather than regular macros.  It returns
@var{form} unchanged if it is not a call to a function for which
a compiler macro has been defined, or if that compiler macro
decided to punt by returning its @code{&whole} argument.  Like
@code{macroexpand}, it expands repeatedly until it reaches a form
for which no further expansion is possible.
@end defun

@xref{Macro Bindings}, for descriptions of the @code{cl-macrolet}
and @code{cl-symbol-macrolet} forms for making ``local'' macro
definitions.

@node Declarations
@chapter Declarations

@noindent
Common Lisp includes a complex and powerful ``declaration''
mechanism that allows you to give the compiler special hints
about the types of data that will be stored in particular variables,
and about the ways those variables and functions will be used.  This
package defines versions of all the Common Lisp declaration forms:
@code{declare}, @code{locally}, @code{proclaim}, @code{declaim},
and @code{the}.

Most of the Common Lisp declarations are not currently useful in Emacs
Lisp.  For example, the byte-code system provides little
opportunity to benefit from type information.
@ignore
and @code{special} declarations are redundant in a fully
dynamically-scoped Lisp.
@end ignore
A few declarations are meaningful when byte compiler optimizations
are enabled, as they are by the default.  Otherwise these
declarations will effectively be ignored.

@defun cl-proclaim decl-spec
This function records a ``global'' declaration specified by
@var{decl-spec}.  Since @code{cl-proclaim} is a function, @var{decl-spec}
is evaluated and thus should normally be quoted.
@end defun

@defmac cl-declaim decl-specs@dots{}
This macro is like @code{cl-proclaim}, except that it takes any number
of @var{decl-spec} arguments, and the arguments are unevaluated and
unquoted.  The @code{cl-declaim} macro also puts @code{(cl-eval-when
(compile load eval) @dots{})} around the declarations so that they will
be registered at compile-time as well as at run-time.  (This is vital,
since normally the declarations are meant to influence the way the
compiler treats the rest of the file that contains the @code{cl-declaim}
form.)
@end defmac

@defmac cl-declare decl-specs@dots{}
This macro is used to make declarations within functions and other
code.  Common Lisp allows declarations in various locations, generally
at the beginning of any of the many ``implicit @code{progn}s''
throughout Lisp syntax, such as function bodies, @code{let} bodies,
etc.  Currently the only declaration understood by @code{cl-declare}
is @code{special}.
@end defmac

@defmac cl-locally declarations@dots{} forms@dots{}
In this package, @code{cl-locally} is no different from @code{progn}.
@end defmac

@defmac cl-the type form
@code{cl-the} returns the value of @code{form}, first checking (if
optimization settings permit) that it is of type @code{type}.  Future
byte-compiler optimizations may also make use of this information to
improve runtime efficiency.

For example, @code{mapcar} can map over both lists and arrays.  It is
hard for the compiler to expand @code{mapcar} into an in-line loop
unless it knows whether the sequence will be a list or an array ahead
of time.  With @code{(mapcar 'car (cl-the vector foo))}, a future
compiler would have enough information to expand the loop in-line.
For now, Emacs Lisp will treat the above code as exactly equivalent
to @code{(mapcar 'car foo)}.
@end defmac

Each @var{decl-spec} in a @code{cl-proclaim}, @code{cl-declaim}, or
@code{cl-declare} should be a list beginning with a symbol that says
what kind of declaration it is.  This package currently understands
@code{special}, @code{inline}, @code{notinline}, @code{optimize},
and @code{warn} declarations.  (The @code{warn} declaration is an
extension of standard Common Lisp.)  Other Common Lisp declarations,
such as @code{type} and @code{ftype}, are silently ignored.

@table @code
@item special
@c FIXME ?
Since all variables in Emacs Lisp are ``special'' (in the Common
Lisp sense), @code{special} declarations are only advisory.  They
simply tell the byte compiler that the specified
variables are intentionally being referred to without being
bound in the body of the function.  The compiler normally emits
warnings for such references, since they could be typographical
errors for references to local variables.

The declaration @code{(cl-declare (special @var{var1} @var{var2}))} is
equivalent to @code{(defvar @var{var1}) (defvar @var{var2})}.

In top-level contexts, it is generally better to write
@code{(defvar @var{var})} than @code{(cl-declaim (special @var{var}))},
since @code{defvar} makes your intentions clearer.

@item inline
The @code{inline} @var{decl-spec} lists one or more functions
whose bodies should be expanded ``in-line'' into calling functions
whenever the compiler is able to arrange for it.  For example,
the function @code{cl-acons} is declared @code{inline}
by this package so that the form @code{(cl-acons @var{key} @var{value}
@var{alist})} will
expand directly into @code{(cons (cons @var{key} @var{value}) @var{alist})}
when it is called in user functions, so as to save function calls.

The following declarations are all equivalent.  Note that the
@code{defsubst} form is a convenient way to define a function
and declare it inline all at once.

@example
(cl-declaim (inline foo bar))
(cl-eval-when (compile load eval)
  (cl-proclaim '(inline foo bar)))
(defsubst foo (@dots{}) @dots{})       ; instead of defun
@end example

@strong{Please note:}  this declaration remains in effect after the
containing source file is done.  It is correct to use it to
request that a function you have defined should be inlined,
but it is impolite to use it to request inlining of an external
function.

In Common Lisp, it is possible to use @code{(declare (inline @dots{}))}
before a particular call to a function to cause just that call to
be inlined; the current byte compilers provide no way to implement
this, so @code{(cl-declare (inline @dots{}))} is currently ignored by
this package.

@item notinline
The @code{notinline} declaration lists functions which should
not be inlined after all; it cancels a previous @code{inline}
declaration.

@item optimize
This declaration controls how much optimization is performed by
the compiler.

The word @code{optimize} is followed by any number of lists like
@code{(speed 3)} or @code{(safety 2)}.  Common Lisp defines several
optimization ``qualities''; this package ignores all but @code{speed}
and @code{safety}.  The value of a quality should be an integer from
0 to 3, with 0 meaning ``unimportant'' and 3 meaning ``very important''.
The default level for both qualities is 1.

In this package, the @code{speed} quality is tied to the @code{byte-optimize}
flag, which is set to @code{nil} for @code{(speed 0)} and to
@code{t} for higher settings; and the @code{safety} quality is
tied to the @code{byte-compile-delete-errors} flag, which is
set to @code{nil} for @code{(safety 3)} and to @code{t} for all
lower settings.  (The latter flag controls whether the compiler
is allowed to optimize out code whose only side-effect could
be to signal an error, e.g., rewriting @code{(progn foo bar)} to
@code{bar} when it is not known whether @code{foo} will be bound
at run-time.)

Note that even compiling with @code{(safety 0)}, the Emacs
byte-code system provides sufficient checking to prevent real
harm from being done.  For example, barring serious bugs in
Emacs itself, Emacs will not crash with a segmentation fault
just because of an error in a fully-optimized Lisp program.

The @code{optimize} declaration is normally used in a top-level
@code{cl-proclaim} or @code{cl-declaim} in a file; Common Lisp allows
it to be used with @code{declare} to set the level of optimization
locally for a given form, but this will not work correctly with the
current byte-compiler.  (The @code{cl-declare}
will set the new optimization level, but that level will not
automatically be unset after the enclosing form is done.)

@item warn
This declaration controls what sorts of warnings are generated
by the byte compiler.  The word @code{warn} is followed by any
number of ``warning qualities'', similar in form to optimization
qualities.  The currently supported warning types are
@code{redefine}, @code{callargs}, @code{unresolved}, and
@code{free-vars}; in the current system, a value of 0 will
disable these warnings and any higher value will enable them.
See the documentation of the variable @code{byte-compile-warnings}
for more details.
@end table

@node Symbols
@chapter Symbols

@noindent
This package defines several symbol-related features that were
missing from Emacs Lisp.

@menu
* Property Lists::       @code{cl-get}, @code{cl-remprop}, @code{cl-getf}, @code{cl-remf}.
* Creating Symbols::     @code{cl-gensym}, @code{cl-gentemp}.
@end menu

@node Property Lists
@section Property Lists

@noindent
These functions augment the standard Emacs Lisp functions @code{get}
and @code{put} for operating on properties attached to symbols.
There are also functions for working with property lists as
first-class data structures not attached to particular symbols.

@defun cl-get symbol property &optional default
This function is like @code{get}, except that if the property is
not found, the @var{default} argument provides the return value.
(The Emacs Lisp @code{get} function always uses @code{nil} as
the default; this package's @code{cl-get} is equivalent to Common
Lisp's @code{get}.)

The @code{cl-get} function is @code{setf}-able; when used in this
fashion, the @var{default} argument is allowed but ignored.
@end defun

@defun cl-remprop symbol property
This function removes the entry for @var{property} from the property
list of @var{symbol}.  It returns a true value if the property was
indeed found and removed, or @code{nil} if there was no such property.
(This function was probably omitted from Emacs originally because,
since @code{get} did not allow a @var{default}, it was very difficult
to distinguish between a missing property and a property whose value
was @code{nil}; thus, setting a property to @code{nil} was close
enough to @code{cl-remprop} for most purposes.)
@end defun

@defun cl-getf place property &optional default
This function scans the list @var{place} as if it were a property
list, i.e., a list of alternating property names and values.  If
an even-numbered element of @var{place} is found which is @code{eq}
to @var{property}, the following odd-numbered element is returned.
Otherwise, @var{default} is returned (or @code{nil} if no default
is given).

In particular,

@example
(get sym prop)  @equiv{}  (cl-getf (symbol-plist sym) prop)
@end example

It is valid to use @code{cl-getf} as a @code{setf} place, in which case
its @var{place} argument must itself be a valid @code{setf} place.
The @var{default} argument, if any, is ignored in this context.
The effect is to change (via @code{setcar}) the value cell in the
list that corresponds to @var{property}, or to cons a new property-value
pair onto the list if the property is not yet present.

@example
(put sym prop val) @equiv{} (setf (cl-getf (symbol-plist sym) prop) val)
@end example

The @code{get} and @code{cl-get} functions are also @code{setf}-able.
The fact that @code{default} is ignored can sometimes be useful:

@example
(cl-incf (cl-get 'foo 'usage-count 0))
@end example

Here, symbol @code{foo}'s @code{usage-count} property is incremented
if it exists, or set to 1 (an incremented 0) otherwise.

When not used as a @code{setf} form, @code{cl-getf} is just a regular
function and its @var{place} argument can actually be any Lisp
expression.
@end defun

@defmac cl-remf place property
This macro removes the property-value pair for @var{property} from
the property list stored at @var{place}, which is any @code{setf}-able
place expression.  It returns true if the property was found.  Note
that if @var{property} happens to be first on the list, this will
effectively do a @code{(setf @var{place} (cddr @var{place}))},
whereas if it occurs later, this simply uses @code{setcdr} to splice
out the property and value cells.
@end defmac

@node Creating Symbols
@section Creating Symbols

@noindent
These functions create unique symbols, typically for use as
temporary variables.

@defun cl-gensym &optional x
This function creates a new, uninterned symbol (using @code{make-symbol})
with a unique name.  (The name of an uninterned symbol is relevant
only if the symbol is printed.)  By default, the name is generated
from an increasing sequence of numbers, @samp{G1000}, @samp{G1001},
@samp{G1002}, etc.  If the optional argument @var{x} is a string, that
string is used as a prefix instead of @samp{G}.  Uninterned symbols
are used in macro expansions for temporary variables, to ensure that
their names will not conflict with ``real'' variables in the user's
code.

(Internally, the variable @code{cl--gensym-counter} holds the counter
used to generate names.  It is initialized with zero and incremented
after each use.)
@end defun

@defun cl-gentemp &optional x
This function is like @code{cl-gensym}, except that it produces a new
@emph{interned} symbol.  If the symbol that is generated already
exists, the function keeps incrementing the counter and trying
again until a new symbol is generated.
@end defun

This package automatically creates all keywords that are called for by
@code{&key} argument specifiers, and discourages the use of keywords
as data unrelated to keyword arguments, so the related function
@code{defkeyword} (to create self-quoting keyword symbols) is not
provided.

@node Numbers
@chapter Numbers

@noindent
This section defines a few simple Common Lisp operations on numbers
that were left out of Emacs Lisp.

@menu
* Predicates on Numbers::       @code{cl-plusp}, @code{cl-oddp}, etc.
* Numerical Functions::         @code{cl-floor}, @code{cl-ceiling}, etc.
* Random Numbers::              @code{cl-random}, @code{cl-make-random-state}.
* Implementation Parameters::   @code{cl-most-positive-float}, etc.
@end menu

@node Predicates on Numbers
@section Predicates on Numbers

@noindent
These functions return @code{t} if the specified condition is
true of the numerical argument, or @code{nil} otherwise.

@defun cl-plusp number
This predicate tests whether @var{number} is positive.  It is an
error if the argument is not a number.
@end defun

@defun cl-minusp number
This predicate tests whether @var{number} is negative.  It is an
error if the argument is not a number.
@end defun

@defun cl-oddp integer
This predicate tests whether @var{integer} is odd.  It is an
error if the argument is not an integer.
@end defun

@defun cl-evenp integer
This predicate tests whether @var{integer} is even.  It is an
error if the argument is not an integer.
@end defun

@defun cl-digit-char-p char radix
Test if @var{char} is a digit in the specified @var{radix} (default is
10).  If it is, return the numerical value of digit @var{char} in
@var{radix}.
@end defun

@node Numerical Functions
@section Numerical Functions

@noindent
These functions perform various arithmetic operations on numbers.

@defun cl-gcd &rest integers
This function returns the Greatest Common Divisor of the arguments.
For one argument, it returns the absolute value of that argument.
For zero arguments, it returns zero.
@end defun

@defun cl-lcm &rest integers
This function returns the Least Common Multiple of the arguments.
For one argument, it returns the absolute value of that argument.
For zero arguments, it returns one.
@end defun

@defun cl-isqrt integer
This function computes the ``integer square root'' of its integer
argument, i.e., the greatest integer less than or equal to the true
square root of the argument.
@end defun

@defun cl-floor number &optional divisor
With one argument, @code{cl-floor} returns a list of two numbers:
The argument rounded down (toward minus infinity) to an integer,
and the ``remainder'' which would have to be added back to the
first return value to yield the argument again.  If the argument
is an integer @var{x}, the result is always the list @code{(@var{x} 0)}.
If the argument is a floating-point number, the first
result is a Lisp integer and the second is a Lisp float between
0 (inclusive) and 1 (exclusive).

With two arguments, @code{cl-floor} divides @var{number} by
@var{divisor}, and returns the floor of the quotient and the
corresponding remainder as a list of two numbers.  If
@code{(cl-floor @var{x} @var{y})} returns @code{(@var{q} @var{r})},
then @code{@var{q}*@var{y} + @var{r} = @var{x}}, with @var{r}
between 0 (inclusive) and @var{r} (exclusive).  Also, note
that @code{(cl-floor @var{x})} is exactly equivalent to
@code{(cl-floor @var{x} 1)}.

This function is entirely compatible with Common Lisp's @code{floor}
function, except that it returns the two results in a list since
Emacs Lisp does not support multiple-valued functions.
@end defun

@defun cl-ceiling number &optional divisor
This function implements the Common Lisp @code{ceiling} function,
which is analogous to @code{floor} except that it rounds the
argument or quotient of the arguments up toward plus infinity.
The remainder will be between 0 and minus @var{r}.
@end defun

@defun cl-truncate number &optional divisor
This function implements the Common Lisp @code{truncate} function,
which is analogous to @code{floor} except that it rounds the
argument or quotient of the arguments toward zero.  Thus it is
equivalent to @code{cl-floor} if the argument or quotient is
positive, or to @code{cl-ceiling} otherwise.  The remainder has
the same sign as @var{number}.
@end defun

@defun cl-round number &optional divisor
This function implements the Common Lisp @code{round} function,
which is analogous to @code{floor} except that it rounds the
argument or quotient of the arguments to the nearest integer.
In the case of a tie (the argument or quotient is exactly
halfway between two integers), it rounds to the even integer.
@end defun

@defun cl-mod number divisor
This function returns the same value as the second return value
of @code{cl-floor}.
@end defun

@defun cl-rem number divisor
This function returns the same value as the second return value
of @code{cl-truncate}.
@end defun

@defun cl-parse-integer string &key start end radix junk-allowed
This function implements the Common Lisp @code{parse-integer}
function.  It parses an integer in the specified @var{radix} from the
substring of @var{string} between @var{start} and @var{end}.  Any
leading and trailing whitespace chars are ignored.  The function
signals an error if the substring between @var{start} and @var{end}
cannot be parsed as an integer, unless @var{junk-allowed} is
non-@code{nil}.
@end defun

@node Random Numbers
@section Random Numbers

@noindent
This package also provides an implementation of the Common Lisp
random number generator.  It uses its own additive-congruential
algorithm, which is much more likely to give statistically clean
@c FIXME?  Still true?
random numbers than the simple generators supplied by many
operating systems.

@defun cl-random number &optional state
This function returns a random nonnegative number less than
@var{number}, and of the same type (either integer or floating-point).
The @var{state} argument should be a @code{random-state} object
that holds the state of the random number generator.  The
function modifies this state object as a side effect.  If
@var{state} is omitted, it defaults to the internal variable
@code{cl--random-state}, which contains a pre-initialized
default @code{random-state} object.  (Since any number of programs in
the Emacs process may be accessing @code{cl--random-state} in
interleaved fashion, the sequence generated from this will be
irreproducible for all intents and purposes.)
@end defun

@defun cl-make-random-state &optional state
This function creates or copies a @code{random-state} object.
If @var{state} is omitted or @code{nil}, it returns a new copy of
@code{cl--random-state}.  This is a copy in the sense that future
sequences of calls to @code{(cl-random @var{n})} and
@code{(cl-random @var{n} @var{s})} (where @var{s} is the new
random-state object) will return identical sequences of random
numbers.

If @var{state} is a @code{random-state} object, this function
returns a copy of that object.  If @var{state} is @code{t}, this
function returns a new @code{random-state} object seeded from the
date and time.  As an extension to Common Lisp, @var{state} may also
be an integer in which case the new object is seeded from that
integer; each different integer seed will result in a completely
different sequence of random numbers.

It is valid to print a @code{random-state} object to a buffer or
file and later read it back with @code{read}.  If a program wishes
to use a sequence of pseudo-random numbers which can be reproduced
later for debugging, it can call @code{(cl-make-random-state t)} to
get a new sequence, then print this sequence to a file.  When the
program is later rerun, it can read the original run's random-state
from the file.
@end defun

@defun cl-random-state-p object
This predicate returns @code{t} if @var{object} is a
@code{random-state} object, or @code{nil} otherwise.
@end defun

@node Implementation Parameters
@section Implementation Parameters

@noindent
This package defines several useful constants having to do with
floating-point numbers.

It determines their values by exercising the computer's
floating-point arithmetic in various ways.  Because this operation
might be slow, the code for initializing them is kept in a separate
function that must be called before the parameters can be used.

@defun cl-float-limits
This function makes sure that the Common Lisp floating-point parameters
like @code{cl-most-positive-float} have been initialized.  Until it is
called, these parameters will be @code{nil}.
@c If this version of Emacs does not support floats, the parameters will
@c remain @code{nil}.
If the parameters have already been initialized, the function returns
immediately.

The algorithm makes assumptions that will be valid for almost all
machines, but will fail if the machine's arithmetic is extremely
unusual, e.g., decimal.
@end defun

Since true Common Lisp supports up to four different kinds of floating-point
numbers, it has families of constants like
@code{most-positive-single-float}, @code{most-positive-double-float},
@code{most-positive-long-float}, and so on.  Emacs has only one
kind of floating-point number, so this package just uses single constants.

@defvar cl-most-positive-float
This constant equals the largest value a Lisp float can hold.
For those systems whose arithmetic supports infinities, this is
the largest @emph{finite} value.  For IEEE machines, the value
is approximately @code{1.79e+308}.
@end defvar

@defvar cl-most-negative-float
This constant equals the most negative value a Lisp float can hold.
(It is assumed to be equal to @code{(- cl-most-positive-float)}.)
@end defvar

@defvar cl-least-positive-float
This constant equals the smallest Lisp float value greater than zero.
For IEEE machines, it is about @code{4.94e-324} if denormals are
supported or @code{2.22e-308} if not.
@end defvar

@defvar cl-least-positive-normalized-float
This constant equals the smallest @emph{normalized} Lisp float greater
than zero, i.e., the smallest value for which IEEE denormalization
will not result in a loss of precision.  For IEEE machines, this
value is about @code{2.22e-308}.  For machines that do not support
the concept of denormalization and gradual underflow, this constant
will always equal @code{cl-least-positive-float}.
@end defvar

@defvar cl-least-negative-float
This constant is the negative counterpart of @code{cl-least-positive-float}.
@end defvar

@defvar cl-least-negative-normalized-float
This constant is the negative counterpart of
@code{cl-least-positive-normalized-float}.
@end defvar

@defvar cl-float-epsilon
This constant is the smallest positive Lisp float that can be added
to 1.0 to produce a distinct value.  Adding a smaller number to 1.0
will yield 1.0 again due to roundoff.  For IEEE machines, epsilon
is about @code{2.22e-16}.
@end defvar

@defvar cl-float-negative-epsilon
This is the smallest positive value that can be subtracted from
1.0 to produce a distinct value.  For IEEE machines, it is about
@code{1.11e-16}.
@end defvar

@node Sequences
@chapter Sequences

@noindent
Common Lisp defines a number of functions that operate on
@dfn{sequences}, which are either lists, strings, or vectors.
Emacs Lisp includes a few of these, notably @code{elt} and
@code{length}; this package defines most of the rest.

@menu
* Sequence Basics::          Arguments shared by all sequence functions.
* Mapping over Sequences::   @code{cl-mapcar}, @code{cl-map}, @code{cl-maplist}, etc.
* Sequence Functions::       @code{cl-subseq}, @code{cl-remove}, @code{cl-substitute}, etc.
* Searching Sequences::      @code{cl-find}, @code{cl-count}, @code{cl-search}, etc.
* Sorting Sequences::        @code{cl-sort}, @code{cl-stable-sort}, @code{cl-merge}.
@end menu

@node Sequence Basics
@section Sequence Basics

@noindent
Many of the sequence functions take keyword arguments; @pxref{Argument
Lists}.  All keyword arguments are optional and, if specified,
may appear in any order.

The @code{:key} argument should be passed either @code{nil}, or a
function of one argument.  This key function is used as a filter
through which the elements of the sequence are seen; for example,
@code{(cl-find x y :key 'car)} is similar to @code{(cl-assoc x y)}.
It searches for an element of the list whose @sc{car} equals
@code{x}, rather than for an element which equals @code{x} itself.
If @code{:key} is omitted or @code{nil}, the filter is effectively
the identity function.

The @code{:test} and @code{:test-not} arguments should be either
@code{nil}, or functions of two arguments.  The test function is
used to compare two sequence elements, or to compare a search value
with sequence elements.  (The two values are passed to the test
function in the same order as the original sequence function
arguments from which they are derived, or, if they both come from
the same sequence, in the same order as they appear in that sequence.)
The @code{:test} argument specifies a function which must return
true (non-@code{nil}) to indicate a match; instead, you may use
@code{:test-not} to give a function which returns @emph{false} to
indicate a match.  The default test function is @code{eql}.

Many functions that take @var{item} and @code{:test} or @code{:test-not}
arguments also come in @code{-if} and @code{-if-not} varieties,
where a @var{predicate} function is passed instead of @var{item},
and sequence elements match if the predicate returns true on them
(or false in the case of @code{-if-not}).  For example:

@example
(cl-remove 0 seq :test '=)  @equiv{}  (cl-remove-if 'zerop seq)
@end example

@noindent
to remove all zeros from sequence @code{seq}.

Some operations can work on a subsequence of the argument sequence;
these function take @code{:start} and @code{:end} arguments, which
default to zero and the length of the sequence, respectively.
Only elements between @var{start} (inclusive) and @var{end}
(exclusive) are affected by the operation.  The @var{end} argument
may be passed @code{nil} to signify the length of the sequence;
otherwise, both @var{start} and @var{end} must be integers, with
@code{0 <= @var{start} <= @var{end} <= (length @var{seq})}.
If the function takes two sequence arguments, the limits are
defined by keywords @code{:start1} and @code{:end1} for the first,
and @code{:start2} and @code{:end2} for the second.

A few functions accept a @code{:from-end} argument, which, if
non-@code{nil}, causes the operation to go from right-to-left
through the sequence instead of left-to-right, and a @code{:count}
argument, which specifies an integer maximum number of elements
to be removed or otherwise processed.

The sequence functions make no guarantees about the order in
which the @code{:test}, @code{:test-not}, and @code{:key} functions
are called on various elements.  Therefore, it is a bad idea to depend
on side effects of these functions.  For example, @code{:from-end}
may cause the sequence to be scanned actually in reverse, or it may
be scanned forwards but computing a result ``as if'' it were scanned
backwards.  (Some functions, like @code{cl-mapcar} and @code{cl-every},
@emph{do} specify exactly the order in which the function is called
so side effects are perfectly acceptable in those cases.)

Strings may contain ``text properties'' as well
as character data.  Except as noted, it is undefined whether or
not text properties are preserved by sequence functions.  For
example, @code{(cl-remove ?A @var{str})} may or may not preserve
the properties of the characters copied from @var{str} into the
result.

@node Mapping over Sequences
@section Mapping over Sequences

@noindent
These functions ``map'' the function you specify over the elements
of lists or arrays.  They are all variations on the theme of the
built-in function @code{mapcar}.

@defun cl-mapcar function seq &rest more-seqs
This function calls @var{function} on successive parallel sets of
elements from its argument sequences.  Given a single @var{seq}
argument it is equivalent to @code{mapcar}; given @var{n} sequences,
it calls the function with the first elements of each of the sequences
as the @var{n} arguments to yield the first element of the result
list, then with the second elements, and so on.  The mapping stops as
soon as the shortest sequence runs out.  The argument sequences may
be any mixture of lists, strings, and vectors; the return sequence
is always a list.

Common Lisp's @code{mapcar} accepts multiple arguments but works
only on lists; Emacs Lisp's @code{mapcar} accepts a single sequence
argument.  This package's @code{cl-mapcar} works as a compatible
superset of both.
@end defun

@defun cl-map result-type function seq &rest more-seqs
This function maps @var{function} over the argument sequences,
just like @code{cl-mapcar}, but it returns a sequence of type
@var{result-type} rather than a list.  @var{result-type} must
be one of the following symbols: @code{vector}, @code{string},
@code{list} (in which case the effect is the same as for
@code{cl-mapcar}), or @code{nil} (in which case the results are
thrown away and @code{cl-map} returns @code{nil}).
@end defun

@defun cl-maplist function list &rest more-lists
This function calls @var{function} on each of its argument lists,
then on the @sc{cdr}s of those lists, and so on, until the
shortest list runs out.  The results are returned in the form
of a list.  Thus, @code{cl-maplist} is like @code{cl-mapcar} except
that it passes in the list pointers themselves rather than the
@sc{car}s of the advancing pointers.
@end defun

@defun cl-mapc function seq &rest more-seqs
This function is like @code{cl-mapcar}, except that the values returned
by @var{function} are ignored and thrown away rather than being
collected into a list.  The return value of @code{cl-mapc} is @var{seq},
the first sequence.  This function is more general than the Emacs
primitive @code{mapc}.  (Note that this function is called
@code{cl-mapc} even in @file{cl.el}, rather than @code{mapc*} as you
might expect.)
@c https://debbugs.gnu.org/6575
@end defun

@defun cl-mapl function list &rest more-lists
This function is like @code{cl-maplist}, except that it throws away
the values returned by @var{function}.
@end defun

@defun cl-mapcan function seq &rest more-seqs
This function is like @code{cl-mapcar}, except that it concatenates
the return values (which must be lists) using @code{nconc},
rather than simply collecting them into a list.
@end defun

@defun cl-mapcon function list &rest more-lists
This function is like @code{cl-maplist}, except that it concatenates
the return values using @code{nconc}.
@end defun

@defun cl-some predicate seq &rest more-seqs
This function calls @var{predicate} on each element of @var{seq}
in turn; if @var{predicate} returns a non-@code{nil} value,
@code{cl-some} returns that value, otherwise it returns @code{nil}.
Given several sequence arguments, it steps through the sequences
in parallel until the shortest one runs out, just as in
@code{cl-mapcar}.  You can rely on the left-to-right order in which
the elements are visited, and on the fact that mapping stops
immediately as soon as @var{predicate} returns non-@code{nil}.
@end defun

@defun cl-every predicate seq &rest more-seqs
This function calls @var{predicate} on each element of the sequence(s)
in turn; it returns @code{nil} as soon as @var{predicate} returns
@code{nil} for any element, or @code{t} if the predicate was true
for all elements.
@end defun

@defun cl-notany predicate seq &rest more-seqs
This function calls @var{predicate} on each element of the sequence(s)
in turn; it returns @code{nil} as soon as @var{predicate} returns
a non-@code{nil} value for any element, or @code{t} if the predicate
was @code{nil} for all elements.
@end defun

@defun cl-notevery predicate seq &rest more-seqs
This function calls @var{predicate} on each element of the sequence(s)
in turn; it returns a non-@code{nil} value as soon as @var{predicate}
returns @code{nil} for any element, or @code{nil} if the predicate was
true for all elements.
@end defun

@defun cl-reduce function seq @t{&key :from-end :start :end :initial-value :key}
This function combines the elements of @var{seq} using an associative
binary operation.  Suppose @var{function} is @code{*} and @var{seq} is
the list @code{(2 3 4 5)}.  The first two elements of the list are
combined with @code{(* 2 3) = 6}; this is combined with the next
element, @code{(* 6 4) = 24}, and that is combined with the final
element: @code{(* 24 5) = 120}.  Note that the @code{*} function happens
to be self-reducing, so that @code{(* 2 3 4 5)} has the same effect as
an explicit call to @code{cl-reduce}.

If @code{:from-end} is true, the reduction is right-associative instead
of left-associative:

@example
(cl-reduce '- '(1 2 3 4))
        @equiv{} (- (- (- 1 2) 3) 4) @result{} -8
(cl-reduce '- '(1 2 3 4) :from-end t)
        @equiv{} (- 1 (- 2 (- 3 4))) @result{} -2
@end example

If @code{:key} is specified, it is a function of one argument, which
is called on each of the sequence elements in turn.

If @code{:initial-value} is specified, it is effectively added to the
front (or rear in the case of @code{:from-end}) of the sequence.
The @code{:key} function is @emph{not} applied to the initial value.

If the sequence, including the initial value, has exactly one element
then that element is returned without ever calling @var{function}.
If the sequence is empty (and there is no initial value), then
@var{function} is called with no arguments to obtain the return value.
@end defun

All of these mapping operations can be expressed conveniently in
terms of the @code{cl-loop} macro.  In compiled code, @code{cl-loop} will
be faster since it generates the loop as in-line code with no
function calls.

@node Sequence Functions
@section Sequence Functions

@noindent
This section describes a number of Common Lisp functions for
operating on sequences.

@defun cl-subseq sequence start &optional end
This function returns a given subsequence of the argument
@var{sequence}, which may be a list, string, or vector.
The indices @var{start} and @var{end} must be in range, and
@var{start} must be no greater than @var{end}.  If @var{end}
is omitted, it defaults to the length of the sequence.  The
return value is always a copy; it does not share structure
with @var{sequence}.

As an extension to Common Lisp, @var{start} and/or @var{end}
may be negative, in which case they represent a distance back
from the end of the sequence.  This is for compatibility with
Emacs's @code{substring} function.  Note that @code{cl-subseq} is
the @emph{only} sequence function that allows negative
@var{start} and @var{end}.

You can use @code{setf} on a @code{cl-subseq} form to replace a
specified range of elements with elements from another sequence.
The replacement is done as if by @code{cl-replace}, described below.
@end defun

@defun cl-concatenate result-type &rest seqs
This function concatenates the argument sequences together to
form a result sequence of type @var{result-type}, one of the
symbols @code{vector}, @code{string}, or @code{list}.  The
arguments are always copied, even in cases such as
@code{(cl-concatenate 'list '(1 2 3))} where the result is
identical to an argument.
@end defun

@defun cl-fill seq item @t{&key :start :end}
This function fills the elements of the sequence (or the specified
part of the sequence) with the value @var{item}.
@end defun

@defun cl-replace seq1 seq2 @t{&key :start1 :end1 :start2 :end2}
This function copies part of @var{seq2} into part of @var{seq1}.
The sequence @var{seq1} is not stretched or resized; the amount
of data copied is simply the shorter of the source and destination
(sub)sequences.  The function returns @var{seq1}.

If @var{seq1} and @var{seq2} are @code{eq}, then the replacement
will work correctly even if the regions indicated by the start
and end arguments overlap.  However, if @var{seq1} and @var{seq2}
are lists that share storage but are not @code{eq}, and the
start and end arguments specify overlapping regions, the effect
is undefined.
@end defun

@defun cl-remove item seq @t{&key :test :test-not :key :count :start :end :from-end}
This returns a copy of @var{seq} with all elements matching
@var{item} removed.  The result may share storage with or be
@code{eq} to @var{seq} in some circumstances, but the original
@var{seq} will not be modified.  The @code{:test}, @code{:test-not},
and @code{:key} arguments define the matching test that is used;
by default, elements @code{eql} to @var{item} are removed.  The
@code{:count} argument specifies the maximum number of matching
elements that can be removed (only the leftmost @var{count} matches
are removed).  The @code{:start} and @code{:end} arguments specify
a region in @var{seq} in which elements will be removed; elements
outside that region are not matched or removed.  The @code{:from-end}
argument, if true, says that elements should be deleted from the
end of the sequence rather than the beginning (this matters only
if @var{count} was also specified).
@end defun

@defun cl-delete item seq @t{&key :test :test-not :key :count :start :end :from-end}
This deletes all elements of @var{seq} that match @var{item}.
It is a destructive operation.  Since Emacs Lisp does not support
stretchable strings or vectors, this is the same as @code{cl-remove}
for those sequence types.  On lists, @code{cl-remove} will copy the
list if necessary to preserve the original list, whereas
@code{cl-delete} will splice out parts of the argument list.
Compare @code{append} and @code{nconc}, which are analogous
non-destructive and destructive list operations in Emacs Lisp.
@end defun

@findex cl-remove-if
@findex cl-remove-if-not
@findex cl-delete-if
@findex cl-delete-if-not
The predicate-oriented functions @code{cl-remove-if}, @code{cl-remove-if-not},
@code{cl-delete-if}, and @code{cl-delete-if-not} are defined similarly.

@defun cl-remove-duplicates seq @t{&key :test :test-not :key :start :end :from-end}
This function returns a copy of @var{seq} with duplicate elements
removed.  Specifically, if two elements from the sequence match
according to the @code{:test}, @code{:test-not}, and @code{:key}
arguments, only the rightmost one is retained.  If @code{:from-end}
is true, the leftmost one is retained instead.  If @code{:start} or
@code{:end} is specified, only elements within that subsequence are
examined or removed.
@end defun

@defun cl-delete-duplicates seq @t{&key :test :test-not :key :start :end :from-end}
This function deletes duplicate elements from @var{seq}.  It is
a destructive version of @code{cl-remove-duplicates}.
@end defun

@defun cl-substitute new old seq @t{&key :test :test-not :key :count :start :end :from-end}
This function returns a copy of @var{seq}, with all elements
matching @var{old} replaced with @var{new}.  The @code{:count},
@code{:start}, @code{:end}, and @code{:from-end} arguments may be
used to limit the number of substitutions made.
@end defun

@defun cl-nsubstitute new old seq @t{&key :test :test-not :key :count :start :end :from-end}
This is a destructive version of @code{cl-substitute}; it performs
the substitution using @code{setcar} or @code{aset} rather than
by returning a changed copy of the sequence.
@end defun

@findex cl-substitute-if
@findex cl-substitute-if-not
@findex cl-nsubstitute-if
@findex cl-nsubstitute-if-not
The functions @code{cl-substitute-if}, @code{cl-substitute-if-not},
@code{cl-nsubstitute-if}, and @code{cl-nsubstitute-if-not} are defined
similarly.  For these, a @var{predicate} is given in place of the
@var{old} argument.

@node Searching Sequences
@section Searching Sequences

@noindent
These functions search for elements or subsequences in a sequence.
(See also @code{cl-member} and @code{cl-assoc}; @pxref{Lists}.)

@defun cl-find item seq @t{&key :test :test-not :key :start :end :from-end}
This function searches @var{seq} for an element matching @var{item}.
If it finds a match, it returns the matching element.  Otherwise,
it returns @code{nil}.  It returns the leftmost match, unless
@code{:from-end} is true, in which case it returns the rightmost
match.  The @code{:start} and @code{:end} arguments may be used to
limit the range of elements that are searched.
@end defun

@defun cl-position item seq @t{&key :test :test-not :key :start :end :from-end}
This function is like @code{cl-find}, except that it returns the
integer position in the sequence of the matching item rather than
the item itself.  The position is relative to the start of the
sequence as a whole, even if @code{:start} is non-zero.  The function
returns @code{nil} if no matching element was found.
@end defun

@defun cl-count item seq @t{&key :test :test-not :key :start :end}
This function returns the number of elements of @var{seq} which
match @var{item}.  The result is always a nonnegative integer.
@end defun

@findex cl-find-if
@findex cl-find-if-not
@findex cl-position-if
@findex cl-position-if-not
@findex cl-count-if
@findex cl-count-if-not
The @code{cl-find-if}, @code{cl-find-if-not}, @code{cl-position-if},
@code{cl-position-if-not}, @code{cl-count-if}, and @code{cl-count-if-not}
functions are defined similarly.

@defun cl-mismatch seq1 seq2 @t{&key :test :test-not :key :start1 :end1 :start2 :end2 :from-end}
This function compares the specified parts of @var{seq1} and
@var{seq2}.  If they are the same length and the corresponding
elements match (according to @code{:test}, @code{:test-not},
and @code{:key}), the function returns @code{nil}.  If there is
a mismatch, the function returns the index (relative to @var{seq1})
of the first mismatching element.  This will be the leftmost pair of
elements that do not match, or the position at which the shorter of
the two otherwise-matching sequences runs out.

If @code{:from-end} is true, then the elements are compared from right
to left starting at @code{(1- @var{end1})} and @code{(1- @var{end2})}.
If the sequences differ, then one plus the index of the rightmost
difference (relative to @var{seq1}) is returned.

An interesting example is @code{(cl-mismatch str1 str2 :key 'upcase)},
which compares two strings case-insensitively.
@end defun

@defun cl-search seq1 seq2 @t{&key :test :test-not :key :from-end :start1 :end1 :start2 :end2}
This function searches @var{seq2} for a subsequence that matches
@var{seq1} (or part of it specified by @code{:start1} and
@code{:end1}).  Only matches that fall entirely within the region
defined by @code{:start2} and @code{:end2} will be considered.
The return value is the index of the leftmost element of the
leftmost match, relative to the start of @var{seq2}, or @code{nil}
if no matches were found.  If @code{:from-end} is true, the
function finds the @emph{rightmost} matching subsequence.
@end defun

@node Sorting Sequences
@section Sorting Sequences

@defun cl-sort seq predicate @t{&key :key}
This function sorts @var{seq} into increasing order as determined
by using @var{predicate} to compare pairs of elements.  @var{predicate}
should return true (non-@code{nil}) if and only if its first argument
is less than (not equal to) its second argument.  For example,
@code{<} and @code{string-lessp} are suitable predicate functions
for sorting numbers and strings, respectively; @code{>} would sort
numbers into decreasing rather than increasing order.

This function differs from Emacs's built-in @code{sort} in that it
can operate on any type of sequence, not just lists.  Also, it
accepts a @code{:key} argument, which is used to preprocess data
fed to the @var{predicate} function.  For example,

@example
(setq data (cl-sort data 'string-lessp :key 'downcase))
@end example

@noindent
sorts @var{data}, a sequence of strings, into increasing alphabetical
order without regard to case.  A @code{:key} function of @code{car}
would be useful for sorting association lists.  It should only be a
simple accessor though, since it's used heavily in the current
implementation.

The @code{cl-sort} function is destructive; it sorts lists by actually
rearranging the @sc{cdr} pointers in suitable fashion.
@end defun

@defun cl-stable-sort seq predicate @t{&key :key}
This function sorts @var{seq} @dfn{stably}, meaning two elements
which are equal in terms of @var{predicate} are guaranteed not to
be rearranged out of their original order by the sort.

In practice, @code{cl-sort} and @code{cl-stable-sort} are equivalent
in Emacs Lisp because the underlying @code{sort} function is
stable by default.  However, this package reserves the right to
use non-stable methods for @code{cl-sort} in the future.
@end defun

@defun cl-merge type seq1 seq2 predicate @t{&key :key}
This function merges two sequences @var{seq1} and @var{seq2} by
interleaving their elements.  The result sequence, of type @var{type}
(in the sense of @code{cl-concatenate}), has length equal to the sum
of the lengths of the two input sequences.  The sequences may be
modified destructively.  Order of elements within @var{seq1} and
@var{seq2} is preserved in the interleaving; elements of the two
sequences are compared by @var{predicate} (in the sense of
@code{sort}) and the lesser element goes first in the result.
When elements are equal, those from @var{seq1} precede those from
@var{seq2} in the result.  Thus, if @var{seq1} and @var{seq2} are
both sorted according to @var{predicate}, then the result will be
a merged sequence which is (stably) sorted according to
@var{predicate}.
@end defun

@node Lists
@chapter Lists

@noindent
The functions described here operate on lists.

@menu
* List Functions::                @code{cl-caddr}, @code{cl-first}, @code{cl-list*}, etc.
* Substitution of Expressions::   @code{cl-subst}, @code{cl-sublis}, etc.
* Lists as Sets::                 @code{cl-member}, @code{cl-adjoin}, @code{cl-union}, etc.
* Association Lists::             @code{cl-assoc}, @code{cl-acons}, @code{cl-pairlis}, etc.
@end menu

@node List Functions
@section List Functions

@noindent
This section describes a number of simple operations on lists,
i.e., chains of cons cells.

@defun cl-caddr x
This function is equivalent to @code{(car (cdr (cdr @var{x})))}.
Likewise, this package aliases all 24 @code{c@var{xxx}r} functions
where @var{xxx} is up to four @samp{a}s and/or @samp{d}s.
All of these functions are @code{setf}-able, and calls to them
are expanded inline by the byte-compiler for maximum efficiency.
@end defun

@defun cl-first x
This function is a synonym for @code{(car @var{x})}.  Likewise,
the functions @code{cl-second}, @code{cl-third}, @dots{}, through
@code{cl-tenth} return the given element of the list @var{x}.
@end defun

@defun cl-rest x
This function is a synonym for @code{(cdr @var{x})}.
@end defun

@defun cl-endp x
This function acts like @code{null}, but signals an error if @code{x}
is neither a @code{nil} nor a cons cell.
@end defun

@defun cl-list-length x
This function returns the length of list @var{x}, exactly like
@code{(length @var{x})}, except that if @var{x} is a circular
list (where the @sc{cdr}-chain forms a loop rather than terminating
with @code{nil}), this function returns @code{nil}.  (The regular
@code{length} function would get stuck if given a circular list.
See also the @code{safe-length} function.)
@end defun

@defun cl-list* arg &rest others
This function constructs a list of its arguments.  The final
argument becomes the @sc{cdr} of the last cell constructed.
Thus, @code{(cl-list* @var{a} @var{b} @var{c})} is equivalent to
@code{(cons @var{a} (cons @var{b} @var{c}))}, and
@code{(cl-list* @var{a} @var{b} nil)} is equivalent to
@code{(list @var{a} @var{b})}.
@end defun

@defun cl-ldiff list sublist
If @var{sublist} is a sublist of @var{list}, i.e., is @code{eq} to
one of the cons cells of @var{list}, then this function returns
a copy of the part of @var{list} up to but not including
@var{sublist}.  For example, @code{(cl-ldiff x (cddr x))} returns
the first two elements of the list @code{x}.  The result is a
copy; the original @var{list} is not modified.  If @var{sublist}
is not a sublist of @var{list}, a copy of the entire @var{list}
is returned.
@end defun

@defun cl-copy-list list
This function returns a copy of the list @var{list}.  It copies
dotted lists like @code{(1 2 . 3)} correctly.
@end defun

@defun cl-tree-equal x y @t{&key :test :test-not :key}
This function compares two trees of cons cells.  If @var{x} and
@var{y} are both cons cells, their @sc{car}s and @sc{cdr}s are
compared recursively.  If neither @var{x} nor @var{y} is a cons
cell, they are compared by @code{eql}, or according to the
specified test.  The @code{:key} function, if specified, is
applied to the elements of both trees.  @xref{Sequences}.
@end defun

@node Substitution of Expressions
@section Substitution of Expressions

@noindent
These functions substitute elements throughout a tree of cons
cells.  (@xref{Sequence Functions}, for the @code{cl-substitute}
function, which works on just the top-level elements of a list.)

@defun cl-subst new old tree @t{&key :test :test-not :key}
This function substitutes occurrences of @var{old} with @var{new}
in @var{tree}, a tree of cons cells.  It returns a substituted
tree, which will be a copy except that it may share storage with
the argument @var{tree} in parts where no substitutions occurred.
The original @var{tree} is not modified.  This function recurses
on, and compares against @var{old}, both @sc{car}s and @sc{cdr}s
of the component cons cells.  If @var{old} is itself a cons cell,
then matching cells in the tree are substituted as usual without
recursively substituting in that cell.  Comparisons with @var{old}
are done according to the specified test (@code{eql} by default).
The @code{:key} function is applied to the elements of the tree
but not to @var{old}.
@end defun

@defun cl-nsubst new old tree @t{&key :test :test-not :key}
This function is like @code{cl-subst}, except that it works by
destructive modification (by @code{setcar} or @code{setcdr})
rather than copying.
@end defun

@findex cl-subst-if
@findex cl-subst-if-not
@findex cl-nsubst-if
@findex cl-nsubst-if-not
The @code{cl-subst-if}, @code{cl-subst-if-not}, @code{cl-nsubst-if}, and
@code{cl-nsubst-if-not} functions are defined similarly.

@defun cl-sublis alist tree @t{&key :test :test-not :key}
This function is like @code{cl-subst}, except that it takes an
association list @var{alist} of @var{old}-@var{new} pairs.
Each element of the tree (after applying the @code{:key}
function, if any), is compared with the @sc{car}s of
@var{alist}; if it matches, it is replaced by the corresponding
@sc{cdr}.
@end defun

@defun cl-nsublis alist tree @t{&key :test :test-not :key}
This is a destructive version of @code{cl-sublis}.
@end defun

@node Lists as Sets
@section Lists as Sets

@noindent
These functions perform operations on lists that represent sets
of elements.

@defun cl-member item list @t{&key :test :test-not :key}
This function searches @var{list} for an element matching @var{item}.
If a match is found, it returns the cons cell whose @sc{car} was
the matching element.  Otherwise, it returns @code{nil}.  Elements
are compared by @code{eql} by default; you can use the @code{:test},
@code{:test-not}, and @code{:key} arguments to modify this behavior.
@xref{Sequences}.

The standard Emacs lisp function @code{member} uses @code{equal} for
comparisons; it is equivalent to @code{(cl-member @var{item} @var{list}
:test 'equal)}.  With no keyword arguments, @code{cl-member} is
equivalent to @code{memq}.
@end defun

@findex cl-member-if
@findex cl-member-if-not
The @code{cl-member-if} and @code{cl-member-if-not} functions
analogously search for elements that satisfy a given predicate.

@defun cl-tailp sublist list
This function returns @code{t} if @var{sublist} is a sublist of
@var{list}, i.e., if @var{sublist} is @code{eql} to @var{list} or to
any of its @sc{cdr}s.
@end defun

@defun cl-adjoin item list @t{&key :test :test-not :key}
This function conses @var{item} onto the front of @var{list},
like @code{(cons @var{item} @var{list})}, but only if @var{item}
is not already present on the list (as determined by @code{cl-member}).
If a @code{:key} argument is specified, it is applied to
@var{item} as well as to the elements of @var{list} during
the search, on the reasoning that @var{item} is ``about'' to
become part of the list.
@end defun

@defun cl-union list1 list2 @t{&key :test :test-not :key}
This function combines two lists that represent sets of items,
returning a list that represents the union of those two sets.
The resulting list contains all items that appear in @var{list1}
or @var{list2}, and no others.  If an item appears in both
@var{list1} and @var{list2} it is copied only once.  If
an item is duplicated in @var{list1} or @var{list2}, it is
undefined whether or not that duplication will survive in the
result list.  The order of elements in the result list is also
undefined.
@end defun

@defun cl-nunion list1 list2 @t{&key :test :test-not :key}
This is a destructive version of @code{cl-union}; rather than copying,
it tries to reuse the storage of the argument lists if possible.
@end defun

@defun cl-intersection list1 list2 @t{&key :test :test-not :key}
This function computes the intersection of the sets represented
by @var{list1} and @var{list2}.  It returns the list of items
that appear in both @var{list1} and @var{list2}.
@end defun

@defun cl-nintersection list1 list2 @t{&key :test :test-not :key}
This is a destructive version of @code{cl-intersection}.  It
tries to reuse storage of @var{list1} rather than copying.
It does @emph{not} reuse the storage of @var{list2}.
@end defun

@defun cl-set-difference list1 list2 @t{&key :test :test-not :key}
This function computes the ``set difference'' of @var{list1}
and @var{list2}, i.e., the set of elements that appear in
@var{list1} but @emph{not} in @var{list2}.
@end defun

@defun cl-nset-difference list1 list2 @t{&key :test :test-not :key}
This is a destructive @code{cl-set-difference}, which will try
to reuse @var{list1} if possible.
@end defun

@defun cl-set-exclusive-or list1 list2 @t{&key :test :test-not :key}
This function computes the ``set exclusive or'' of @var{list1}
and @var{list2}, i.e., the set of elements that appear in
exactly one of @var{list1} and @var{list2}.
@end defun

@defun cl-nset-exclusive-or list1 list2 @t{&key :test :test-not :key}
This is a destructive @code{cl-set-exclusive-or}, which will try
to reuse @var{list1} and @var{list2} if possible.
@end defun

@defun cl-subsetp list1 list2 @t{&key :test :test-not :key}
This function checks whether @var{list1} represents a subset
of @var{list2}, i.e., whether every element of @var{list1}
also appears in @var{list2}.
@end defun

@node Association Lists
@section Association Lists

@noindent
An @dfn{association list} is a list representing a mapping from
one set of values to another; any list whose elements are cons
cells is an association list.

@defun cl-assoc item a-list @t{&key :test :test-not :key}
This function searches the association list @var{a-list} for an
element whose @sc{car} matches (in the sense of @code{:test},
@code{:test-not}, and @code{:key}, or by comparison with @code{eql})
a given @var{item}.  It returns the matching element, if any,
otherwise @code{nil}.  It ignores elements of @var{a-list} that
are not cons cells.  (This corresponds to the behavior of
@code{assq} and @code{assoc} in Emacs Lisp; Common Lisp's
@code{assoc} ignores @code{nil}s but considers any other non-cons
elements of @var{a-list} to be an error.)
@end defun

@defun cl-rassoc item a-list @t{&key :test :test-not :key}
This function searches for an element whose @sc{cdr} matches
@var{item}.  If @var{a-list} represents a mapping, this applies
the inverse of the mapping to @var{item}.
@end defun

@findex cl-assoc-if
@findex cl-assoc-if-not
@findex cl-rassoc-if
@findex cl-rassoc-if-not
The @code{cl-assoc-if}, @code{cl-assoc-if-not}, @code{cl-rassoc-if},
and @code{cl-rassoc-if-not} functions are defined similarly.

Two simple functions for constructing association lists are:

@defun cl-acons key value alist
This is equivalent to @code{(cons (cons @var{key} @var{value}) @var{alist})}.
@end defun

@defun cl-pairlis keys values &optional alist
This is equivalent to @code{(nconc (cl-mapcar 'cons @var{keys} @var{values})
@var{alist})}.
@end defun

@node Structures
@chapter Structures

@noindent
The Common Lisp @dfn{structure} mechanism provides a general way
to define data types similar to C's @code{struct} types.  A
structure is a Lisp object containing some number of @dfn{slots},
each of which can hold any Lisp data object.  Functions are
provided for accessing and setting the slots, creating or copying
structure objects, and recognizing objects of a particular structure
type.

In true Common Lisp, each structure type is a new type distinct
from all existing Lisp types.  Since the underlying Emacs Lisp
system provides no way to create new distinct types, this package
implements structures as vectors (or lists upon request) with a
special ``tag'' symbol to identify them.

@defmac cl-defstruct name slots@dots{}
The @code{cl-defstruct} form defines a new structure type called
@var{name}, with the specified @var{slots}.  (The @var{slots}
may begin with a string which documents the structure type.)
In the simplest case, @var{name} and each of the @var{slots}
are symbols.  For example,

@example
(cl-defstruct person name age sex)
@end example

@noindent
defines a struct type called @code{person} that contains three
slots.  Given a @code{person} object @var{p}, you can access those
slots by calling @code{(person-name @var{p})}, @code{(person-age @var{p})},
and @code{(person-sex @var{p})}.  You can also change these slots by
using @code{setf} on any of these place forms, for example:

@example
(cl-incf (person-age birthday-boy))
@end example

You can create a new @code{person} by calling @code{make-person},
which takes keyword arguments @code{:name}, @code{:age}, and
@code{:sex} to specify the initial values of these slots in the
new object.  (Omitting any of these arguments leaves the corresponding
slot ``undefined'', according to the Common Lisp standard; in Emacs
Lisp, such uninitialized slots are filled with @code{nil}.)

Given a @code{person}, @code{(copy-person @var{p})} makes a new
object of the same type whose slots are @code{eq} to those of @var{p}.

Given any Lisp object @var{x}, @code{(person-p @var{x})} returns
true if @var{x} is a @code{person}, and false otherwise.

Accessors like @code{person-name} normally check their arguments
(effectively using @code{person-p}) and signal an error if the
argument is the wrong type.  This check is affected by
@code{(optimize (safety @dots{}))} declarations.  Safety level 1,
the default, uses a somewhat optimized check that will detect all
incorrect arguments, but may use an uninformative error message
(e.g., ``expected a vector'' instead of ``expected a @code{person}'').
Safety level 0 omits all checks except as provided by the underlying
@code{aref} call; safety levels 2 and 3 do rigorous checking that will
always print a descriptive error message for incorrect inputs.
@xref{Declarations}.

@example
(setq dave (make-person :name "Dave" :sex 'male))
     @result{} [cl-struct-person "Dave" nil male]
(setq other (copy-person dave))
     @result{} [cl-struct-person "Dave" nil male]
(eq dave other)
     @result{} nil
(eq (person-name dave) (person-name other))
     @result{} t
(person-p dave)
     @result{} t
(person-p [1 2 3 4])
     @result{} nil
(person-p "Bogus")
     @result{} nil
(person-p '[cl-struct-person counterfeit person object])
     @result{} t
@end example

In general, @var{name} is either a name symbol or a list of a name
symbol followed by any number of @dfn{struct options}; each @var{slot}
is either a slot symbol or a list of the form @samp{(@var{slot-name}
@var{default-value} @var{slot-options}@dots{})}.  The @var{default-value}
is a Lisp form that is evaluated any time an instance of the
structure type is created without specifying that slot's value.

Common Lisp defines several slot options, but the only one
implemented in this package is @code{:read-only}.  A non-@code{nil}
value for this option means the slot should not be @code{setf}-able;
the slot's value is determined when the object is created and does
not change afterward.

@example
(cl-defstruct person
     (name nil :read-only t)
     age
     (sex 'unknown))
@end example

Any slot options other than @code{:read-only} are ignored.

For obscure historical reasons, structure options take a different
form than slot options.  A structure option is either a keyword
symbol, or a list beginning with a keyword symbol possibly followed
by arguments.  (By contrast, slot options are key-value pairs not
enclosed in lists.)

@example
(cl-defstruct (person (:constructor create-person)
                      (:type list)
                      :named)
     name age sex)
@end example

The following structure options are recognized.

@table @code
@item :conc-name
The argument is a symbol whose print name is used as the prefix for
the names of slot accessor functions.  The default is the name of
the struct type followed by a hyphen.  The option @code{(:conc-name p-)}
would change this prefix to @code{p-}.  Specifying @code{nil} as an
argument means no prefix, so that the slot names themselves are used
to name the accessor functions.

@item :constructor
In the simple case, this option takes one argument which is an
alternate name to use for the constructor function.  The default
is @code{make-@var{name}}, e.g., @code{make-person}.  The above
example changes this to @code{create-person}.  Specifying @code{nil}
as an argument means that no standard constructor should be
generated at all.

In the full form of this option, the constructor name is followed
by an arbitrary argument list.  @xref{Program Structure}, for a
description of the format of Common Lisp argument lists.  All
options, such as @code{&rest} and @code{&key}, are supported.
The argument names should match the slot names; each slot is
initialized from the corresponding argument.  Slots whose names
do not appear in the argument list are initialized based on the
@var{default-value} in their slot descriptor.  Also, @code{&optional}
and @code{&key} arguments that don't specify defaults take their
defaults from the slot descriptor.  It is valid to include arguments
that don't correspond to slot names; these are useful if they are
referred to in the defaults for optional, keyword, or @code{&aux}
arguments that @emph{do} correspond to slots.

You can specify any number of full-format @code{:constructor}
options on a structure.  The default constructor is still generated
as well unless you disable it with a simple-format @code{:constructor}
option.

@example
(cl-defstruct
    (person
     (:constructor nil)   ; no default constructor
     (:constructor new-person
                   (name sex &optional (age 0)))
     (:constructor new-hound (&key (name "Rover")
                                   (dog-years 0)
                              &aux (age (* 7 dog-years))
                                   (sex 'canine))))
    name age sex)
@end example

The first constructor here takes its arguments positionally rather
than by keyword.  (In official Common Lisp terminology, constructors
that work By Order of Arguments instead of by keyword are called
``BOA constructors''.  No, I'm not making this up.)  For example,
@code{(new-person "Jane" 'female)} generates a person whose slots
are @code{"Jane"}, 0, and @code{female}, respectively.

The second constructor takes two keyword arguments, @code{:name},
which initializes the @code{name} slot and defaults to @code{"Rover"},
and @code{:dog-years}, which does not itself correspond to a slot
but which is used to initialize the @code{age} slot.  The @code{sex}
slot is forced to the symbol @code{canine} with no syntax for
overriding it.

@item :copier
The argument is an alternate name for the copier function for
this type.  The default is @code{copy-@var{name}}.  @code{nil}
means not to generate a copier function.  (In this implementation,
all copier functions are simply synonyms for @code{copy-sequence}.)

@item :predicate
The argument is an alternate name for the predicate that recognizes
objects of this type.  The default is @code{@var{name}-p}.  @code{nil}
means not to generate a predicate function.  (If the @code{:type}
option is used without the @code{:named} option, no predicate is
ever generated.)

In true Common Lisp, @code{typep} is always able to recognize a
structure object even if @code{:predicate} was used.  In this
package, @code{cl-typep} simply looks for a function called
@code{@var{typename}-p}, so it will work for structure types
only if they used the default predicate name.

@item :include
This option implements a very limited form of C++-style inheritance.
The argument is the name of another structure type previously
created with @code{cl-defstruct}.  The effect is to cause the new
structure type to inherit all of the included structure's slots
(plus, of course, any new slots described by this struct's slot
descriptors).  The new structure is considered a ``specialization''
of the included one.  In fact, the predicate and slot accessors
for the included type will also accept objects of the new type.

If there are extra arguments to the @code{:include} option after
the included-structure name, these options are treated as replacement
slot descriptors for slots in the included structure, possibly with
modified default values.  Borrowing an example from Steele:

@example
(cl-defstruct person name (age 0) sex)
        @result{} person
(cl-defstruct (astronaut (:include person (age 45)))
     helmet-size
     (favorite-beverage 'tang))
        @result{} astronaut

(setq joe (make-person :name "Joe"))
     @result{} [cl-struct-person "Joe" 0 nil]
(setq buzz (make-astronaut :name "Buzz"))
     @result{} [cl-struct-astronaut "Buzz" 45 nil nil tang]

(list (person-p joe) (person-p buzz))
     @result{} (t t)
(list (astronaut-p joe) (astronaut-p buzz))
     @result{} (nil t)

(person-name buzz)
     @result{} "Buzz"
(astronaut-name joe)
     @result{} error: "astronaut-name accessing a non-astronaut"
@end example

Thus, if @code{astronaut} is a specialization of @code{person},
then every @code{astronaut} is also a @code{person} (but not the
other way around).  Every @code{astronaut} includes all the slots
of a @code{person}, plus extra slots that are specific to
astronauts.  Operations that work on people (like @code{person-name})
work on astronauts just like other people.

@item :print-function
In full Common Lisp, this option allows you to specify a function
that is called to print an instance of the structure type.  The
Emacs Lisp system offers no hooks into the Lisp printer which would
allow for such a feature, so this package simply ignores
@code{:print-function}.

@item :type
The argument should be one of the symbols @code{vector} or
@code{list}.  This tells which underlying Lisp data type should be
used to implement the new structure type.  Records are used by
default, but @code{(:type vector)} will cause structure objects to be
stored as vectors and @code{(:type list)} lists instead.

The record and vector representations for structure objects have the
advantage that all structure slots can be accessed quickly, although
creating them are a bit slower in Emacs Lisp.  Lists are easier to
create, but take a relatively long time accessing the later slots.

@item :named
This option, which takes no arguments, causes a characteristic ``tag''
symbol to be stored at the front of the structure object.  Using
@code{:type} without also using @code{:named} will result in a
structure type stored as plain vectors or lists with no identifying
features.

The default, if you don't specify @code{:type} explicitly, is to use
records, which are always tagged.  Therefore, @code{:named} is only
useful in conjunction with @code{:type}.

@example
(cl-defstruct (person1) name age sex)
(cl-defstruct (person2 (:type list) :named) name age sex)
(cl-defstruct (person3 (:type list)) name age sex)
(cl-defstruct (person4 (:type vector)) name age sex)

(setq p1 (make-person1))
     @result{} #s(person1 nil nil nil)
(setq p2 (make-person2))
     @result{} (person2 nil nil nil)
(setq p3 (make-person3))
     @result{} (nil nil nil)
(setq p4 (make-person4))
     @result{} [nil nil nil]

(person1-p p1)
     @result{} t
(person2-p p2)
     @result{} t
(person3-p p3)
     @result{} error: function person3-p undefined
@end example

Since unnamed structures don't have tags, @code{cl-defstruct} is not
able to make a useful predicate for recognizing them.  Also,
accessors like @code{person3-name} will be generated but they
will not be able to do any type checking.  The @code{person3-name}
function, for example, will simply be a synonym for @code{car} in
this case.  By contrast, @code{person2-name} is able to verify
that its argument is indeed a @code{person2} object before
proceeding.

@item :initial-offset
The argument must be a nonnegative integer.  It specifies a
number of slots to be left ``empty'' at the front of the
structure.  If the structure is named, the tag appears at the
specified position in the list or vector; otherwise, the first
slot appears at that position.  Earlier positions are filled
with @code{nil} by the constructors and ignored otherwise.  If
the type @code{:include}s another type, then @code{:initial-offset}
specifies a number of slots to be skipped between the last slot
of the included type and the first new slot.
@end table
@end defmac

Except as noted, the @code{cl-defstruct} facility of this package is
entirely compatible with that of Common Lisp.

The @code{cl-defstruct} package also provides a few structure
introspection functions.

@defun cl-struct-sequence-type struct-type
This function returns the underlying data structure for
@code{struct-type}, which is a symbol.  It returns @code{record},
@code{vector} or @code{list}, or @code{nil} if @code{struct-type} is
not actually a structure.
@end defun

@defun cl-struct-slot-info struct-type
This function returns a list of slot descriptors for structure
@code{struct-type}.  Each entry in the list is @code{(name . opts)},
where @code{name} is the name of the slot and @code{opts} is the list
of slot options given to @code{defstruct}.  Dummy entries represent
the slots used for the struct name and that are skipped to implement
@code{:initial-offset}.
@end defun

@defun cl-struct-slot-offset struct-type slot-name
Return the offset of slot @code{slot-name} in @code{struct-type}.  The
returned zero-based slot index is relative to the start of the
structure data type and is adjusted for any structure name and
:initial-offset slots.  Signal error if struct @code{struct-type} does
not contain @code{slot-name}.
@end defun

@defun cl-struct-slot-value struct-type slot-name inst
Return the value of slot @code{slot-name} in @code{inst} of
@code{struct-type}.  @code{struct} and @code{slot-name} are symbols.
@code{inst} is a structure instance.  This routine is also a
@code{setf} place.  Can signal the same errors as @code{cl-struct-slot-offset}.
@end defun

@node Assertions
@chapter Assertions and Errors

@noindent
This section describes two macros that test @dfn{assertions}, i.e.,
conditions which must be true if the program is operating correctly.
Assertions never add to the behavior of a Lisp program; they simply
make ``sanity checks'' to make sure everything is as it should be.

If the optimization property @code{speed} has been set to 3, and
@code{safety} is less than 3, then the byte-compiler will optimize
away the following assertions.  Because assertions might be optimized
away, it is a bad idea for them to include side-effects.

@defmac cl-assert test-form [show-args string args@dots{}]
This form verifies that @var{test-form} is true (i.e., evaluates to
a non-@code{nil} value).  If so, it returns @code{nil}.  If the test
is not satisfied, @code{cl-assert} signals an error.

A default error message will be supplied which includes @var{test-form}.
You can specify a different error message by including a @var{string}
argument plus optional extra arguments.  Those arguments are simply
passed to @code{error} to signal the error.

If the optional second argument @var{show-args} is @code{t} instead
of @code{nil}, then the error message (with or without @var{string})
will also include all non-constant arguments of the top-level
@var{form}.  For example:

@example
(cl-assert (> x 10) t "x is too small: %d")
@end example

This usage of @var{show-args} is an extension to Common Lisp.  In
true Common Lisp, the second argument gives a list of @var{places}
which can be @code{setf}'d by the user before continuing from the
error.  Since Emacs Lisp does not support continuable errors, it
makes no sense to specify @var{places}.
@end defmac

@defmac cl-check-type form type [string]
This form verifies that @var{form} evaluates to a value of type
@var{type}.  If so, it returns @code{nil}.  If not, @code{cl-check-type}
signals a @code{wrong-type-argument} error.  The default error message
lists the erroneous value along with @var{type} and @var{form}
themselves.  If @var{string} is specified, it is included in the
error message in place of @var{type}.  For example:

@example
(cl-check-type x (integer 1 *) "a positive integer")
@end example

@xref{Type Predicates}, for a description of the type specifiers
that may be used for @var{type}.

Note that in Common Lisp, the first argument to @code{check-type}
must be a @var{place} suitable for use by @code{setf}, because
@code{check-type} signals a continuable error that allows the
user to modify @var{place}.
@end defmac

@node Efficiency Concerns
@appendix Efficiency Concerns

@appendixsec Macros

@noindent
Many of the advanced features of this package, such as @code{cl-defun},
@code{cl-loop}, etc., are implemented as Lisp macros.  In
byte-compiled code, these complex notations will be expanded into
equivalent Lisp code which is simple and efficient.  For example,
the form

@example
(cl-incf i n)
@end example

@noindent
is expanded at compile-time to the Lisp form

@example
(setq i (+ i n))
@end example

@noindent
which is the most efficient way of doing this operation
in Lisp.  Thus, there is no performance penalty for using the more
readable @code{cl-incf} form in your compiled code.

@emph{Interpreted} code, on the other hand, must expand these macros
every time they are executed.  For this reason it is strongly
recommended that code making heavy use of macros be compiled.
A loop using @code{cl-incf} a hundred times will execute considerably
faster if compiled, and will also garbage-collect less because the
macro expansion will not have to be generated, used, and thrown away a
hundred times.

You can find out how a macro expands by using the
@code{cl-prettyexpand} function.

@defun cl-prettyexpand form &optional full
This function takes a single Lisp form as an argument and inserts
a nicely formatted copy of it in the current buffer (which must be
in Lisp mode so that indentation works properly).  It also expands
all Lisp macros that appear in the form.  The easiest way to use
this function is to go to the @file{*scratch*} buffer and type, say,

@example
(cl-prettyexpand '(cl-loop for x below 10 collect x))
@end example

@noindent
and type @kbd{C-x C-e} immediately after the closing parenthesis;
an expansion similar to:

@example
(cl-block nil
     (let* ((x 0)
            (G1004 nil))
       (while (< x 10)
         (setq G1004 (cons x G1004))
         (setq x (+ x 1)))
       (nreverse G1004)))
@end example

@noindent
will be inserted into the buffer.  (The @code{cl-block} macro is
expanded differently in the interpreter and compiler, so
@code{cl-prettyexpand} just leaves it alone.  The temporary
variable @code{G1004} was created by @code{cl-gensym}.)

If the optional argument @var{full} is true, then @emph{all}
macros are expanded, including @code{cl-block}, @code{cl-eval-when},
and compiler macros.  Expansion is done as if @var{form} were
a top-level form in a file being compiled.

@c FIXME none of these examples are still applicable.
@ignore
For example,

@example
(cl-prettyexpand '(cl-pushnew 'x list))
     @print{} (setq list (cl-adjoin 'x list))
(cl-prettyexpand '(cl-pushnew 'x list) t)
     @print{} (setq list (if (memq 'x list) list (cons 'x list)))
(cl-prettyexpand '(caddr (cl-member 'a list)) t)
     @print{} (car (cdr (cdr (memq 'a list))))
@end example
@end ignore

Note that @code{cl-adjoin}, @code{cl-caddr}, and @code{cl-member} all
have built-in compiler macros to optimize them in common cases.
@end defun

@appendixsec Error Checking

@noindent
Common Lisp compliance has in general not been sacrificed for the
sake of efficiency.  A few exceptions have been made for cases
where substantial gains were possible at the expense of marginal
incompatibility.

The Common Lisp standard (as embodied in Steele's book) uses the
phrase ``it is an error if'' to indicate a situation that is not
supposed to arise in complying programs; implementations are strongly
encouraged but not required to signal an error in these situations.
This package sometimes omits such error checking in the interest of
compactness and efficiency.  For example, @code{cl-do} variable
specifiers are supposed to be lists of one, two, or three forms; extra
forms are ignored by this package rather than signaling a syntax
error.  Functions taking keyword arguments will accept an odd number
of arguments, treating the trailing keyword as if it were followed by
the value @code{nil}.

Argument lists (as processed by @code{cl-defun} and friends)
@emph{are} checked rigorously except for the minor point just
mentioned; in particular, keyword arguments are checked for
validity, and @code{&allow-other-keys} and @code{:allow-other-keys}
are fully implemented.  Keyword validity checking is slightly
time consuming (though not too bad in byte-compiled code);
you can use @code{&allow-other-keys} to omit this check.  Functions
defined in this package such as @code{cl-find} and @code{cl-member}
do check their keyword arguments for validity.

@appendixsec Compiler Optimizations

@noindent
Changing the value of @code{byte-optimize} from the default @code{t}
is highly discouraged; many of the Common
Lisp macros emit
code that can be improved by optimization.  In particular,
@code{cl-block}s (whether explicit or implicit in constructs like
@code{cl-defun} and @code{cl-loop}) carry a fair run-time penalty; the
byte-compiler removes @code{cl-block}s that are not actually
referenced by @code{cl-return} or @code{cl-return-from} inside the block.

@node Common Lisp Compatibility
@appendix Common Lisp Compatibility

@noindent
The following is a list of some of the most important
incompatibilities between this package and Common Lisp as documented
in Steele (2nd edition).

The word @code{cl-defun} is required instead of @code{defun} in order
to use extended Common Lisp argument lists in a function.  Likewise,
@code{cl-defmacro} and @code{cl-function} are versions of those forms
which understand full-featured argument lists.  The @code{&whole}
keyword does not work in @code{cl-defmacro} argument lists (except
inside recursive argument lists).

The @code{equal} predicate does not distinguish
between IEEE floating-point plus and minus zero.  The @code{cl-equalp}
predicate has several differences with Common Lisp; @pxref{Predicates}.

The @code{cl-do-all-symbols} form is the same as @code{cl-do-symbols}
with no @var{obarray} argument.  In Common Lisp, this form would
iterate over all symbols in all packages.  Since Emacs obarrays
are not a first-class package mechanism, there is no way for
@code{cl-do-all-symbols} to locate any but the default obarray.

The @code{cl-loop} macro is complete except that @code{loop-finish}
and type specifiers are unimplemented.

The multiple-value return facility treats lists as multiple
values, since Emacs Lisp cannot support multiple return values
directly.  The macros will be compatible with Common Lisp if
@code{cl-values} or @code{cl-values-list} is always used to return to
a @code{cl-multiple-value-bind} or other multiple-value receiver;
if @code{cl-values} is used without @code{cl-multiple-value-@dots{}}
or vice-versa the effect will be different from Common Lisp.

Many Common Lisp declarations are ignored, and others match
the Common Lisp standard in concept but not in detail.  For
example, local @code{special} declarations, which are purely
advisory in Emacs Lisp, do not rigorously obey the scoping rules
set down in Steele's book.

The variable @code{cl--gensym-counter} starts out with zero.

The @code{cl-defstruct} facility is compatible, except that the
@code{:type} slot option is ignored.

The second argument of @code{cl-check-type} is treated differently.

@node Porting Common Lisp
@appendix Porting Common Lisp

@noindent
This package is meant to be used as an extension to Emacs Lisp,
not as an Emacs implementation of true Common Lisp.  Some of the
remaining differences between Emacs Lisp and Common Lisp make it
difficult to port large Common Lisp applications to Emacs.  For
one, some of the features in this package are not fully compliant
with ANSI or Steele; @pxref{Common Lisp Compatibility}.  But there
are also quite a few features that this package does not provide
at all.  Here are some major omissions that you will want to watch out
for when bringing Common Lisp code into Emacs.

@itemize @bullet
@item
Case-insensitivity.  Symbols in Common Lisp are case-insensitive
by default.  Some programs refer to a function or variable as
@code{foo} in one place and @code{Foo} or @code{FOO} in another.
Emacs Lisp will treat these as three distinct symbols.

Some Common Lisp code is written entirely in upper case.  While Emacs
is happy to let the program's own functions and variables use
this convention, calls to Lisp builtins like @code{if} and
@code{defun} will have to be changed to lower case.

@item
Lexical scoping.  In Common Lisp, function arguments and @code{let}
bindings apply only to references physically within their bodies (or
within macro expansions in their bodies).  Traditionally, Emacs Lisp
uses @dfn{dynamic scoping} wherein a binding to a variable is visible
even inside functions called from the body.
@xref{Dynamic Binding,,,elisp,GNU Emacs Lisp Reference Manual}.
Lexical binding is available since Emacs 24.1, so be sure to set
@code{lexical-binding} to @code{t} if you need to emulate this aspect
of Common Lisp.  @xref{Lexical Binding,,,elisp,GNU Emacs Lisp Reference Manual}.

Here is an example of a Common Lisp code fragment that would fail in
Emacs Lisp if @code{lexical-binding} were set to @code{nil}:

@example
(defun map-odd-elements (func list)
  (loop for x in list
        for flag = t then (not flag)
        collect (if flag x (funcall func x))))

(defun add-odd-elements (list x)
  (map-odd-elements (lambda (a) (+ a x)) list))
@end example

@noindent
With lexical binding, the two functions' usages of @code{x} are
completely independent.  With dynamic binding, the binding to @code{x}
made by @code{add-odd-elements} will have been hidden by the binding
in @code{map-odd-elements} by the time the @code{(+ a x)} function is
called.

Internally, this package uses lexical binding so that such problems do
not occur.  @xref{Obsolete Lexical Binding}, for a description of the obsolete
@code{lexical-let} form that emulates a Common Lisp-style lexical
binding when dynamic binding is in use.

@item
Reader macros.  Common Lisp includes a second type of macro that
works at the level of individual characters.  For example, Common
Lisp implements the quote notation by a reader macro called @code{'},
whereas Emacs Lisp's parser just treats quote as a special case.
Some Lisp packages use reader macros to create special syntaxes
for themselves, which the Emacs parser is incapable of reading.

@item
Other syntactic features.  Common Lisp provides a number of
notations beginning with @code{#} that the Emacs Lisp parser
won't understand.  For example, @samp{#| @dots{} |#} is an
alternate comment notation, and @samp{#+lucid (foo)} tells
the parser to ignore the @code{(foo)} except in Lucid Common
Lisp.

@item
Packages.  In Common Lisp, symbols are divided into @dfn{packages}.
Symbols that are Lisp built-ins are typically stored in one package;
symbols that are vendor extensions are put in another, and each
application program would have a package for its own symbols.
Certain symbols are ``exported'' by a package and others are
internal; certain packages ``use'' or import the exported symbols
of other packages.  To access symbols that would not normally be
visible due to this importing and exporting, Common Lisp provides
a syntax like @code{package:symbol} or @code{package::symbol}.

Emacs Lisp has a single namespace for all interned symbols, and
then uses a naming convention of putting a prefix like @code{cl-}
in front of the name.  Some Emacs packages adopt the Common Lisp-like
convention of using @code{cl:} or @code{cl::} as the prefix.
However, the Emacs parser does not understand colons and just
treats them as part of the symbol name.  Thus, while @code{mapcar}
and @code{lisp:mapcar} may refer to the same symbol in Common
Lisp, they are totally distinct in Emacs Lisp.  Common Lisp
programs that refer to a symbol by the full name sometimes
and the short name other times will not port cleanly to Emacs.

Emacs Lisp does have a concept of ``obarrays'', which are
package-like collections of symbols, but this feature is not
strong enough to be used as a true package mechanism.

@item
The @code{format} function is quite different between Common
Lisp and Emacs Lisp.  It takes an additional ``destination''
argument before the format string.  A destination of @code{nil}
means to format to a string as in Emacs Lisp; a destination
of @code{t} means to write to the terminal (similar to
@code{message} in Emacs).  Also, format control strings are
utterly different; @code{~} is used instead of @code{%} to
introduce format codes, and the set of available codes is
much richer.  There are no notations like @code{\n} for
string literals; instead, @code{format} is used with the
``newline'' format code, @code{~%}.  More advanced formatting
codes provide such features as paragraph filling, case
conversion, and even loops and conditionals.

While it would have been possible to implement most of Common
Lisp @code{format} in this package (under the name @code{cl-format},
of course), it was not deemed worthwhile.  It would have required
a huge amount of code to implement even a decent subset of
@code{format}, yet the functionality it would provide over
Emacs Lisp's @code{format} would rarely be useful.

@item
Vector constants use square brackets in Emacs Lisp, but
@code{#(a b c)} notation in Common Lisp.  To further complicate
matters, Emacs has its own @code{#(} notation for
something entirely different---strings with properties.

@item
Characters are distinct from integers in Common Lisp.  The notation
for character constants is also different: @code{#\A} in Common Lisp
where Emacs Lisp uses @code{?A}.  Also, @code{string=} and
@code{string-equal} are synonyms in Emacs Lisp, whereas the latter is
case-insensitive in Common Lisp.

@item
Data types.  Some Common Lisp data types do not exist in Emacs
Lisp.  Rational numbers and complex numbers are not present,
nor are large integers (all integers are ``fixnums'').  All
arrays are one-dimensional.  There are no readtables or pathnames;
streams are a set of existing data types rather than a new data
type of their own.  Hash tables, random-states, and packages
(obarrays) are built from Lisp vectors or lists rather than being
distinct types.

@item
The Common Lisp Object System (CLOS) is not implemented,
nor is the Common Lisp Condition System.  However, the EIEIO package
(@pxref{Top, , Introduction, eieio, EIEIO}) does implement some
CLOS functionality.

@item
Common Lisp features that are completely redundant with Emacs
Lisp features of a different name generally have not been
implemented.  For example, Common Lisp writes @code{defconstant}
where Emacs Lisp uses @code{defconst}.  Similarly, @code{make-list}
takes its arguments in different ways in the two Lisps but does
exactly the same thing, so this package has not bothered to
implement a Common Lisp-style @code{make-list}.

@item
A few more notable Common Lisp features not included in this package:
@code{compiler-let}, @code{prog}, @code{ldb/dpb}, @code{cerror}.

@item
Recursion.  While recursion works in Emacs Lisp just like it
does in Common Lisp, various details of the Emacs Lisp system
and compiler make recursion much less efficient than it is in
most Lisps.  Some schools of thought prefer to use recursion
in Lisp over other techniques; they would sum a list of
numbers using something like

@example
(defun sum-list (list)
  (if list
      (+ (car list) (sum-list (cdr list)))
    0))
@end example

@noindent
where a more iteratively-minded programmer might write one of
these forms:

@example
(let ((total 0)) (dolist (x my-list) (incf total x)) total)
(loop for x in my-list sum x)
@end example

While this would be mainly a stylistic choice in most Common Lisps,
in Emacs Lisp you should be aware that the iterative forms are
much faster than recursion.  Also, Lisp programmers will want to
note that the current Emacs Lisp compiler does not optimize tail
recursion.
@end itemize

@node Obsolete Features
@appendix Obsolete Features

This section describes some features of the package that are obsolete
and should not be used in new code.  They are either only provided by
the old @file{cl.el} entry point, not by the newer @file{cl-lib.el};
or where versions with a @samp{cl-} prefix do exist they do not behave
in exactly the same way.

@menu
* Obsolete Lexical Binding::    An approximation of lexical binding.
* Obsolete Macros::             Obsolete macros.
* Obsolete Setf Customization:: Obsolete ways to customize setf.
@end menu

@node Obsolete Lexical Binding
@appendixsec Obsolete Lexical Binding

The following macros are extensions to Common Lisp, where all bindings
are lexical unless declared otherwise.  These features are likewise
obsolete since the introduction of true lexical binding in Emacs 24.1.

@defmac lexical-let (bindings@dots{}) forms@dots{}
This form is exactly like @code{let} except that the bindings it
establishes are purely lexical.
@end defmac

@c FIXME remove this and refer to elisp manual.
@c Maybe merge some stuff from here to there?
@noindent
Lexical bindings are similar to local variables in a language like C:
Only the code physically within the body of the @code{lexical-let}
(after macro expansion) may refer to the bound variables.

@example
(setq a 5)
(defun foo (b) (+ a b))
(let ((a 2)) (foo a))
     @result{} 4
(lexical-let ((a 2)) (foo a))
     @result{} 7
@end example

@noindent
In this example, a regular @code{let} binding of @code{a} actually
makes a temporary change to the global variable @code{a}, so @code{foo}
is able to see the binding of @code{a} to 2.  But @code{lexical-let}
actually creates a distinct local variable @code{a} for use within its
body, without any effect on the global variable of the same name.

The most important use of lexical bindings is to create @dfn{closures}.
A closure is a function object that refers to an outside lexical
variable (@pxref{Closures,,,elisp,GNU Emacs Lisp Reference Manual}).
For example:

@example
(defun make-adder (n)
  (lexical-let ((n n))
    (function (lambda (m) (+ n m)))))
(setq add17 (make-adder 17))
(funcall add17 4)
     @result{} 21
@end example

@noindent
The call @code{(make-adder 17)} returns a function object which adds
17 to its argument.  If @code{let} had been used instead of
@code{lexical-let}, the function object would have referred to the
global @code{n}, which would have been bound to 17 only during the
call to @code{make-adder} itself.

@example
(defun make-counter ()
  (lexical-let ((n 0))
    (cl-function (lambda (&optional (m 1)) (cl-incf n m)))))
(setq count-1 (make-counter))
(funcall count-1 3)
     @result{} 3
(funcall count-1 14)
     @result{} 17
(setq count-2 (make-counter))
(funcall count-2 5)
     @result{} 5
(funcall count-1 2)
     @result{} 19
(funcall count-2)
     @result{} 6
@end example

@noindent
Here we see that each call to @code{make-counter} creates a distinct
local variable @code{n}, which serves as a private counter for the
function object that is returned.

Closed-over lexical variables persist until the last reference to
them goes away, just like all other Lisp objects.  For example,
@code{count-2} refers to a function object which refers to an
instance of the variable @code{n}; this is the only reference
to that variable, so after @code{(setq count-2 nil)} the garbage
collector would be able to delete this instance of @code{n}.
Of course, if a @code{lexical-let} does not actually create any
closures, then the lexical variables are free as soon as the
@code{lexical-let} returns.

Many closures are used only during the extent of the bindings they
refer to; these are known as ``downward funargs'' in Lisp parlance.
When a closure is used in this way, regular Emacs Lisp dynamic
bindings suffice and will be more efficient than @code{lexical-let}
closures:

@example
(defun add-to-list (x list)
  (mapcar (lambda (y) (+ x y))) list)
(add-to-list 7 '(1 2 5))
     @result{} (8 9 12)
@end example

@noindent
Since this lambda is only used while @code{x} is still bound,
it is not necessary to make a true closure out of it.

You can use @code{defun} or @code{flet} inside a @code{lexical-let}
to create a named closure.  If several closures are created in the
body of a single @code{lexical-let}, they all close over the same
instance of the lexical variable.

@defmac lexical-let* (bindings@dots{}) forms@dots{}
This form is just like @code{lexical-let}, except that the bindings
are made sequentially in the manner of @code{let*}.
@end defmac

@node Obsolete Macros
@appendixsec Obsolete Macros

The following macros are obsolete, and are replaced by versions with
a @samp{cl-} prefix that do not behave in exactly the same way.
Consequently, the @file{cl.el} versions are not simply aliases to the
@file{cl-lib.el} versions.

@defmac flet (bindings@dots{}) forms@dots{}
This macro is replaced by @code{cl-flet} (@pxref{Function Bindings}),
which behaves the same way as Common Lisp's @code{flet}.
This @code{flet} takes the same arguments as @code{cl-flet}, but does
not behave in precisely the same way.

While @code{flet} in Common Lisp establishes a lexical function
binding, this @code{flet} makes a dynamic binding (it dates from a
time before Emacs had lexical binding).  The result is
that @code{flet} affects indirect calls to a function as well as calls
directly inside the @code{flet} form itself.

This will even work on Emacs primitives, although note that some calls
to primitive functions internal to Emacs are made without going
through the symbol's function cell, and so will not be affected by
@code{flet}.  For example,

@example
(flet ((message (&rest args) (push args saved-msgs)))
  (do-something))
@end example

This code attempts to replace the built-in function @code{message}
with a function that simply saves the messages in a list rather
than displaying them.  The original definition of @code{message}
will be restored after @code{do-something} exits.  This code will
work fine on messages generated by other Lisp code, but messages
generated directly inside Emacs will not be caught since they make
direct C-language calls to the message routines rather than going
through the Lisp @code{message} function.

For those cases where the dynamic scoping of @code{flet} is desired,
@code{cl-flet} is clearly not a substitute.  The most direct replacement would
be instead to use @code{cl-letf} to temporarily rebind @code{(symbol-function
'@var{fun})}.  But in most cases, a better substitute is to use advice, such
as:

@example
(defvar my-fun-advice-enable nil)
(add-advice '@var{fun} :around
            (lambda (orig &rest args)
              (if my-fun-advice-enable (do-something)
                (apply orig args))))
@end example

so that you can then replace the @code{flet} with a simple dynamically scoped
binding of @code{my-fun-advice-enable}.

@c Bug#411.
Note that many primitives (e.g., @code{+}) have special byte-compile handling.
Attempts to redefine such functions using @code{flet}, @code{cl-letf}, or
advice will fail when byte-compiled.
@c Or cl-flet.
@c In such cases, use @code{labels} instead.
@end defmac

@defmac labels (bindings@dots{}) forms@dots{}
This macro is replaced by @code{cl-labels} (@pxref{Function Bindings}),
which behaves the same way as Common Lisp's @code{labels}.
This @code{labels} takes the same arguments as @code{cl-labels}, but
does not behave in precisely the same way.

This version of @code{labels} uses the obsolete @code{lexical-let}
form (@pxref{Obsolete Lexical Binding}), rather than the true
lexical binding that @code{cl-labels} uses.
@end defmac

@node Obsolete Setf Customization
@appendixsec Obsolete Ways to Customize Setf

Common Lisp defines three macros, @code{define-modify-macro},
@code{defsetf}, and @code{define-setf-method}, that allow the
user to extend generalized variables in various ways.
In Emacs, these are obsolete, replaced by various features of
@file{gv.el} in Emacs 24.3.
@xref{Adding Generalized Variables,,,elisp,GNU Emacs Lisp Reference Manual}.


@defmac define-modify-macro name arglist function [doc-string]
This macro defines a ``read-modify-write'' macro similar to
@code{cl-incf} and @code{cl-decf}.  You can replace this macro
with @code{gv-letplace}.

The macro @var{name} is defined to take a @var{place} argument
followed by additional arguments described by @var{arglist}.  The call

@example
(@var{name} @var{place} @var{args}@dots{})
@end example

@noindent
will be expanded to

@example
(cl-callf @var{func} @var{place} @var{args}@dots{})
@end example

@noindent
which in turn is roughly equivalent to

@example
(setf @var{place} (@var{func} @var{place} @var{args}@dots{}))
@end example

For example:

@example
(define-modify-macro incf (&optional (n 1)) +)
(define-modify-macro concatf (&rest args) concat)
@end example

Note that @code{&key} is not allowed in @var{arglist}, but
@code{&rest} is sufficient to pass keywords on to the function.

Most of the modify macros defined by Common Lisp do not exactly
follow the pattern of @code{define-modify-macro}.  For example,
@code{push} takes its arguments in the wrong order, and @code{pop}
is completely irregular.

The above @code{incf} example could be written using
@code{gv-letplace} as:
@example
(defmacro incf (place &optional n)
  (gv-letplace (getter setter) place
    (macroexp-let2 nil v (or n 1)
      (funcall setter `(+ ,v ,getter)))))
@end example
@ignore
(defmacro concatf (place &rest args)
  (gv-letplace (getter setter) place
    (macroexp-let2 nil v (mapconcat 'identity args "")
      (funcall setter `(concat ,getter ,v)))))
@end ignore
@end defmac

@defmac defsetf access-fn update-fn
This is the simpler of two @code{defsetf} forms, and is
replaced by @code{gv-define-simple-setter}.

With @var{access-fn} the name of a function that accesses a place,
this declares @var{update-fn} to be the corresponding store function.
From now on,

@example
(setf (@var{access-fn} @var{arg1} @var{arg2} @var{arg3}) @var{value})
@end example

@noindent
will be expanded to

@example
(@var{update-fn} @var{arg1} @var{arg2} @var{arg3} @var{value})
@end example

@noindent
The @var{update-fn} is required to be either a true function, or
a macro that evaluates its arguments in a function-like way.  Also,
the @var{update-fn} is expected to return @var{value} as its result.
Otherwise, the above expansion would not obey the rules for the way
@code{setf} is supposed to behave.

As a special (non-Common-Lisp) extension, a third argument of @code{t}
to @code{defsetf} says that the return value of @code{update-fn} is
not suitable, so that the above @code{setf} should be expanded to
something more like

@example
(let ((temp @var{value}))
  (@var{update-fn} @var{arg1} @var{arg2} @var{arg3} temp)
  temp)
@end example

Some examples are:

@example
(defsetf car setcar)
(defsetf buffer-name rename-buffer t)
@end example

These translate directly to @code{gv-define-simple-setter}:

@example
(gv-define-simple-setter car setcar)
(gv-define-simple-setter buffer-name rename-buffer t)
@end example
@end defmac

@defmac defsetf access-fn arglist (store-var) forms@dots{}
This is the second, more complex, form of @code{defsetf}.
It can be replaced by @code{gv-define-setter}.

This form of @code{defsetf} is rather like @code{defmacro} except for
the additional @var{store-var} argument.  The @var{forms} should
return a Lisp form that stores the value of @var{store-var} into the
generalized variable formed by a call to @var{access-fn} with
arguments described by @var{arglist}.  The @var{forms} may begin with
a string which documents the @code{setf} method (analogous to the doc
string that appears at the front of a function).

For example, the simple form of @code{defsetf} is shorthand for

@example
(defsetf @var{access-fn} (&rest args) (store)
  (append '(@var{update-fn}) args (list store)))
@end example

The Lisp form that is returned can access the arguments from
@var{arglist} and @var{store-var} in an unrestricted fashion;
macros like @code{cl-incf} that invoke this
setf-method will insert temporary variables as needed to make
sure the apparent order of evaluation is preserved.

Another standard example:

@example
(defsetf nth (n x) (store)
  `(setcar (nthcdr ,n ,x) ,store))
@end example

You could write this using @code{gv-define-setter} as:

@example
(gv-define-setter nth (store n x)
  `(setcar (nthcdr ,n ,x) ,store))
@end example
@end defmac

@defmac define-setf-method access-fn arglist forms@dots{}
This is the most general way to create new place forms.  You can
replace this by @code{gv-define-setter} or @code{gv-define-expander}.

When a @code{setf} to @var{access-fn} with arguments described by
@var{arglist} is expanded, the @var{forms} are evaluated and must
return a list of five items:

@enumerate
@item
A list of @dfn{temporary variables}.

@item
A list of @dfn{value forms} corresponding to the temporary variables
above.  The temporary variables will be bound to these value forms
as the first step of any operation on the generalized variable.

@item
A list of exactly one @dfn{store variable} (generally obtained
from a call to @code{gensym}).

@item
A Lisp form that stores the contents of the store variable into
the generalized variable, assuming the temporaries have been
bound as described above.

@item
A Lisp form that accesses the contents of the generalized variable,
assuming the temporaries have been bound.
@end enumerate

This is exactly like the Common Lisp macro of the same name,
except that the method returns a list of five values rather
than the five values themselves, since Emacs Lisp does not
support Common Lisp's notion of multiple return values.
(Note that the @code{setf} implementation provided by @file{gv.el}
does not use this five item format.  Its use here is only for
backwards compatibility.)

Once again, the @var{forms} may begin with a documentation string.

A setf-method should be maximally conservative with regard to
temporary variables.  In the setf-methods generated by
@code{defsetf}, the second return value is simply the list of
arguments in the place form, and the first return value is a
list of a corresponding number of temporary variables generated
@c FIXME I don't think this is true anymore.
by @code{cl-gensym}.  Macros like @code{cl-incf} that
use this setf-method will optimize away most temporaries that
turn out to be unnecessary, so there is little reason for the
setf-method itself to optimize.
@end defmac

@c Removed in Emacs 24.3, not possible to make a compatible replacement.
@ignore
@defun get-setf-method place &optional env
This function returns the setf-method for @var{place}, by
invoking the definition previously recorded by @code{defsetf}
or @code{define-setf-method}.  The result is a list of five
values as described above.  You can use this function to build
your own @code{cl-incf}-like modify macros.

The argument @var{env} specifies the ``environment'' to be
passed on to @code{macroexpand} if @code{get-setf-method} should
need to expand a macro in @var{place}.  It should come from
an @code{&environment} argument to the macro or setf-method
that called @code{get-setf-method}.
@end defun
@end ignore


@node GNU Free Documentation License
@appendix GNU Free Documentation License
@include doclicense.texi

@node Function Index
@unnumbered Function Index
@printindex fn

@node Variable Index
@unnumbered Variable Index
@printindex vr

@node Concept Index
@unnumbered Concept Index
@printindex cp

@bye<|MERGE_RESOLUTION|>--- conflicted
+++ resolved
@@ -317,11 +317,7 @@
 @code{cl-defsubst} uses a different method (compiler macros) which
 works in all versions of Emacs, and also generates somewhat more
 @c For some examples,
-<<<<<<< HEAD
-@c see https://lists.gnu.org/archive/html/emacs-devel/2012-11/msg00009.html
-=======
 @c see https://lists.gnu.org/r/emacs-devel/2012-11/msg00009.html
->>>>>>> 89212988
 efficient inline expansions.  In particular, @code{cl-defsubst}
 arranges for the processing of keyword arguments, default values,
 etc., to be done at compile-time whenever possible.
