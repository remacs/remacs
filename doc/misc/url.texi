--- conflicted
+++ resolved
@@ -1263,22 +1263,6 @@
 @node Customization
 @chapter Customization
 
-<<<<<<< HEAD
-@cindex environment variables
-  The following environment variables affect the @code{url} library's
-operation at startup.
-
-@table @code
-@item TMPDIR
-@vindex TMPDIR
-@vindex url-temporary-directory
-If this is defined, @code{url-temporary-directory} is initialized from
-it.  This variable was obsoleted in 23.1, please use
-@code{temporary-file-directory} instead.
-@end table
-
-=======
->>>>>>> b1d7e585
   The following user options affect the general operation of
 @code{url} library.
 
