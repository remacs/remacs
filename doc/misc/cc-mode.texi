--- conflicted
+++ resolved
@@ -577,15 +577,9 @@
 
 @deffn Command c-version
 @findex version @r{(c-)}
-<<<<<<< HEAD
-You can find out what version of @ccmode{} you are using by visiting a C
-file and entering @kbd{M-x c-version RET}.  You should see this message in
-the echo area:
-=======
 You can find out what version of @ccmode{} you are using by visiting a
 C file and entering @kbd{M-x c-version @key{RET}}.  You should see
 this message in the echo area:
->>>>>>> b1d7e585
 
 @example
 Using CC Mode version 5.XX
@@ -1527,11 +1521,7 @@
 @kindex DEL
 @findex c-electric-backspace
 @findex electric-backspace @r{(c-)}
-<<<<<<< HEAD
-This command is run by default when you hit the @kbd{DEL} key.  When
-=======
 This command is run by default when you hit the @kbd{@key{DEL}} key.  When
->>>>>>> b1d7e585
 hungry delete mode is enabled, it deletes any amount of whitespace in
 the backwards direction.  Otherwise, or when used with a prefix
 argument or in a literal (@pxref{Auto-newlines}), the command just
