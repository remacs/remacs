--- conflicted
+++ resolved
@@ -3216,11 +3216,7 @@
 @item
 The semantics of maximizing and iconifying child frames is highly
 window-system dependent.  As a rule, applications should never invoke
-<<<<<<< HEAD
-these operations for on frames.  By default, invoking
-=======
 these operations on child frames.  By default, invoking
->>>>>>> 89212988
 @code{iconify-frame} on a child frame will try to iconify the top-level
 frame corresponding to that child frame instead.  To obtain a different
 behavior, users may customize the option @code{iconify-child-frame}
@@ -3282,11 +3278,7 @@
 Customizing the following option can be useful to tweak the behavior of
 @code{iconify-frame} for child frames.
 
-<<<<<<< HEAD
-@defvar iconify-child-frame
-=======
 @defopt iconify-child-frame
->>>>>>> 89212988
 This option tells Emacs how to proceed when it is asked to iconify a
 child frame.  If it is @code{nil}, @code{iconify-frame} will do nothing
 when invoked on a child frame.  If it is @code{iconify-top-level}, Emacs
@@ -3298,11 +3290,7 @@
 attempt may not be honored by all window managers and can even lead to
 making the child frame unresponsive to user actions, the default is to
 iconify the top level frame instead.
-<<<<<<< HEAD
-@end defvar
-=======
 @end defopt
->>>>>>> 89212988
 
 
 @node Mouse Tracking
