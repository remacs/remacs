--- conflicted
+++ resolved
@@ -3216,11 +3216,7 @@
 @item
 The semantics of maximizing and iconifying child frames is highly
 window-system dependent.  As a rule, applications should never invoke
-<<<<<<< HEAD
-these operations for on frames.  By default, invoking
-=======
 these operations on child frames.  By default, invoking
->>>>>>> aa754246
 @code{iconify-frame} on a child frame will try to iconify the top-level
 frame corresponding to that child frame instead.  To obtain a different
 behavior, users may customize the option @code{iconify-child-frame}
