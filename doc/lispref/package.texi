@c -*-texinfo-*-
@c This is part of the GNU Emacs Lisp Reference Manual.
@c Copyright (C) 2010-2018 Free Software Foundation, Inc.
@c See the file elisp.texi for copying conditions.
@node Packaging
@chapter Preparing Lisp code for distribution
@cindex package
@cindex Lisp package

  Emacs provides a standard way to distribute Emacs Lisp code to
users.  A @dfn{package} is a collection of one or more files,
formatted and bundled in such a way that users can easily download,
install, uninstall, and upgrade it.

  The following sections describe how to create a package, and how to
put it in a @dfn{package archive} for others to download.
@xref{Packages,,, emacs, The GNU Emacs Manual}, for a description of
user-level features of the packaging system.

@menu
* Packaging Basics::        The basic concepts of Emacs Lisp packages.
* Simple Packages::         How to package a single .el file.
* Multi-file Packages::     How to package multiple files.
* Package Archives::        Maintaining package archives.
@end menu

@node Packaging Basics
@section Packaging Basics
@cindex package attributes
@cindex package name
@cindex package version
@cindex dependencies
@cindex package dependencies

  A package is either a @dfn{simple package} or a @dfn{multi-file
package}.  A simple package is stored in a package archive as a single
Emacs Lisp file, while a multi-file package is stored as a tar file
(containing multiple Lisp files, and possibly non-Lisp files such as a
manual).

  In ordinary usage, the difference between simple packages and
multi-file packages is relatively unimportant; the Package Menu
interface makes no distinction between them.  However, the procedure
for creating them differs, as explained in the following sections.

  Each package (whether simple or multi-file) has certain
@dfn{attributes}:

@table @asis
@item Name
A short word (e.g., @samp{auctex}).  This is usually also the symbol
prefix used in the program (@pxref{Coding Conventions}).

@item Version
A version number, in a form that the function @code{version-to-list}
understands (e.g., @samp{11.86}).  Each release of a package should be
accompanied by an increase in the version number so that it will be
recognized as an upgrade by users querying the package archive.

@item Brief description
This is shown when the package is listed in the Package Menu.  It
should occupy a single line, ideally in 36 characters or less.

@item Long description
This is shown in the buffer created by @kbd{C-h P}
(@code{describe-package}), following the package's brief description
and installation status.  It normally spans multiple lines, and should
fully describe the package's capabilities and how to begin using it
once it is installed.

@item Dependencies
A list of other packages (possibly including minimal acceptable
version numbers) on which this package depends.  The list may be
empty, meaning this package has no dependencies.  Otherwise,
installing this package also automatically installs its dependencies,
recursively; if any dependency cannot be found, the package cannot be
installed.
@end table

@cindex content directory, package
  Installing a package, either via the command @code{package-install-file},
or via the Package Menu, creates a subdirectory of
@code{package-user-dir} named @file{@var{name}-@var{version}}, where
@var{name} is the package's name and @var{version} its version
(e.g., @file{~/.emacs.d/elpa/auctex-11.86/}).  We call this the
package's @dfn{content directory}.  It is where Emacs puts the
package's contents (the single Lisp file for a simple package, or the
files extracted from a multi-file package).

@cindex package autoloads
  Emacs then searches every Lisp file in the content directory for
autoload magic comments (@pxref{Autoload}).  These autoload
definitions are saved to a file named @file{@var{name}-autoloads.el}
in the content directory.  They are typically used to autoload the
principal user commands defined in the package, but they can also
perform other tasks, such as adding an element to
@code{auto-mode-alist} (@pxref{Auto Major Mode}).  Note that a package
typically does @emph{not} autoload every function and variable defined
within it---only the handful of commands typically called to begin
using the package.  Emacs then byte-compiles every Lisp file in the
package.

  After installation, the installed package is @dfn{loaded}: Emacs
adds the package's content directory to @code{load-path}, and
evaluates the autoload definitions in @file{@var{name}-autoloads.el}.

  Whenever Emacs starts up, it automatically calls the function
<<<<<<< HEAD
@code{package-initialize} to make installed packages available to the
=======
@code{package-activate-all} to make installed packages available to the
>>>>>>> 7bedc881
current session.  This is done after loading the early init file, but
before loading the regular init file (@pxref{Startup Summary}).
Packages are not automatically made available if the user option
@code{package-enable-at-startup} is set to @code{nil} in the early
init file.
<<<<<<< HEAD

@deffn Command package-initialize &optional no-activate
This function initializes Emacs' internal record of which packages are
installed, and makes the packages available to the current session.
The user option @code{package-load-list} specifies which packages to
make available; by default, all installed packages are made available.
If called during startup, this function also sets
@code{package-enable-at-startup} to @code{nil}, to avoid accidentally
evaluating package autoloads more than once.  @xref{Package
Installation,,, emacs, The GNU Emacs Manual}.

The optional argument @var{no-activate}, if non-@code{nil}, causes
Emacs to update its record of installed packages without actually
making them available; it is for internal use only.

In most cases, you should not need to call @code{package-initialize},
as this is done automatically during startup.  Simply make sure to put
any code that should run before @code{package-initialize} in the early
init file, and any code that should run after it in the primary init
file (@pxref{Init File,,, emacs, The GNU Emacs Manual}).
=======

@defun package-activate-all
This function makes the packages available to the current session.
The user option @code{package-load-list} specifies which packages to
make available; by default, all installed packages are made available.
If called during startup, this function also sets
@code{package-enable-at-startup} to @code{nil}, to avoid accidentally
evaluating package autoloads more than once.  @xref{Package
Installation,,, emacs, The GNU Emacs Manual}.

In most cases, you should not need to call @code{package-activate-all},
as this is done automatically during startup.  Simply make sure to put
any code that should run before @code{package-activate-all} in the early
init file, and any code that should run after it in the primary init
file (@pxref{Init File,,, emacs, The GNU Emacs Manual}).
@end defun

@deffn Command package-initialize &optional no-activate
This function initializes Emacs' internal record of which packages are
installed, and then calls @code{package-activate-all}.

The optional argument @var{no-activate}, if non-@code{nil}, causes
Emacs to update its record of installed packages without actually
making them available.
>>>>>>> 7bedc881
@end deffn

@node Simple Packages
@section Simple Packages
@cindex single file package
@cindex simple package

  A simple package consists of a single Emacs Lisp source file.  The
file must conform to the Emacs Lisp library header conventions
(@pxref{Library Headers}).  The package's attributes are taken from
the various headers, as illustrated by the following example:

@example
@group
;;; superfrobnicator.el --- Frobnicate and bifurcate flanges

;; Copyright (C) 2011 Free Software Foundation, Inc.
@end group

;; Author: J. R. Hacker <jrh@@example.com>
;; Version: 1.3
;; Package-Requires: ((flange "1.0"))
;; Keywords: multimedia, frobnicate
;; URL: http://example.com/jrhacker/superfrobnicate

@dots{}

;;; Commentary:

;; This package provides a minor mode to frobnicate and/or
;; bifurcate any flanges you desire.  To activate it, just type
@dots{}

;;;###autoload
(define-minor-mode superfrobnicator-mode
@dots{}
@end example

  The name of the package is the same as the base name of the file, as
written on the first line.  Here, it is @samp{superfrobnicator}.

  The brief description is also taken from the first line.  Here, it
is @samp{Frobnicate and bifurcate flanges}.

  The version number comes from the @samp{Package-Version} header, if
it exists, or from the @samp{Version} header otherwise.  One or the
other @emph{must} be present.  Here, the version number is 1.3.

  If the file has a @samp{;;; Commentary:} section, this section is
used as the long description.  (When displaying the description, Emacs
omits the @samp{;;; Commentary:} line, as well as the leading comment
characters in the commentary itself.)

  If the file has a @samp{Package-Requires} header, that is used as
the package dependencies.  In the above example, the package depends
on the @samp{flange} package, version 1.0 or higher.  @xref{Library
Headers}, for a description of the @samp{Package-Requires} header.  If
the header is omitted, the package has no dependencies.

  The @samp{Keywords} and @samp{URL} headers are optional, but recommended.
The command @code{describe-package} uses these to add links to its
output.  The @samp{Keywords} header should contain at least one
standard keyword from the @code{finder-known-keywords} list.

  The file ought to also contain one or more autoload magic comments,
as explained in @ref{Packaging Basics}.  In the above example, a magic
comment autoloads @code{superfrobnicator-mode}.

  @xref{Package Archives}, for an explanation of how to add a
single-file package to a package archive.

@node Multi-file Packages
@section Multi-file Packages
@cindex multi-file package

  A multi-file package is less convenient to create than a single-file
package, but it offers more features: it can include multiple Emacs
Lisp files, an Info manual, and other file types (such as images).

  Prior to installation, a multi-file package is stored in a package
archive as a tar file.  The tar file must be named
@file{@var{name}-@var{version}.tar}, where @var{name} is the package
name and @var{version} is the version number.  Its contents, once
extracted, must all appear in a directory named
@file{@var{name}-@var{version}}, the @dfn{content directory}
(@pxref{Packaging Basics}).  Files may also extract into
subdirectories of the content directory.

  One of the files in the content directory must be named
@file{@var{name}-pkg.el}.  It must contain a single Lisp form,
consisting of a call to the function @code{define-package}, described
below.  This defines the package's attributes: version, brief
description, and requirements.

  For example, if we distribute version 1.3 of the superfrobnicator as
a multi-file package, the tar file would be
@file{superfrobnicator-1.3.tar}.  Its contents would extract into the
directory @file{superfrobnicator-1.3}, and one of these would be the
file @file{superfrobnicator-pkg.el}.

@defun define-package name version &optional docstring requirements
This function defines a package.  @var{name} is the package name, a
string.  @var{version} is the version, as a string of a form that can
be understood by the function @code{version-to-list}.  @var{docstring}
is the brief description.

@var{requirements} is a list of required packages and their versions.
Each element in this list should have the form @code{(@var{dep-name}
@var{dep-version})}, where @var{dep-name} is a symbol whose name is
the dependency's package name, and @var{dep-version} is the
dependency's version (a string).
@end defun

  If the content directory contains a file named @file{README}, this
file is used as the long description.

  If the content directory contains a file named @file{dir}, this is
assumed to be an Info directory file made with @command{install-info}.
@xref{Invoking install-info, Invoking install-info, Invoking
install-info, texinfo, Texinfo}.  The relevant Info files should also
be present in the content directory.  In this case, Emacs will
automatically add the content directory to @code{Info-directory-list}
when the package is activated.

  Do not include any @file{.elc} files in the package.  Those are
created when the package is installed.  Note that there is no way to
control the order in which files are byte-compiled.

  Do not include any file named @file{@var{name}-autoloads.el}.  This
file is reserved for the package's autoload definitions
(@pxref{Packaging Basics}).  It is created automatically when the
package is installed, by searching all the Lisp files in the package
for autoload magic comments.

  If the multi-file package contains auxiliary data files (such as
images), the package's Lisp code can refer to these files via the
variable @code{load-file-name} (@pxref{Loading}).  Here is an example:

@smallexample
(defconst superfrobnicator-base (file-name-directory load-file-name))

(defun superfrobnicator-fetch-image (file)
  (expand-file-name file superfrobnicator-base))
@end smallexample

@node Package Archives
@section Creating and Maintaining Package Archives
@cindex package archive

  Via the Package Menu, users may download packages from @dfn{package
archives}.  Such archives are specified by the variable
@code{package-archives}, whose default value contains a single entry:
the archive hosted by the GNU project at @url{https://elpa.gnu.org}.  This
section describes how to set up and maintain a package archive.

@cindex base location, package archive
@defopt package-archives
The value of this variable is an alist of package archives recognized
by the Emacs package manager.

Each alist element corresponds to one archive, and should have the
form @code{(@var{id} . @var{location})}, where @var{id} is the name of
the archive (a string) and @var{location} is its @dfn{base location}
(a string).

If the base location starts with @samp{http:} or @samp{https:}, it
is treated as an HTTP(S) URL, and packages are downloaded from this
archive via HTTP(S) (as is the case for the default GNU archive).

Otherwise, the base location should be a directory name.  In this
case, Emacs retrieves packages from this archive via ordinary file
access.  Such local archives are mainly useful for testing.
@end defopt

  A package archive is simply a directory in which the package files,
and associated files, are stored.  If you want the archive to be
reachable via HTTP, this directory must be accessible to a web server.
How to accomplish this is beyond the scope of this manual.

  A convenient way to set up and update a package archive is via the
@code{package-x} library.  This is included with Emacs, but not loaded
by default; type @kbd{M-x load-library @key{RET} package-x @key{RET}} to
load it, or add @code{(require 'package-x)} to your init file.
@xref{Lisp Libraries,, Lisp Libraries, emacs, The GNU Emacs Manual}.
Once loaded, you can make use of the following:

@defopt package-archive-upload-base
The value of this variable is the base location of a package archive,
as a directory name.  The commands in the @code{package-x} library
will use this base location.

The directory name should be absolute.  You may specify a remote name,
such as @file{/ssh:foo@@example.com:/var/www/packages/}, if the
package archive is on a different machine.  @xref{Remote Files,,
Remote Files, emacs, The GNU Emacs Manual}.
@end defopt

@deffn Command package-upload-file filename
This command prompts for @var{filename}, a file name, and uploads that
file to @code{package-archive-upload-base}.  The file must be either a
simple package (a @file{.el} file) or a multi-file package (a
@file{.tar} file); otherwise, an error is raised.  The package
attributes are automatically extracted, and the archive's contents
list is updated with this information.

If @code{package-archive-upload-base} does not specify a valid
directory, the function prompts interactively for one.  If the
directory does not exist, it is created.  The directory need not have
any initial contents (i.e., you can use this command to populate an
initially empty archive).
@end deffn

@deffn Command package-upload-buffer
This command is similar to @code{package-upload-file}, but instead of
prompting for a package file, it uploads the contents of the current
buffer.  The current buffer must be visiting a simple package (a
@file{.el} file) or a multi-file package (a @file{.tar} file);
otherwise, an error is raised.
@end deffn

@noindent
After you create an archive, remember that it is not accessible in the
Package Menu interface unless it is in @code{package-archives}.

@cindex package archive security
@cindex package signing
Maintaining a public package archive entails a degree of responsibility.
When Emacs users install packages from your archive, those packages
can cause Emacs to run arbitrary code with the permissions of the
installing user.  (This is true for Emacs code in general, not just
for packages.)  So you should ensure that your archive is
well-maintained and keep the hosting system secure.

  One way to increase the security of your packages is to @dfn{sign}
them using a cryptographic key.  If you have generated a
private/public gpg key pair, you can use gpg to sign the package like
this:

@c FIXME EasyPG / package-x way to do this.
@example
gpg -ba -o @var{file}.sig @var{file}
@end example

@noindent
For a single-file package, @var{file} is the package Lisp file;
for a multi-file package, it is the package tar file.
You can also sign the archive's contents file in the same way.
Make the @file{.sig} files available in the same location as the packages.
You should also make your public key available for people to download;
e.g., by uploading it to a key server such as @url{http://pgp.mit.edu/}.
When people install packages from your archive, they can use
your public key to verify the signatures.

A full explanation of these matters is outside the scope of this
manual.  For more information on cryptographic keys and signing,
@pxref{Top,, GnuPG, gnupg, The GNU Privacy Guard Manual}.  Emacs comes
with an interface to GNU Privacy Guard, @pxref{Top,, EasyPG, epa,
Emacs EasyPG Assistant Manual}.<|MERGE_RESOLUTION|>--- conflicted
+++ resolved
@@ -105,38 +105,12 @@
 evaluates the autoload definitions in @file{@var{name}-autoloads.el}.
 
   Whenever Emacs starts up, it automatically calls the function
-<<<<<<< HEAD
-@code{package-initialize} to make installed packages available to the
-=======
 @code{package-activate-all} to make installed packages available to the
->>>>>>> 7bedc881
 current session.  This is done after loading the early init file, but
 before loading the regular init file (@pxref{Startup Summary}).
 Packages are not automatically made available if the user option
 @code{package-enable-at-startup} is set to @code{nil} in the early
 init file.
-<<<<<<< HEAD
-
-@deffn Command package-initialize &optional no-activate
-This function initializes Emacs' internal record of which packages are
-installed, and makes the packages available to the current session.
-The user option @code{package-load-list} specifies which packages to
-make available; by default, all installed packages are made available.
-If called during startup, this function also sets
-@code{package-enable-at-startup} to @code{nil}, to avoid accidentally
-evaluating package autoloads more than once.  @xref{Package
-Installation,,, emacs, The GNU Emacs Manual}.
-
-The optional argument @var{no-activate}, if non-@code{nil}, causes
-Emacs to update its record of installed packages without actually
-making them available; it is for internal use only.
-
-In most cases, you should not need to call @code{package-initialize},
-as this is done automatically during startup.  Simply make sure to put
-any code that should run before @code{package-initialize} in the early
-init file, and any code that should run after it in the primary init
-file (@pxref{Init File,,, emacs, The GNU Emacs Manual}).
-=======
 
 @defun package-activate-all
 This function makes the packages available to the current session.
@@ -161,7 +135,6 @@
 The optional argument @var{no-activate}, if non-@code{nil}, causes
 Emacs to update its record of installed packages without actually
 making them available.
->>>>>>> 7bedc881
 @end deffn
 
 @node Simple Packages
