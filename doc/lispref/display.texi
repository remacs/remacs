@c -*- mode: texinfo; coding: utf-8 -*-
@c This is part of the GNU Emacs Lisp Reference Manual.
@c Copyright (C) 1990-1995, 1998-2018 Free Software Foundation, Inc.
@c See the file elisp.texi for copying conditions.
@node Display
@chapter Emacs Display

  This chapter describes a number of features related to the display
that Emacs presents to the user.

@menu
* Refresh Screen::      Clearing the screen and redrawing everything on it.
* Forcing Redisplay::   Forcing redisplay.
* Truncation::          Folding or wrapping long text lines.
* The Echo Area::       Displaying messages at the bottom of the screen.
* Warnings::            Displaying warning messages for the user.
* Invisible Text::      Hiding part of the buffer text.
* Selective Display::   Hiding part of the buffer text (the old way).
* Temporary Displays::  Displays that go away automatically.
* Overlays::            Use overlays to highlight parts of the buffer.
* Size of Displayed Text::  How large displayed text is.
* Line Height::         Controlling the height of lines.
* Faces::               A face defines a graphics style for text characters:
                          font, colors, etc.
* Fringes::             Controlling window fringes.
* Scroll Bars::         Controlling scroll bars.
* Window Dividers::     Separating windows visually.
* Display Property::    Enabling special display features.
* Images::              Displaying images in Emacs buffers.
* Xwidgets::            Displaying native widgets in Emacs buffers.
* Buttons::             Adding clickable buttons to Emacs buffers.
* Abstract Display::    Emacs's Widget for Object Collections.
* Blinking::            How Emacs shows the matching open parenthesis.
* Character Display::   How Emacs displays individual characters.
* Beeping::             Audible signal to the user.
* Window Systems::      Which window system is being used.
* Tooltips::            Tooltip display in Emacs.
* Bidirectional Display:: Display of bidirectional scripts, such as
                             Arabic and Farsi.
@end menu

@node Refresh Screen
@section Refreshing the Screen
@cindex refresh the screen
@cindex screen refresh

  The function @code{redraw-frame} clears and redisplays the entire
contents of a given frame (@pxref{Frames}).  This is useful if the
screen is corrupted.

@defun redraw-frame &optional frame
This function clears and redisplays frame @var{frame}.  If @var{frame}
is omitted or @code{nil}, it redraws the selected frame.
@end defun

  Even more powerful is @code{redraw-display}:

@deffn Command redraw-display
This function clears and redisplays all visible frames.
@end deffn

  In Emacs, processing user input takes priority over redisplay.  If
you call these functions when input is available, they don't redisplay
immediately, but the requested redisplay does happen
eventually---after all the input has been processed.

  On text terminals, suspending and resuming Emacs normally also
refreshes the screen.  Some terminal emulators record separate
contents for display-oriented programs such as Emacs and for ordinary
sequential display.  If you are using such a terminal, you might want
to inhibit the redisplay on resumption.

@defopt no-redraw-on-reenter
@cindex suspend (cf. @code{no-redraw-on-reenter})
@cindex resume (cf. @code{no-redraw-on-reenter})
This variable controls whether Emacs redraws the entire screen after it
has been suspended and resumed.  Non-@code{nil} means there is no need
to redraw, @code{nil} means redrawing is needed.  The default is @code{nil}.
@end defopt

@node Forcing Redisplay
@section Forcing Redisplay
@cindex forcing redisplay

  Emacs normally tries to redisplay the screen whenever it waits for
input.  With the following function, you can request an immediate
attempt to redisplay, in the middle of Lisp code, without actually
waiting for input.

@defun redisplay &optional force
This function tries immediately to redisplay.  The optional argument
@var{force}, if non-@code{nil}, forces the redisplay to be performed,
instead of being preempted if input is pending.

The function returns @code{t} if it actually tried to redisplay, and
@code{nil} otherwise.  A value of @code{t} does not mean that
redisplay proceeded to completion; it could have been preempted by
newly arriving input.
@end defun

  Although @code{redisplay} tries immediately to redisplay, it does
not change how Emacs decides which parts of its frame(s) to redisplay.
By contrast, the following function adds certain windows to the
pending redisplay work (as if their contents had completely changed),
but does not immediately try to perform redisplay.

@defun force-window-update &optional object
This function forces some or all windows to be updated the next time
Emacs does a redisplay.  If @var{object} is a window, that window is
to be updated.  If @var{object} is a buffer or buffer name, all
windows displaying that buffer are to be updated.  If @var{object} is
@code{nil} (or omitted), all windows are to be updated.

This function does not do a redisplay immediately; Emacs does that as
it waits for input, or when the function @code{redisplay} is called.
@end defun

@defvar pre-redisplay-function
A function run just before redisplay.  It is called with one argument,
the set of windows to be redisplayed.  The set can be @code{nil},
meaning only the selected window, or @code{t}, meaning all the
windows.
@end defvar

@defvar pre-redisplay-functions
This hook is run just before redisplay.  It is called once in each
window that is about to be redisplayed, with @code{current-buffer} set
to the buffer displayed in that window.
@end defvar

@node Truncation
@section Truncation
@cindex line wrapping
@cindex line truncation
@cindex continuation lines
@cindex @samp{$} in display
@cindex @samp{\} in display

  When a line of text extends beyond the right edge of a window, Emacs
can @dfn{continue} the line (make it wrap to the next screen
line), or @dfn{truncate} the line (limit it to one screen line).  The
additional screen lines used to display a long text line are called
@dfn{continuation} lines.  Continuation is not the same as filling;
continuation happens on the screen only, not in the buffer contents,
and it breaks a line precisely at the right margin, not at a word
boundary.  @xref{Filling}.

   On a graphical display, tiny arrow images in the window fringes
indicate truncated and continued lines (@pxref{Fringes}).  On a text
terminal, a @samp{$} in the rightmost column of the window indicates
truncation; a @samp{\} on the rightmost column indicates a line that
wraps.  (The display table can specify alternate characters to use
for this; @pxref{Display Tables}).

@defopt truncate-lines
If this buffer-local variable is non-@code{nil}, lines that extend
beyond the right edge of the window are truncated; otherwise, they are
continued.  As a special exception, the variable
@code{truncate-partial-width-windows} takes precedence in
@dfn{partial-width} windows (i.e., windows that do not occupy the
entire frame width).
@end defopt

@defopt truncate-partial-width-windows
@cindex partial-width windows
This variable controls line truncation in @dfn{partial-width} windows.
A partial-width window is one that does not occupy the entire frame
width (@pxref{Splitting Windows}).  If the value is @code{nil}, line
truncation is determined by the variable @code{truncate-lines} (see
above).  If the value is an integer @var{n}, lines are truncated if
the partial-width window has fewer than @var{n} columns, regardless of
the value of @code{truncate-lines}; if the partial-width window has
@var{n} or more columns, line truncation is determined by
@code{truncate-lines}.  For any other non-@code{nil} value, lines are
truncated in every partial-width window, regardless of the value of
@code{truncate-lines}.
@end defopt

  When horizontal scrolling (@pxref{Horizontal Scrolling}) is in use in
a window, that forces truncation.

@defvar wrap-prefix
If this buffer-local variable is non-@code{nil}, it defines a
@dfn{wrap prefix} which Emacs displays at the start of every
continuation line.  (If lines are truncated, @code{wrap-prefix} is
never used.)  Its value may be a string or an image (@pxref{Other
Display Specs}), or a stretch of whitespace such as specified by the
@code{:width} or @code{:align-to} display properties (@pxref{Specified
Space}).  The value is interpreted in the same way as a @code{display}
text property.  @xref{Display Property}.

A wrap prefix may also be specified for regions of text, using the
@code{wrap-prefix} text or overlay property.  This takes precedence
over the @code{wrap-prefix} variable.  @xref{Special Properties}.
@end defvar

@defvar line-prefix
If this buffer-local variable is non-@code{nil}, it defines a
@dfn{line prefix} which Emacs displays at the start of every
non-continuation line.  Its value may be a string or an image
(@pxref{Other Display Specs}), or a stretch of whitespace such as
specified by the @code{:width} or @code{:align-to} display properties
(@pxref{Specified Space}).  The value is interpreted in the same way
as a @code{display} text property.  @xref{Display Property}.

A line prefix may also be specified for regions of text using the
@code{line-prefix} text or overlay property.  This takes precedence
over the @code{line-prefix} variable.  @xref{Special Properties}.
@end defvar

@ignore
  If your buffer contains only very short lines, you might find it
advisable to set @code{cache-long-scans} to @code{nil}.

@defvar cache-long-scans
If this variable is non-@code{nil} (the default), various indentation
and motion functions, and Emacs redisplay, cache the results of
scanning the buffer, and consult the cache to avoid rescanning regions
of the buffer unless they are modified.

Turning off the cache speeds up processing of short lines somewhat.

This variable is automatically buffer-local in every buffer.
@end defvar
@end ignore

@node The Echo Area
@section The Echo Area
@cindex error display
@cindex echo area

@c FIXME: Why not use @xref{Minibuffers} directly?  --xfq
  The @dfn{echo area} is used for displaying error messages
(@pxref{Errors}), for messages made with the @code{message} primitive,
and for echoing keystrokes.  It is not the same as the minibuffer,
despite the fact that the minibuffer appears (when active) in the same
place on the screen as the echo area.  @xref{Minibuffer,, The
Minibuffer, emacs, The GNU Emacs Manual}.

  Apart from the functions documented in this section, you can print
Lisp objects to the echo area by specifying @code{t} as the output
stream.  @xref{Output Streams}.

@menu
* Displaying Messages:: Explicitly displaying text in the echo area.
* Progress::            Informing user about progress of a long operation.
* Logging Messages::    Echo area messages are logged for the user.
* Echo Area Customization:: Controlling the echo area.
@end menu

@node Displaying Messages
@subsection Displaying Messages in the Echo Area
@cindex display message in echo area

  This section describes the standard functions for displaying
messages in the echo area.

@defun message format-string &rest arguments
This function displays a message in the echo area.
@var{format-string} is a format string, and @var{arguments} are the
objects for its format specifications, like in the @code{format-message}
function (@pxref{Formatting Strings}).  The resulting formatted string
is displayed in the echo area; if it contains @code{face} text
properties, it is displayed with the specified faces (@pxref{Faces}).
The string is also added to the @file{*Messages*} buffer, but without
text properties (@pxref{Logging Messages}).

Typically grave accent and apostrophe in the format translate to
matching curved quotes, e.g., @t{"Missing `%s'"} might result in
@t{"Missing ‘foo’"}.  @xref{Text Quoting Style}, for how to influence
or inhibit this translation.

In batch mode, the message is printed to the standard error stream,
followed by a newline.

When @code{inhibit-message} is non-@code{nil}, no message will be displayed
in the echo area, it will only be logged to @samp{*Messages*}.

If @var{format-string} is @code{nil} or the empty string,
@code{message} clears the echo area; if the echo area has been
expanded automatically, this brings it back to its normal size.  If
the minibuffer is active, this brings the minibuffer contents back
onto the screen immediately.

@example
@group
(message "Reverting `%s'..." (buffer-name))
 @print{} Reverting ‘subr.el’...
@result{} "Reverting ‘subr.el’..."
@end group

@group
---------- Echo Area ----------
Reverting ‘subr.el’...
---------- Echo Area ----------
@end group
@end example

To automatically display a message in the echo area or in a pop-buffer,
depending on its size, use @code{display-message-or-buffer} (see below).

@strong{Warning:} If you want to use your own string as a message
verbatim, don't just write @code{(message @var{string})}.  If
@var{string} contains @samp{%}, @samp{`}, or @samp{'} it may be
reformatted, with undesirable results.  Instead, use @code{(message
"%s" @var{string})}.
@end defun

@defvar inhibit-message
When this variable is non-@code{nil}, @code{message} and related functions
will not use the Echo Area to display messages.
@end defvar

@defmac with-temp-message message &rest body
This construct displays a message in the echo area temporarily, during
the execution of @var{body}.  It displays @var{message}, executes
@var{body}, then returns the value of the last body form while restoring
the previous echo area contents.
@end defmac

@defun message-or-box format-string &rest arguments
This function displays a message like @code{message}, but may display it
in a dialog box instead of the echo area.  If this function is called in
a command that was invoked using the mouse---more precisely, if
@code{last-nonmenu-event} (@pxref{Command Loop Info}) is either
@code{nil} or a list---then it uses a dialog box or pop-up menu to
display the message.  Otherwise, it uses the echo area.  (This is the
same criterion that @code{y-or-n-p} uses to make a similar decision; see
@ref{Yes-or-No Queries}.)

You can force use of the mouse or of the echo area by binding
@code{last-nonmenu-event} to a suitable value around the call.
@end defun

@defun message-box format-string &rest arguments
@anchor{message-box}
This function displays a message like @code{message}, but uses a dialog
box (or a pop-up menu) whenever that is possible.  If it is impossible
to use a dialog box or pop-up menu, because the terminal does not
support them, then @code{message-box} uses the echo area, like
@code{message}.
@end defun

@defun display-message-or-buffer message &optional buffer-name action frame
This function displays the message @var{message}, which may be either a
string or a buffer.  If it is shorter than the maximum height of the
echo area, as defined by @code{max-mini-window-height}, it is displayed
in the echo area, using @code{message}.  Otherwise,
@code{display-buffer} is used to show it in a pop-up buffer.

Returns either the string shown in the echo area, or when a pop-up
buffer is used, the window used to display it.

If @var{message} is a string, then the optional argument
@var{buffer-name} is the name of the buffer used to display it when a
pop-up buffer is used, defaulting to @file{*Message*}.  In the case
where @var{message} is a string and displayed in the echo area, it is
not specified whether the contents are inserted into the buffer anyway.

The optional arguments @var{action} and @var{frame} are as for
@code{display-buffer}, and only used if a buffer is displayed.
@end defun

@defun current-message
This function returns the message currently being displayed in the
echo area, or @code{nil} if there is none.
@end defun

@node Progress
@subsection Reporting Operation Progress
@cindex progress reporting

  When an operation can take a while to finish, you should inform the
user about the progress it makes.  This way the user can estimate
remaining time and clearly see that Emacs is busy working, not hung.
A convenient way to do this is to use a @dfn{progress reporter}.

  Here is a working example that does nothing useful:

@smallexample
(let ((progress-reporter
       (make-progress-reporter "Collecting mana for Emacs..."
                               0  500)))
  (dotimes (k 500)
    (sit-for 0.01)
    (progress-reporter-update progress-reporter k))
  (progress-reporter-done progress-reporter))
@end smallexample

@defun make-progress-reporter message &optional min-value max-value current-value min-change min-time
This function creates and returns a progress reporter object, which
you will use as an argument for the other functions listed below.  The
idea is to precompute as much data as possible to make progress
reporting very fast.

When this progress reporter is subsequently used, it will display
@var{message} in the echo area, followed by progress percentage.
@var{message} is treated as a simple string.  If you need it to depend
on a filename, for instance, use @code{format-message} before calling this
function.

The arguments @var{min-value} and @var{max-value} should be numbers
standing for the starting and final states of the operation.  For
instance, an operation that scans a buffer should set these to the
results of @code{point-min} and @code{point-max} correspondingly.
@var{max-value} should be greater than @var{min-value}.

Alternatively, you can set @var{min-value} and @var{max-value} to
@code{nil}.  In that case, the progress reporter does not report
process percentages; it instead displays a ``spinner'' that rotates a
notch each time you update the progress reporter.

If @var{min-value} and @var{max-value} are numbers, you can give the
argument @var{current-value} a numerical value specifying the initial
progress; if omitted, this defaults to @var{min-value}.

The remaining arguments control the rate of echo area updates.  The
progress reporter will wait for at least @var{min-change} more
percents of the operation to be completed before printing next
message; the default is one percent.  @var{min-time} specifies the
minimum time in seconds to pass between successive prints; the default
is 0.2 seconds.  (On some operating systems, the progress reporter may
handle fractions of seconds with varying precision).

This function calls @code{progress-reporter-update}, so the first
message is printed immediately.
@end defun

@defun progress-reporter-update reporter &optional value
This function does the main work of reporting progress of your
operation.  It displays the message of @var{reporter}, followed by
progress percentage determined by @var{value}.  If percentage is zero,
or close enough according to the @var{min-change} and @var{min-time}
arguments, then it is omitted from the output.

@var{reporter} must be the result of a call to
@code{make-progress-reporter}.  @var{value} specifies the current
state of your operation and must be between @var{min-value} and
@var{max-value} (inclusive) as passed to
@code{make-progress-reporter}.  For instance, if you scan a buffer,
then @var{value} should be the result of a call to @code{point}.

This function respects @var{min-change} and @var{min-time} as passed
to @code{make-progress-reporter} and so does not output new messages
on every invocation.  It is thus very fast and normally you should not
try to reduce the number of calls to it: resulting overhead will most
likely negate your effort.
@end defun

@defun progress-reporter-force-update reporter &optional value new-message
This function is similar to @code{progress-reporter-update} except
that it prints a message in the echo area unconditionally.

The first two arguments have the same meaning as for
@code{progress-reporter-update}.  Optional @var{new-message} allows
you to change the message of the @var{reporter}.  Since this function
always updates the echo area, such a change will be immediately
presented to the user.
@end defun

@defun progress-reporter-done reporter
This function should be called when the operation is finished.  It
prints the message of @var{reporter} followed by word @samp{done} in the
echo area.

You should always call this function and not hope for
@code{progress-reporter-update} to print @samp{100%}.  Firstly, it may
never print it, there are many good reasons for this not to happen.
Secondly, @samp{done} is more explicit.
@end defun

@defmac dotimes-with-progress-reporter (var count [result]) message body@dots{}
This is a convenience macro that works the same way as @code{dotimes}
does, but also reports loop progress using the functions described
above.  It allows you to save some typing.

You can rewrite the example in the beginning of this node using
this macro this way:

@example
(dotimes-with-progress-reporter
    (k 500)
    "Collecting some mana for Emacs..."
  (sit-for 0.01))
@end example
@end defmac

@node Logging Messages
@subsection Logging Messages in @file{*Messages*}
@cindex logging echo-area messages

  Almost all the messages displayed in the echo area are also recorded
in the @file{*Messages*} buffer so that the user can refer back to
them.  This includes all the messages that are output with
@code{message}.  By default, this buffer is read-only and uses the major
mode @code{messages-buffer-mode}.  Nothing prevents the user from
killing the @file{*Messages*} buffer, but the next display of a message
recreates it.  Any Lisp code that needs to access the
@file{*Messages*} buffer directly and wants to ensure that it exists
should use the function @code{messages-buffer}.

@defun messages-buffer
This function returns the @file{*Messages*} buffer.  If it does not
exist, it creates it, and switches it to @code{messages-buffer-mode}.
@end defun

@defopt message-log-max
This variable specifies how many lines to keep in the @file{*Messages*}
buffer.  The value @code{t} means there is no limit on how many lines to
keep.  The value @code{nil} disables message logging entirely.  Here's
how to display a message and prevent it from being logged:

@example
(let (message-log-max)
  (message @dots{}))
@end example
@end defopt

  To make @file{*Messages*} more convenient for the user, the logging
facility combines successive identical messages.  It also combines
successive related messages for the sake of two cases: question
followed by answer, and a series of progress messages.

  A question followed by an answer has two messages like the
ones produced by @code{y-or-n-p}: the first is @samp{@var{question}},
and the second is @samp{@var{question}...@var{answer}}.  The first
message conveys no additional information beyond what's in the second,
so logging the second message discards the first from the log.

  A series of progress messages has successive messages like
those produced by @code{make-progress-reporter}.  They have the form
@samp{@var{base}...@var{how-far}}, where @var{base} is the same each
time, while @var{how-far} varies.  Logging each message in the series
discards the previous one, provided they are consecutive.

  The functions @code{make-progress-reporter} and @code{y-or-n-p}
don't have to do anything special to activate the message log
combination feature.  It operates whenever two consecutive messages
are logged that share a common prefix ending in @samp{...}.

@node Echo Area Customization
@subsection Echo Area Customization
@cindex echo area customization

  These variables control details of how the echo area works.

@defvar cursor-in-echo-area
This variable controls where the cursor appears when a message is
displayed in the echo area.  If it is non-@code{nil}, then the cursor
appears at the end of the message.  Otherwise, the cursor appears at
point---not in the echo area at all.

The value is normally @code{nil}; Lisp programs bind it to @code{t}
for brief periods of time.
@end defvar

@defvar echo-area-clear-hook
This normal hook is run whenever the echo area is cleared---either by
@code{(message nil)} or for any other reason.
@end defvar

@defopt echo-keystrokes
This variable determines how much time should elapse before command
characters echo.  Its value must be a number, and specifies the
number of seconds to wait before echoing.  If the user types a prefix
key (such as @kbd{C-x}) and then delays this many seconds before
continuing, the prefix key is echoed in the echo area.  (Once echoing
begins in a key sequence, all subsequent characters in the same key
sequence are echoed immediately.)

If the value is zero, then command input is not echoed.
@end defopt

@defvar message-truncate-lines
Normally, displaying a long message resizes the echo area to display
the entire message.  But if the variable @code{message-truncate-lines}
is non-@code{nil}, the echo area does not resize, and the message is
truncated to fit it.
@end defvar

  The variable @code{max-mini-window-height}, which specifies the
maximum height for resizing minibuffer windows, also applies to the
echo area (which is really a special use of the minibuffer window;
@pxref{Minibuffer Windows}).

@node Warnings
@section Reporting Warnings
@cindex warnings

  @dfn{Warnings} are a facility for a program to inform the user of a
possible problem, but continue running.

@menu
* Warning Basics::      Warnings concepts and functions to report them.
* Warning Variables::   Variables programs bind to customize their warnings.
* Warning Options::     Variables users set to control display of warnings.
* Delayed Warnings::    Deferring a warning until the end of a command.
@end menu

@node Warning Basics
@subsection Warning Basics
@cindex severity level

  Every warning has a textual message, which explains the problem for
the user, and a @dfn{severity level} which is a symbol.  Here are the
possible severity levels, in order of decreasing severity, and their
meanings:

@table @code
@item :emergency
A problem that will seriously impair Emacs operation soon
if you do not attend to it promptly.
@item :error
A report of data or circumstances that are inherently wrong.
@item :warning
A report of data or circumstances that are not inherently wrong, but
raise suspicion of a possible problem.
@item :debug
A report of information that may be useful if you are debugging.
@end table

  When your program encounters invalid input data, it can either
signal a Lisp error by calling @code{error} or @code{signal} or report
a warning with severity @code{:error}.  Signaling a Lisp error is the
easiest thing to do, but it means the program cannot continue
processing.  If you want to take the trouble to implement a way to
continue processing despite the bad data, then reporting a warning of
severity @code{:error} is the right way to inform the user of the
problem.  For instance, the Emacs Lisp byte compiler can report an
error that way and continue compiling other functions.  (If the
program signals a Lisp error and then handles it with
@code{condition-case}, the user won't see the error message; it could
show the message to the user by reporting it as a warning.)

@c FIXME: Why use "(bytecomp)" instead of "'bytecomp" or simply
@c "bytecomp" here?  The parens are part of warning-type-format but
@c not part of the warning type. --xfq
@cindex warning type
  Each warning has a @dfn{warning type} to classify it.  The type is a
list of symbols.  The first symbol should be the custom group that you
use for the program's user options.  For example, byte compiler
warnings use the warning type @code{(bytecomp)}.  You can also
subcategorize the warnings, if you wish, by using more symbols in the
list.

@defun display-warning type message &optional level buffer-name
This function reports a warning, using @var{message} as the message
and @var{type} as the warning type.  @var{level} should be the
severity level, with @code{:warning} being the default.

@var{buffer-name}, if non-@code{nil}, specifies the name of the buffer
for logging the warning.  By default, it is @file{*Warnings*}.
@end defun

@defun lwarn type level message &rest args
This function reports a warning using the value of @code{(format-message
@var{message} @var{args}...)} as the message in the @file{*Warnings*}
buffer.  In other respects it is equivalent to @code{display-warning}.
@end defun

@defun warn message &rest args
This function reports a warning using the value of @code{(format-message
@var{message} @var{args}...)} as the message, @code{(emacs)} as the
type, and @code{:warning} as the severity level.  It exists for
compatibility only; we recommend not using it, because you should
specify a specific warning type.
@end defun

@node Warning Variables
@subsection Warning Variables
@cindex warning variables

  Programs can customize how their warnings appear by binding
the variables described in this section.

@defvar warning-levels
This list defines the meaning and severity order of the warning
severity levels.  Each element defines one severity level,
and they are arranged in order of decreasing severity.

Each element has the form @code{(@var{level} @var{string}
@var{function})}, where @var{level} is the severity level it defines.
@var{string} specifies the textual description of this level.
@var{string} should use @samp{%s} to specify where to put the warning
type information, or it can omit the @samp{%s} so as not to include
that information.

The optional @var{function}, if non-@code{nil}, is a function to call
with no arguments, to get the user's attention.

Normally you should not change the value of this variable.
@end defvar

@defvar warning-prefix-function
If non-@code{nil}, the value is a function to generate prefix text for
warnings.  Programs can bind the variable to a suitable function.
@code{display-warning} calls this function with the warnings buffer
current, and the function can insert text in it.  That text becomes
the beginning of the warning message.

The function is called with two arguments, the severity level and its
entry in @code{warning-levels}.  It should return a list to use as the
entry (this value need not be an actual member of
@code{warning-levels}).  By constructing this value, the function can
change the severity of the warning, or specify different handling for
a given severity level.

If the variable's value is @code{nil} then there is no function
to call.
@end defvar

@defvar warning-series
Programs can bind this variable to @code{t} to say that the next
warning should begin a series.  When several warnings form a series,
that means to leave point on the first warning of the series, rather
than keep moving it for each warning so that it appears on the last one.
The series ends when the local binding is unbound and
@code{warning-series} becomes @code{nil} again.

The value can also be a symbol with a function definition.  That is
equivalent to @code{t}, except that the next warning will also call
the function with no arguments with the warnings buffer current.  The
function can insert text which will serve as a header for the series
of warnings.

Once a series has begun, the value is a marker which points to the
buffer position in the warnings buffer of the start of the series.

The variable's normal value is @code{nil}, which means to handle
each warning separately.
@end defvar

@defvar warning-fill-prefix
When this variable is non-@code{nil}, it specifies a fill prefix to
use for filling each warning's text.
@end defvar

@defvar warning-type-format
This variable specifies the format for displaying the warning type
in the warning message.  The result of formatting the type this way
gets included in the message under the control of the string in the
entry in @code{warning-levels}.  The default value is @code{" (%s)"}.
If you bind it to @code{""} then the warning type won't appear at
all.
@end defvar

@node Warning Options
@subsection Warning Options
@cindex warning options

  These variables are used by users to control what happens
when a Lisp program reports a warning.

@defopt warning-minimum-level
This user option specifies the minimum severity level that should be
shown immediately to the user.  The default is @code{:warning}, which
means to immediately display all warnings except @code{:debug}
warnings.
@end defopt

@defopt warning-minimum-log-level
This user option specifies the minimum severity level that should be
logged in the warnings buffer.  The default is @code{:warning}, which
means to log all warnings except @code{:debug} warnings.
@end defopt

@defopt warning-suppress-types
This list specifies which warning types should not be displayed
immediately for the user.  Each element of the list should be a list
of symbols.  If its elements match the first elements in a warning
type, then that warning is not displayed immediately.
@end defopt

@defopt warning-suppress-log-types
This list specifies which warning types should not be logged in the
warnings buffer.  Each element of the list should be a list of
symbols.  If it matches the first few elements in a warning type, then
that warning is not logged.
@end defopt

@node Delayed Warnings
@subsection Delayed Warnings
@cindex delayed warnings

Sometimes, you may wish to avoid showing a warning while a command is
running, and only show it only after the end of the command.  You can
use the variable @code{delayed-warnings-list} for this.

@defvar delayed-warnings-list
The value of this variable is a list of warnings to be displayed after
the current command has finished.  Each element must be a list

@smallexample
(@var{type} @var{message} [@var{level} [@var{buffer-name}]])
@end smallexample

@noindent
with the same form, and the same meanings, as the argument list of
@code{display-warning} (@pxref{Warning Basics}).  Immediately after
running @code{post-command-hook} (@pxref{Command Overview}), the Emacs
command loop displays all the warnings specified by this variable,
then resets it to @code{nil}.
@end defvar

  Programs which need to further customize the delayed warnings
mechanism can change the variable @code{delayed-warnings-hook}:

@defvar delayed-warnings-hook
This is a normal hook which is run by the Emacs command loop, after
@code{post-command-hook}, in order to process and display delayed
warnings.

Its default value is a list of two functions:

@smallexample
(collapse-delayed-warnings display-delayed-warnings)
@end smallexample

@findex collapse-delayed-warnings
@findex display-delayed-warnings
@noindent
The function @code{collapse-delayed-warnings} removes repeated entries
from @code{delayed-warnings-list}.  The function
@code{display-delayed-warnings} calls @code{display-warning} on each
of the entries in @code{delayed-warnings-list}, in turn, and then sets
@code{delayed-warnings-list} to @code{nil}.
@end defvar

@node Invisible Text
@section Invisible Text

@cindex invisible text
You can make characters @dfn{invisible}, so that they do not appear on
the screen, with the @code{invisible} property.  This can be either a
text property (@pxref{Text Properties}) or an overlay property
(@pxref{Overlays}).  Cursor motion also partly ignores these
characters; if the command loop finds that point is inside a range of
invisible text after a command, it relocates point to the other side
of the text.

In the simplest case, any non-@code{nil} @code{invisible} property makes
a character invisible.  This is the default case---if you don't alter
the default value of @code{buffer-invisibility-spec}, this is how the
@code{invisible} property works.  You should normally use @code{t}
as the value of the @code{invisible} property if you don't plan
to set @code{buffer-invisibility-spec} yourself.

More generally, you can use the variable @code{buffer-invisibility-spec}
to control which values of the @code{invisible} property make text
invisible.  This permits you to classify the text into different subsets
in advance, by giving them different @code{invisible} values, and
subsequently make various subsets visible or invisible by changing the
value of @code{buffer-invisibility-spec}.

Controlling visibility with @code{buffer-invisibility-spec} is
especially useful in a program to display the list of entries in a
database.  It permits the implementation of convenient filtering
commands to view just a part of the entries in the database.  Setting
this variable is very fast, much faster than scanning all the text in
the buffer looking for properties to change.

@defvar buffer-invisibility-spec
This variable specifies which kinds of @code{invisible} properties
actually make a character invisible.  Setting this variable makes it
buffer-local.

@table @asis
@item @code{t}
A character is invisible if its @code{invisible} property is
non-@code{nil}.  This is the default.

@item a list
Each element of the list specifies a criterion for invisibility; if a
character's @code{invisible} property fits any one of these criteria,
the character is invisible.  The list can have two kinds of elements:

@table @code
@item @var{atom}
A character is invisible if its @code{invisible} property value is
@var{atom} or if it is a list with @var{atom} as a member; comparison
is done with @code{eq}.

@item (@var{atom} . t)
A character is invisible if its @code{invisible} property value is
@var{atom} or if it is a list with @var{atom} as a member; comparison
is done with @code{eq}.  Moreover, a sequence of such characters
displays as an ellipsis.
@end table
@end table
@end defvar

  Two functions are specifically provided for adding elements to
@code{buffer-invisibility-spec} and removing elements from it.

@defun add-to-invisibility-spec element
This function adds the element @var{element} to
@code{buffer-invisibility-spec}.  If @code{buffer-invisibility-spec}
was @code{t}, it changes to a list, @code{(t)}, so that text whose
@code{invisible} property is @code{t} remains invisible.
@end defun

@defun remove-from-invisibility-spec element
This removes the element @var{element} from
@code{buffer-invisibility-spec}.  This does nothing if @var{element}
is not in the list.
@end defun

  A convention for use of @code{buffer-invisibility-spec} is that a
major mode should use the mode's own name as an element of
@code{buffer-invisibility-spec} and as the value of the
@code{invisible} property:

@example
;; @r{If you want to display an ellipsis:}
(add-to-invisibility-spec '(my-symbol . t))
;; @r{If you don't want ellipsis:}
(add-to-invisibility-spec 'my-symbol)

(overlay-put (make-overlay beginning end)
             'invisible 'my-symbol)

;; @r{When done with the invisibility:}
(remove-from-invisibility-spec '(my-symbol . t))
;; @r{Or respectively:}
(remove-from-invisibility-spec 'my-symbol)
@end example

  You can check for invisibility using the following function:

@defun invisible-p pos-or-prop
If @var{pos-or-prop} is a marker or number, this function returns a
non-@code{nil} value if the text at that position is currently
invisible.

If @var{pos-or-prop} is any other kind of Lisp object, that is taken
to mean a possible value of the @code{invisible} text or overlay
property.  In that case, this function returns a non-@code{nil} value
if that value would cause text to become invisible, based on the
current value of @code{buffer-invisibility-spec}.

The return value of this function is @code{t} if the text would be
completely hidden on display, or a non-@code{nil}, non-@code{t} value
if the text would be replaced by an ellipsis.
@end defun

@vindex line-move-ignore-invisible
  Ordinarily, functions that operate on text or move point do not care
whether the text is invisible, they process invisible characters and
visible characters alike.  The user-level line motion commands,
such as @code{next-line}, @code{previous-line}, ignore invisible
newlines if @code{line-move-ignore-invisible} is non-@code{nil} (the
default), i.e., behave like these invisible newlines didn't exist in
the buffer, but only because they are explicitly programmed to do so.

  If a command ends with point inside or at the boundary of
invisible text, the main editing loop relocates point to one of the
two ends of the invisible text.  Emacs chooses the direction of
relocation so that it is the same as the overall movement direction of
the command; if in doubt, it prefers a position where an inserted char
would not inherit the @code{invisible} property.  Additionally, if the
text is not replaced by an ellipsis and the command only moved within
the invisible text, then point is moved one extra character so as to
try and reflect the command's movement by a visible movement of the
cursor.

  Thus, if the command moved point back to an invisible range (with the usual
stickiness), Emacs moves point back to the beginning of that range.  If the
command moved point forward into an invisible range, Emacs moves point forward
to the first visible character that follows the invisible text and then forward
one more character.

  These @dfn{adjustments} of point that ended up in the middle of
invisible text can be disabled by setting @code{disable-point-adjustment}
to a non-@code{nil} value.  @xref{Adjusting Point}.

  Incremental search can make invisible overlays visible temporarily
and/or permanently when a match includes invisible text.  To enable
this, the overlay should have a non-@code{nil}
@code{isearch-open-invisible} property.  The property value should be a
function to be called with the overlay as an argument.  This function
should make the overlay visible permanently; it is used when the match
overlaps the overlay on exit from the search.

  During the search, such overlays are made temporarily visible by
temporarily modifying their invisible and intangible properties.  If you
want this to be done differently for a certain overlay, give it an
@code{isearch-open-invisible-temporary} property which is a function.
The function is called with two arguments: the first is the overlay, and
the second is @code{nil} to make the overlay visible, or @code{t} to
make it invisible again.

@node Selective Display
@section Selective Display
@c @cindex selective display   Duplicates selective-display

  @dfn{Selective display} refers to a pair of related features for
hiding certain lines on the screen.

@cindex explicit selective display
  The first variant, explicit selective display, was designed for use in a Lisp
program: it controls which lines are hidden by altering the text.  This kind of
hiding is now obsolete; instead you can get the same effect with the
@code{invisible} property (@pxref{Invisible Text}).

  In the second variant, the choice of lines to hide is made
automatically based on indentation.  This variant is designed to be a
user-level feature.

  The way you control explicit selective display is by replacing a
newline (control-j) with a carriage return (control-m).  The text that
was formerly a line following that newline is now hidden.  Strictly
speaking, it is temporarily no longer a line at all, since only
newlines can separate lines; it is now part of the previous line.

  Selective display does not directly affect editing commands.  For
example, @kbd{C-f} (@code{forward-char}) moves point unhesitatingly
into hidden text.  However, the replacement of newline characters with
carriage return characters affects some editing commands.  For
example, @code{next-line} skips hidden lines, since it searches only
for newlines.  Modes that use selective display can also define
commands that take account of the newlines, or that control which
parts of the text are hidden.

  When you write a selectively displayed buffer into a file, all the
control-m's are output as newlines.  This means that when you next read
in the file, it looks OK, with nothing hidden.  The selective display
effect is seen only within Emacs.

@defvar selective-display
This buffer-local variable enables selective display.  This means that
lines, or portions of lines, may be made hidden.

@itemize @bullet
@item
If the value of @code{selective-display} is @code{t}, then the character
control-m marks the start of hidden text; the control-m, and the rest
of the line following it, are not displayed.  This is explicit selective
display.

@item
If the value of @code{selective-display} is a positive integer, then
lines that start with more than that many columns of indentation are not
displayed.
@end itemize

When some portion of a buffer is hidden, the vertical movement
commands operate as if that portion did not exist, allowing a single
@code{next-line} command to skip any number of hidden lines.
However, character movement commands (such as @code{forward-char}) do
not skip the hidden portion, and it is possible (if tricky) to insert
or delete text in an hidden portion.

In the examples below, we show the @emph{display appearance} of the
buffer @code{foo}, which changes with the value of
@code{selective-display}.  The @emph{contents} of the buffer do not
change.

@example
@group
(setq selective-display nil)
     @result{} nil

---------- Buffer: foo ----------
1 on this column
 2on this column
  3n this column
  3n this column
 2on this column
1 on this column
---------- Buffer: foo ----------
@end group

@group
(setq selective-display 2)
     @result{} 2

---------- Buffer: foo ----------
1 on this column
 2on this column
 2on this column
1 on this column
---------- Buffer: foo ----------
@end group
@end example
@end defvar

@defopt selective-display-ellipses
If this buffer-local variable is non-@code{nil}, then Emacs displays
@samp{@dots{}} at the end of a line that is followed by hidden text.
This example is a continuation of the previous one.

@example
@group
(setq selective-display-ellipses t)
     @result{} t

---------- Buffer: foo ----------
1 on this column
 2on this column ...
 2on this column
1 on this column
---------- Buffer: foo ----------
@end group
@end example

You can use a display table to substitute other text for the ellipsis
(@samp{@dots{}}).  @xref{Display Tables}.
@end defopt

@node Temporary Displays
@section Temporary Displays
@cindex temporary display
@cindex temporary buffer display

  Temporary displays are used by Lisp programs to put output into a
buffer and then present it to the user for perusal rather than for
editing.  Many help commands use this feature.

@defmac with-output-to-temp-buffer buffer-name body@dots{}
This function executes the forms in @var{body} while arranging to insert
any output they print into the buffer named @var{buffer-name}, which is
first created if necessary, and put into Help mode.  (See the similar
form @code{with-temp-buffer-window} below.)  Finally, the buffer is
displayed in some window, but that window is not selected.

If the forms in @var{body} do not change the major mode in the output
buffer, so that it is still Help mode at the end of their execution,
then @code{with-output-to-temp-buffer} makes this buffer read-only at
the end, and also scans it for function and variable names to make them
into clickable cross-references.  @xref{Docstring hyperlinks, , Tips for
Documentation Strings}, in particular the item on hyperlinks in
documentation strings, for more details.

The string @var{buffer-name} specifies the temporary buffer, which need
not already exist.  The argument must be a string, not a buffer.  The
buffer is erased initially (with no questions asked), and it is marked
as unmodified after @code{with-output-to-temp-buffer} exits.

@code{with-output-to-temp-buffer} binds @code{standard-output} to the
temporary buffer, then it evaluates the forms in @var{body}.  Output
using the Lisp output functions within @var{body} goes by default to
that buffer (but screen display and messages in the echo area, although
they are ``output'' in the general sense of the word, are not affected).
@xref{Output Functions}.

Several hooks are available for customizing the behavior
of this construct; they are listed below.

The value of the last form in @var{body} is returned.

@example
@group
---------- Buffer: foo ----------
 This is the contents of foo.
---------- Buffer: foo ----------
@end group

@group
(with-output-to-temp-buffer "foo"
    (print 20)
    (print standard-output))
@result{} #<buffer foo>

---------- Buffer: foo ----------

20

#<buffer foo>

---------- Buffer: foo ----------
@end group
@end example
@end defmac

@defopt temp-buffer-show-function
If this variable is non-@code{nil}, @code{with-output-to-temp-buffer}
calls it as a function to do the job of displaying a help buffer.  The
function gets one argument, which is the buffer it should display.

It is a good idea for this function to run @code{temp-buffer-show-hook}
just as @code{with-output-to-temp-buffer} normally would, inside of
@code{save-selected-window} and with the chosen window and buffer
selected.
@end defopt

@defvar temp-buffer-setup-hook
This normal hook is run by @code{with-output-to-temp-buffer} before
evaluating @var{body}.  When the hook runs, the temporary buffer is
current.  This hook is normally set up with a function to put the
buffer in Help mode.
@end defvar

@defvar temp-buffer-show-hook
This normal hook is run by @code{with-output-to-temp-buffer} after
displaying the temporary buffer.  When the hook runs, the temporary buffer
is current, and the window it was displayed in is selected.
@end defvar

@defmac with-temp-buffer-window buffer-or-name action quit-function body@dots{}
This macro is similar to @code{with-output-to-temp-buffer}.  Like that
construct, it executes @var{body} while arranging to insert any output
it prints into the buffer named @var{buffer-or-name} and displays that
buffer in some window.  Unlike @code{with-output-to-temp-buffer},
however, it does not automatically switch that buffer to Help mode.

The argument @var{buffer-or-name} specifies the temporary buffer.  It
can be either a buffer, which must already exist, or a string, in which
case a buffer of that name is created, if necessary.  The buffer is
marked as unmodified and read-only when @code{with-temp-buffer-window}
exits.

This macro does not call @code{temp-buffer-show-function}.  Rather, it
passes the @var{action} argument to @code{display-buffer}
(@pxref{Choosing Window}) in order to display the buffer.

The value of the last form in @var{body} is returned, unless the
argument @var{quit-function} is specified.  In that case, it is called
with two arguments: the window showing the buffer and the result of
@var{body}.  The final return value is then whatever @var{quit-function}
returns.

@vindex temp-buffer-window-setup-hook
@vindex temp-buffer-window-show-hook
This macro uses the normal hooks @code{temp-buffer-window-setup-hook}
and @code{temp-buffer-window-show-hook} in place of the analogous hooks
run by @code{with-output-to-temp-buffer}.
@end defmac

The two constructs described next are mostly identical to
@code{with-temp-buffer-window} but differ from it as specified:

@defmac with-current-buffer-window buffer-or-name action quit-function &rest body
This macro is like @code{with-temp-buffer-window} but unlike that makes
the buffer specified by @var{buffer-or-name} current for running
@var{body}.
@end defmac

@defmac with-displayed-buffer-window buffer-or-name action quit-function &rest body
This macro is like @code{with-current-buffer-window} but unlike that
displays the buffer specified by @var{buffer-or-name} @emph{before}
running @var{body}.
@end defmac

A window showing a temporary buffer can be fit to the size of that
buffer using the following mode:

@defopt temp-buffer-resize-mode
When this minor mode is enabled, windows showing a temporary buffer are
automatically resized to fit their buffer's contents.

A window is resized if and only if it has been specially created for the
buffer.  In particular, windows that have shown another buffer before
are not resized.  By default, this mode uses @code{fit-window-to-buffer}
(@pxref{Resizing Windows}) for resizing.  You can specify a different
function by customizing the options @code{temp-buffer-max-height} and
@code{temp-buffer-max-width} below.
@end defopt

@defopt temp-buffer-max-height
This option specifies the maximum height (in lines) of a window
displaying a temporary buffer when @code{temp-buffer-resize-mode} is
enabled.  It can also be a function to be called to choose the height
for such a buffer.  It gets one argument, the buffer, and should return
a positive integer.  At the time the function is called, the window to
be resized is selected.
@end defopt

@defopt temp-buffer-max-width
This option specifies the maximum width of a window (in columns)
displaying a temporary buffer when @code{temp-buffer-resize-mode} is
enabled.  It can also be a function to be called to choose the width for
such a buffer.  It gets one argument, the buffer, and should return a
positive integer.  At the time the function is called, the window to be
resized is selected.
@end defopt

The following function uses the current buffer for temporal display:

@defun momentary-string-display string position &optional char message
This function momentarily displays @var{string} in the current buffer at
@var{position}.  It has no effect on the undo list or on the buffer's
modification status.

The momentary display remains until the next input event.  If the next
input event is @var{char}, @code{momentary-string-display} ignores it
and returns.  Otherwise, that event remains buffered for subsequent use
as input.  Thus, typing @var{char} will simply remove the string from
the display, while typing (say) @kbd{C-f} will remove the string from
the display and later (presumably) move point forward.  The argument
@var{char} is a space by default.

The return value of @code{momentary-string-display} is not meaningful.

If the string @var{string} does not contain control characters, you can
do the same job in a more general way by creating (and then subsequently
deleting) an overlay with a @code{before-string} property.
@xref{Overlay Properties}.

If @var{message} is non-@code{nil}, it is displayed in the echo area
while @var{string} is displayed in the buffer.  If it is @code{nil}, a
default message says to type @var{char} to continue.

In this example, point is initially located at the beginning of the
second line:

@example
@group
---------- Buffer: foo ----------
This is the contents of foo.
@point{}Second line.
---------- Buffer: foo ----------
@end group

@group
(momentary-string-display
  "**** Important Message! ****"
  (point) ?\r
  "Type RET when done reading")
@result{} t
@end group

@group
---------- Buffer: foo ----------
This is the contents of foo.
**** Important Message! ****Second line.
---------- Buffer: foo ----------

---------- Echo Area ----------
Type RET when done reading
---------- Echo Area ----------
@end group
@end example
@end defun

@node Overlays
@section Overlays
@cindex overlays
@c FIXME: mention intervals in this section?

You can use @dfn{overlays} to alter the appearance of a buffer's text on
the screen, for the sake of presentation features.  An overlay is an
object that belongs to a particular buffer, and has a specified
beginning and end.  It also has properties that you can examine and set;
these affect the display of the text within the overlay.

@cindex scalability of overlays
@cindex overlays, scalability
The visual effect of an overlay is the same as of the corresponding
text property (@pxref{Text Properties}).  However, due to a different
implementation, overlays generally don't scale well (many operations
take a time that is proportional to the number of overlays in the
buffer).  If you need to affect the visual appearance of many portions
in the buffer, we recommend using text properties.

An overlay uses markers to record its beginning and end; thus,
editing the text of the buffer adjusts the beginning and end of each
overlay so that it stays with the text.  When you create the overlay,
you can specify whether text inserted at the beginning should be
inside the overlay or outside, and likewise for the end of the overlay.

@menu
* Managing Overlays::   Creating and moving overlays.
* Overlay Properties::  How to read and set properties.
                          What properties do to the screen display.
* Finding Overlays::    Searching for overlays.
@end menu

@node Managing Overlays
@subsection Managing Overlays
@cindex managing overlays
@cindex overlays, managing

  This section describes the functions to create, delete and move
overlays, and to examine their contents.  Overlay changes are not
recorded in the buffer's undo list, since the overlays are not
part of the buffer's contents.

@defun overlayp object
This function returns @code{t} if @var{object} is an overlay.
@end defun

@defun make-overlay start end &optional buffer front-advance rear-advance
This function creates and returns an overlay that belongs to
@var{buffer} and ranges from @var{start} to @var{end}.  Both @var{start}
and @var{end} must specify buffer positions; they may be integers or
markers.  If @var{buffer} is omitted, the overlay is created in the
current buffer.

@cindex empty overlay
@cindex overlay, empty
An overlay whose @var{start} and @var{end} specify the same buffer
position is known as @dfn{empty}.  A non-empty overlay can become
empty if the text between its @var{start} and @var{end} is deleted.
When that happens, the overlay is by default not deleted, but you can
cause it to be deleted by giving it the @samp{evaporate} property
(@pxref{Overlay Properties, evaporate property}).

The arguments @var{front-advance} and @var{rear-advance} specify the
marker insertion type for the start of the overlay and for the end of
the overlay, respectively.  @xref{Marker Insertion Types}.  If they
are both @code{nil}, the default, then the overlay extends to include
any text inserted at the beginning, but not text inserted at the end.
If @var{front-advance} is non-@code{nil}, text inserted at the
beginning of the overlay is excluded from the overlay.  If
@var{rear-advance} is non-@code{nil}, text inserted at the end of the
overlay is included in the overlay.
@end defun

@defun overlay-start overlay
This function returns the position at which @var{overlay} starts,
as an integer.
@end defun

@defun overlay-end overlay
This function returns the position at which @var{overlay} ends,
as an integer.
@end defun

@defun overlay-buffer overlay
This function returns the buffer that @var{overlay} belongs to.  It
returns @code{nil} if @var{overlay} has been deleted.
@end defun

@defun delete-overlay overlay
This function deletes @var{overlay}.  The overlay continues to exist as
a Lisp object, and its property list is unchanged, but it ceases to be
attached to the buffer it belonged to, and ceases to have any effect on
display.

A deleted overlay is not permanently disconnected.  You can give it a
position in a buffer again by calling @code{move-overlay}.
@end defun

@defun move-overlay overlay start end &optional buffer
This function moves @var{overlay} to @var{buffer}, and places its bounds
at @var{start} and @var{end}.  Both arguments @var{start} and @var{end}
must specify buffer positions; they may be integers or markers.

If @var{buffer} is omitted, @var{overlay} stays in the same buffer it
was already associated with; if @var{overlay} was deleted, it goes into
the current buffer.

The return value is @var{overlay}.

This is the only valid way to change the endpoints of an overlay.  Do
not try modifying the markers in the overlay by hand, as that fails to
update other vital data structures and can cause some overlays to be
lost.
@end defun

@defun remove-overlays &optional start end name value
This function removes all the overlays between @var{start} and
@var{end} whose property @var{name} has the value @var{value}.  It can
move the endpoints of the overlays in the region, or split them.

If @var{name} is omitted or @code{nil}, it means to delete all overlays in
the specified region.  If @var{start} and/or @var{end} are omitted or
@code{nil}, that means the beginning and end of the buffer respectively.
Therefore, @code{(remove-overlays)} removes all the overlays in the
current buffer.
@end defun

@defun copy-overlay overlay
This function returns a copy of @var{overlay}.  The copy has the same
endpoints and properties as @var{overlay}.  However, the marker
insertion type for the start of the overlay and for the end of the
overlay are set to their default values (@pxref{Marker Insertion
Types}).
@end defun

  Here are some examples:

@example
;; @r{Create an overlay.}
(setq foo (make-overlay 1 10))
     @result{} #<overlay from 1 to 10 in display.texi>
(overlay-start foo)
     @result{} 1
(overlay-end foo)
     @result{} 10
(overlay-buffer foo)
     @result{} #<buffer display.texi>
;; @r{Give it a property we can check later.}
(overlay-put foo 'happy t)
     @result{} t
;; @r{Verify the property is present.}
(overlay-get foo 'happy)
     @result{} t
;; @r{Move the overlay.}
(move-overlay foo 5 20)
     @result{} #<overlay from 5 to 20 in display.texi>
(overlay-start foo)
     @result{} 5
(overlay-end foo)
     @result{} 20
;; @r{Delete the overlay.}
(delete-overlay foo)
     @result{} nil
;; @r{Verify it is deleted.}
foo
     @result{} #<overlay in no buffer>
;; @r{A deleted overlay has no position.}
(overlay-start foo)
     @result{} nil
(overlay-end foo)
     @result{} nil
(overlay-buffer foo)
     @result{} nil
;; @r{Undelete the overlay.}
(move-overlay foo 1 20)
     @result{} #<overlay from 1 to 20 in display.texi>
;; @r{Verify the results.}
(overlay-start foo)
     @result{} 1
(overlay-end foo)
     @result{} 20
(overlay-buffer foo)
     @result{} #<buffer display.texi>
;; @r{Moving and deleting the overlay does not change its properties.}
(overlay-get foo 'happy)
     @result{} t
@end example

  Emacs stores the overlays of each buffer in two lists, divided
around an arbitrary center position.  One list extends backwards
through the buffer from that center position, and the other extends
forwards from that center position.  The center position can be anywhere
in the buffer.

@defun overlay-recenter pos
This function recenters the overlays of the current buffer around
position @var{pos}.  That makes overlay lookup faster for positions
near @var{pos}, but slower for positions far away from @var{pos}.
@end defun

  A loop that scans the buffer forwards, creating overlays, can run
faster if you do @code{(overlay-recenter (point-max))} first.

@node Overlay Properties
@subsection Overlay Properties
@cindex overlay properties

  Overlay properties are like text properties in that the properties that
alter how a character is displayed can come from either source.  But in
most respects they are different.  @xref{Text Properties}, for comparison.

  Text properties are considered a part of the text; overlays and
their properties are specifically considered not to be part of the
text.  Thus, copying text between various buffers and strings
preserves text properties, but does not try to preserve overlays.
Changing a buffer's text properties marks the buffer as modified,
while moving an overlay or changing its properties does not.  Unlike
text property changes, overlay property changes are not recorded in
the buffer's undo list.

  Since more than one overlay can specify a property value for the
same character, Emacs lets you specify a priority value of each
overlay.  The priority value is used to decide which of the
overlapping overlays will ``win''.

  These functions read and set the properties of an overlay:

@defun overlay-get overlay prop
This function returns the value of property @var{prop} recorded in
@var{overlay}, if any.  If @var{overlay} does not record any value for
that property, but it does have a @code{category} property which is a
symbol, that symbol's @var{prop} property is used.  Otherwise, the value
is @code{nil}.
@end defun

@defun overlay-put overlay prop value
This function sets the value of property @var{prop} recorded in
@var{overlay} to @var{value}.  It returns @var{value}.
@end defun

@defun overlay-properties overlay
This returns a copy of the property list of @var{overlay}.
@end defun

  See also the function @code{get-char-property} which checks both
overlay properties and text properties for a given character.
@xref{Examining Properties}.

  Many overlay properties have special meanings; here is a table
of them:

@table @code
@item priority
@kindex priority @r{(overlay property)}
This property's value determines the priority of the overlay.
If you want to specify a priority value, use either @code{nil}
(or zero), or a positive integer.  Any other value has undefined behavior.

The priority matters when two or more overlays cover the same
character and both specify the same property; the one whose
@code{priority} value is larger overrides the other.  (For the
@code{face} property, the higher priority overlay's value does not
completely override the other value; instead, its face attributes
override the face attributes of the lower priority @code{face}
property.)  If two overlays have the same priority value, and one is
nested in the other, then the inner one will prevail over the outer
one.  If neither is nested in the other then you should not make
assumptions about which overlay will prevail.

Currently, all overlays take priority over text properties.

Note that Emacs sometimes uses non-numeric priority values for some of
its internal overlays, so do not try to do arithmetic on the priority
of an overlay (unless it is one that you created).  In particular, the
overlay used for showing the region uses a priority value of the form
@w{@code{(@var{primary} . @var{secondary})}}, where the @var{primary}
value is used as described above, and @var{secondary} is the fallback
value used when @var{primary} and the nesting considerations fail to
resolve the precedence between overlays.  However, you are advised not
to design Lisp programs based on this implementation detail; if you
need to put overlays in priority order, use the @var{sorted} argument
of @code{overlays-at}.  @xref{Finding Overlays}.

@item window
@kindex window @r{(overlay property)}
If the @code{window} property is non-@code{nil}, then the overlay
applies only on that window.

@item category
@kindex category @r{(overlay property)}
If an overlay has a @code{category} property, we call it the
@dfn{category} of the overlay.  It should be a symbol.  The properties
of the symbol serve as defaults for the properties of the overlay.

@item face
@kindex face @r{(overlay property)}
This property controls the appearance of the text (@pxref{Faces}).
The value of the property can be the following:

@itemize @bullet
@item
A face name (a symbol or string).

@item
An anonymous face: a property list of the form @code{(@var{keyword}
@var{value} @dots{})}, where each @var{keyword} is a face attribute
name and @var{value} is a value for that attribute.

@item
A list of faces.  Each list element should be either a face name or an
anonymous face.  This specifies a face which is an aggregate of the
attributes of each of the listed faces.  Faces occurring earlier in
the list have higher priority.

@item
A cons cell of the form @code{(foreground-color . @var{color-name})}
or @code{(background-color . @var{color-name})}.  This specifies the
foreground or background color, similar to @code{(:foreground
@var{color-name})} or @code{(:background @var{color-name})}.  This
form is supported for backward compatibility only, and should be
avoided.
@end itemize

@item mouse-face
@kindex mouse-face @r{(overlay property)}
This property is used instead of @code{face} when the mouse is within
the range of the overlay.  However, Emacs ignores all face attributes
from this property that alter the text size (e.g., @code{:height},
@code{:weight}, and @code{:slant}).  Those attributes are always the
same as in the unhighlighted text.

@item display
@kindex display @r{(overlay property)}
This property activates various features that change the
way text is displayed.  For example, it can make text appear taller
or shorter, higher or lower, wider or narrower, or replaced with an image.
@xref{Display Property}.

@item help-echo
@kindex help-echo @r{(overlay property)}
If an overlay has a @code{help-echo} property, then when you move the
mouse onto the text in the overlay, Emacs displays a help string in the
echo area, or in the tooltip window.  For details see @ref{Text
help-echo}.

@item field
@kindex field @r{(overlay property)}
@c Copied from Special Properties.
Consecutive characters with the same @code{field} property constitute a
@emph{field}.  Some motion functions including @code{forward-word} and
@code{beginning-of-line} stop moving at a field boundary.
@xref{Fields}.

@item modification-hooks
@kindex modification-hooks @r{(overlay property)}
This property's value is a list of functions to be called if any
character within the overlay is changed or if text is inserted strictly
within the overlay.

The hook functions are called both before and after each change.
If the functions save the information they receive, and compare notes
between calls, they can determine exactly what change has been made
in the buffer text.

When called before a change, each function receives four arguments: the
overlay, @code{nil}, and the beginning and end of the text range to be
modified.

When called after a change, each function receives five arguments: the
overlay, @code{t}, the beginning and end of the text range just
modified, and the length of the pre-change text replaced by that range.
(For an insertion, the pre-change length is zero; for a deletion, that
length is the number of characters deleted, and the post-change
beginning and end are equal.)

If these functions modify the buffer, they should bind
@code{inhibit-modification-hooks} to @code{t} around doing so, to
avoid confusing the internal mechanism that calls these hooks.

Text properties also support the @code{modification-hooks} property,
but the details are somewhat different (@pxref{Special Properties}).

@item insert-in-front-hooks
@kindex insert-in-front-hooks @r{(overlay property)}
This property's value is a list of functions to be called before and
after inserting text right at the beginning of the overlay.  The calling
conventions are the same as for the @code{modification-hooks} functions.

@item insert-behind-hooks
@kindex insert-behind-hooks @r{(overlay property)}
This property's value is a list of functions to be called before and
after inserting text right at the end of the overlay.  The calling
conventions are the same as for the @code{modification-hooks} functions.

@item invisible
@kindex invisible @r{(overlay property)}
The @code{invisible} property can make the text in the overlay
invisible, which means that it does not appear on the screen.
@xref{Invisible Text}, for details.

@item intangible
@kindex intangible @r{(overlay property)}
The @code{intangible} property on an overlay works just like the
@code{intangible} text property.  It is obsolete.  @xref{Special
Properties}, for details.

@item isearch-open-invisible
This property tells incremental search how to make an invisible overlay
visible, permanently, if the final match overlaps it.  @xref{Invisible
Text}.

@item isearch-open-invisible-temporary
This property tells incremental search how to make an invisible overlay
visible, temporarily, during the search.  @xref{Invisible Text}.

@item before-string
@kindex before-string @r{(overlay property)}
This property's value is a string to add to the display at the beginning
of the overlay.  The string does not appear in the buffer in any
sense---only on the screen.

@item after-string
@kindex after-string @r{(overlay property)}
This property's value is a string to add to the display at the end of
the overlay.  The string does not appear in the buffer in any
sense---only on the screen.

@item line-prefix
This property specifies a display spec to prepend to each
non-continuation line at display-time.  @xref{Truncation}.

@item wrap-prefix
This property specifies a display spec to prepend to each continuation
line at display-time.  @xref{Truncation}.

@item evaporate
@kindex evaporate @r{(overlay property)}
If this property is non-@code{nil}, the overlay is deleted automatically
if it becomes empty (i.e., if its length becomes zero).  If you give
an empty overlay (@pxref{Managing Overlays, empty overlay}) a
non-@code{nil} @code{evaporate} property, that deletes it immediately.
Note that, unless an overlay has this property, it will not be deleted
when the text between its starting and ending positions is deleted
from the buffer.

@item keymap
@cindex keymap of character (and overlays)
@kindex keymap @r{(overlay property)}
If this property is non-@code{nil}, it specifies a keymap for a portion of the
text.  This keymap is used when the character after point is within the
overlay, and takes precedence over most other keymaps.  @xref{Active Keymaps}.

@item local-map
@kindex local-map @r{(overlay property)}
The @code{local-map} property is similar to @code{keymap} but replaces the
buffer's local map rather than augmenting existing keymaps.  This also means it
has lower precedence than minor mode keymaps.
@end table

The @code{keymap} and @code{local-map} properties do not affect a
string displayed by the @code{before-string}, @code{after-string}, or
@code{display} properties.  This is only relevant for mouse clicks and
other mouse events that fall on the string, since point is never on
the string.  To bind special mouse events for the string, assign it a
@code{keymap} or @code{local-map} text property.  @xref{Special
Properties}.

@node Finding Overlays
@subsection Searching for Overlays
@cindex searching for overlays
@cindex overlays, searching for

@defun overlays-at pos &optional sorted
This function returns a list of all the overlays that cover the character at
position @var{pos} in the current buffer.  If @var{sorted} is non-@code{nil},
the list is in decreasing order of priority, otherwise it is in no particular
order.  An overlay contains position @var{pos} if it begins at or before
@var{pos}, and ends after @var{pos}.

To illustrate usage, here is a Lisp function that returns a list of the
overlays that specify property @var{prop} for the character at point:

@smallexample
(defun find-overlays-specifying (prop)
  (let ((overlays (overlays-at (point)))
        found)
    (while overlays
      (let ((overlay (car overlays)))
        (if (overlay-get overlay prop)
            (setq found (cons overlay found))))
      (setq overlays (cdr overlays)))
    found))
@end smallexample
@end defun

@defun overlays-in beg end
This function returns a list of the overlays that overlap the region
@var{beg} through @var{end}.  An overlay overlaps with a region if it
contains one or more characters in the region; empty overlays
(@pxref{Managing Overlays, empty overlay}) overlap if they are at
@var{beg}, strictly between @var{beg} and @var{end}, or at @var{end}
when @var{end} denotes the position at the end of the buffer.
@end defun

@defun next-overlay-change pos
This function returns the buffer position of the next beginning or end
of an overlay, after @var{pos}.  If there is none, it returns
@code{(point-max)}.
@end defun

@defun previous-overlay-change pos
This function returns the buffer position of the previous beginning or
end of an overlay, before @var{pos}.  If there is none, it returns
@code{(point-min)}.
@end defun

  As an example, here's a simplified (and inefficient) version of the
primitive function @code{next-single-char-property-change}
(@pxref{Property Search}).  It searches forward from position
@var{pos} for the next position where the value of a given property
@code{prop}, as obtained from either overlays or text properties,
changes.

@smallexample
(defun next-single-char-property-change (position prop)
  (save-excursion
    (goto-char position)
    (let ((propval (get-char-property (point) prop)))
      (while (and (not (eobp))
                  (eq (get-char-property (point) prop) propval))
        (goto-char (min (next-overlay-change (point))
                        (next-single-property-change (point) prop)))))
    (point)))
@end smallexample

@node Size of Displayed Text
@section Size of Displayed Text
@cindex size of text on display
@cindex character width on display

Since not all characters have the same width, these functions let you
check the width of a character.  @xref{Primitive Indent}, and
@ref{Screen Lines}, for related functions.

@defun char-width char
This function returns the width in columns of the character
@var{char}, if it were displayed in the current buffer (i.e., taking
into account the buffer's display table, if any; @pxref{Display
Tables}).  The width of a tab character is usually @code{tab-width}
(@pxref{Usual Display}).
@end defun

@defun string-width string
This function returns the width in columns of the string @var{string},
if it were displayed in the current buffer and the selected window.
@end defun

@defun truncate-string-to-width string width &optional start-column padding ellipsis
This function returns the part of @var{string} that fits within
@var{width} columns, as a new string.

If @var{string} does not reach @var{width}, then the result ends where
@var{string} ends.  If one multi-column character in @var{string}
extends across the column @var{width}, that character is not included in
the result.  Thus, the result can fall short of @var{width} but cannot
go beyond it.

The optional argument @var{start-column} specifies the starting column.
If this is non-@code{nil}, then the first @var{start-column} columns of
the string are omitted from the value.  If one multi-column character in
@var{string} extends across the column @var{start-column}, that
character is not included.

The optional argument @var{padding}, if non-@code{nil}, is a padding
character added at the beginning and end of the result string, to extend
it to exactly @var{width} columns.  The padding character is used at the
end of the result if it falls short of @var{width}.  It is also used at
the beginning of the result if one multi-column character in
@var{string} extends across the column @var{start-column}.

@vindex truncate-string-ellipsis
If @var{ellipsis} is non-@code{nil}, it should be a string which will
replace the end of @var{string} (including any padding) if it extends
beyond @var{width}, unless the display width of @var{string} is equal
to or less than the display width of @var{ellipsis}.  If
@var{ellipsis} is non-@code{nil} and not a string, it stands for
the value of the variable @code{truncate-string-ellipsis}.

@example
(truncate-string-to-width "\tab\t" 12 4)
     @result{} "ab"
(truncate-string-to-width "\tab\t" 12 4 ?\s)
     @result{} "    ab  "
@end example
@end defun

The following function returns the size in pixels of text as if it were
displayed in a given window.  This function is used by
@code{fit-window-to-buffer} and @code{fit-frame-to-buffer}
(@pxref{Resizing Windows}) to make a window exactly as large as the text
it contains.

@defun window-text-pixel-size &optional window from to x-limit y-limit mode-and-header-line
This function returns the size of the text of @var{window}'s buffer in
pixels.  @var{window} must be a live window and defaults to the selected
one.  The return value is a cons of the maximum pixel-width of any text
line and the maximum pixel-height of all text lines.

The optional argument @var{from}, if non-@code{nil}, specifies the first
text position to consider and defaults to the minimum accessible
position of the buffer.  If @var{from} is @code{t}, it uses the minimum
accessible position that is not a newline character.  The optional
argument @var{to}, if non-@code{nil}, specifies the last text position
to consider and defaults to the maximum accessible position of the
buffer.  If @var{to} is @code{t}, it uses the maximum accessible
position that is not a newline character.

The optional argument @var{x-limit}, if non-@code{nil}, specifies the
maximum pixel-width that can be returned.  @var{x-limit} @code{nil} or
omitted, means to use the pixel-width of @var{window}'s body
(@pxref{Window Sizes}); this is useful when the caller does not intend
to change the width of @var{window}.  Otherwise, the caller should
specify here the maximum width @var{window}'s body may assume.  Text
whose x-coordinate is beyond @var{x-limit} is ignored.  Since
calculating the width of long lines can take some time, it's always a
good idea to make this argument as small as needed; in particular, if
the buffer might contain long lines that will be truncated anyway.

The optional argument @var{y-limit}, if non-@code{nil}, specifies the
maximum pixel-height that can be returned.  Text lines whose
y-coordinate is beyond @var{y-limit} are ignored.  Since calculating the
pixel-height of a large buffer can take some time, it makes sense to
specify this argument; in particular, if the caller does not know the
size of the buffer.

The optional argument @var{mode-and-header-line} @code{nil} or omitted
means to not include the height of the mode- or header-line of
@var{window} in the return value.  If it is either the symbol
@code{mode-line} or @code{header-line}, include only the height of that
line, if present, in the return value.  If it is @code{t}, include the
height of both, if present, in the return value.
@end defun

@code{window-text-pixel-size} treats the text displayed in a window as a
whole and does not care about the size of individual lines.  The
following function does.

@defun window-lines-pixel-dimensions &optional window first last body inverse left
This function calculates the pixel dimensions of each line displayed in
the specified @var{window}.  It does so by walking @var{window}'s
current glyph matrix---a matrix storing the glyph (@pxref{Glyphs}) of
each buffer character currently displayed in @var{window}.  If
successful, it returns a list of cons pairs representing the x- and
y-coordinates of the lower right corner of the last character of each
line.  Coordinates are measured in pixels from an origin (0, 0) at the
top-left corner of @var{window}.  @var{window} must be a live window and
defaults to the selected one.

If the optional argument @var{first} is an integer, it denotes the index
(starting with 0) of the first line of @var{window}'s glyph matrix to be
returned.  Note that if @var{window} has a header line, the line with
index 0 is that header line.  If @var{first} is @code{nil}, the first line to
be considered is determined by the value of the optional argument
@var{body}: If @var{body} is non-@code{nil}, this means to start with
the first line of @var{window}'s body, skipping any header line, if
present.  Otherwise, this function will start with the first line of
@var{window}'s glyph matrix, possibly the header line.

If the optional argument @var{last} is an integer, it denotes the index
of the last line of @var{window}'s glyph matrix that shall be returned.
If @var{last} is @code{nil}, the last line to be considered is determined by
the value of @var{body}: If @var{body} is non-@code{nil}, this means to
use the last line of @var{window}'s body, omitting @var{window}'s mode
line, if present.  Otherwise, this means to use the last line of
@var{window} which may be the mode line.

The optional argument @var{inverse}, if @code{nil}, means that the
y-pixel value returned for any line specifies the distance in pixels
from the left edge (body edge if @var{body} is non-@code{nil}) of
@var{window} to the right edge of the last glyph of that line.
@var{inverse} non-@code{nil} means that the y-pixel value returned for
any line specifies the distance in pixels from the right edge of the
last glyph of that line to the right edge (body edge if @var{body} is
non-@code{nil}) of @var{window}.  This is useful for determining the
amount of slack space at the end of each line.

The optional argument @var{left}, if non-@code{nil} means to return the
x- and y-coordinates of the lower left corner of the leftmost character
on each line.  This is the value that should be used for windows that
mostly display text from right to left.

If @var{left} is non-@code{nil} and @var{inverse} is @code{nil}, this
means that the y-pixel value returned for any line specifies the
distance in pixels from the left edge of the last (leftmost) glyph of
that line to the right edge (body edge if @var{body} is non-@code{nil})
of @var{window}.  If @var{left} and @var{inverse} are both
non-@code{nil}, the y-pixel value returned for any line specifies the
distance in pixels from the left edge (body edge if @var{body} is
non-@code{nil}) of @var{window} to the left edge of the last (leftmost)
glyph of that line.

This function returns @code{nil} if the current glyph matrix of
@var{window} is not up-to-date which usually happens when Emacs is busy,
for example, when processing a command.  The value should be retrievable
though when this function is run from an idle timer with a delay of zero
seconds.
@end defun

@defun line-pixel-height
This function returns the height in pixels of the line at point in the
selected window.  The value includes the line spacing of the line
(@pxref{Line Height}).
@end defun

When a buffer is displayed with line numbers (@pxref{Display Custom,,,
emacs, The GNU Emacs Manual}), it is sometimes useful to know the
width taken for displaying the line numbers.  The following function
is for Lisp programs which need this information for layout
calculations.

@defun line-number-display-width &optional pixelwise
This function returns the width used for displaying the line numbers
in the selected window.  If the optional argument @var{pixelwise} is
the symbol @code{columns}, the return value is a float number of the
frame's canonical columns; if @var{pixelwise} is @code{t} or any other
non-@code{nil} value, the value is an integer and is measured in
pixels.  If @var{pixelwise} is omitted or @code{nil}, the value is the
integer number of columns of the font defined for the
@code{line-number} face, and doesn't include the 2 columns used to pad
the numbers on display.  If line numbers are not displayed in the
selected window, the value is zero regardless of the value of
@var{pixelwise}.  Use @code{with-selected-window} (@pxref{Selecting
Windows}) if you need this information about another window.
@end defun


@node Line Height
@section Line Height
@cindex line height
@cindex height of a line

  The total height of each display line consists of the height of the
contents of the line, plus optional additional vertical line spacing
above or below the display line.

  The height of the line contents is the maximum height of any character
or image on that display line, including the final newline if there is
one.  (A display line that is continued doesn't include a final
newline.)  That is the default line height, if you do nothing to specify
a greater height.  (In the most common case, this equals the height of
the corresponding frame's default font, see @ref{Frame Font}.)

  There are several ways to explicitly specify a larger line height,
either by specifying an absolute height for the display line, or by
specifying vertical space.  However, no matter what you specify, the
actual line height can never be less than the default.

@kindex line-height @r{(text property)}
  A newline can have a @code{line-height} text or overlay property
that controls the total height of the display line ending in that
newline.

  If the property value is @code{t}, the newline character has no
effect on the displayed height of the line---the visible contents
alone determine the height.  The @code{line-spacing} property,
described below, is also ignored in this case.  This is useful for
tiling small images (or image slices) without adding blank areas
between the images.

  If the property value is a list of the form @code{(@var{height}
@var{total})}, that adds extra space @emph{below} the display line.
First Emacs uses @var{height} as a height spec to control extra space
@emph{above} the line; then it adds enough space @emph{below} the line
to bring the total line height up to @var{total}.  In this case, any
value of @code{line-spacing} property for the newline is ignored.

@cindex height spec
  Any other kind of property value is a height spec, which translates
into a number---the specified line height.  There are several ways to
write a height spec; here's how each of them translates into a number:

@table @code
@item @var{integer}
If the height spec is a positive integer, the height value is that integer.
@item @var{float}
If the height spec is a float, @var{float}, the numeric height value
is @var{float} times the frame's default line height.
@item (@var{face} . @var{ratio})
If the height spec is a cons of the format shown, the numeric height
is @var{ratio} times the height of face @var{face}.  @var{ratio} can
be any type of number, or @code{nil} which means a ratio of 1.
If @var{face} is @code{t}, it refers to the current face.
@item (nil . @var{ratio})
If the height spec is a cons of the format shown, the numeric height
is @var{ratio} times the height of the contents of the line.
@end table

  Thus, any valid height spec determines the height in pixels, one way
or another.  If the line contents' height is less than that, Emacs
adds extra vertical space above the line to achieve the specified
total height.

  If you don't specify the @code{line-height} property, the line's
height consists of the contents' height plus the line spacing.
There are several ways to specify the line spacing for different
parts of Emacs text.

  On graphical terminals, you can specify the line spacing for all
lines in a frame, using the @code{line-spacing} frame parameter
(@pxref{Layout Parameters}).  However, if the default value of
@code{line-spacing} is non-@code{nil}, it overrides the
frame's @code{line-spacing} parameter.  An integer specifies the
number of pixels put below lines.  A floating-point number specifies
the spacing relative to the frame's default line height.

@vindex line-spacing
  You can specify the line spacing for all lines in a buffer via the
buffer-local @code{line-spacing} variable.  An integer specifies
the number of pixels put below lines.  A floating-point number
specifies the spacing relative to the default frame line height.  This
overrides line spacings specified for the frame.

@kindex line-spacing @r{(text property)}
  Finally, a newline can have a @code{line-spacing} text or overlay
property that can enlarge the default frame line spacing and the
buffer local @code{line-spacing} variable: if its value is larger than
the buffer or frame defaults, that larger value is used instead, for
the display line ending in that newline.

  One way or another, these mechanisms specify a Lisp value for the
spacing of each line.  The value is a height spec, and it translates
into a Lisp value as described above.  However, in this case the
numeric height value specifies the line spacing, rather than the line
height.

  On text terminals, the line spacing cannot be altered.

@node Faces
@section Faces
@cindex faces

  A @dfn{face} is a collection of graphical attributes for displaying
text: font, foreground color, background color, optional underlining,
etc.  Faces control how Emacs displays text in buffers, as well as
other parts of the frame such as the mode line.

@cindex anonymous face
  One way to represent a face is as a property list of attributes,
like @code{(:foreground "red" :weight bold)}.  Such a list is called
an @dfn{anonymous face}.  For example, you can assign an anonymous
face as the value of the @code{face} text property, and Emacs will
display the underlying text with the specified attributes.
@xref{Special Properties}.

@cindex face name
  More commonly, a face is referred to via a @dfn{face name}: a Lisp
symbol associated with a set of face attributes@footnote{For backward
compatibility, you can also use a string to specify a face name; that
is equivalent to a Lisp symbol with the same name.}.  Named faces are
defined using the @code{defface} macro (@pxref{Defining Faces}).
Emacs comes with several standard named faces (@pxref{Basic Faces}).

  Many parts of Emacs require named faces, and do not accept
anonymous faces.  These include the functions documented in
@ref{Attribute Functions}, and the variable @code{font-lock-keywords}
(@pxref{Search-based Fontification}).  Unless otherwise stated, we
will use the term @dfn{face} to refer only to named faces.

@defun facep object
This function returns a non-@code{nil} value if @var{object} is a
named face: a Lisp symbol or string which serves as a face name.
Otherwise, it returns @code{nil}.
@end defun

@menu
* Face Attributes::     What is in a face?
* Defining Faces::      How to define a face.
* Attribute Functions::  Functions to examine and set face attributes.
* Displaying Faces::     How Emacs combines the faces specified for a character.
* Face Remapping::      Remapping faces to alternative definitions.
* Face Functions::      How to define and examine faces.
* Auto Faces::          Hook for automatic face assignment.
* Basic Faces::         Faces that are defined by default.
* Font Selection::      Finding the best available font for a face.
* Font Lookup::         Looking up the names of available fonts
                          and information about them.
* Fontsets::            A fontset is a collection of fonts
                          that handle a range of character sets.
* Low-Level Font::      Lisp representation for character display fonts.
@end menu

@node Face Attributes
@subsection Face Attributes
@cindex face attributes

  @dfn{Face attributes} determine the visual appearance of a face.
The following table lists all the face attributes, their possible
values, and their effects.

  Apart from the values given below, each face attribute can have the
value @code{unspecified}.  This special value means that the face
doesn't specify that attribute directly.  An @code{unspecified}
attribute tells Emacs to refer instead to a parent face (see the
description @code{:inherit} attribute below); or, failing that, to an
underlying face (@pxref{Displaying Faces}).  The @code{default} face
must specify all attributes.

  Some of these attributes are meaningful only on certain kinds of
displays.  If your display cannot handle a certain attribute, the
attribute is ignored.

@table @code
@item :family
Font family name (a string).  @xref{Fonts,,, emacs, The GNU
Emacs Manual}, for more information about font families.  The function
@code{font-family-list} (see below) returns a list of available family
names.

@item :foundry
The name of the @dfn{font foundry} for the font family specified by
the @code{:family} attribute (a string).  @xref{Fonts,,, emacs, The
GNU Emacs Manual}.

@item :width
Relative character width.  This should be one of the symbols
@code{ultra-condensed}, @code{extra-condensed}, @code{condensed},
@code{semi-condensed}, @code{normal}, @code{semi-expanded},
@code{expanded}, @code{extra-expanded}, or @code{ultra-expanded}.

@item :height
The height of the font.  In the simplest case, this is an integer in
units of 1/10 point.

The value can also be floating point or a function, which
specifies the height relative to an @dfn{underlying face}
(@pxref{Displaying Faces}).  A floating-point value
specifies the amount by which to scale the height of the
underlying face.  A function value is called
with one argument, the height of the underlying face, and returns the
height of the new face.  If the function is passed an integer
argument, it must return an integer.

The height of the default face must be specified using an integer;
floating point and function values are not allowed.

@item :weight
Font weight---one of the symbols (from densest to faintest)
@code{ultra-bold}, @code{extra-bold}, @code{bold}, @code{semi-bold},
@code{normal}, @code{semi-light}, @code{light}, @code{extra-light}, or
@code{ultra-light}.  On text terminals which support
variable-brightness text, any weight greater than normal is displayed
as extra bright, and any weight less than normal is displayed as
half-bright.

@cindex italic text
@item :slant
Font slant---one of the symbols @code{italic}, @code{oblique},
@code{normal}, @code{reverse-italic}, or @code{reverse-oblique}.  On
text terminals that support variable-brightness text, slanted text is
displayed as half-bright.

@item :foreground
Foreground color, a string.  The value can be a system-defined color
name, or a hexadecimal color specification.  @xref{Color Names}.  On
black-and-white displays, certain shades of gray are implemented by
stipple patterns.

@item :distant-foreground
Alternative foreground color, a string.  This is like @code{:foreground}
but the color is only used as a foreground when the background color is
near to the foreground that would have been used.  This is useful for
example when marking text (i.e., the region face).  If the text has a foreground
that is visible with the region face, that foreground is used.
If the foreground is near the region face background,
@code{:distant-foreground} is used instead so the text is readable.

@item :background
Background color, a string.  The value can be a system-defined color
name, or a hexadecimal color specification.  @xref{Color Names}.

@cindex underlined text
@item :underline
Whether or not characters should be underlined, and in what
way.  The possible values of the @code{:underline} attribute are:

@table @asis
@item @code{nil}
Don't underline.

@item @code{t}
Underline with the foreground color of the face.

@item @var{color}
Underline in color @var{color}, a string specifying a color.

@item @code{(:color @var{color} :style @var{style})}
@var{color} is either a string, or the symbol @code{foreground-color},
meaning the foreground color of the face.  Omitting the attribute
@code{:color} means to use the foreground color of the face.
@var{style} should be a symbol @code{line} or @code{wave}, meaning to
use a straight or wavy line.  Omitting the attribute @code{:style}
means to use a straight line.
@end table

@cindex overlined text
@item :overline
Whether or not characters should be overlined, and in what color.
If the value is @code{t}, overlining uses the foreground color of the
face.  If the value is a string, overlining uses that color.  The
value @code{nil} means do not overline.

@cindex strike-through text
@item :strike-through
Whether or not characters should be strike-through, and in what
color.  The value is used like that of @code{:overline}.

@cindex 2D box
@cindex 3D box
@item :box
Whether or not a box should be drawn around characters, its color, the
width of the box lines, and 3D appearance.  Here are the possible
values of the @code{:box} attribute, and what they mean:

@table @asis
@item @code{nil}
Don't draw a box.

@item @code{t}
Draw a box with lines of width 1, in the foreground color.

@item @var{color}
Draw a box with lines of width 1, in color @var{color}.

@item @code{(:line-width @var{width} :color @var{color} :style @var{style})}
This way you can explicitly specify all aspects of the box.  The value
@var{width} specifies the width of the lines to draw; it defaults to
1.  A negative width @var{-n} means to draw a line of width @var{n}
whose top and bottom parts occupy the space of the underlying text,
thus avoiding any increase in the character height.

The value @var{color} specifies the color to draw with.  The default is
the foreground color of the face for simple boxes, and the background
color of the face for 3D boxes.

The value @var{style} specifies whether to draw a 3D box.  If it is
@code{released-button}, the box looks like a 3D button that is not being
pressed.  If it is @code{pressed-button}, the box looks like a 3D button
that is being pressed.  If it is @code{nil} or omitted, a plain 2D box
is used.
@end table

@item :inverse-video
Whether or not characters should be displayed in inverse video.  The
value should be @code{t} (yes) or @code{nil} (no).

@item :stipple
The background stipple, a bitmap.

The value can be a string; that should be the name of a file containing
external-format X bitmap data.  The file is found in the directories
listed in the variable @code{x-bitmap-file-path}.

Alternatively, the value can specify the bitmap directly, with a list
of the form @code{(@var{width} @var{height} @var{data})}.  Here,
@var{width} and @var{height} specify the size in pixels, and
@var{data} is a string containing the raw bits of the bitmap, row by
row.  Each row occupies @math{(@var{width} + 7) / 8} consecutive bytes
in the string (which should be a unibyte string for best results).
This means that each row always occupies at least one whole byte.

If the value is @code{nil}, that means use no stipple pattern.

Normally you do not need to set the stipple attribute, because it is
used automatically to handle certain shades of gray.

@item :font
The font used to display the face.  Its value should be a font object
or a fontset.  @xref{Low-Level Font}, for information about font
objects, font specs, and font entities.  @xref{Fontsets}, for
information about fontsets.

When specifying this attribute using @code{set-face-attribute}
(@pxref{Attribute Functions}), you may also supply a font spec, a font
entity, or a string.  Emacs converts such values to an appropriate
font object, and stores that font object as the actual attribute
value.  If you specify a string, the contents of the string should be
a font name (@pxref{Fonts,,, emacs, The GNU Emacs Manual}); if the
font name is an XLFD containing wildcards, Emacs chooses the first
font matching those wildcards.  Specifying this attribute also changes
the values of the @code{:family}, @code{:foundry}, @code{:width},
@code{:height}, @code{:weight}, and @code{:slant} attributes.

@cindex inheritance, for faces
@item :inherit
The name of a face from which to inherit attributes, or a list of face
names.  Attributes from inherited faces are merged into the face like
an underlying face would be, with higher priority than underlying
faces (@pxref{Displaying Faces}).  If the face to inherit from is
@code{unspecified}, it is treated the same as @code{nil}, since Emacs
never merges @code{:inherit} attributes.  If a list of faces is used,
attributes from faces earlier in the list override those from later
faces.
@end table

@defun font-family-list &optional frame
This function returns a list of available font family names.  The
optional argument @var{frame} specifies the frame on which the text is
to be displayed; if it is @code{nil}, the selected frame is used.
@end defun

@defopt underline-minimum-offset
This variable specifies the minimum distance between the baseline and
the underline, in pixels, when displaying underlined text.
@end defopt

@defopt x-bitmap-file-path
This variable specifies a list of directories for searching
for bitmap files, for the @code{:stipple} attribute.
@end defopt

@defun bitmap-spec-p object
This returns @code{t} if @var{object} is a valid bitmap specification,
suitable for use with @code{:stipple} (see above).  It returns
@code{nil} otherwise.
@end defun

@node Defining Faces
@subsection Defining Faces
@cindex defining faces

@cindex face spec
  The usual way to define a face is through the @code{defface} macro.
This macro associates a face name (a symbol) with a default @dfn{face
spec}.  A face spec is a construct which specifies what attributes a
face should have on any given terminal; for example, a face spec might
specify one foreground color on high-color terminals, and a different
foreground color on low-color terminals.

  People are sometimes tempted to create a variable whose value is a
face name.  In the vast majority of cases, this is not necessary; the
usual procedure is to define a face with @code{defface}, and then use
its name directly.

@defmac defface face spec doc [keyword value]@dots{}
This macro declares @var{face} as a named face whose default face spec
is given by @var{spec}.  You should not quote the symbol @var{face},
and it should not end in @samp{-face} (that would be redundant).  The
argument @var{doc} is a documentation string for the face.  The
additional @var{keyword} arguments have the same meanings as in
@code{defgroup} and @code{defcustom} (@pxref{Common Keywords}).

If @var{face} already has a default face spec, this macro does
nothing.

The default face spec determines @var{face}'s appearance when no
customizations are in effect (@pxref{Customization}).  If @var{face}
has already been customized (via Custom themes or via customizations
read from the init file), its appearance is determined by the custom
face spec(s), which override the default face spec @var{spec}.
However, if the customizations are subsequently removed, the
appearance of @var{face} will again be determined by its default face
spec.

As an exception, if you evaluate a @code{defface} form with
@kbd{C-M-x} in Emacs Lisp mode (@code{eval-defun}), a special feature
of @code{eval-defun} overrides any custom face specs on the face,
causing the face to reflect exactly what the @code{defface} says.

The @var{spec} argument is a @dfn{face spec}, which states how the
face should appear on different kinds of terminals.  It should be an
alist whose elements each have the form

@example
(@var{display} . @var{plist})
@end example

@noindent
@var{display} specifies a class of terminals (see below).  @var{plist}
is a property list of face attributes and their values, specifying how
the face appears on such terminals.  For backward compatibility, you
can also write an element as @code{(@var{display} @var{plist})}.

The @var{display} part of an element of @var{spec} determines which
terminals the element matches.  If more than one element of @var{spec}
matches a given terminal, the first element that matches is the one
used for that terminal.  There are three possibilities for
@var{display}:

@table @asis
@item @code{default}
This element of @var{spec} doesn't match any terminal; instead, it
specifies defaults that apply to all terminals.  This element, if
used, must be the first element of @var{spec}.  Each of the following
elements can override any or all of these defaults.

@item @code{t}
This element of @var{spec} matches all terminals.  Therefore, any
subsequent elements of @var{spec} are never used.  Normally @code{t}
is used in the last (or only) element of @var{spec}.

@item a list
If @var{display} is a list, each element should have the form
@code{(@var{characteristic} @var{value}@dots{})}.  Here
@var{characteristic} specifies a way of classifying terminals, and the
@var{value}s are possible classifications which @var{display} should
apply to.  Here are the possible values of @var{characteristic}:

@table @code
@item type
The kind of window system the terminal uses---either @code{graphic}
(any graphics-capable display), @code{x},
@code{w32} (for MS Windows 9X/NT/2K/XP), or @code{tty} (a
non-graphics-capable display).  @xref{Window Systems, window-system}.

@item class
What kinds of colors the terminal supports---either @code{color},
@code{grayscale}, or @code{mono}.

@item background
The kind of background---either @code{light} or @code{dark}.

@item min-colors
An integer that represents the minimum number of colors the terminal
should support.  This matches a terminal if its
@code{display-color-cells} value is at least the specified integer.

@item supports
Whether or not the terminal can display the face attributes given in
@var{value}@dots{} (@pxref{Face Attributes}).  @xref{Display Face
Attribute Testing}, for more information on exactly how this testing
is done.
@end table

If an element of @var{display} specifies more than one @var{value} for
a given @var{characteristic}, any of those values is acceptable.  If
@var{display} has more than one element, each element should specify a
different @var{characteristic}; then @emph{each} characteristic of the
terminal must match one of the @var{value}s specified for it in
@var{display}.
@end table
@end defmac

  For example, here's the definition of the standard face
@code{highlight}:

@example
(defface highlight
  '((((class color) (min-colors 88) (background light))
     :background "darkseagreen2")
    (((class color) (min-colors 88) (background dark))
     :background "darkolivegreen")
    (((class color) (min-colors 16) (background light))
     :background "darkseagreen2")
    (((class color) (min-colors 16) (background dark))
     :background "darkolivegreen")
    (((class color) (min-colors 8))
     :background "green" :foreground "black")
    (t :inverse-video t))
  "Basic face for highlighting."
  :group 'basic-faces)
@end example

  Internally, Emacs stores each face's default spec in its
@code{face-defface-spec} symbol property (@pxref{Symbol Properties}).
The @code{saved-face} property stores any face spec saved by the user
using the customization buffer; the @code{customized-face} property
stores the face spec customized for the current session, but not
saved; and the @code{theme-face} property stores an alist associating
the active customization settings and Custom themes with the face
specs for that face.  The face's documentation string is stored in the
@code{face-documentation} property.

  Normally, a face is declared just once, using @code{defface}, and
any further changes to its appearance are applied using the Customize
framework (e.g., via the Customize user interface or via the
@code{custom-set-faces} function; @pxref{Applying Customizations}), or
by face remapping (@pxref{Face Remapping}).  In the rare event that
you need to change a face spec directly from Lisp, you can use the
@code{face-spec-set} function.

@defun face-spec-set face spec &optional spec-type
This function applies @var{spec} as a face spec for @code{face}.
@var{spec} should be a face spec, as described in the above
documentation for @code{defface}.

This function also defines @var{face} as a valid face name if it is
not already one, and (re)calculates its attributes on existing frames.

@cindex override spec @r{(for a face)}
The optional argument @var{spec-type} determines which spec to set.
If it is omitted or @code{nil} or @code{face-override-spec}, this
function sets the @dfn{override spec}, which overrides face specs on
@var{face} of all the other types mentioned below.  This is useful
when calling this function outside of Custom code.  If @var{spec-type}
is @code{customized-face} or @code{saved-face}, this function sets the
customized spec or the saved custom spec, respectively.  If it is
@code{face-defface-spec}, this function sets the default face spec
(the same one set by @code{defface}).  If it is @code{reset}, this
function clears out all customization specs and override specs from
@var{face} (in this case, the value of @var{spec} is ignored).  The
effect of any other value of @var{spec-type} on the face specs is
reserved for internal use, but the function will still define
@var{face} itself and recalculate its attributes, as described above.
@end defun

@node Attribute Functions
@subsection Face Attribute Functions
@cindex face attributes, access and modification

  This section describes functions for directly accessing and
modifying the attributes of a named face.

@defun face-attribute face attribute &optional frame inherit
This function returns the value of the @var{attribute} attribute for
@var{face} on @var{frame}.

If @var{frame} is omitted or @code{nil}, that means the selected frame
(@pxref{Input Focus}).  If @var{frame} is @code{t}, this function
returns the value of the specified attribute for newly-created frames
(this is normally @code{unspecified}, unless you have specified some
value using @code{set-face-attribute}; see below).

If @var{inherit} is @code{nil}, only attributes directly defined by
@var{face} are considered, so the return value may be
@code{unspecified}, or a relative value.  If @var{inherit} is
non-@code{nil}, @var{face}'s definition of @var{attribute} is merged
with the faces specified by its @code{:inherit} attribute; however the
return value may still be @code{unspecified} or relative.  If
@var{inherit} is a face or a list of faces, then the result is further
merged with that face (or faces), until it becomes specified and
absolute.

To ensure that the return value is always specified and absolute, use
a value of @code{default} for @var{inherit}; this will resolve any
unspecified or relative values by merging with the @code{default} face
(which is always completely specified).

For example,

@example
(face-attribute 'bold :weight)
     @result{} bold
@end example
@end defun

@c FIXME: Add an index for "relative face attribute", maybe here?  --xfq
@defun face-attribute-relative-p attribute value
This function returns non-@code{nil} if @var{value}, when used as the
value of the face attribute @var{attribute}, is relative.  This means
it would modify, rather than completely override, any value that comes
from a subsequent face in the face list or that is inherited from
another face.

@code{unspecified} is a relative value for all attributes.  For
@code{:height}, floating point and function values are also relative.

For example:

@example
(face-attribute-relative-p :height 2.0)
     @result{} t
@end example
@end defun

@defun face-all-attributes face &optional frame
This function returns an alist of attributes of @var{face}.  The
elements of the result are name-value pairs of the form
@w{@code{(@var{attr-name} . @var{attr-value})}}.  Optional argument
@var{frame} specifies the frame whose definition of @var{face} to
return; if omitted or @code{nil}, the returned value describes the
default attributes of @var{face} for newly created frames.
@end defun

@defun merge-face-attribute attribute value1 value2
If @var{value1} is a relative value for the face attribute
@var{attribute}, returns it merged with the underlying value
@var{value2}; otherwise, if @var{value1} is an absolute value for the
face attribute @var{attribute}, returns @var{value1} unchanged.
@end defun

  Normally, Emacs uses the face specs of each face to automatically
calculate its attributes on each frame (@pxref{Defining Faces}).  The
function @code{set-face-attribute} can override this calculation by
directly assigning attributes to a face, either on a specific frame or
for all frames.  This function is mostly intended for internal usage.

@defun set-face-attribute face frame &rest arguments
This function sets one or more attributes of @var{face} for
@var{frame}.  The attributes specifies in this way override the face
spec(s) belonging to @var{face}.

The extra arguments @var{arguments} specify the attributes to set, and
the values for them.  They should consist of alternating attribute
names (such as @code{:family} or @code{:underline}) and values.  Thus,

@example
(set-face-attribute 'foo nil :weight 'bold :slant 'italic)
@end example

@noindent
sets the attribute @code{:weight} to @code{bold} and the attribute
@code{:slant} to @code{italic}.


If @var{frame} is @code{t}, this function sets the default attributes
for newly created frames.  If @var{frame} is @code{nil}, this function
sets the attributes for all existing frames, as well as for newly
created frames.
@end defun

  The following commands and functions mostly provide compatibility
with old versions of Emacs.  They work by calling
@code{set-face-attribute}.  Values of @code{t} and @code{nil} (or
omitted) for their @var{frame} argument are handled just like
@code{set-face-attribute} and @code{face-attribute}.  The commands
read their arguments using the minibuffer, if called interactively.

@deffn Command set-face-foreground face color &optional frame
@deffnx Command set-face-background face color &optional frame
These set the @code{:foreground} attribute (or @code{:background}
attribute, respectively) of @var{face} to @var{color}.
@end deffn

@deffn Command set-face-stipple face pattern &optional frame
This sets the @code{:stipple} attribute of @var{face} to
@var{pattern}.
@end deffn

@deffn Command set-face-font face font &optional frame
This sets the @code{:font} attribute of @var{face} to @var{font}.
@end deffn

@defun set-face-bold face bold-p &optional frame
This sets the @code{:weight} attribute of @var{face} to @var{normal}
if @var{bold-p} is @code{nil}, and to @var{bold} otherwise.
@end defun

@defun set-face-italic face italic-p &optional frame
This sets the @code{:slant} attribute of @var{face} to @var{normal} if
@var{italic-p} is @code{nil}, and to @var{italic} otherwise.
@end defun

@deffn Command set-face-underline face underline &optional frame
This sets the @code{:underline} attribute of @var{face} to
@var{underline}.
@end deffn

@deffn Command set-face-inverse-video face inverse-video-p &optional frame
This sets the @code{:inverse-video} attribute of @var{face} to
@var{inverse-video-p}.
@end deffn

@deffn Command invert-face face &optional frame
This swaps the foreground and background colors of face @var{face}.
@end deffn

  The following functions examine the attributes of a face.  They
mostly provide compatibility with old versions of Emacs.  If you don't
specify @var{frame}, they refer to the selected frame; @code{t} refers
to the default data for new frames.  They return @code{unspecified} if
the face doesn't define any value for that attribute.  If
@var{inherit} is @code{nil}, only an attribute directly defined by the
face is returned.  If @var{inherit} is non-@code{nil}, any faces
specified by its @code{:inherit} attribute are considered as well, and
if @var{inherit} is a face or a list of faces, then they are also
considered, until a specified attribute is found.  To ensure that the
return value is always specified, use a value of @code{default} for
@var{inherit}.

@defun face-font face &optional frame character
This function returns the name of the font of face @var{face}.

If the optional argument @var{frame} is specified, it returns the name
of the font of @var{face} for that frame.  If @var{frame} is omitted or
@code{nil}, the selected frame is used.  And, in this case, if the
optional third argument @var{character} is supplied, it returns the font
name used for @var{character}.
@end defun

@defun face-foreground face &optional frame inherit
@defunx face-background face &optional frame inherit
These functions return the foreground color (or background color,
respectively) of face @var{face}, as a string.  If the color is
unspecified, they return @code{nil}.
@end defun

@defun face-stipple face &optional frame inherit
This function returns the name of the background stipple pattern of face
@var{face}, or @code{nil} if it doesn't have one.
@end defun

@defun face-bold-p face &optional frame inherit
This function returns a non-@code{nil} value if the @code{:weight}
attribute of @var{face} is bolder than normal (i.e., one of
@code{semi-bold}, @code{bold}, @code{extra-bold}, or
@code{ultra-bold}).  Otherwise, it returns @code{nil}.
@end defun

@defun face-italic-p face &optional frame inherit
This function returns a non-@code{nil} value if the @code{:slant}
attribute of @var{face} is @code{italic} or @code{oblique}, and
@code{nil} otherwise.
@end defun

@defun face-underline-p face &optional frame inherit
This function returns non-@code{nil} if face @var{face} specifies
a non-@code{nil} @code{:underline} attribute.
@end defun

@defun face-inverse-video-p face &optional frame inherit
This function returns non-@code{nil} if face @var{face} specifies
a non-@code{nil} @code{:inverse-video} attribute.
@end defun

@node Displaying Faces
@subsection Displaying Faces
@cindex displaying faces
@cindex face merging

  When Emacs displays a given piece of text, the visual appearance of
the text may be determined by faces drawn from different sources.  If
these various sources together specify more than one face for a
particular character, Emacs merges the attributes of the various
faces.  Here is the order in which Emacs merges the faces, from
highest to lowest priority:

@itemize @bullet
@item
If the text consists of a special glyph, the glyph can specify a
particular face.  @xref{Glyphs}.

@item
If the text lies within an active region, Emacs highlights it using
the @code{region} face.  @xref{Standard Faces,,, emacs, The GNU Emacs
Manual}.

@item
If the text lies within an overlay with a non-@code{nil} @code{face}
property, Emacs applies the face(s) specified by that property.  If
the overlay has a @code{mouse-face} property and the mouse is near
enough to the overlay, Emacs applies the face or face attributes
specified by the @code{mouse-face} property instead.  @xref{Overlay
Properties}.

When multiple overlays cover one character, an overlay with higher
priority overrides those with lower priority.  @xref{Overlays}.

@item
If the text contains a @code{face} or @code{mouse-face} property,
Emacs applies the specified faces and face attributes.  @xref{Special
Properties}.  (This is how Font Lock mode faces are applied.
@xref{Font Lock Mode}.)

@item
If the text lies within the mode line of the selected window, Emacs
applies the @code{mode-line} face.  For the mode line of a
non-selected window, Emacs applies the @code{mode-line-inactive} face.
For a header line, Emacs applies the @code{header-line} face.

@item
If the text comes from an overlay string via @code{before-string} or
@code{after-string} properties (@pxref{Overlay Properties}), or from a
display string (@pxref{Other Display Specs}), and the string doesn't
contain a @code{face} or @code{mouse-face} property, but the buffer
text affected by the overlay/display property does define a face,
Emacs applies the face attributes of the ``underlying'' buffer text.
Note that this is so even if the overlay or display string is
displayed in the display margins (@pxref{Display Margins}).

@item
If any given attribute has not been specified during the preceding
steps, Emacs applies the attribute of the @code{default} face.
@end itemize

  At each stage, if a face has a valid @code{:inherit} attribute,
Emacs treats any attribute with an @code{unspecified} value as having
the corresponding value drawn from the parent face(s).  @pxref{Face
Attributes}.  Note that the parent face(s) may also leave the
attribute unspecified; in that case, the attribute remains unspecified
at the next level of face merging.

@node Face Remapping
@subsection Face Remapping
@cindex face remapping

  The variable @code{face-remapping-alist} is used for buffer-local or
global changes in the appearance of a face.  For instance, it is used
to implement the @code{text-scale-adjust} command (@pxref{Text
Scale,,, emacs, The GNU Emacs Manual}).

@defvar face-remapping-alist
The value of this variable is an alist whose elements have the form
@code{(@var{face} . @var{remapping})}.  This causes Emacs to display
any text having the face @var{face} with @var{remapping}, rather than
the ordinary definition of @var{face}.

@var{remapping} may be any face spec suitable for a @code{face} text
property: either a face (i.e., a face name or a property list of
attribute/value pairs), or a list of faces.  For details, see the
description of the @code{face} text property in @ref{Special
Properties}.  @var{remapping} serves as the complete specification for
the remapped face---it replaces the normal definition of @var{face},
instead of modifying it.

If @code{face-remapping-alist} is buffer-local, its local value takes
effect only within that buffer.

Note: face remapping is non-recursive.  If @var{remapping} references
the same face name @var{face}, either directly or via the
@code{:inherit} attribute of some other face in @var{remapping}, that
reference uses the normal definition of @var{face}.  For instance, if
the @code{mode-line} face is remapped using this entry in
@code{face-remapping-alist}:

@example
(mode-line italic mode-line)
@end example

@noindent
then the new definition of the @code{mode-line} face inherits from the
@code{italic} face, and the @emph{normal} (non-remapped) definition of
@code{mode-line} face.
@end defvar

@cindex relative remapping, faces
@cindex base remapping, faces
  The following functions implement a higher-level interface to
@code{face-remapping-alist}.  Most Lisp code should use these
functions instead of setting @code{face-remapping-alist} directly, to
avoid trampling on remappings applied elsewhere.  These functions are
intended for buffer-local remappings, so they all make
@code{face-remapping-alist} buffer-local as a side-effect.  They manage
@code{face-remapping-alist} entries of the form

@example
  (@var{face} @var{relative-spec-1} @var{relative-spec-2} @var{...} @var{base-spec})
@end example

@noindent
where, as explained above, each of the @var{relative-spec-N} and
@var{base-spec} is either a face name, or a property list of
attribute/value pairs.  Each of the @dfn{relative remapping} entries,
@var{relative-spec-N}, is managed by the
@code{face-remap-add-relative} and @code{face-remap-remove-relative}
functions; these are intended for simple modifications like changing
the text size.  The @dfn{base remapping} entry, @var{base-spec}, has
the lowest priority and is managed by the @code{face-remap-set-base}
and @code{face-remap-reset-base} functions; it is intended for major
modes to remap faces in the buffers they control.

@defun face-remap-add-relative face &rest specs
This function adds the face spec in @var{specs} as relative
remappings for face @var{face} in the current buffer.  The remaining
arguments, @var{specs}, should form either a list of face names, or a
property list of attribute/value pairs.

The return value is a Lisp object that serves as a cookie; you can
pass this object as an argument to @code{face-remap-remove-relative}
if you need to remove the remapping later.

@example
;; Remap the 'escape-glyph' face into a combination
;; of the 'highlight' and 'italic' faces:
(face-remap-add-relative 'escape-glyph 'highlight 'italic)

;; Increase the size of the 'default' face by 50%:
(face-remap-add-relative 'default :height 1.5)
@end example
@end defun

@defun face-remap-remove-relative cookie
This function removes a relative remapping previously added by
@code{face-remap-add-relative}.  @var{cookie} should be the Lisp
object returned by @code{face-remap-add-relative} when the remapping
was added.
@end defun

@defun face-remap-set-base face &rest specs
This function sets the base remapping of @var{face} in the current
buffer to @var{specs}.  If @var{specs} is empty, the default base
remapping is restored, similar to calling @code{face-remap-reset-base}
(see below); note that this is different from @var{specs} containing a
single value @code{nil}, which has the opposite result (the global
definition of @var{face} is ignored).

This overwrites the default @var{base-spec}, which inherits the global
face definition, so it is up to the caller to add such inheritance if
so desired.
@end defun

@defun face-remap-reset-base face
This function sets the base remapping of @var{face} to its default
value, which inherits from @var{face}'s global definition.
@end defun

@node Face Functions
@subsection Functions for Working with Faces

  Here are additional functions for creating and working with faces.

@defun face-list
This function returns a list of all defined face names.
@end defun

@defun face-id face
This function returns the @dfn{face number} of face @var{face}.  This
is a number that uniquely identifies a face at low levels within
Emacs.  It is seldom necessary to refer to a face by its face number.
@end defun

@defun face-documentation face
This function returns the documentation string of face @var{face}, or
@code{nil} if none was specified for it.
@end defun

@defun face-equal face1 face2 &optional frame
This returns @code{t} if the faces @var{face1} and @var{face2} have the
same attributes for display.
@end defun

@defun face-differs-from-default-p face &optional frame
This returns non-@code{nil} if the face @var{face} displays
differently from the default face.
@end defun

@cindex face alias
@cindex alias, for faces
A @dfn{face alias} provides an equivalent name for a face.  You can
define a face alias by giving the alias symbol the @code{face-alias}
property, with a value of the target face name.  The following example
makes @code{modeline} an alias for the @code{mode-line} face.

@example
(put 'modeline 'face-alias 'mode-line)
@end example

@defmac define-obsolete-face-alias obsolete-face current-face when
This macro defines @code{obsolete-face} as an alias for
@var{current-face}, and also marks it as obsolete, indicating that it
may be removed in future.  @var{when} should be a string indicating
when @code{obsolete-face} was made obsolete (usually a version number
string).
@end defmac

@node Auto Faces
@subsection Automatic Face Assignment
@cindex automatic face assignment
@cindex faces, automatic choice

  This hook is used for automatically assigning faces to text in the
buffer.  It is part of the implementation of Jit-Lock mode, used by
Font-Lock.

@defvar fontification-functions
This variable holds a list of functions that are called by Emacs
redisplay as needed, just before doing redisplay.  They are called even
when Font Lock Mode isn't enabled.  When Font Lock Mode is enabled, this
variable usually holds just one function, @code{jit-lock-function}.

The functions are called in the order listed, with one argument, a
buffer position @var{pos}.  Collectively they should attempt to assign
faces to the text in the current buffer starting at @var{pos}.

The functions should record the faces they assign by setting the
@code{face} property.  They should also add a non-@code{nil}
@code{fontified} property to all the text they have assigned faces to.
That property tells redisplay that faces have been assigned to that text
already.

It is probably a good idea for the functions to do nothing if the
character after @var{pos} already has a non-@code{nil} @code{fontified}
property, but this is not required.  If one function overrides the
assignments made by a previous one, the properties after the last
function finishes are the ones that really matter.

For efficiency, we recommend writing these functions so that they
usually assign faces to around 400 to 600 characters at each call.
@end defvar

@node Basic Faces
@subsection Basic Faces
@cindex basic faces

If your Emacs Lisp program needs to assign some faces to text, it is
often a good idea to use certain existing faces or inherit from them,
rather than defining entirely new faces.  This way, if other users
have customized the basic faces to give Emacs a certain look, your
program will fit in without additional customization.

  Some of the basic faces defined in Emacs are listed below.  In
addition to these, you might want to make use of the Font Lock faces
for syntactic highlighting, if highlighting is not already handled by
Font Lock mode, or if some Font Lock faces are not in use.
@xref{Faces for Font Lock}.

@table @code
@item default
The default face, whose attributes are all specified.  All other faces
implicitly inherit from it: any unspecified attribute defaults to the
attribute on this face (@pxref{Face Attributes}).

@item bold
@itemx italic
@itemx bold-italic
@itemx underline
@itemx fixed-pitch
@itemx fixed-pitch-serif
@itemx variable-pitch
These have the attributes indicated by their names (e.g., @code{bold}
has a bold @code{:weight} attribute), with all other attributes
unspecified (and so given by @code{default}).

@item shadow
For dimmed-out text.  For example, it is used for the ignored
part of a filename in the minibuffer (@pxref{Minibuffer File,,
Minibuffers for File Names, emacs, The GNU Emacs Manual}).

@item link
@itemx link-visited
For clickable text buttons that send the user to a different
buffer or location.

@item highlight
For stretches of text that should temporarily stand out.  For example,
it is commonly assigned to the @code{mouse-face} property for cursor
highlighting (@pxref{Special Properties}).

@item match
@itemx isearch
@itemx lazy-highlight
For text matching (respectively) permanent search matches, interactive
search matches, and lazy highlighting other matches than the current
interactive one.

@item error
@itemx warning
@itemx success
For text concerning errors, warnings, or successes.  For example,
these are used for messages in @file{*Compilation*} buffers.
@end table

@node Font Selection
@subsection Font Selection
@cindex font selection
@cindex selecting a font

  Before Emacs can draw a character on a graphical display, it must
select a @dfn{font} for that character@footnote{In this context, the
term @dfn{font} has nothing to do with Font Lock (@pxref{Font Lock
Mode}).}.  @xref{Fonts,,, emacs, The GNU Emacs Manual}.  Normally,
Emacs automatically chooses a font based on the faces assigned to that
character---specifically, the face attributes @code{:family},
@code{:weight}, @code{:slant}, and @code{:width} (@pxref{Face
Attributes}).  The choice of font also depends on the character to be
displayed; some fonts can only display a limited set of characters.
If no available font exactly fits the requirements, Emacs looks for
the @dfn{closest matching font}.  The variables in this section
control how Emacs makes this selection.

@defopt face-font-family-alternatives
If a given family is specified but does not exist, this variable
specifies alternative font families to try.  Each element should have
this form:

@example
(@var{family} @var{alternate-families}@dots{})
@end example

If @var{family} is specified but not available, Emacs will try the other
families given in @var{alternate-families}, one by one, until it finds a
family that does exist.
@end defopt

@defopt face-font-selection-order
If there is no font that exactly matches all desired face attributes
(@code{:width}, @code{:height}, @code{:weight}, and @code{:slant}),
this variable specifies the order in which these attributes should be
considered when selecting the closest matching font.  The value should
be a list containing those four attribute symbols, in order of
decreasing importance.  The default is @code{(:width :height :weight
:slant)}.

Font selection first finds the best available matches for the first
attribute in the list; then, among the fonts which are best in that
way, it searches for the best matches in the second attribute, and so
on.

The attributes @code{:weight} and @code{:width} have symbolic values in
a range centered around @code{normal}.  Matches that are more extreme
(farther from @code{normal}) are somewhat preferred to matches that are
less extreme (closer to @code{normal}); this is designed to ensure that
non-normal faces contrast with normal ones, whenever possible.

One example of a case where this variable makes a difference is when the
default font has no italic equivalent.  With the default ordering, the
@code{italic} face will use a non-italic font that is similar to the
default one.  But if you put @code{:slant} before @code{:height}, the
@code{italic} face will use an italic font, even if its height is not
quite right.
@end defopt

@defopt face-font-registry-alternatives
This variable lets you specify alternative font registries to try, if a
given registry is specified and doesn't exist.  Each element should have
this form:

@example
(@var{registry} @var{alternate-registries}@dots{})
@end example

If @var{registry} is specified but not available, Emacs will try the
other registries given in @var{alternate-registries}, one by one,
until it finds a registry that does exist.
@end defopt

@cindex scalable fonts
  Emacs can make use of scalable fonts, but by default it does not use
them.

@defopt scalable-fonts-allowed
This variable controls which scalable fonts to use.  A value of
@code{nil}, the default, means do not use scalable fonts.  @code{t}
means to use any scalable font that seems appropriate for the text.

Otherwise, the value must be a list of regular expressions.  Then a
scalable font is enabled for use if its name matches any regular
expression in the list.  For example,

@example
(setq scalable-fonts-allowed '("iso10646-1$"))
@end example

@noindent
allows the use of scalable fonts with registry @code{iso10646-1}.
@end defopt

@defvar face-font-rescale-alist
This variable specifies scaling for certain faces.  Its value should
be a list of elements of the form

@example
(@var{fontname-regexp} . @var{scale-factor})
@end example

If @var{fontname-regexp} matches the font name that is about to be
used, this says to choose a larger similar font according to the
factor @var{scale-factor}.  You would use this feature to normalize
the font size if certain fonts are bigger or smaller than their
nominal heights and widths would suggest.
@end defvar

@node Font Lookup
@subsection Looking Up Fonts
@cindex font lookup
@cindex looking up fonts

@defun x-list-fonts name &optional reference-face frame maximum width
This function returns a list of available font names that match
@var{name}.  @var{name} should be a string containing a font name in
either the Fontconfig, GTK+, or XLFD format (@pxref{Fonts,,, emacs, The
GNU Emacs Manual}).  Within an XLFD string, wildcard characters may be
used: the @samp{*} character matches any substring, and the @samp{?}
character matches any single character.  Case is ignored when matching
font names.

If the optional arguments @var{reference-face} and @var{frame} are
specified, the returned list includes only fonts that are the same
size as @var{reference-face} (a face name) currently is on the frame
@var{frame}.

The optional argument @var{maximum} sets a limit on how many fonts to
return.  If it is non-@code{nil}, then the return value is truncated
after the first @var{maximum} matching fonts.  Specifying a small
value for @var{maximum} can make this function much faster, in cases
where many fonts match the pattern.

The optional argument @var{width} specifies a desired font width.  If
it is non-@code{nil}, the function only returns those fonts whose
characters are (on average) @var{width} times as wide as
@var{reference-face}.
@end defun

@defun x-family-fonts &optional family frame
This function returns a list describing the available fonts for family
@var{family} on @var{frame}.  If @var{family} is omitted or @code{nil},
this list applies to all families, and therefore, it contains all
available fonts.  Otherwise, @var{family} must be a string; it may
contain the wildcards @samp{?} and @samp{*}.

The list describes the display that @var{frame} is on; if @var{frame} is
omitted or @code{nil}, it applies to the selected frame's display
(@pxref{Input Focus}).

Each element in the list is a vector of the following form:

@example
[@var{family} @var{width} @var{point-size} @var{weight} @var{slant}
 @var{fixed-p} @var{full} @var{registry-and-encoding}]
@end example

The first five elements correspond to face attributes; if you
specify these attributes for a face, it will use this font.

The last three elements give additional information about the font.
@var{fixed-p} is non-@code{nil} if the font is fixed-pitch.
@var{full} is the full name of the font, and
@var{registry-and-encoding} is a string giving the registry and
encoding of the font.
@end defun

@node Fontsets
@subsection Fontsets
@cindex fontset

  A @dfn{fontset} is a list of fonts, each assigned to a range of
character codes.  An individual font cannot display the whole range of
characters that Emacs supports, but a fontset can.  Fontsets have names,
just as fonts do, and you can use a fontset name in place of a font name
when you specify the font for a frame or a face.  Here is
information about defining a fontset under Lisp program control.

@defun create-fontset-from-fontset-spec fontset-spec &optional style-variant-p noerror
This function defines a new fontset according to the specification
string @var{fontset-spec}.  The string should have this format:

@smallexample
@var{fontpattern}, @r{[}@var{charset}:@var{font}@r{]@dots{}}
@end smallexample

@noindent
Whitespace characters before and after the commas are ignored.

The first part of the string, @var{fontpattern}, should have the form of
a standard X font name, except that the last two fields should be
@samp{fontset-@var{alias}}.

The new fontset has two names, one long and one short.  The long name is
@var{fontpattern} in its entirety.  The short name is
@samp{fontset-@var{alias}}.  You can refer to the fontset by either
name.  If a fontset with the same name already exists, an error is
signaled, unless @var{noerror} is non-@code{nil}, in which case this
function does nothing.

If optional argument @var{style-variant-p} is non-@code{nil}, that says
to create bold, italic and bold-italic variants of the fontset as well.
These variant fontsets do not have a short name, only a long one, which
is made by altering @var{fontpattern} to indicate the bold and/or italic
status.

The specification string also says which fonts to use in the fontset.
See below for the details.
@end defun

  The construct @samp{@var{charset}:@var{font}} specifies which font to
use (in this fontset) for one particular character set.  Here,
@var{charset} is the name of a character set, and @var{font} is the font
to use for that character set.  You can use this construct any number of
times in the specification string.

  For the remaining character sets, those that you don't specify
explicitly, Emacs chooses a font based on @var{fontpattern}: it replaces
@samp{fontset-@var{alias}} with a value that names one character set.
For the @acronym{ASCII} character set, @samp{fontset-@var{alias}} is replaced
with @samp{ISO8859-1}.

  In addition, when several consecutive fields are wildcards, Emacs
collapses them into a single wildcard.  This is to prevent use of
auto-scaled fonts.  Fonts made by scaling larger fonts are not usable
for editing, and scaling a smaller font is not useful because it is
better to use the smaller font in its own size, which Emacs does.

  Thus if @var{fontpattern} is this,

@example
-*-fixed-medium-r-normal-*-24-*-*-*-*-*-fontset-24
@end example

@noindent
the font specification for @acronym{ASCII} characters would be this:

@example
-*-fixed-medium-r-normal-*-24-*-ISO8859-1
@end example

@noindent
and the font specification for Chinese GB2312 characters would be this:

@example
-*-fixed-medium-r-normal-*-24-*-gb2312*-*
@end example

  You may not have any Chinese font matching the above font
specification.  Most X distributions include only Chinese fonts that
have @samp{song ti} or @samp{fangsong ti} in the @var{family} field.  In
such a case, @samp{Fontset-@var{n}} can be specified as below:

@smallexample
Emacs.Fontset-0: -*-fixed-medium-r-normal-*-24-*-*-*-*-*-fontset-24,\
        chinese-gb2312:-*-*-medium-r-normal-*-24-*-gb2312*-*
@end smallexample

@noindent
Then, the font specifications for all but Chinese GB2312 characters have
@samp{fixed} in the @var{family} field, and the font specification for
Chinese GB2312 characters has a wild card @samp{*} in the @var{family}
field.

@defun set-fontset-font name character font-spec &optional frame add
This function modifies the existing fontset @var{name} to use the font
matching with @var{font-spec} for the specified @var{character}.

If @var{name} is @code{nil}, this function modifies the fontset of the
selected frame or that of @var{frame} if @var{frame} is not
@code{nil}.

If @var{name} is @code{t}, this function modifies the default
fontset, whose short name is @samp{fontset-default}.

In addition to specifying a single codepoint, @var{character} may be a
cons @code{(@var{from} . @var{to})}, where @var{from} and @var{to} are
character codepoints.  In that case, use @var{font-spec} for all the
characters in the range @var{from} and @var{to} (inclusive).

@var{character} may be a charset.  In that case, use
@var{font-spec} for all character in the charsets.

@var{character} may be a script name.  In that case, use
@var{font-spec} for all character in the charsets.

@var{font-spec} may be a font-spec object created by the function
@code{font-spec} (@pxref{Low-Level Font}).

@var{font-spec} may be a cons; @code{(@var{family} . @var{registry})},
where @var{family} is a family name of a font (possibly including a
foundry name at the head), @var{registry} is a registry name of a font
(possibly including an encoding name at the tail).

@var{font-spec} may be a font name string.

@var{font-spec} may be @code{nil}, which explicitly specifies that
there's no font for the specified @var{character}.  This is useful,
for example, to avoid expensive system-wide search for fonts for
characters that have no glyphs, like those from the Unicode Private
Use Area (PUA).

The optional argument @var{add}, if non-@code{nil}, specifies how to
add @var{font-spec} to the font specifications previously set.  If it
is @code{prepend}, @var{font-spec} is prepended.  If it is
@code{append}, @var{font-spec} is appended.  By default,
@var{font-spec} overrides the previous settings.

For instance, this changes the default fontset to use a font of which
family name is @samp{Kochi Gothic} for all characters belonging to
the charset @code{japanese-jisx0208}.

@smallexample
(set-fontset-font t 'japanese-jisx0208
                  (font-spec :family "Kochi Gothic"))
@end smallexample
@end defun

@defun char-displayable-p char
This function returns @code{t} if Emacs ought to be able to display
@var{char}.  More precisely, if the selected frame's fontset has a
font to display the character set that @var{char} belongs to.

Fontsets can specify a font on a per-character basis; when the fontset
does that, this function's value may not be accurate.
@end defun

@node Low-Level Font
@subsection Low-Level Font Representation
@cindex font property

  Normally, it is not necessary to manipulate fonts directly.  In case
you need to do so, this section explains how.

  In Emacs Lisp, fonts are represented using three different Lisp
object types: @dfn{font objects}, @dfn{font specs}, and @dfn{font
entities}.

@defun fontp object &optional type
Return @code{t} if @var{object} is a font object, font spec, or font
entity.  Otherwise, return @code{nil}.

The optional argument @var{type}, if non-@code{nil}, determines the
exact type of Lisp object to check for.  In that case, @var{type}
should be one of @code{font-object}, @code{font-spec}, or
@code{font-entity}.
@end defun

@cindex font object
  A font object is a Lisp object that represents a font that Emacs has
@dfn{opened}.  Font objects cannot be modified in Lisp, but they can
be inspected.

@defun font-at position &optional window string
Return the font object that is being used to display the character at
position @var{position} in the window @var{window}.  If @var{window}
is @code{nil}, it defaults to the selected window.  If @var{string} is
@code{nil}, @var{position} specifies a position in the current buffer;
otherwise, @var{string} should be a string, and @var{position}
specifies a position in that string.
@end defun

@cindex font spec
  A font spec is a Lisp object that contains a set of specifications
that can be used to find a font.  More than one font may match the
specifications in a font spec.

@defun font-spec &rest arguments
Return a new font spec using the specifications in @var{arguments},
which should come in @code{property}-@code{value} pairs.  The possible
specifications are as follows:

@table @code
@item :name
The font name (a string), in either XLFD, Fontconfig, or GTK+ format.
@xref{Fonts,,, emacs, The GNU Emacs Manual}.

@item :family
@itemx :foundry
@itemx :weight
@itemx :slant
@itemx :width
These have the same meanings as the face attributes of the same name.
@xref{Face Attributes}.

@item :size
The font size---either a non-negative integer that specifies the pixel
size, or a floating-point number that specifies the point size.

@item :adstyle
Additional typographic style information for the font, such as
@samp{sans}.  The value should be a string or a symbol.

@cindex font registry
@item :registry
The charset registry and encoding of the font, such as
@samp{iso8859-1}.  The value should be a string or a symbol.

@item :script
The script that the font must support (a symbol).

@item :lang
The language that the font should support.  The value should be a
symbol whose name is a two-letter ISO-639 language name.  On X, the
value is matched against the ``Additional Style'' field of the XLFD
name of a font, if it is non-empty.  On MS-Windows, fonts matching the
spec are required to support codepages needed for the language.
Currently, only a small set of CJK languages is supported with this
property: @samp{ja}, @samp{ko}, and @samp{zh}.

@item :otf
@cindex OpenType font
The font must be an OpenType font that supports these OpenType
features, provided Emacs is compiled with a library, such as
@samp{libotf} on GNU/Linux, that supports complex text layout for
scripts which need that.  The value must be a list of the form

@smallexample
@code{(@var{script-tag} @var{langsys-tag} @var{gsub} @var{gpos})}
@end smallexample

where @var{script-tag} is the OpenType script tag symbol;
@var{langsys-tag} is the OpenType language system tag symbol, or
@code{nil} to use the default language system; @code{gsub} is a list
of OpenType GSUB feature tag symbols, or @code{nil} if none is
required; and @code{gpos} is a list of OpenType GPOS feature tag
symbols, or @code{nil} if none is required.  If @code{gsub} or
@code{gpos} is a list, a @code{nil} element in that list means that
the font must not match any of the remaining tag symbols.  The
@code{gpos} element may be omitted.
@end table
@end defun

@defun font-put font-spec property value
Set the font property @var{property} in the font-spec @var{font-spec}
to @var{value}.
@end defun

@cindex font entity
  A font entity is a reference to a font that need not be open.  Its
properties are intermediate between a font object and a font spec:
like a font object, and unlike a font spec, it refers to a single,
specific font.  Unlike a font object, creating a font entity does not
load the contents of that font into computer memory.  Emacs may open
multiple font objects of different sizes from a single font entity
referring to a scalable font.

@defun find-font font-spec &optional frame
This function returns a font entity that best matches the font spec
@var{font-spec} on frame @var{frame}.  If @var{frame} is @code{nil},
it defaults to the selected frame.
@end defun

@defun list-fonts font-spec &optional frame num prefer
This function returns a list of all font entities that match the font
spec @var{font-spec}.

The optional argument @var{frame}, if non-@code{nil}, specifies the
frame on which the fonts are to be displayed.  The optional argument
@var{num}, if non-@code{nil}, should be an integer that specifies the
maximum length of the returned list.  The optional argument
@var{prefer}, if non-@code{nil}, should be another font spec, which is
used to control the order of the returned list; the returned font
entities are sorted in order of decreasing closeness to that font
spec.
@end defun

  If you call @code{set-face-attribute} and pass a font spec, font
entity, or font name string as the value of the @code{:font}
attribute, Emacs opens the best matching font that is available
for display.  It then stores the corresponding font object as the
actual value of the @code{:font} attribute for that face.

  The following functions can be used to obtain information about a
font.  For these functions, the @var{font} argument can be a font
object, a font entity, or a font spec.

@defun font-get font property
This function returns the value of the font property @var{property}
for @var{font}.

If @var{font} is a font spec and the font spec does not specify
@var{property}, the return value is @code{nil}.  If @var{font} is a
font object or font entity, the value for the @var{:script} property
may be a list of scripts supported by the font.
@end defun

@defun font-face-attributes font &optional frame
This function returns a list of face attributes corresponding to
@var{font}.  The optional argument @var{frame} specifies the frame on
which the font is to be displayed.  If it is @code{nil}, the selected
frame is used.  The return value has the form

@smallexample
(:family @var{family} :height @var{height} :weight @var{weight}
   :slant @var{slant} :width @var{width})
@end smallexample

where the values of @var{family}, @var{height}, @var{weight},
@var{slant}, and @var{width} are face attribute values.  Some of these
key-attribute pairs may be omitted from the list if they are not
specified by @var{font}.
@end defun

@defun font-xlfd-name font &optional fold-wildcards
This function returns the XLFD (X Logical Font Descriptor), a string,
matching @var{font}.  @xref{Fonts,,, emacs, The GNU Emacs Manual}, for
information about XLFDs.  If the name is too long for an XLFD (which
can contain at most 255 characters), the function returns @code{nil}.

If the optional argument @var{fold-wildcards} is non-@code{nil},
consecutive wildcards in the XLFD are folded into one.
@end defun

The following two functions return important information about a font.

@defun font-info name &optional frame
This function returns information about a font specified by its
@var{name}, a string, as it is used on @var{frame}.  If @var{frame} is
omitted or @code{nil}, it defaults to the selected frame.

The value returned by the function is a vector of the form
@code{[@var{opened-name} @var{full-name} @var{size} @var{height}
@var{baseline-offset} @var{relative-compose} @var{default-ascent}
@var{max-width} @var{ascent} @var{descent} @var{space-width}
@var{average-width} @var{filename} @var{capability}]}.  Here's the
description of each components of this vector:

@table @var
@item opened-name
The name used to open the font, a string.

@item full-name
The full name of the font, a string.

@item size
The pixel size of the font.

@item height
The height of the font in pixels.

@item baseline-offset
The offset in pixels from the @acronym{ASCII} baseline, positive
upward.

@item relative-compose
@itemx default-ascent
Numbers controlling how to compose characters.

@item ascent
@itemx descent
The ascent and descent of this font.  The sum of these two numbers
should be equal to the value of @var{height} above.

@item space-width
The width, in pixels, of the font's space character.

@item average-width
The average width of the font characters.  If this is zero, Emacs uses
the value of @var{space-width} instead, when it calculates text layout
on display.

@item filename
The file name of the font as a string.  This can be @code{nil} if the
font back-end does not provide a way to find out the font's file name.

@item capability
A list whose first element is a symbol representing the font type, one
of @code{x}, @code{opentype}, @code{truetype}, @code{type1},
@code{pcf}, or @code{bdf}.  For OpenType fonts, the list includes 2
additional elements describing the @sc{gsub} and @sc{gpos} features
supported by the font.  Each of these elements is a list of the form
@code{((@var{script} (@var{langsys} @var{feature} @dots{}) @dots{})
@dots{})}, where @var{script} is a symbol representing an OpenType
script tag, @var{langsys} is a symbol representing an OpenType langsys
tag (or @code{nil}, which stands for the default langsys), and each
@var{feature} is a symbol representing an OpenType feature tag.
@end table
@end defun

@defun query-font font-object
This function returns information about a @var{font-object}.  (This is
in contrast to @code{font-info}, which takes the font name, a string,
as its argument.)

The value returned by the function is a vector of the form
@code{[@var{name} @var{filename} @var{pixel-size} @var{max-width}
@var{ascent} @var{descent} @var{space-width} @var{average-width}
@var{capability}]}.  Here's the description of each components of this
vector:

@table @var
@item name
The font name, a string.

@item filename
The file name of the font as a string.  This can be @code{nil} if the
font back-end does not provide a way to find out the font's file name.

@item pixel-size
The pixel size of the font used to open the font.

@item max-width
The maximum advance width of the font.

@item ascent
@itemx descent
The ascent and descent of this font.  The sum of these two numbers
gives the font height.

@item space-width
The width, in pixels, of the font's space character.

@item average-width
The average width of the font characters.  If this is zero, Emacs uses
the value of @var{space-width} instead, when it calculates text layout
on display.

@item capability
A list whose first element is a symbol representing the font type, one
of @code{x}, @code{opentype}, @code{truetype}, @code{type1},
@code{pcf}, or @code{bdf}.  For OpenType fonts, the list includes 2
additional elements describing the @sc{gsub} and @sc{gpos} features
supported by the font.  Each of these elements is a list of the form
@code{((@var{script} (@var{langsys} @var{feature} @dots{}) @dots{})
@dots{})}, where @var{script} is a symbol representing an OpenType
script tag, @var{langsys} is a symbol representing an OpenType langsys
tag (or @code{nil}, which stands for the default langsys), and each
@var{feature} is a symbol representing an OpenType feature tag.
@end table
@end defun

@cindex font information for layout
The following four functions return size information about fonts used
by various faces, allowing various layout considerations in Lisp
programs.  These functions take face remapping into consideration,
returning information about the remapped face, if the face in question
was remapped.  @xref{Face Remapping}.

@defun default-font-width
This function returns the average width in pixels of the font used by
the current buffer's default face.
@end defun

@defun default-font-height
This function returns the height in pixels of the font used by the
current buffer's default face.
@end defun

@defun window-font-width &optional window face
This function returns the average width in pixels for the font used by
@var{face} in @var{window}.  The specified @var{window} must be a live
window.  If @code{nil} or omitted, @var{window} defaults to the
selected window, and @var{face} defaults to the default face in
@var{window}.
@end defun

@defun window-font-height &optional window face
This function returns the height in pixels for the font used by
@var{face} in @var{window}.  The specified @var{window} must be a live
window.  If @code{nil} or omitted, @var{window} defaults to the
selected window, and @var{face} defaults to the default face in
@var{window}.
@end defun

@node Fringes
@section Fringes
@cindex fringes

  On graphical displays, Emacs draws @dfn{fringes} next to each
window: thin vertical strips down the sides which can display bitmaps
indicating truncation, continuation, horizontal scrolling, and so on.

@menu
* Fringe Size/Pos::     Specifying where to put the window fringes.
* Fringe Indicators::   Displaying indicator icons in the window fringes.
* Fringe Cursors::      Displaying cursors in the right fringe.
* Fringe Bitmaps::      Specifying bitmaps for fringe indicators.
* Customizing Bitmaps:: Specifying your own bitmaps to use in the fringes.
* Overlay Arrow::       Display of an arrow to indicate position.
@end menu

@node Fringe Size/Pos
@subsection Fringe Size and Position

  The following buffer-local variables control the position and width
of fringes in windows showing that buffer.

@defvar fringes-outside-margins
The fringes normally appear between the display margins and the window
text.  If the value is non-@code{nil}, they appear outside the display
margins.  @xref{Display Margins}.
@end defvar

@defvar left-fringe-width
This variable, if non-@code{nil}, specifies the width of the left
fringe in pixels.  A value of @code{nil} means to use the left fringe
width from the window's frame.
@end defvar

@defvar right-fringe-width
This variable, if non-@code{nil}, specifies the width of the right
fringe in pixels.  A value of @code{nil} means to use the right fringe
width from the window's frame.
@end defvar

  Any buffer which does not specify values for these variables uses
the values specified by the @code{left-fringe} and @code{right-fringe}
frame parameters (@pxref{Layout Parameters}).

  The above variables actually take effect via the function
@code{set-window-buffer} (@pxref{Buffers and Windows}), which calls
@code{set-window-fringes} as a subroutine.  If you change one of these
variables, the fringe display is not updated in existing windows
showing the buffer, unless you call @code{set-window-buffer} again in
each affected window.  You can also use @code{set-window-fringes} to
control the fringe display in individual windows.

@defun set-window-fringes window left &optional right outside-margins
This function sets the fringe widths of window @var{window}.
If @var{window} is @code{nil}, the selected window is used.

The argument @var{left} specifies the width in pixels of the left
fringe, and likewise @var{right} for the right fringe.  A value of
@code{nil} for either one stands for the default width.  If
@var{outside-margins} is non-@code{nil}, that specifies that fringes
should appear outside of the display margins.

The values specified here may be later overridden by invoking
@code{set-window-buffer} (@pxref{Buffers and Windows}) on @var{window}
with its @var{keep-margins} argument @code{nil} or omitted.
@end defun

@defun window-fringes &optional window
This function returns information about the fringes of a window
@var{window}.  If @var{window} is omitted or @code{nil}, the selected
window is used.  The value has the form @code{(@var{left-width}
@var{right-width} @var{outside-margins})}.
@end defun


@node Fringe Indicators
@subsection Fringe Indicators
@cindex fringe indicators
@cindex indicators, fringe

  @dfn{Fringe indicators} are tiny icons displayed in the window
fringe to indicate truncated or continued lines, buffer boundaries,
etc.

@defopt indicate-empty-lines
@cindex fringes, and empty line indication
@cindex empty lines, indicating
When this is non-@code{nil}, Emacs displays a special glyph in the
fringe of each empty line at the end of the buffer, on graphical
displays.  @xref{Fringes}.  This variable is automatically
buffer-local in every buffer.
@end defopt

@defopt indicate-buffer-boundaries
@cindex buffer boundaries, indicating
This buffer-local variable controls how the buffer boundaries and
window scrolling are indicated in the window fringes.

Emacs can indicate the buffer boundaries---that is, the first and last
line in the buffer---with angle icons when they appear on the screen.
In addition, Emacs can display an up-arrow in the fringe to show
that there is text above the screen, and a down-arrow to show
there is text below the screen.

There are three kinds of basic values:

@table @asis
@item @code{nil}
Don't display any of these fringe icons.
@item @code{left}
Display the angle icons and arrows in the left fringe.
@item @code{right}
Display the angle icons and arrows in the right fringe.
@item any non-alist
Display the angle icons in the left fringe
and don't display the arrows.
@end table

Otherwise the value should be an alist that specifies which fringe
indicators to display and where.  Each element of the alist should
have the form @code{(@var{indicator} . @var{position})}.  Here,
@var{indicator} is one of @code{top}, @code{bottom}, @code{up},
@code{down}, and @code{t} (which covers all the icons not yet
specified), while @var{position} is one of @code{left}, @code{right}
and @code{nil}.

For example, @code{((top . left) (t . right))} places the top angle
bitmap in left fringe, and the bottom angle bitmap as well as both
arrow bitmaps in right fringe.  To show the angle bitmaps in the left
fringe, and no arrow bitmaps, use @code{((top .  left) (bottom . left))}.
@end defopt

@defvar fringe-indicator-alist
This buffer-local variable specifies the mapping from logical fringe
indicators to the actual bitmaps displayed in the window fringes.  The
value is an alist of elements @code{(@var{indicator}
. @var{bitmaps})}, where @var{indicator} specifies a logical indicator
type and @var{bitmaps} specifies the fringe bitmaps to use for that
indicator.

  Each @var{indicator} should be one of the following symbols:

@table @asis
@item @code{truncation}, @code{continuation}.
Used for truncation and continuation lines.

@item @code{up}, @code{down}, @code{top}, @code{bottom}, @code{top-bottom}
Used when @code{indicate-buffer-boundaries} is non-@code{nil}:
@code{up} and @code{down} indicate a buffer boundary lying above or
below the window edge; @code{top} and @code{bottom} indicate the
topmost and bottommost buffer text line; and @code{top-bottom}
indicates where there is just one line of text in the buffer.

@item @code{empty-line}
Used to indicate empty lines when @code{indicate-empty-lines} is
non-@code{nil}.

@item @code{overlay-arrow}
Used for overlay arrows (@pxref{Overlay Arrow}).
@c Is this used anywhere?
@c @item Unknown bitmap indicator:
@c @code{unknown}.
@end table

  Each @var{bitmaps} value may be a list of symbols @code{(@var{left}
@var{right} [@var{left1} @var{right1}])}.  The @var{left} and
@var{right} symbols specify the bitmaps shown in the left and/or right
fringe, for the specific indicator.  @var{left1} and @var{right1} are
specific to the @code{bottom} and @code{top-bottom} indicators, and
are used to indicate that the last text line has no final newline.
Alternatively, @var{bitmaps} may be a single symbol which is used in
both left and right fringes.

  @xref{Fringe Bitmaps}, for a list of standard bitmap symbols and how
to define your own.  In addition, @code{nil} represents the empty
bitmap (i.e., an indicator that is not shown).

  When @code{fringe-indicator-alist} has a buffer-local value, and
there is no bitmap defined for a logical indicator, or the bitmap is
@code{t}, the corresponding value from the default value of
@code{fringe-indicator-alist} is used.
@end defvar

@node Fringe Cursors
@subsection Fringe Cursors
@cindex fringe cursors
@cindex cursor, fringe

  When a line is exactly as wide as the window, Emacs displays the
cursor in the right fringe instead of using two lines.  Different
bitmaps are used to represent the cursor in the fringe depending on
the current buffer's cursor type.

@defopt overflow-newline-into-fringe
If this is non-@code{nil}, lines exactly as wide as the window (not
counting the final newline character) are not continued.  Instead,
when point is at the end of the line, the cursor appears in the right
fringe.
@end defopt

@defvar fringe-cursor-alist
This variable specifies the mapping from logical cursor type to the
actual fringe bitmaps displayed in the right fringe.  The value is an
alist where each element has the form @code{(@var{cursor-type}
. @var{bitmap})}, which means to use the fringe bitmap @var{bitmap} to
display cursors of type @var{cursor-type}.

Each @var{cursor-type} should be one of @code{box}, @code{hollow},
@code{bar}, @code{hbar}, or @code{hollow-small}.  The first four have
the same meanings as in the @code{cursor-type} frame parameter
(@pxref{Cursor Parameters}).  The @code{hollow-small} type is used
instead of @code{hollow} when the normal @code{hollow-rectangle}
bitmap is too tall to fit on a specific display line.

Each @var{bitmap} should be a symbol specifying the fringe bitmap to
be displayed for that logical cursor type.
@iftex
See the next subsection for details.
@end iftex
@ifnottex
@xref{Fringe Bitmaps}.
@end ifnottex

@c FIXME: I can't find the fringes-indicator-alist variable.  Maybe
@c it should be fringe-indicator-alist or fringe-cursor-alist?  --xfq
When @code{fringe-cursor-alist} has a buffer-local value, and there is
no bitmap defined for a cursor type, the corresponding value from the
default value of @code{fringes-indicator-alist} is used.
@end defvar

@node Fringe Bitmaps
@subsection Fringe Bitmaps
@cindex fringe bitmaps
@cindex bitmaps, fringe

  The @dfn{fringe bitmaps} are the actual bitmaps which represent the
logical fringe indicators for truncated or continued lines, buffer
boundaries, overlay arrows, etc.  Each bitmap is represented by a
symbol.
@iftex
These symbols are referred to by the variables
@code{fringe-indicator-alist} and @code{fringe-cursor-alist},
described in the previous subsections.
@end iftex
@ifnottex
These symbols are referred to by the variable
@code{fringe-indicator-alist}, which maps fringe indicators to bitmaps
(@pxref{Fringe Indicators}), and the variable
@code{fringe-cursor-alist}, which maps fringe cursors to bitmaps
(@pxref{Fringe Cursors}).
@end ifnottex

  Lisp programs can also directly display a bitmap in the left or
right fringe, by using a @code{display} property for one of the
characters appearing in the line (@pxref{Other Display Specs}).  Such
a display specification has the form

@example
(@var{fringe} @var{bitmap} [@var{face}])
@end example

@noindent
@var{fringe} is either the symbol @code{left-fringe} or
@code{right-fringe}.  @var{bitmap} is a symbol identifying the bitmap
to display.  The optional @var{face} names a face whose foreground
color is used to display the bitmap; this face is automatically merged
with the @code{fringe} face.

  Here is a list of the standard fringe bitmaps defined in Emacs, and
how they are currently used in Emacs (via
@code{fringe-indicator-alist} and @code{fringe-cursor-alist}):

@table @asis
@item @code{left-arrow}, @code{right-arrow}
Used to indicate truncated lines.

@item @code{left-curly-arrow}, @code{right-curly-arrow}
Used to indicate continued lines.

@item @code{right-triangle}, @code{left-triangle}
The former is used by overlay arrows.  The latter is unused.

@item @code{up-arrow}, @code{down-arrow}, @code{top-left-angle} @code{top-right-angle}
@itemx @code{bottom-left-angle}, @code{bottom-right-angle}
@itemx @code{top-right-angle}, @code{top-left-angle}
@itemx @code{left-bracket}, @code{right-bracket}, @code{top-right-angle}, @code{top-left-angle}
Used to indicate buffer boundaries.

@item @code{filled-rectangle}, @code{hollow-rectangle}
@itemx @code{filled-square}, @code{hollow-square}
@itemx @code{vertical-bar}, @code{horizontal-bar}
Used for different types of fringe cursors.

@item @code{empty-line}, @code{exclamation-mark}, @code{question-mark}, @code{exclamation-mark}
Not used by core Emacs features.
@end table

@noindent
The next subsection describes how to define your own fringe bitmaps.

@defun fringe-bitmaps-at-pos &optional pos window
This function returns the fringe bitmaps of the display line
containing position @var{pos} in window @var{window}.  The return
value has the form @code{(@var{left} @var{right} @var{ov})}, where @var{left}
is the symbol for the fringe bitmap in the left fringe (or @code{nil}
if no bitmap), @var{right} is similar for the right fringe, and @var{ov}
is non-@code{nil} if there is an overlay arrow in the left fringe.

The value is @code{nil} if @var{pos} is not visible in @var{window}.
If @var{window} is @code{nil}, that stands for the selected window.
If @var{pos} is @code{nil}, that stands for the value of point in
@var{window}.
@end defun

@node Customizing Bitmaps
@subsection Customizing Fringe Bitmaps
@cindex fringe bitmaps, customizing

@defun define-fringe-bitmap bitmap bits &optional height width align
This function defines the symbol @var{bitmap} as a new fringe bitmap,
or replaces an existing bitmap with that name.

The argument @var{bits} specifies the image to use.  It should be
either a string or a vector of integers, where each element (an
integer) corresponds to one row of the bitmap.  Each bit of an integer
corresponds to one pixel of the bitmap, where the low bit corresponds
to the rightmost pixel of the bitmap.

The height is normally the length of @var{bits}.  However, you
can specify a different height with non-@code{nil} @var{height}.  The width
is normally 8, but you can specify a different width with non-@code{nil}
@var{width}.  The width must be an integer between 1 and 16.

The argument @var{align} specifies the positioning of the bitmap
relative to the range of rows where it is used; the default is to
center the bitmap.  The allowed values are @code{top}, @code{center},
or @code{bottom}.

The @var{align} argument may also be a list @code{(@var{align}
@var{periodic})} where @var{align} is interpreted as described above.
If @var{periodic} is non-@code{nil}, it specifies that the rows in
@code{bits} should be repeated enough times to reach the specified
height.
@end defun

@defun destroy-fringe-bitmap bitmap
This function destroy the fringe bitmap identified by @var{bitmap}.
If @var{bitmap} identifies a standard fringe bitmap, it actually
restores the standard definition of that bitmap, instead of
eliminating it entirely.
@end defun

@defun set-fringe-bitmap-face bitmap &optional face
This sets the face for the fringe bitmap @var{bitmap} to @var{face}.
If @var{face} is @code{nil}, it selects the @code{fringe} face.  The
bitmap's face controls the color to draw it in.

@var{face} is merged with the @code{fringe} face, so normally
@var{face} should specify only the foreground color.
@end defun

@node Overlay Arrow
@subsection The Overlay Arrow
@c @cindex overlay arrow  Duplicates variable names

  The @dfn{overlay arrow} is useful for directing the user's attention
to a particular line in a buffer.  For example, in the modes used for
interface to debuggers, the overlay arrow indicates the line of code
about to be executed.  This feature has nothing to do with
@dfn{overlays} (@pxref{Overlays}).

@defvar overlay-arrow-string
This variable holds the string to display to call attention to a
particular line, or @code{nil} if the arrow feature is not in use.
On a graphical display the contents of the string are ignored; instead a
glyph is displayed in the fringe area to the left of the display area.
@end defvar

@defvar overlay-arrow-position
This variable holds a marker that indicates where to display the overlay
arrow.  It should point at the beginning of a line.  On a non-graphical
display the arrow text
appears at the beginning of that line, overlaying any text that would
otherwise appear.  Since the arrow is usually short, and the line
usually begins with indentation, normally nothing significant is
overwritten.

The overlay-arrow string is displayed in any given buffer if the value
of @code{overlay-arrow-position} in that buffer points into that
buffer.  Thus, it is possible to display multiple overlay arrow strings
by creating buffer-local bindings of @code{overlay-arrow-position}.
However, it is usually cleaner to use
@code{overlay-arrow-variable-list} to achieve this result.
@c !!! overlay-arrow-position: but the overlay string may remain in the display
@c of some other buffer until an update is required.  This should be fixed
@c now.  Is it?
@end defvar

  You can do a similar job by creating an overlay with a
@code{before-string} property.  @xref{Overlay Properties}.

  You can define multiple overlay arrows via the variable
@code{overlay-arrow-variable-list}.

@defvar overlay-arrow-variable-list
This variable's value is a list of variables, each of which specifies
the position of an overlay arrow.  The variable
@code{overlay-arrow-position} has its normal meaning because it is on
this list.
@end defvar

Each variable on this list can have properties
@code{overlay-arrow-string} and @code{overlay-arrow-bitmap} that
specify an overlay arrow string (for text terminals) or fringe bitmap
(for graphical terminals) to display at the corresponding overlay
arrow position.  If either property is not set, the default
@code{overlay-arrow-string} or @code{overlay-arrow} fringe indicator
is used.


@node Scroll Bars
@section Scroll Bars
@cindex scroll bars

Normally the frame parameter @code{vertical-scroll-bars} controls
whether the windows in the frame have vertical scroll bars, and whether
they are on the left or right.  The frame parameter
@code{scroll-bar-width} specifies how wide they are (@code{nil} meaning
the default).

   The frame parameter @code{horizontal-scroll-bars} controls whether
the windows in the frame have horizontal scroll bars.  The frame
parameter @code{scroll-bar-height} specifies how high they are
(@code{nil} meaning the default).  @xref{Layout Parameters}.

@vindex horizontal-scroll-bars-available-p
   Horizontal scroll bars are not available on all platforms.  The
function @code{horizontal-scroll-bars-available-p} which takes no
argument returns non-@code{nil} if they are available on your system.

   The following three functions take as argument a live frame which
defaults to the selected one.

@defun frame-current-scroll-bars &optional frame
This function reports the scroll bar types for frame @var{frame}.  The
value is a cons cell @code{(@var{vertical-type} .@:
@var{horizontal-type})}, where @var{vertical-type} is either
@code{left}, @code{right}, or @code{nil} (which means no vertical scroll
bar.)  @var{horizontal-type} is either @code{bottom} or @code{nil}
(which means no horizontal scroll bar).
@end defun

@defun frame-scroll-bar-width &optional frame
This function returns the width of vertical scroll bars of @var{frame}
in pixels.
@end defun

@defun frame-scroll-bar-height &optional frame
This function returns the height of horizontal scroll bars of
@var{frame} in pixels.
@end defun

You can override the frame specific settings for individual windows by
using the following function:

@defun set-window-scroll-bars window &optional width vertical-type height horizontal-type
This function sets the width and/or height and the types of scroll bars
for window @var{window}.  If @var{window} is @code{nil}, the selected
window is used.

@var{width} specifies the width of the vertical scroll bar in pixels
(@code{nil} means use the width specified for the frame).
@var{vertical-type} specifies whether to have a vertical scroll bar and,
if so, where.  The possible values are @code{left}, @code{right},
@code{t}, which means to use the frame's default, and @code{nil} for no
vertical scroll bar.

@var{height} specifies the height of the horizontal scroll bar in pixels
(@code{nil} means use the height specified for the frame).
@var{horizontal-type} specifies whether to have a horizontal scroll bar.
The possible values are @code{bottom}, @code{t}, which means to use the
frame's default, and @code{nil} for no horizontal scroll bar.

The values specified here may be later overridden by invoking
@code{set-window-buffer} (@pxref{Buffers and Windows}) on @var{window}
with its @var{keep-margins} argument @code{nil} or omitted.
@end defun

The following four functions take as argument a live window which
defaults to the selected one.

@defun window-scroll-bars &optional window
This function returns a list of the form @code{(@var{width}
@var{columns} @var{vertical-type} @var{height} @var{lines}
@var{horizontal-type})}.

The value @var{width} is the value that was specified for the width of
the vertical scroll bar (which may be @code{nil}); @var{columns} is the
(possibly rounded) number of columns that the vertical scroll bar
actually occupies.

The value @var{height} is the value that was specified for the height of
the horizontal scroll bar (which may be @code{nil}); @var{lines} is the
(possibly rounded) number of lines that the horizontally scroll bar
actually occupies.
@end defun

@defun window-current-scroll-bars &optional window
This function reports the scroll bar type for window @var{window}.  The
value is a cons cell @code{(@var{vertical-type} .@:
@var{horizontal-type})}.  Unlike @code{window-scroll-bars}, this reports
the scroll bar type actually used, once frame defaults and
@code{scroll-bar-mode} are taken into account.
@end defun

@defun window-scroll-bar-width &optional window
This function returns the width in pixels of @var{window}'s vertical
scrollbar.
@end defun

@defun window-scroll-bar-height &optional window
This function returns the height in pixels of @var{window}'s horizontal
scrollbar.
@end defun

If you don't specify these values for a window with
@code{set-window-scroll-bars}, the buffer-local variables
@code{vertical-scroll-bar}, @code{horizontal-scroll-bar},
@code{scroll-bar-width} and @code{scroll-bar-height} in the buffer being
displayed control the window's scroll bars.  The function
@code{set-window-buffer} examines these variables.  If you change them
in a buffer that is already visible in a window, you can make the window
take note of the new values by calling @code{set-window-buffer}
specifying the same buffer that is already displayed.

You can control the appearance of scroll bars for a particular buffer by
setting the following variables which automatically become buffer-local
when set.

@defvar vertical-scroll-bar
This variable specifies the location of the vertical scroll bar.  The
possible values are @code{left}, @code{right}, @code{t}, which means to
use the frame's default, and @code{nil} for no scroll bar.
@end defvar

@defvar horizontal-scroll-bar
This variable specifies the location of the horizontal scroll bar.  The
possible values are @code{bottom}, @code{t}, which means to use the
frame's default, and @code{nil} for no scroll bar.
@end defvar

@defvar scroll-bar-width
This variable specifies the width of the buffer's vertical scroll bars,
measured in pixels.  A value of @code{nil} means to use the value
specified by the frame.
@end defvar

@defvar scroll-bar-height
This variable specifies the height of the buffer's horizontal scroll
bar, measured in pixels.  A value of @code{nil} means to use the value
specified by the frame.
@end defvar

Finally you can toggle the display of scroll bars on all frames by
customizing the variables @code{scroll-bar-mode} and
@code{horizontal-scroll-bar-mode}.

@defopt scroll-bar-mode
This variable controls whether and where to put vertical scroll bars in
all frames.  The possible values are @code{nil} for no scroll bars,
@code{left} to put scroll bars on the left and @code{right} to put
scroll bars on the right.
@end defopt

@defopt horizontal-scroll-bar-mode
This variable controls whether to display horizontal scroll bars on all
frames.
@end defopt


@node Window Dividers
@section Window Dividers
@cindex window dividers
@cindex right dividers
@cindex bottom dividers

Window dividers are bars drawn between a frame's windows.  A right
divider is drawn between a window and any adjacent windows on the right.
Its width (thickness) is specified by the frame parameter
@code{right-divider-width}.  A bottom divider is drawn between a
window and adjacent windows on the bottom or the echo area.  Its width
is specified by the frame parameter @code{bottom-divider-width}.  In
either case, specifying a width of zero means to not draw such dividers.
@xref{Layout Parameters}.

   Technically, a right divider belongs to the window on its left,
which means that its width contributes to the total width of that
window.  A bottom divider belongs to the window above it, which
means that its width contributes to the total height of that window.
@xref{Window Sizes}.  When a window has both, a right and a bottom
divider, the bottom divider prevails.  This means that a bottom
divider is drawn over the full total width of its window while the right
divider ends above the bottom divider.

   Dividers can be dragged with the mouse and are therefore useful for
adjusting the sizes of adjacent windows with the mouse.  They also serve
to visually set apart adjacent windows when no scroll bars or mode lines
are present.  The following three faces allow the customization of the
appearance of dividers:

@table @code
@item window-divider
When a divider is less than three pixels wide, it is drawn solidly with
the foreground of this face.  For larger dividers this face is used for
the inner part only, excluding the first and last pixel.

@item window-divider-first-pixel
This is the face used for drawing the first pixel of a divider that is
at least three pixels wide.  To obtain a solid appearance, set this to
the same value used for the @code{window-divider} face.

@item window-divider-last-pixel
This is the face used for drawing the last pixel of a divider that is at
least three pixels wide.  To obtain a solid appearance, set this to the
same value used for the @code{window-divider} face.
@end table

You can get the sizes of the dividers of a specific window with the
following two functions.

@defun window-right-divider-width &optional window
Return the width (thickness) in pixels of @var{window}'s right divider.
@var{window} must be a live window and defaults to the selected one.
The return value is always zero for a rightmost window.
@end defun

@defun window-bottom-divider-width &optional window
Return the width (thickness) in pixels of @var{window}'s bottom divider.
@var{window} must be a live window and defaults to the selected one.
The return value is zero for the minibuffer window or a bottommost
window on a minibuffer-less frame.
@end defun


@node Display Property
@section The @code{display} Property
@cindex display specification
@kindex display @r{(text property)}

  The @code{display} text property (or overlay property) is used to
insert images into text, and to control other aspects of how text
displays.  The value of the @code{display} property should be a
display specification, or a list or vector containing several display
specifications.  Display specifications in the same @code{display}
property value generally apply in parallel to the text they cover.

  If several sources (overlays and/or a text property) specify values
for the @code{display} property, only one of the values takes effect,
following the rules of @code{get-char-property}.  @xref{Examining
Properties}.

@cindex display property, unsafe evaluation
@cindex security, and display specifications
  Some of the display specifications allow inclusion of Lisp forms,
which are evaluated at display time.  This could be unsafe in certain
situations, e.g., when the display specification was generated by some
external program/agent.  Wrapping a display specification in a list
that begins with the special symbol @code{disable-eval}, as in
@w{@code{('disable-eval @var{spec})}}, will disable evaluation of any
Lisp in @var{spec}, while still supporting all the other display
property features.

  The rest of this section describes several kinds of
display specifications and what they mean.

@menu
* Replacing Specs::      Display specs that replace the text.
* Specified Space::      Displaying one space with a specified width.
* Pixel Specification::  Specifying space width or height in pixels.
* Other Display Specs::     Displaying an image; adjusting the height,
                              spacing, and other properties of text.
* Display Margins::     Displaying text or images to the side of the main text.
@end menu

@node Replacing Specs
@subsection Display Specs That Replace The Text
@cindex replacing display specs

  Some kinds of display specifications specify something to display
instead of the text that has the property.  These are called
@dfn{replacing} display specifications.  Emacs does not allow the user
to interactively move point into the middle of buffer text that is
replaced in this way.

  If a list of display specifications includes more than one replacing
display specification, the first overrides the rest.  Replacing
display specifications make most other display specifications
irrelevant, since those don't apply to the replacement.

  For replacing display specifications, @dfn{the text that has the
property} means all the consecutive characters that have the same
Lisp object as their @code{display} property; these characters are
replaced as a single unit.  If two characters have different Lisp
objects as their @code{display} properties (i.e., objects which are
not @code{eq}), they are handled separately.

  Here is an example which illustrates this point.  A string serves as
a replacing display specification, which replaces the text that has
the property with the specified string (@pxref{Other Display Specs}).
Consider the following function:

@smallexample
(defun foo ()
  (dotimes (i 5)
    (let ((string (concat "A"))
          (start (+ i i (point-min))))
      (put-text-property start (1+ start) 'display string)
      (put-text-property start (+ 2 start) 'display string))))
@end smallexample

@noindent
This function gives each of the first ten characters in the buffer a
@code{display} property which is a string @code{"A"}, but they don't
all get the same string object.  The first two characters get the same
string object, so they are replaced with one @samp{A}; the fact that
the display property was assigned in two separate calls to
@code{put-text-property} is irrelevant.  Similarly, the next two
characters get a second string (@code{concat} creates a new string
object), so they are replaced with one @samp{A}; and so on.  Thus, the
ten characters appear as five A's.

@node Specified Space
@subsection Specified Spaces
@cindex spaces, specified height or width
@cindex variable-width spaces

  To display a space of specified width and/or height, use a display
specification of the form @code{(space . @var{props})}, where
@var{props} is a property list (a list of alternating properties and
values).  You can put this property on one or more consecutive
characters; a space of the specified height and width is displayed in
place of @emph{all} of those characters.  These are the properties you
can use in @var{props} to specify the weight of the space:

@table @code
@item :width @var{width}
If @var{width} is a number, it specifies
that the space width should be @var{width} times the normal character
width.  @var{width} can also be a @dfn{pixel width} specification
(@pxref{Pixel Specification}).

@item :relative-width @var{factor}
Specifies that the width of the stretch should be computed from the
first character in the group of consecutive characters that have the
same @code{display} property.  The space width is the pixel width of
that character, multiplied by @var{factor}.  (On text-mode terminals,
the ``pixel width'' of a character is usually 1, but it could be more
for TABs and double-width CJK characters.)

@item :align-to @var{hpos}
Specifies that the space should be wide enough to reach @var{hpos}.
If @var{hpos} is a number, it is measured in units of the normal
character width.  @var{hpos} can also be a @dfn{pixel width}
specification (@pxref{Pixel Specification}).
@end table

  You should use one and only one of the above properties.  You can
also specify the height of the space, with these properties:

@table @code
@item :height @var{height}
Specifies the height of the space.
If @var{height} is a number, it specifies
that the space height should be @var{height} times the normal character
height.  The @var{height} may also be a @dfn{pixel height} specification
(@pxref{Pixel Specification}).

@item :relative-height @var{factor}
Specifies the height of the space, multiplying the ordinary height
of the text having this display specification by @var{factor}.

@item :ascent @var{ascent}
If the value of @var{ascent} is a non-negative number no greater than
100, it specifies that @var{ascent} percent of the height of the space
should be considered as the ascent of the space---that is, the part
above the baseline.  The ascent may also be specified in pixel units
with a @dfn{pixel ascent} specification (@pxref{Pixel Specification}).

@end table

  Don't use both @code{:height} and @code{:relative-height} together.

  The @code{:width} and @code{:align-to} properties are supported on
non-graphic terminals, but the other space properties in this section
are not.

  Note that space properties are treated as paragraph separators for
the purposes of reordering bidirectional text for display.
@xref{Bidirectional Display}, for the details.

@node Pixel Specification
@subsection Pixel Specification for Spaces
@cindex spaces, pixel specification

  The value of the @code{:width}, @code{:align-to}, @code{:height},
and @code{:ascent} properties can be a special kind of expression that
is evaluated during redisplay.  The result of the evaluation is used
as an absolute number of pixels.

  The following expressions are supported:

@smallexample
@group
  @var{expr} ::= @var{num} | (@var{num}) | @var{unit} | @var{elem} | @var{pos} | @var{image} | @var{xwidget} | @var{form}
  @var{num}  ::= @var{integer} | @var{float} | @var{symbol}
  @var{unit} ::= in | mm | cm | width | height
@end group
@group
  @var{elem} ::= left-fringe | right-fringe | left-margin | right-margin
        |  scroll-bar | text
  @var{pos}  ::= left | center | right
  @var{form} ::= (@var{num} . @var{expr}) | (@var{op} @var{expr} ...)
  @var{op}   ::= + | -
@end group
@end smallexample

  The form @var{num} specifies a fraction of the default frame font
height or width.  The form @code{(@var{num})} specifies an absolute
number of pixels.  If @var{num} is a symbol, @var{symbol}, its
buffer-local variable binding is used; that binding can be either a
number or a cons cell of the forms shown above (including yet another
cons cell whose @code{car} is a symbol that has a buffer-local
binding).

  The @code{in}, @code{mm}, and @code{cm} units specify the number of
pixels per inch, millimeter, and centimeter, respectively.  The
@code{width} and @code{height} units correspond to the default width
and height of the current face.  An image specification of the form
@w{@code{(image . @var{props})}} (@pxref{Image Descriptors})
corresponds to the width or height of the specified image.  Similarly,
an xwidget specification of the form @w{@code{(xwidget . @var{props})}}
stands for the width or height of the specified xwidget.
@xref{Xwidgets}.

  The elements @code{left-fringe}, @code{right-fringe},
@code{left-margin}, @code{right-margin}, @code{scroll-bar}, and
@code{text} specify the width of the corresponding area of the window.
When the window displays line numbers (@pxref{Size of Displayed
Text}), the width of the @code{text} area is decreased by the screen
space taken by the line-number display.

  The @code{left}, @code{center}, and @code{right} positions can be
used with @code{:align-to} to specify a position relative to the left
edge, center, or right edge of the text area.  When the window
displays line numbers, the @code{left} and the @code{center} positions
are offset to account for the screen space taken by the line-number
display.

  Any of the above window elements (except @code{text}) can also be
used with @code{:align-to} to specify that the position is relative to
the left edge of the given area.  Once the base offset for a relative
position has been set (by the first occurrence of one of these
symbols), further occurrences of these symbols are interpreted as the
width of the specified area.  For example, to align to the center of
the left-margin, use

@example
:align-to (+ left-margin (0.5 . left-margin))
@end example

  If no specific base offset is set for alignment, it is always relative
to the left edge of the text area.  For example, @samp{:align-to 0} in a
header-line aligns with the first text column in the text area.  When
the window displays line numbers, the text is considered to start where
the space used for line-number display ends.

  A value of the form @code{(@var{num} . @var{expr})} stands for the
product of the values of @var{num} and @var{expr}.  For example,
@code{(2 . in)} specifies a width of 2 inches, while @code{(0.5 .
@var{image})} specifies half the width (or height) of the specified
@var{image} (which should be given by its image spec).

  The form @code{(+ @var{expr} ...)} adds up the value of the
expressions.  The form @code{(- @var{expr} ...)} negates or subtracts
the value of the expressions.

@node Other Display Specs
@subsection Other Display Specifications

  Here are the other sorts of display specifications that you can use
in the @code{display} text property.

@table @code
@item @var{string}
Display @var{string} instead of the text that has this property.

Recursive display specifications are not supported---@var{string}'s
@code{display} properties, if any, are not used.

@item (image . @var{image-props})
This kind of display specification is an image descriptor (@pxref{Images}).
When used as a display specification, it means to display the image
instead of the text that has the display specification.

@item (slice @var{x} @var{y} @var{width} @var{height})
This specification together with @code{image} specifies a @dfn{slice}
(a partial area) of the image to display.  The elements @var{y} and
@var{x} specify the top left corner of the slice, within the image;
@var{width} and @var{height} specify the width and height of the
slice.  Integers are numbers of pixels.  A floating-point number
in the range 0.0--1.0 stands for that fraction of the width or height
of the entire image.

@item ((margin nil) @var{string})
A display specification of this form means to display @var{string}
instead of the text that has the display specification, at the same
position as that text.  It is equivalent to using just @var{string},
but it is done as a special case of marginal display (@pxref{Display
Margins}).

@item (left-fringe @var{bitmap} @r{[}@var{face}@r{]})
@itemx (right-fringe @var{bitmap} @r{[}@var{face}@r{]})
This display specification on any character of a line of text causes
the specified @var{bitmap} be displayed in the left or right fringes
for that line, instead of the characters that have the display
specification.  The optional @var{face} specifies the colors to be
used for the bitmap.  @xref{Fringe Bitmaps}, for the details.

@item (space-width @var{factor})
This display specification affects all the space characters within the
text that has the specification.  It displays all of these spaces
@var{factor} times as wide as normal.  The element @var{factor} should
be an integer or float.  Characters other than spaces are not affected
at all; in particular, this has no effect on tab characters.

@item (height @var{height})
This display specification makes the text taller or shorter.
Here are the possibilities for @var{height}:

@table @asis
@item @code{(+ @var{n})}
@c FIXME: Add an index for "step"?  --xfq
This means to use a font that is @var{n} steps larger.  A @dfn{step} is
defined by the set of available fonts---specifically, those that match
what was otherwise specified for this text, in all attributes except
height.  Each size for which a suitable font is available counts as
another step.  @var{n} should be an integer.

@item @code{(- @var{n})}
This means to use a font that is @var{n} steps smaller.

@item a number, @var{factor}
A number, @var{factor}, means to use a font that is @var{factor} times
as tall as the default font.

@item a symbol, @var{function}
A symbol is a function to compute the height.  It is called with the
current height as argument, and should return the new height to use.

@item anything else, @var{form}
If the @var{height} value doesn't fit the previous possibilities, it is
a form.  Emacs evaluates it to get the new height, with the symbol
@code{height} bound to the current specified font height.
@end table

@item (raise @var{factor})
This kind of display specification raises or lowers the text
it applies to, relative to the baseline of the line.  It is mainly
meant to support display of subscripts and superscripts.

The @var{factor} must be a number, which is interpreted as a multiple
of the height of the affected text.  If it is positive, that means to
display the characters raised.  If it is negative, that means to
display them lower down.

Note that if the text also has a @code{height} display specification,
which was specified before (i.e.@: to the left of) @code{raise}, the
latter will affect the amount of raising or lowering in pixels,
because that is based on the height of the text being raised.
Therefore, if you want to display a sub- or superscript that is
smaller than the normal text height, consider specifying @code{raise}
before @code{height}.
@end table

@c We put all the '@code{(when ...)}' on one line to encourage
@c makeinfo's end-of-sentence heuristics to DTRT.  Previously, the dot
@c was at eol; the info file ended up w/ two spaces rendered after it.
  You can make any display specification conditional.  To do that,
package it in another list of the form
@code{(when @var{condition} . @var{spec})}.
Then the specification @var{spec} applies only when
@var{condition} evaluates to a non-@code{nil} value.  During the
evaluation, @code{object} is bound to the string or buffer having the
conditional @code{display} property.  @code{position} and
@code{buffer-position} are bound to the position within @code{object}
and the buffer position where the @code{display} property was found,
respectively.  Both positions can be different when @code{object} is a
string.

@node Display Margins
@subsection Displaying in the Margins
@cindex display margins
@cindex margins, display

  A buffer can have blank areas called @dfn{display margins} on the
left and on the right.  Ordinary text never appears in these areas,
but you can put things into the display margins using the
@code{display} property.  There is currently no way to make text or
images in the margin mouse-sensitive.

  The way to display something in the margins is to specify it in a
margin display specification in the @code{display} property of some
text.  This is a replacing display specification, meaning that the
text you put it on does not get displayed; the margin display appears,
but that text does not.

  A margin display specification looks like @code{((margin
right-margin) @var{spec})} or @code{((margin left-margin) @var{spec})}.
Here, @var{spec} is another display specification that says what to
display in the margin.  Typically it is a string of text to display,
or an image descriptor.

  To display something in the margin @emph{in association with}
certain buffer text, without altering or preventing the display of
that text, put a @code{before-string} property on the text and put the
margin display specification on the contents of the before-string.

  Note that if the string to be displayed in the margin doesn't
specify a face, its face is determined using the same rules and
priorities as it is for strings displayed in the text area
(@pxref{Displaying Faces}).  If this results in undesirable
``leaking'' of faces into the margin, make sure the string has an
explicit face specified for it.

  Before the display margins can display anything, you must give
them a nonzero width.  The usual way to do that is to set these
variables:

@defvar left-margin-width
This variable specifies the width of the left margin, in character
cell (a.k.a.@: ``column'') units.  It is buffer-local in all buffers.
A value of @code{nil} means no left marginal area.
@end defvar

@defvar right-margin-width
This variable specifies the width of the right margin, in character
cell units.  It is buffer-local in all buffers.  A value of @code{nil}
means no right marginal area.
@end defvar

  Setting these variables does not immediately affect the window.  These
variables are checked when a new buffer is displayed in the window.
Thus, you can make changes take effect by calling
@code{set-window-buffer}.

  You can also set the margin widths immediately.

@defun set-window-margins window left &optional right
This function specifies the margin widths for window @var{window}, in
character cell units.  The argument @var{left} controls the left
margin, and @var{right} controls the right margin (default @code{0}).

The values specified here may be later overridden by invoking
@code{set-window-buffer} (@pxref{Buffers and Windows}) on @var{window}
with its @var{keep-margins} argument @code{nil} or omitted.
@end defun

@defun window-margins &optional window
This function returns the width of the left and right margins of
@var{window} as a cons cell of the form @w{@code{(@var{left}
. @var{right})}}.  If one of the two marginal areas does not exist,
its width is returned as @code{nil}; if neither of the two margins exist,
the function returns @code{(nil)}.  If @var{window} is @code{nil}, the
selected window is used.
@end defun

@node Images
@section Images
@cindex images in buffers

  To display an image in an Emacs buffer, you must first create an image
descriptor, then use it as a display specifier in the @code{display}
property of text that is displayed (@pxref{Display Property}).

  Emacs is usually able to display images when it is run on a
graphical terminal.  Images cannot be displayed in a text terminal, on
certain graphical terminals that lack the support for this, or if
Emacs is compiled without image support.  You can use the function
@code{display-images-p} to determine if images can in principle be
displayed (@pxref{Display Feature Testing}).

@menu
* Image Formats::       Supported image formats.
* Image Descriptors::   How to specify an image for use in @code{:display}.
* XBM Images::          Special features for XBM format.
* XPM Images::          Special features for XPM format.
* ImageMagick Images::  Special features available through ImageMagick.
* SVG Images::          Creating and manipulating SVG images.
* Other Image Types::   Various other formats are supported.
* Defining Images::     Convenient ways to define an image for later use.
* Showing Images::      Convenient ways to display an image once it is defined.
* Multi-Frame Images::  Some images contain more than one frame.
* Image Cache::         Internal mechanisms of image display.
@end menu

@node Image Formats
@subsection Image Formats
@cindex image formats
@cindex image types

  Emacs can display a number of different image formats.  Some of
these image formats are supported only if particular support libraries
are installed.  On some platforms, Emacs can load support libraries on
demand; if so, the variable @code{dynamic-library-alist} can be used
to modify the set of known names for these dynamic libraries.
@xref{Dynamic Libraries}.

  Supported image formats (and the required support libraries) include
PBM and XBM (which do not depend on support libraries and are always
available), XPM (@code{libXpm}), GIF (@code{libgif} or
@code{libungif}), JPEG (@code{libjpeg}), TIFF
(@code{libtiff}), PNG (@code{libpng}), and SVG (@code{librsvg}).

  Each of these image formats is associated with an @dfn{image type
symbol}.  The symbols for the above formats are, respectively,
@code{pbm}, @code{xbm}, @code{xpm}, @code{gif},
@code{jpeg}, @code{tiff}, @code{png}, and @code{svg}.

  Furthermore, if you build Emacs with ImageMagick
(@code{libMagickWand}) support, Emacs can display any image format
that ImageMagick can.  @xref{ImageMagick Images}.  All images
displayed via ImageMagick have type symbol @code{imagemagick}.

@defvar image-types
This variable contains a list of type symbols for image formats which
are potentially supported in the current configuration.

``Potentially'' means that Emacs knows about the image types, not
necessarily that they can be used (for example, they could depend on
unavailable dynamic libraries).  To know which image types are really
available, use @code{image-type-available-p}.
@end defvar

@defun image-type-available-p type
This function returns non-@code{nil} if images of type @var{type} can
be loaded and displayed.  @var{type} must be an image type symbol.

For image types whose support libraries are statically linked, this
function always returns @code{t}.  For image types whose support
libraries are dynamically loaded, it returns @code{t} if the library
could be loaded and @code{nil} otherwise.
@end defun

@node Image Descriptors
@subsection Image Descriptors
@cindex image descriptor

  An @dfn{image descriptor} is a list which specifies the underlying
data for an image, and how to display it.  It is typically used as the
value of a @code{display} overlay or text property (@pxref{Other
Display Specs}); but @xref{Showing Images}, for convenient helper
functions to insert images into buffers.

  Each image descriptor has the form @code{(image . @var{props})},
where @var{props} is a property list of alternating keyword symbols
and values, including at least the pair @code{:type @var{type}} that
specifies the image type.

  The following is a list of properties that are meaningful for all
image types (there are also properties which are meaningful only for
certain image types, as documented in the following subsections):

@table @code
@item :type @var{type}
The image type.
@ifnottex
@xref{Image Formats}.
@end ifnottex
Every image descriptor must include this property.

@item :file @var{file}
This says to load the image from file @var{file}.  If @var{file} is
not an absolute file name, it is expanded in @code{data-directory}.

@item :data @var{data}
This specifies the raw image data.  Each image descriptor must have
either @code{:data} or @code{:file}, but not both.

For most image types, the value of a @code{:data} property should be a
string containing the image data.  Some image types do not support
@code{:data}; for some others, @code{:data} alone is not enough, so
you need to use other image properties along with @code{:data}.  See
the following subsections for details.

@item :margin @var{margin}
This specifies how many pixels to add as an extra margin around the
image.  The value, @var{margin}, must be a non-negative number, or a
pair @code{(@var{x} . @var{y})} of such numbers.  If it is a pair,
@var{x} specifies how many pixels to add horizontally, and @var{y}
specifies how many pixels to add vertically.  If @code{:margin} is not
specified, the default is zero.

@item :ascent @var{ascent}
This specifies the amount of the image's height to use for its
ascent---that is, the part above the baseline.  The value,
@var{ascent}, must be a number in the range 0 to 100, or the symbol
@code{center}.

If @var{ascent} is a number, that percentage of the image's height is
used for its ascent.

If @var{ascent} is @code{center}, the image is vertically centered
around a centerline which would be the vertical centerline of text drawn
at the position of the image, in the manner specified by the text
properties and overlays that apply to the image.

If this property is omitted, it defaults to 50.

@item :relief @var{relief}
This adds a shadow rectangle around the image.  The value,
@var{relief}, specifies the width of the shadow lines, in pixels.  If
@var{relief} is negative, shadows are drawn so that the image appears
as a pressed button; otherwise, it appears as an unpressed button.

@item :conversion @var{algorithm}
This specifies a conversion algorithm that should be applied to the
image before it is displayed; the value, @var{algorithm}, specifies
which algorithm.

@table @code
@item laplace
@itemx emboss
Specifies the Laplace edge detection algorithm, which blurs out small
differences in color while highlighting larger differences.  People
sometimes consider this useful for displaying the image for a
disabled button.

@item (edge-detection :matrix @var{matrix} :color-adjust @var{adjust})
@cindex edge detection, images
Specifies a general edge-detection algorithm.  @var{matrix} must be
either a nine-element list or a nine-element vector of numbers.  A pixel
at position @math{x/y} in the transformed image is computed from
original pixels around that position.  @var{matrix} specifies, for each
pixel in the neighborhood of @math{x/y}, a factor with which that pixel
will influence the transformed pixel; element @math{0} specifies the
factor for the pixel at @math{x-1/y-1}, element @math{1} the factor for
the pixel at @math{x/y-1} etc., as shown below:
@iftex
@tex
$$\pmatrix{x-1/y-1 & x/y-1  & x+1/y-1 \cr
   x-1/y  &   x/y &    x+1/y \cr
   x-1/y+1&   x/y+1 &  x+1/y+1 \cr}$$
@end tex
@end iftex
@ifnottex
@display
  (x-1/y-1  x/y-1  x+1/y-1
   x-1/y    x/y    x+1/y
   x-1/y+1  x/y+1  x+1/y+1)
@end display
@end ifnottex

The resulting pixel is computed from the color intensity of the color
resulting from summing up the RGB values of surrounding pixels,
multiplied by the specified factors, and dividing that sum by the sum
of the factors' absolute values.

Laplace edge-detection currently uses a matrix of
@iftex
@tex
$$\pmatrix{1 & 0 & 0 \cr
   0&  0 &  0 \cr
   0 & 0 & -1 \cr}$$
@end tex
@end iftex
@ifnottex
@display
  (1  0  0
   0  0  0
   0  0 -1)
@end display
@end ifnottex

Emboss edge-detection uses a matrix of
@iftex
@tex
$$\pmatrix{ 2 & -1 &  0 \cr
   -1 &  0 &  1 \cr
    0  & 1 & -2 \cr}$$
@end tex
@end iftex
@ifnottex
@display
  ( 2 -1  0
   -1  0  1
    0  1 -2)
@end display
@end ifnottex

@item disabled
Specifies transforming the image so that it looks disabled.
@end table

@item :mask @var{mask}
If @var{mask} is @code{heuristic} or @code{(heuristic @var{bg})}, build
a clipping mask for the image, so that the background of a frame is
visible behind the image.  If @var{bg} is not specified, or if @var{bg}
is @code{t}, determine the background color of the image by looking at
the four corners of the image, assuming the most frequently occurring
color from the corners is the background color of the image.  Otherwise,
@var{bg} must be a list @code{(@var{red} @var{green} @var{blue})}
specifying the color to assume for the background of the image.

If @var{mask} is @code{nil}, remove a mask from the image, if it has
one.  Images in some formats include a mask which can be removed by
specifying @code{:mask nil}.

@item :pointer @var{shape}
This specifies the pointer shape when the mouse pointer is over this
image.  @xref{Pointer Shape}, for available pointer shapes.

@item :map @var{map}
@cindex image maps
This associates an image map of @dfn{hot spots} with this image.

An image map is an alist where each element has the format
@code{(@var{area} @var{id} @var{plist})}.  An @var{area} is specified
as either a rectangle, a circle, or a polygon.

A rectangle is a cons
@code{(rect . ((@var{x0} . @var{y0}) . (@var{x1} . @var{y1})))}
which specifies the pixel coordinates of the upper left and bottom right
corners of the rectangle area.

A circle is a cons
@code{(circle . ((@var{x0} . @var{y0}) . @var{r}))}
which specifies the center and the radius of the circle; @var{r} may
be a float or integer.

A polygon is a cons
@code{(poly . [@var{x0} @var{y0} @var{x1} @var{y1} ...])}
where each pair in the vector describes one corner in the polygon.

When the mouse pointer lies on a hot-spot area of an image, the
@var{plist} of that hot-spot is consulted; if it contains a @code{help-echo}
property, that defines a tool-tip for the hot-spot, and if it contains
a @code{pointer} property, that defines the shape of the mouse cursor when
it is on the hot-spot.
@xref{Pointer Shape}, for available pointer shapes.

When you click the mouse when the mouse pointer is over a hot-spot, an
event is composed by combining the @var{id} of the hot-spot with the
mouse event; for instance, @code{[area4 mouse-1]} if the hot-spot's
@var{id} is @code{area4}.
@end table

@defun image-mask-p spec &optional frame
This function returns @code{t} if image @var{spec} has a mask bitmap.
@var{frame} is the frame on which the image will be displayed.
@var{frame} @code{nil} or omitted means to use the selected frame
(@pxref{Input Focus}).
@end defun

@node XBM Images
@subsection XBM Images
@cindex XBM

  To use XBM format, specify @code{xbm} as the image type.  This image
format doesn't require an external library, so images of this type are
always supported.

  Additional image properties supported for the @code{xbm} image type are:

@table @code
@item :foreground @var{foreground}
The value, @var{foreground}, should be a string specifying the image
foreground color, or @code{nil} for the default color.  This color is
used for each pixel in the XBM that is 1.  The default is the frame's
foreground color.

@item :background @var{background}
The value, @var{background}, should be a string specifying the image
background color, or @code{nil} for the default color.  This color is
used for each pixel in the XBM that is 0.  The default is the frame's
background color.
@end table

  If you specify an XBM image using data within Emacs instead of an
external file, use the following three properties:

@table @code
@item :data @var{data}
The value, @var{data}, specifies the contents of the image.
There are three formats you can use for @var{data}:

@itemize @bullet
@item
A vector of strings or bool-vectors, each specifying one line of the
image.  Do specify @code{:height} and @code{:width}.

@item
A string containing the same byte sequence as an XBM file would contain.
You must not specify @code{:height} and @code{:width} in this case,
because omitting them is what indicates the data has the format of an
XBM file.  The file contents specify the height and width of the image.

@item
A string or a bool-vector containing the bits of the image (plus perhaps
some extra bits at the end that will not be used).  It should contain at
least @var{width} * @code{height} bits.  In this case, you must specify
@code{:height} and @code{:width}, both to indicate that the string
contains just the bits rather than a whole XBM file, and to specify the
size of the image.
@end itemize

@item :width @var{width}
The value, @var{width}, specifies the width of the image, in pixels.

@item :height @var{height}
The value, @var{height}, specifies the height of the image, in pixels.
@end table

@node XPM Images
@subsection XPM Images
@cindex XPM

  To use XPM format, specify @code{xpm} as the image type.  The
additional image property @code{:color-symbols} is also meaningful with
the @code{xpm} image type:

@table @code
@item :color-symbols @var{symbols}
The value, @var{symbols}, should be an alist whose elements have the
form @code{(@var{name} . @var{color})}.  In each element, @var{name} is
the name of a color as it appears in the image file, and @var{color}
specifies the actual color to use for displaying that name.
@end table

@node ImageMagick Images
@subsection ImageMagick Images
@cindex ImageMagick images
@cindex images, support for more formats

  If your Emacs build has ImageMagick support, you can use the
ImageMagick library to load many image formats (@pxref{File
Conveniences,,, emacs, The GNU Emacs Manual}).  The image type symbol
for images loaded via ImageMagick is @code{imagemagick}, regardless of
the actual underlying image format.

To check for ImageMagick support, use the following:

@lisp
(image-type-available-p 'imagemagick)
@end lisp

@defun imagemagick-types
This function returns a list of image file extensions supported by the
current ImageMagick installation.  Each list element is a symbol
representing an internal ImageMagick name for an image type, such as
@code{BMP} for @file{.bmp} images.
@end defun

@defopt imagemagick-enabled-types
The value of this variable is a list of ImageMagick image types which
Emacs may attempt to render using ImageMagick.  Each list element
should be one of the symbols in the list returned by
@code{imagemagick-types}, or an equivalent string.  Alternatively, a
value of @code{t} enables ImageMagick for all possible image types.
Regardless of the value of this variable,
@code{imagemagick-types-inhibit} (see below) takes precedence.
@end defopt

@defopt imagemagick-types-inhibit
The value of this variable lists the ImageMagick image types which
should never be rendered using ImageMagick, regardless of the value of
@code{imagemagick-enabled-types}.  A value of @code{t} disables
ImageMagick entirely.
@end defopt

@defvar image-format-suffixes
This variable is an alist mapping image types to file name extensions.
Emacs uses this in conjunction with the @code{:format} image property
(see below) to give a hint to the ImageMagick library as to the type
of an image.  Each element has the form @code{(@var{type}
@var{extension})}, where @var{type} is a symbol specifying an image
content-type, and @var{extension} is a string that specifies the
associated file name extension.
@end defvar

  Images loaded with ImageMagick support the following additional
image descriptor properties:

@table @code
@item :background @var{background}
@var{background}, if non-@code{nil}, should be a string specifying a
color, which is used as the image's background color if the image
supports transparency.  If the value is @code{nil}, it defaults to the
frame's background color.

@item :width @var{width}, :height @var{height}
The @code{:width} and @code{:height} keywords are used for scaling the
image.  If only one of them is specified, the other one will be
calculated so as to preserve the aspect ratio.  If both are specified,
aspect ratio may not be preserved.

@item :max-width @var{max-width}, :max-height @var{max-height}
The @code{:max-width} and @code{:max-height} keywords are used for
scaling if the size of the image of the image exceeds these values.
If @code{:width} is set it will have precedence over @code{max-width},
and if @code{:height} is set it will have precedence over
@code{max-height}, but you can otherwise mix these keywords as you
wish.  @code{:max-width} and @code{:max-height} will always preserve
the aspect ratio.

If both @code{:width} and @code{:max-height} has been set (but
@code{:height} has not been set), then @code{:max-height} will have
precedence.  The same is the case for the opposite combination: The
``max'' keyword has precedence.  That is, if you have a 200x100 image
and specify that @code{:width} should be 400 and @code{:max-height}
should be 150, you'll end up with an image that is 300x150: Preserving
the aspect ratio and not exceeding the ``max'' setting.  This
combination of parameters is a useful way of saying ``display this
image as large as possible, but no larger than the available display
area''.

@item :scale @var{scale}
This should be a number, where values higher than 1 means to increase
the size, and lower means to decrease the size.  For instance, a value
of 0.25 will make the image a quarter size of what it originally was.
If the scaling makes the image larger than specified by
@code{:max-width} or @code{:max-height}, the resulting size will not
exceed those two values.  If both @code{:scale} and
@code{:height}/@code{:width} are specified, the height/width will be
adjusted by the specified scaling factor.

@item :format @var{type}
The value, @var{type}, should be a symbol specifying the type of the
image data, as found in @code{image-format-suffixes}.  This is used
when the image does not have an associated file name, to provide a
hint to ImageMagick to help it detect the image type.

@item :rotation @var{angle}
Specifies a rotation angle in degrees.

@item :index @var{frame}
@xref{Multi-Frame Images}.
@end table

@node SVG Images
@subsection SVG Images
@cindex SVG images

SVG (Scalable Vector Graphics) is an XML format for specifying images.
If your Emacs build has SVG support, you can create and manipulate
these images with the following functions.

@defun svg-create width height &rest args
Create a new, empty SVG image with the specified dimensions.
@var{args} is an argument plist with you can specify following:

@table @code
@item :stroke-width
The default width (in pixels) of any lines created.

@item :stroke
The default stroke color on any lines created.
@end table

This function returns an SVG structure, and all the following functions
work on that structure.
@end defun

@defun svg-gradient svg id type stops
Create a gradient in @var{svg} with identifier @var{id}.  @var{type}
specifies the gradient type, and can be either @code{linear} or
@code{radial}.  @var{stops} is a list of percentage/color pairs.

The following will create a linear gradient that goes from red at the
start, to green 25% of the way, to blue at the end:

@lisp
(svg-gradient svg "gradient1" 'linear
              '((0 . "red") (25 . "green") (100 . "blue")))
@end lisp

The gradient created (and inserted into the SVG object) can later be
used by all functions that create shapes.
@end defun

All the following functions take an optional list of keyword
parameters that alter the various attributes from their default
values.  Valid attributes include:

@table @code
@item :stroke-width
The width (in pixels) of lines drawn, and outlines around solid
shapes.

@item :stroke-color
The color of lines drawn, and outlines around solid shapes.

@item :fill-color
The color used for solid shapes.

@item :id
The identified of the shape.

@item :gradient
If given, this should be the identifier of a previously defined
gradient object.
@end table

@defun svg-rectangle svg x y width height &rest args
Add a rectangle to @var{svg} where the upper left corner is at
position @var{x}/@var{y} and is of size @var{width}/@var{height}.

@lisp
(svg-rectangle svg 100 100 500 500 :gradient "gradient1")
@end lisp
@end defun

@defun svg-circle svg x y radius &rest args
Add a circle to @var{svg} where the center is at @var{x}/@var{y}
and the radius is @var{radius}.
@end defun

@defun svg-ellipse svg x y x-radius y-radius &rest args
Add a circle to @var{svg} where the center is at @var{x}/@var{y} and
the horizontal radius is @var{x-radius} and the vertical radius is
@var{y-radius}.
@end defun

@defun svg-line svg x1 y1 x2 y2 &rest args
Add a line to @var{svg} that starts at @var{x1}/@var{y1} and extends
to @var{x2}/@var{y2}.
@end defun

@defun svg-polyline svg points &rest args
Add a multiple segment line to @var{svg} that goes through
@var{points}, which is a list of X/Y position pairs.

@lisp
(svg-polyline svg '((200 . 100) (500 . 450) (80 . 100))
              :stroke-color "green")
@end lisp
@end defun

@defun svg-polygon svg points &rest args
Add a polygon to @var{svg} where @var{points} is a list of X/Y pairs
that describe the outer circumference of the polygon.

@lisp
(svg-polygon svg '((100 . 100) (200 . 150) (150 . 90))
             :stroke-color "blue" :fill-color "red"")
@end lisp
@end defun

@defun svg-text svg text &rest args
Add a text to @var{svg}.

@lisp
(svg-text
 svg "This is a text"
 :font-size "40"
 :font-weight "bold"
 :stroke "black"
 :fill "white"
 :font-family "impact"
 :letter-spacing "4pt"
 :x 300
 :y 400
 :stroke-width 1)
@end lisp
@end defun

@defun svg-embed svg image image-type datap &rest args
Add an embedded (raster) image to @var{svg}.  If @var{datap} is
@code{nil}, @var{IMAGE} should be a file name; if not, it should be a
binary string containing the image data.  @var{image-type} should be a
@acronym{MIME} image type, for instance @samp{"image/jpeg"}.

@lisp
(svg-embed svg "~/rms.jpg" "image/jpeg" nil
           :width "100px" :height "100px"
           :x "50px" :y "75px")
@end lisp
@end defun

@defun svg-remove svg id
Remove the element with identifier @code{id} from the @code{svg}.
@end defun

Finally, the @code{svg-image} takes an SVG object as its parameter and
returns an image object suitable for use in functions like
@code{insert-image}.  Here's a complete example that creates and
inserts an image with a circle:

@lisp
(let ((svg (svg-create 400 400 :stroke-width 10)))
  (svg-gradient svg "gradient1" 'linear '((0 . "red") (100 . "blue")))
  (svg-circle svg 200 200 100 :gradient "gradient1"
                  :stroke-color "green")
  (insert-image (svg-image svg)))
@end lisp


@node Other Image Types
@subsection Other Image Types
@cindex PBM

  For PBM images, specify image type @code{pbm}.  Color, gray-scale and
monochromatic images are supported.   For mono PBM images, two additional
image properties are supported.

@table @code
@item :foreground @var{foreground}
The value, @var{foreground}, should be a string specifying the image
foreground color, or @code{nil} for the default color.  This color is
used for each pixel in the PBM that is 1.  The default is the frame's
foreground color.

@item :background @var{background}
The value, @var{background}, should be a string specifying the image
background color, or @code{nil} for the default color.  This color is
used for each pixel in the PBM that is 0.  The default is the frame's
background color.
@end table

@noindent
The remaining image types that Emacs can support are:

@table @asis
@item GIF
Image type @code{gif}.
Supports the @code{:index} property.  @xref{Multi-Frame Images}.

@item JPEG
Image type @code{jpeg}.

@item PNG
Image type @code{png}.

@item TIFF
Image type @code{tiff}.
Supports the @code{:index} property.  @xref{Multi-Frame Images}.
@end table

@node Defining Images
@subsection Defining Images
@cindex define image

  The functions @code{create-image}, @code{defimage} and
@code{find-image} provide convenient ways to create image descriptors.

@defun create-image file-or-data &optional type data-p &rest props
This function creates and returns an image descriptor which uses the
data in @var{file-or-data}.  @var{file-or-data} can be a file name or
a string containing the image data; @var{data-p} should be @code{nil}
for the former case, non-@code{nil} for the latter case.

The optional argument @var{type} is a symbol specifying the image type.
If @var{type} is omitted or @code{nil}, @code{create-image} tries to
determine the image type from the file's first few bytes, or else
from the file's name.

The remaining arguments, @var{props}, specify additional image
properties---for example,

@c ':heuristic-mask' is not documented?
@example
(create-image "foo.xpm" 'xpm nil :heuristic-mask t)
@end example

The function returns @code{nil} if images of this type are not
supported.  Otherwise it returns an image descriptor.
@end defun

@defmac defimage symbol specs &optional doc
This macro defines @var{symbol} as an image name.  The arguments
@var{specs} is a list which specifies how to display the image.
The third argument, @var{doc}, is an optional documentation string.

Each argument in @var{specs} has the form of a property list, and each
one should specify at least the @code{:type} property and either the
@code{:file} or the @code{:data} property.  The value of @code{:type}
should be a symbol specifying the image type, the value of
@code{:file} is the file to load the image from, and the value of
@code{:data} is a string containing the actual image data.  Here is an
example:

@example
(defimage test-image
  ((:type xpm :file "~/test1.xpm")
   (:type xbm :file "~/test1.xbm")))
@end example

@code{defimage} tests each argument, one by one, to see if it is
usable---that is, if the type is supported and the file exists.  The
first usable argument is used to make an image descriptor which is
stored in @var{symbol}.

If none of the alternatives will work, then @var{symbol} is defined
as @code{nil}.
@end defmac

@defun image-property image property
Return the value of @var{property} in @var{image}.  Properties can be
set by using @code{setf}.  Setting a property to @code{nil} will
remove the property from the image.
@end defun

@defun find-image specs
This function provides a convenient way to find an image satisfying one
of a list of image specifications @var{specs}.

Each specification in @var{specs} is a property list with contents
depending on image type.  All specifications must at least contain the
properties @code{:type @var{type}} and either @w{@code{:file @var{file}}}
or @w{@code{:data @var{data}}}, where @var{type} is a symbol specifying
the image type, e.g., @code{xbm}, @var{file} is the file to load the
image from, and @var{data} is a string containing the actual image data.
The first specification in the list whose @var{type} is supported, and
@var{file} exists, is used to construct the image specification to be
returned.  If no specification is satisfied, @code{nil} is returned.

The image is looked for in @code{image-load-path}.
@end defun

@defopt image-load-path
This variable's value is a list of locations in which to search for
image files.  If an element is a string or a variable symbol whose
value is a string, the string is taken to be the name of a directory
to search.  If an element is a variable symbol whose value is a list,
that is taken to be a list of directories to search.

The default is to search in the @file{images} subdirectory of the
directory specified by @code{data-directory}, then the directory
specified by @code{data-directory}, and finally in the directories in
@code{load-path}.  Subdirectories are not automatically included in
the search, so if you put an image file in a subdirectory, you have to
supply the subdirectory explicitly.  For example, to find the
image @file{images/foo/bar.xpm} within @code{data-directory}, you
should specify the image as follows:

@example
(defimage foo-image '((:type xpm :file "foo/bar.xpm")))
@end example
@end defopt

@defun image-load-path-for-library library image &optional path no-error
This function returns a suitable search path for images used by the
Lisp package @var{library}.

The function searches for @var{image} first using @code{image-load-path},
excluding @file{@code{data-directory}/images}, and then in
@code{load-path}, followed by a path suitable for @var{library}, which
includes @file{../../etc/images} and @file{../etc/images} relative to
the library file itself, and finally in
@file{@code{data-directory}/images}.

Then this function returns a list of directories which contains first
the directory in which @var{image} was found, followed by the value of
@code{load-path}.  If @var{path} is given, it is used instead of
@code{load-path}.

If @var{no-error} is non-@code{nil} and a suitable path can't be
found, don't signal an error.  Instead, return a list of directories as
before, except that @code{nil} appears in place of the image directory.

Here is an example of using @code{image-load-path-for-library}:

@example
(defvar image-load-path) ; shush compiler
(let* ((load-path (image-load-path-for-library
                    "mh-e" "mh-logo.xpm"))
       (image-load-path (cons (car load-path)
                              image-load-path)))
  (mh-tool-bar-folder-buttons-init))
@end example
@end defun

@vindex image-scaling-factor
Images are automatically scaled when created based on the
@code{image-scaling-factor} variable.  The value is either a floating
point number (where numbers higher than 1 means to increase the size
and lower means to shrink the size), or the symbol @code{auto}, which
will compute a scaling factor based on the font pixel size.

@node Showing Images
@subsection Showing Images
@cindex show image

  You can use an image descriptor by setting up the @code{display}
property yourself, but it is easier to use the functions in this
section.

@defun insert-image image &optional string area slice
This function inserts @var{image} in the current buffer at point.  The
value @var{image} should be an image descriptor; it could be a value
returned by @code{create-image}, or the value of a symbol defined with
@code{defimage}.  The argument @var{string} specifies the text to put
in the buffer to hold the image.  If it is omitted or @code{nil},
@code{insert-image} uses @code{" "} by default.

The argument @var{area} specifies whether to put the image in a margin.
If it is @code{left-margin}, the image appears in the left margin;
@code{right-margin} specifies the right margin.  If @var{area} is
@code{nil} or omitted, the image is displayed at point within the
buffer's text.

The argument @var{slice} specifies a slice of the image to insert.  If
@var{slice} is @code{nil} or omitted the whole image is inserted.
Otherwise, @var{slice} is a list @code{(@var{x} @var{y} @var{width}
@var{height})} which specifies the @var{x} and @var{y} positions and
@var{width} and @var{height} of the image area to insert.  Integer
values are in units of pixels.  A floating-point number in the range
0.0--1.0 stands for that fraction of the width or height of the entire
image.

Internally, this function inserts @var{string} in the buffer, and gives
it a @code{display} property which specifies @var{image}.  @xref{Display
Property}.
@end defun

@cindex slice, image
@cindex image slice
@defun insert-sliced-image image &optional string area rows cols
This function inserts @var{image} in the current buffer at point, like
@code{insert-image}, but splits the image into @var{rows}x@var{cols}
equally sized slices.

Emacs displays each slice as a
separate image, and allows more intuitive scrolling up/down, instead of
jumping up/down the entire image when paging through a buffer that
displays (large) images.
@end defun

@defun put-image image pos &optional string area
This function puts image @var{image} in front of @var{pos} in the
current buffer.  The argument @var{pos} should be an integer or a
marker.  It specifies the buffer position where the image should appear.
The argument @var{string} specifies the text that should hold the image
as an alternative to the default.

The argument @var{image} must be an image descriptor, perhaps returned
by @code{create-image} or stored by @code{defimage}.

The argument @var{area} specifies whether to put the image in a margin.
If it is @code{left-margin}, the image appears in the left margin;
@code{right-margin} specifies the right margin.  If @var{area} is
@code{nil} or omitted, the image is displayed at point within the
buffer's text.

Internally, this function creates an overlay, and gives it a
@code{before-string} property containing text that has a @code{display}
property whose value is the image.  (Whew!)
@end defun

@defun remove-images start end &optional buffer
This function removes images in @var{buffer} between positions
@var{start} and @var{end}.  If @var{buffer} is omitted or @code{nil},
images are removed from the current buffer.

This removes only images that were put into @var{buffer} the way
@code{put-image} does it, not images that were inserted with
@code{insert-image} or in other ways.
@end defun

@defun image-size spec &optional pixels frame
@cindex size of image
This function returns the size of an image as a pair
@w{@code{(@var{width} . @var{height})}}.  @var{spec} is an image
specification.  @var{pixels} non-@code{nil} means return sizes measured
in pixels, otherwise return sizes measured in the default character size
of @var{frame} (@pxref{Frame Font}).  @var{frame} is the frame on which
the image will be displayed.  @var{frame} null or omitted means use the
selected frame (@pxref{Input Focus}).
@end defun

@defvar max-image-size
This variable is used to define the maximum size of image that Emacs
will load.  Emacs will refuse to load (and display) any image that is
larger than this limit.

If the value is an integer, it directly specifies the maximum
image height and width, measured in pixels.  If it is floating
point, it specifies the maximum image height and width
as a ratio to the frame height and width.  If the value is
non-numeric, there is no explicit limit on the size of images.

The purpose of this variable is to prevent unreasonably large images
from accidentally being loaded into Emacs.  It only takes effect the
first time an image is loaded.  Once an image is placed in the image
cache, it can always be displayed, even if the value of
@code{max-image-size} is subsequently changed (@pxref{Image Cache}).
@end defvar

Images inserted with the insertion functions above also get a local
keymap installed in the text properties (or overlays) that span the
displayed image.  This keymap defines the following commands:

@table @kbd
@item +
Increase the image size (@code{image-increase-size}).  A prefix value
of @samp{4} means to increase the size by 40%.  The default is 20%.

@item -
Decrease the image size (@code{image-increase-size}).  A prefix value
of @samp{4} means to decrease the size by 40%.  The default is 20%.

@item r
Rotate the image by 90 degrees (@code{image-rotate}).

@item o
Save the image to a file (@code{image-save}).
@end table

@node Multi-Frame Images
@subsection Multi-Frame Images
@cindex multi-frame images

@cindex animation
@cindex image animation
@cindex image frames
Some image files can contain more than one image.  We say that there
are multiple ``frames'' in the image.  At present, Emacs supports
multiple frames for GIF, TIFF, and certain ImageMagick formats such as
DJVM@.

The frames can be used either to represent multiple pages (this is
usually the case with multi-frame TIFF files, for example), or to
create animation (usually the case with multi-frame GIF files).

A multi-frame image has a property @code{:index}, whose value is an
integer (counting from 0) that specifies which frame is being displayed.

@defun image-multi-frame-p image
This function returns non-@code{nil} if @var{image} contains more than
one frame.  The actual return value is a cons @code{(@var{nimages}
. @var{delay})}, where @var{nimages} is the number of frames and
@var{delay} is the delay in seconds between them, or @code{nil}
if the image does not specify a delay.  Images that are intended to be
animated usually specify a frame delay, whereas ones that are intended
to be treated as multiple pages do not.
@end defun

@defun image-current-frame image
This function returns the index of the current frame number for
@var{image}, counting from 0.
@end defun

@defun image-show-frame image n &optional nocheck
This function switches @var{image} to frame number @var{n}.  It
replaces a frame number outside the valid range with that of the end
of the range, unless @var{nocheck} is non-@code{nil}.  If @var{image}
does not contain a frame with the specified number, the image displays
as a hollow box.
@end defun

@defun image-animate image &optional index limit
This function animates @var{image}.  The optional integer @var{index}
specifies the frame from which to start (default 0).  The optional
argument @var{limit} controls the length of the animation.  If omitted
or @code{nil}, the image animates once only; if @code{t} it loops
forever; if a number animation stops after that many seconds.
@end defun

@vindex image-minimum-frame-delay
@vindex image-default-frame-delay
@noindent Animation operates by means of a timer.  Note that Emacs imposes a
minimum frame delay of 0.01 (@code{image-minimum-frame-delay}) seconds.
If the image itself does not specify a delay, Emacs uses
@code{image-default-frame-delay}.

@defun image-animate-timer image
This function returns the timer responsible for animating @var{image},
if there is one.
@end defun


@node Image Cache
@subsection Image Cache
@cindex image cache

  Emacs caches images so that it can display them again more
efficiently.  When Emacs displays an image, it searches the image
cache for an existing image specification @code{equal} to the desired
specification.  If a match is found, the image is displayed from the
cache.  Otherwise, Emacs loads the image normally.

@defun image-flush spec &optional frame
This function removes the image with specification @var{spec} from the
image cache of frame @var{frame}.  Image specifications are compared
using @code{equal}.  If @var{frame} is @code{nil}, it defaults to the
selected frame.  If @var{frame} is @code{t}, the image is flushed on
all existing frames.

In Emacs's current implementation, each graphical terminal possesses an
image cache, which is shared by all the frames on that terminal
(@pxref{Multiple Terminals}).  Thus, refreshing an image in one frame
also refreshes it in all other frames on the same terminal.
@end defun

  One use for @code{image-flush} is to tell Emacs about a change in an
image file.  If an image specification contains a @code{:file}
property, the image is cached based on the file's contents when the
image is first displayed.  Even if the file subsequently changes,
Emacs continues displaying the old version of the image.  Calling
@code{image-flush} flushes the image from the cache, forcing Emacs to
re-read the file the next time it needs to display that image.

  Another use for @code{image-flush} is for memory conservation.  If
your Lisp program creates a large number of temporary images over a
period much shorter than @code{image-cache-eviction-delay} (see
below), you can opt to flush unused images yourself, instead of
waiting for Emacs to do it automatically.

@defun clear-image-cache &optional filter
This function clears an image cache, removing all the images stored in
it.  If @var{filter} is omitted or @code{nil}, it clears the cache for
the selected frame.  If @var{filter} is a frame, it clears the cache
for that frame.  If @var{filter} is @code{t}, all image caches are
cleared.  Otherwise, @var{filter} is taken to be a file name, and all
images associated with that file name are removed from all image
caches.
@end defun

If an image in the image cache has not been displayed for a specified
period of time, Emacs removes it from the cache and frees the
associated memory.

@defvar image-cache-eviction-delay
This variable specifies the number of seconds an image can remain in
the cache without being displayed.  When an image is not displayed for
this length of time, Emacs removes it from the image cache.

Under some circumstances, if the number of images in the cache grows
too large, the actual eviction delay may be shorter than this.

If the value is @code{nil}, Emacs does not remove images from the cache
except when you explicitly clear it.  This mode can be useful for
debugging.
@end defvar

@node Xwidgets
@section Embedded Native Widgets
@cindex xwidget
@cindex embedded widgets
@cindex webkit browser widget

  Emacs is able to display native widgets, such as GTK+ WebKit widgets,
in Emacs buffers when it was built with the necessary support
libraries and is running on a graphical terminal.  To test whether
Emacs supports display of embedded widgets, check that the
@code{xwidget-internal} feature is available (@pxref{Named Features}).

  To display an embedded widget in a buffer, you must first create an
xwidget object, and then use that object as the display specifier
in a @code{display} text or overlay property (@pxref{Display
Property}).

@defun make-xwidget type title width height arguments &optional buffer
This creates and returns an xwidget object.  If
@var{buffer} is omitted or @code{nil}, it defaults to the current
buffer.  If @var{buffer} names a buffer that doesn't exist, it will be
created.  The @var{type} identifies the type of the xwidget component,
it can be one of the following:

@table @code
@item webkit
The WebKit component.
@end table

The @var{width} and @var{height} arguments specify the widget size in
pixels, and @var{title}, a string, specifies its title.
@end defun

@defun xwidgetp object
This function returns @code{t} if @var{object} is an xwidget,
@code{nil} otherwise.
@end defun

@defun xwidget-plist xwidget
This function returns the property list of @var{xwidget}.
@end defun

@defun set-xwidget-plist xwidget plist
This function replaces the property list of @var{xwidget} with a new
property list given by @var{plist}.
@end defun

@defun xwidget-buffer xwidget
This function returns the buffer of @var{xwidget}.
@end defun

@defun get-buffer-xwidgets buffer
This function returns a list of xwidget objects associated with the
@var{buffer}, which can be specified as a buffer object or a name of
an existing buffer, a string.  The value is @code{nil} if @var{buffer}
contains no xwidgets.
@end defun

@defun xwidget-webkit-goto-uri xwidget uri
This function browses the specified @var{uri} in the given
@var{xwidget}.  The @var{uri} is a string that specifies the name of a
file or a URL.  @c FIXME: What else can a URI specify in this context?
@end defun

@defun xwidget-webkit-execute-script xwidget script
This function causes the browser widget specified by @var{xwidget} to
execute the specified JavaScript @code{script}.
@end defun

@defun xwidget-webkit-execute-script-rv xwidget script &optional default
This function executes the specified @var{script} like
@code{xwidget-webkit-execute-script} does, but it also returns the
script's return value as a string.  If @var{script} doesn't return a
value, this function returns @var{default}, or @code{nil} if
@var{default} was omitted.
@end defun

@defun xwidget-webkit-get-title xwidget
This function returns the title of @var{xwidget} as a string.
@end defun

@defun xwidget-resize xwidget width height
This function resizes the specified @var{xwidget} to the size
@var{width}x@var{height} pixels.
@end defun

@defun xwidget-size-request xwidget
This function returns the desired size of @var{xwidget} as a list of
the form @code{(@var{width} @var{height})}.  The dimensions are in
pixels.
@end defun

@defun xwidget-info xwidget
This function returns the attributes of @var{xwidget} as a vector of
the form @code{[@var{type} @var{title} @var{width} @var{height}]}.
The attributes are usually determined by @code{make-xwidget} when the
xwidget is created.
@end defun

@defun set-xwidget-query-on-exit-flag xwidget flag
This function allows you to arrange that Emacs will ask the user for
confirmation before exiting or before killing a buffer that has
@var{xwidget} associated with it.  If @var{flag} is non-@code{nil},
Emacs will query the user, otherwise it will not.
@end defun

@defun xwidget-query-on-exit-flag xwidget
This function returns the current setting of @var{xwidget}s
query-on-exit flag, either @code{t} or @code{nil}.
@end defun

@node Buttons
@section Buttons
@cindex buttons in buffers
@cindex clickable buttons in buffers

  The Button package defines functions for inserting and manipulating
@dfn{buttons} that can be activated with the mouse or via keyboard
commands.  These buttons are typically used for various kinds of
hyperlinks.

  A button is essentially a set of text or overlay properties,
attached to a stretch of text in a buffer.  These properties are
called @dfn{button properties}.  One of these properties, the
@dfn{action property}, specifies a function which is called when the
user invokes the button using the keyboard or the mouse.  The action
function may examine the button and use its other properties as
desired.

  In some ways, the Button package duplicates the functionality in the
Widget package.  @xref{Top, , Introduction, widget, The Emacs Widget
Library}.  The advantage of the Button package is that it is faster,
smaller, and simpler to program.  From the point of view of the user,
the interfaces produced by the two packages are very similar.

@menu
* Button Properties::      Button properties with special meanings.
* Button Types::           Defining common properties for classes of buttons.
* Making Buttons::         Adding buttons to Emacs buffers.
* Manipulating Buttons::   Getting and setting properties of buttons.
* Button Buffer Commands:: Buffer-wide commands and bindings for buttons.
@end menu

@node Button Properties
@subsection Button Properties
@cindex button properties

  Each button has an associated list of properties defining its
appearance and behavior, and other arbitrary properties may be used
for application specific purposes.  The following properties have
special meaning to the Button package:

@table @code
@item action
@kindex action @r{(button property)}
The function to call when the user invokes the button, which is passed
the single argument @var{button}.  By default this is @code{ignore},
which does nothing.

@item mouse-action
@kindex mouse-action @r{(button property)}
This is similar to @code{action}, and when present, will be used
instead of @code{action} for button invocations resulting from
mouse-clicks (instead of the user hitting @key{RET}).  If not
present, mouse-clicks use @code{action} instead.

@item face
@kindex face @r{(button property)}
This is an Emacs face controlling how buttons of this type are
displayed; by default this is the @code{button} face.

@item mouse-face
@kindex mouse-face @r{(button property)}
This is an additional face which controls appearance during
mouse-overs (merged with the usual button face); by default this is
the usual Emacs @code{highlight} face.

@item keymap
@kindex keymap @r{(button property)}
The button's keymap, defining bindings active within the button
region.  By default this is the usual button region keymap, stored
in the variable @code{button-map}, which defines @key{RET} and
@key{mouse-2} to invoke the button.

@item type
@kindex type @r{(button property)}
The button type.  @xref{Button Types}.

@item help-echo
@kindex help-index @r{(button property)}
A string displayed by the Emacs tool-tip help system; by default,
@code{"mouse-2, RET: Push this button"}.

@item follow-link
@kindex follow-link @r{(button property)}
The follow-link property, defining how a @key{mouse-1} click behaves
on this button, @xref{Clickable Text}.

@item button
@kindex button @r{(button property)}
All buttons have a non-@code{nil} @code{button} property, which may be useful
in finding regions of text that comprise buttons (which is what the
standard button functions do).
@end table

  There are other properties defined for the regions of text in a
button, but these are not generally interesting for typical uses.

@node Button Types
@subsection Button Types
@cindex button types

  Every button has a @dfn{button type}, which defines default values
for the button's properties.  Button types are arranged in a
hierarchy, with specialized types inheriting from more general types,
so that it's easy to define special-purpose types of buttons for
specific tasks.

@defun define-button-type name &rest properties
Define a button type called @var{name} (a symbol).
The remaining arguments
form a sequence of @var{property value} pairs, specifying default
property values for buttons with this type (a button's type may be set
by giving it a @code{type} property when creating the button, using
the @code{:type} keyword argument).

In addition, the keyword argument @code{:supertype} may be used to
specify a button-type from which @var{name} inherits its default
property values.  Note that this inheritance happens only when
@var{name} is defined; subsequent changes to a supertype are not
reflected in its subtypes.
@end defun

  Using @code{define-button-type} to define default properties for
buttons is not necessary---buttons without any specified type use the
built-in button-type @code{button}---but it is encouraged, since
doing so usually makes the resulting code clearer and more efficient.

@node Making Buttons
@subsection Making Buttons
@cindex making buttons

  Buttons are associated with a region of text, using an overlay or
text properties to hold button-specific information, all of which are
initialized from the button's type (which defaults to the built-in
button type @code{button}).  Like all Emacs text, the appearance of
the button is governed by the @code{face} property; by default (via
the @code{face} property inherited from the @code{button} button-type)
this is a simple underline, like a typical web-page link.

  For convenience, there are two sorts of button-creation functions,
those that add button properties to an existing region of a buffer,
called @code{make-...button}, and those that also insert the button
text, called @code{insert-...button}.

  The button-creation functions all take the @code{&rest} argument
@var{properties}, which should be a sequence of @var{property value}
pairs, specifying properties to add to the button; see @ref{Button
Properties}.  In addition, the keyword argument @code{:type} may be
used to specify a button-type from which to inherit other properties;
see @ref{Button Types}.  Any properties not explicitly specified
during creation will be inherited from the button's type (if the type
defines such a property).

  The following functions add a button using an overlay
(@pxref{Overlays}) to hold the button properties:

@defun make-button beg end &rest properties
This makes a button from @var{beg} to @var{end} in the
current buffer, and returns it.
@end defun

@defun insert-button label &rest properties
This insert a button with the label @var{label} at point,
and returns it.
@end defun

  The following functions are similar, but using text properties
(@pxref{Text Properties}) to hold the button properties.  Such buttons
do not add markers to the buffer, so editing in the buffer does not
slow down if there is an extremely large numbers of buttons.  However,
if there is an existing face text property on the text (e.g., a face
assigned by Font Lock mode), the button face may not be visible.  Both
of these functions return the starting position of the new button.

@defun make-text-button beg end &rest properties
This makes a button from @var{beg} to @var{end} in the current buffer,
using text properties.
@end defun

@defun insert-text-button label &rest properties
This inserts a button with the label @var{label} at point, using text
properties.
@end defun

@node Manipulating Buttons
@subsection Manipulating Buttons
@cindex manipulating buttons

These are functions for getting and setting properties of buttons.
Often these are used by a button's invocation function to determine
what to do.

Where a @var{button} parameter is specified, it means an object
referring to a specific button, either an overlay (for overlay
buttons), or a buffer-position or marker (for text property buttons).
Such an object is passed as the first argument to a button's
invocation function when it is invoked.

@defun button-start button
Return the position at which @var{button} starts.
@end defun

@defun button-end button
Return the position at which @var{button} ends.
@end defun

@defun button-get button prop
Get the property of button @var{button} named @var{prop}.
@end defun

@defun button-put button prop val
Set @var{button}'s @var{prop} property to @var{val}.
@end defun

@defun button-activate button &optional use-mouse-action
Call @var{button}'s @code{action} property (i.e., invoke the function
that is the value of that property, passing it the single argument
@var{button}).  If @var{use-mouse-action} is non-@code{nil}, try to
invoke the button's @code{mouse-action} property instead of
@code{action}; if the button has no @code{mouse-action} property, use
@code{action} as normal.
@end defun

@defun button-label button
Return @var{button}'s text label.
@end defun

@defun button-type button
Return @var{button}'s button-type.
@end defun

@defun button-has-type-p button type
Return @code{t} if @var{button} has button-type @var{type}, or one of
@var{type}'s subtypes.
@end defun

@defun button-at pos
Return the button at position @var{pos} in the current buffer, or
@code{nil}.  If the button at @var{pos} is a text property button, the
return value is a marker pointing to @var{pos}.
@end defun

@defun button-type-put type prop val
Set the button-type @var{type}'s @var{prop} property to @var{val}.
@end defun

@defun button-type-get type prop
Get the property of button-type @var{type} named @var{prop}.
@end defun

@defun button-type-subtype-p type supertype
Return @code{t} if button-type @var{type} is a subtype of @var{supertype}.
@end defun

@node Button Buffer Commands
@subsection Button Buffer Commands
@cindex button buffer commands

These are commands and functions for locating and operating on
buttons in an Emacs buffer.

@code{push-button} is the command that a user uses to actually push
a button, and is bound by default in the button itself to @key{RET}
and to @key{mouse-2} using a local keymap in the button's overlay or
text properties.  Commands that are useful outside the buttons itself,
such as @code{forward-button} and @code{backward-button} are
additionally available in the keymap stored in
@code{button-buffer-map}; a mode which uses buttons may want to use
@code{button-buffer-map} as a parent keymap for its keymap.

If the button has a non-@code{nil} @code{follow-link} property, and
@code{mouse-1-click-follows-link} is set, a quick @key{mouse-1} click
will also activate the @code{push-button} command.
@xref{Clickable Text}.

@deffn Command push-button &optional pos use-mouse-action
Perform the action specified by a button at location @var{pos}.
@var{pos} may be either a buffer position or a mouse-event.  If
@var{use-mouse-action} is non-@code{nil}, or @var{pos} is a
mouse-event (@pxref{Mouse Events}), try to invoke the button's
@code{mouse-action} property instead of @code{action}; if the button
has no @code{mouse-action} property, use @code{action} as normal.
@var{pos} defaults to point, except when @code{push-button} is invoked
interactively as the result of a mouse-event, in which case, the mouse
event's position is used.  If there's no button at @var{pos}, do
nothing and return @code{nil}, otherwise return @code{t}.
@end deffn

@deffn Command forward-button n &optional wrap display-message
Move to the @var{n}th next button, or @var{n}th previous button if
@var{n} is negative.  If @var{n} is zero, move to the start of any
button at point.  If @var{wrap} is non-@code{nil}, moving past either
end of the buffer continues from the other end.  If
@var{display-message} is non-@code{nil}, the button's help-echo string
is displayed.  Any button with a non-@code{nil} @code{skip} property
is skipped over.  Returns the button found.
@end deffn

@deffn Command backward-button n &optional wrap display-message
Move to the @var{n}th previous button, or @var{n}th next button if
@var{n} is negative.  If @var{n} is zero, move to the start of any
button at point.  If @var{wrap} is non-@code{nil}, moving past either
end of the buffer continues from the other end.  If
@var{display-message} is non-@code{nil}, the button's help-echo string
is displayed.  Any button with a non-@code{nil} @code{skip} property
is skipped over.  Returns the button found.
@end deffn

@defun next-button pos &optional count-current
@defunx previous-button pos &optional count-current
Return the next button after (for @code{next-button}) or before (for
@code{previous-button}) position @var{pos} in the current buffer.  If
@var{count-current} is non-@code{nil}, count any button at @var{pos}
in the search, instead of starting at the next button.
@end defun

@node Abstract Display
@section Abstract Display
@cindex ewoc
@cindex display, abstract
@cindex display, arbitrary objects
@cindex model/view/controller
@cindex view part, model/view/controller

  The Ewoc package constructs buffer text that represents a structure
of Lisp objects, and updates the text to follow changes in that
structure.  This is like the ``view'' component in the
``model--view--controller'' design paradigm.  Ewoc means ``Emacs's
Widget for Object Collections''.

  An @dfn{ewoc} is a structure that organizes information required to
construct buffer text that represents certain Lisp data.  The buffer
text of the ewoc has three parts, in order: first, fixed @dfn{header}
text; next, textual descriptions of a series of data elements (Lisp
objects that you specify); and last, fixed @dfn{footer} text.
Specifically, an ewoc contains information on:

@itemize @bullet
@item
The buffer which its text is generated in.

@item
The text's start position in the buffer.

@item
The header and footer strings.

@item
@cindex node, ewoc
@c or "@cindex node, abstract display"?
A doubly-linked chain of @dfn{nodes}, each of which contains:

@itemize
@item
A @dfn{data element}, a single Lisp object.

@item
Links to the preceding and following nodes in the chain.
@end itemize

@item
A @dfn{pretty-printer} function which is responsible for
inserting the textual representation of a data
element value into the current buffer.
@end itemize

  Typically, you define an ewoc with @code{ewoc-create}, and then pass
the resulting ewoc structure to other functions in the Ewoc package to
build nodes within it, and display it in the buffer.  Once it is
displayed in the buffer, other functions determine the correspondence
between buffer positions and nodes, move point from one node's textual
representation to another, and so forth.  @xref{Abstract Display
Functions}.

@cindex encapsulation, ewoc
@c or "@cindex encapsulation, abstract display"?
  A node @dfn{encapsulates} a data element much the way a variable
holds a value.  Normally, encapsulation occurs as a part of adding a
node to the ewoc.  You can retrieve the data element value and place a
new value in its place, like so:

@lisp
(ewoc-data @var{node})
@result{} value

(ewoc-set-data @var{node} @var{new-value})
@result{} @var{new-value}
@end lisp

@noindent
You can also use, as the data element value, a Lisp object (list or
vector) that is a container for the real value, or an index into
some other structure.  The example (@pxref{Abstract Display Example})
uses the latter approach.

  When the data changes, you will want to update the text in the
buffer.  You can update all nodes by calling @code{ewoc-refresh}, or
just specific nodes using @code{ewoc-invalidate}, or all nodes
satisfying a predicate using @code{ewoc-map}.  Alternatively, you can
delete invalid nodes using @code{ewoc-delete} or @code{ewoc-filter},
and add new nodes in their place.  Deleting a node from an ewoc deletes
its associated textual description from buffer, as well.

@menu
* Abstract Display Functions::  Functions in the Ewoc package.
* Abstract Display Example::    Example of using Ewoc.
@end menu

@node Abstract Display Functions
@subsection Abstract Display Functions

  In this subsection, @var{ewoc} and @var{node} stand for the
structures described above (@pxref{Abstract Display}), while
@var{data} stands for an arbitrary Lisp object used as a data element.

@defun ewoc-create pretty-printer &optional header footer nosep
This constructs and returns a new ewoc, with no nodes (and thus no data
elements).  @var{pretty-printer} should be a function that takes one
argument, a data element of the sort you plan to use in this ewoc, and
inserts its textual description at point using @code{insert} (and never
@code{insert-before-markers}, because that would interfere with the
Ewoc package's internal mechanisms).

Normally, a newline is automatically inserted after the header,
the footer and every node's textual description.  If @var{nosep}
is non-@code{nil}, no newline is inserted.  This may be useful for
displaying an entire ewoc on a single line, for example, or for
making nodes invisible by arranging for @var{pretty-printer}
to do nothing for those nodes.

An ewoc maintains its text in the buffer that is current when
you create it, so switch to the intended buffer before calling
@code{ewoc-create}.
@end defun

@defun ewoc-buffer ewoc
This returns the buffer where @var{ewoc} maintains its text.
@end defun

@defun ewoc-get-hf ewoc
This returns a cons cell @code{(@var{header} . @var{footer})}
made from @var{ewoc}'s header and footer.
@end defun

@defun ewoc-set-hf ewoc header footer
This sets the header and footer of @var{ewoc} to the strings
@var{header} and @var{footer}, respectively.
@end defun

@defun ewoc-enter-first ewoc data
@defunx ewoc-enter-last ewoc data
These add a new node encapsulating @var{data}, putting it, respectively,
at the beginning or end of @var{ewoc}'s chain of nodes.
@end defun

@defun ewoc-enter-before ewoc node data
@defunx ewoc-enter-after ewoc node data
These add a new node encapsulating @var{data}, adding it to
@var{ewoc} before or after @var{node}, respectively.
@end defun

@defun ewoc-prev ewoc node
@defunx ewoc-next ewoc node
These return, respectively, the previous node and the next node of @var{node}
in @var{ewoc}.
@end defun

@defun ewoc-nth ewoc n
This returns the node in @var{ewoc} found at zero-based index @var{n}.
A negative @var{n} means count from the end.  @code{ewoc-nth} returns
@code{nil} if @var{n} is out of range.
@end defun

@defun ewoc-data node
This extracts the data encapsulated by @var{node} and returns it.
@end defun

@defun ewoc-set-data node data
This sets the data encapsulated by @var{node} to @var{data}.
@end defun

@defun ewoc-locate ewoc &optional pos guess
This determines the node in @var{ewoc} which contains point (or
@var{pos} if specified), and returns that node.  If @var{ewoc} has no
nodes, it returns @code{nil}.  If @var{pos} is before the first node,
it returns the first node; if @var{pos} is after the last node, it returns
the last node.  The optional third arg @var{guess}
should be a node that is likely to be near @var{pos}; this doesn't
alter the result, but makes the function run faster.
@end defun

@defun ewoc-location node
This returns the start position of @var{node}.
@end defun

@defun ewoc-goto-prev ewoc arg
@defunx ewoc-goto-next ewoc arg
These move point to the previous or next, respectively, @var{arg}th node
in @var{ewoc}.  @code{ewoc-goto-prev} does not move if it is already at
the first node or if @var{ewoc} is empty, whereas @code{ewoc-goto-next}
moves past the last node, returning @code{nil}.  Excepting this special
case, these functions return the node moved to.
@end defun

@defun ewoc-goto-node ewoc node
This moves point to the start of @var{node} in @var{ewoc}.
@end defun

@defun ewoc-refresh ewoc
This function regenerates the text of @var{ewoc}.  It works by
deleting the text between the header and the footer, i.e., all the
data elements' representations, and then calling the pretty-printer
function for each node, one by one, in order.
@end defun

@defun ewoc-invalidate ewoc &rest nodes
This is similar to @code{ewoc-refresh}, except that only @var{nodes} in
@var{ewoc} are updated instead of the entire set.
@end defun

@defun ewoc-delete ewoc &rest nodes
This deletes each node in @var{nodes} from @var{ewoc}.
@end defun

@defun ewoc-filter ewoc predicate &rest args
This calls @var{predicate} for each data element in @var{ewoc} and
deletes those nodes for which @var{predicate} returns @code{nil}.
Any @var{args} are passed to @var{predicate}.
@end defun

@defun ewoc-collect ewoc predicate &rest args
This calls @var{predicate} for each data element in @var{ewoc}
and returns a list of those elements for which @var{predicate}
returns non-@code{nil}.  The elements in the list are ordered
as in the buffer.  Any @var{args} are passed to @var{predicate}.
@end defun

@defun ewoc-map map-function ewoc &rest args
This calls @var{map-function} for each data element in @var{ewoc} and
updates those nodes for which @var{map-function} returns non-@code{nil}.
Any @var{args} are passed to @var{map-function}.
@end defun

@node Abstract Display Example
@subsection Abstract Display Example

  Here is a simple example using functions of the ewoc package to
implement a @dfn{color components} display, an area in a buffer that
represents a vector of three integers (itself representing a 24-bit RGB
value) in various ways.

@example
(setq colorcomp-ewoc nil
      colorcomp-data nil
      colorcomp-mode-map nil
      colorcomp-labels ["Red" "Green" "Blue"])

(defun colorcomp-pp (data)
  (if data
      (let ((comp (aref colorcomp-data data)))
        (insert (aref colorcomp-labels data) "\t: #x"
                (format "%02X" comp) " "
                (make-string (ash comp -2) ?#) "\n"))
    (let ((cstr (format "#%02X%02X%02X"
                        (aref colorcomp-data 0)
                        (aref colorcomp-data 1)
                        (aref colorcomp-data 2)))
          (samp " (sample text) "))
      (insert "Color\t: "
              (propertize samp 'face
                          `(foreground-color . ,cstr))
              (propertize samp 'face
                          `(background-color . ,cstr))
              "\n"))))

(defun colorcomp (color)
  "Allow fiddling with COLOR in a new buffer.
The buffer is in Color Components mode."
  (interactive "sColor (name or #RGB or #RRGGBB): ")
  (when (string= "" color)
    (setq color "green"))
  (unless (color-values color)
    (error "No such color: %S" color))
  (switch-to-buffer
   (generate-new-buffer (format "originally: %s" color)))
  (kill-all-local-variables)
  (setq major-mode 'colorcomp-mode
        mode-name "Color Components")
  (use-local-map colorcomp-mode-map)
  (erase-buffer)
  (buffer-disable-undo)
  (let ((data (apply 'vector (mapcar (lambda (n) (ash n -8))
                                     (color-values color))))
        (ewoc (ewoc-create 'colorcomp-pp
                           "\nColor Components\n\n"
                           (substitute-command-keys
                            "\n\\@{colorcomp-mode-map@}"))))
    (set (make-local-variable 'colorcomp-data) data)
    (set (make-local-variable 'colorcomp-ewoc) ewoc)
    (ewoc-enter-last ewoc 0)
    (ewoc-enter-last ewoc 1)
    (ewoc-enter-last ewoc 2)
    (ewoc-enter-last ewoc nil)))
@end example

@cindex controller part, model/view/controller
  This example can be extended to be a color selection widget (in
other words, the ``controller'' part of the ``model--view--controller''
design paradigm) by defining commands to modify @code{colorcomp-data}
and to finish the selection process, and a keymap to tie it all
together conveniently.

@smallexample
(defun colorcomp-mod (index limit delta)
  (let ((cur (aref colorcomp-data index)))
    (unless (= limit cur)
      (aset colorcomp-data index (+ cur delta)))
    (ewoc-invalidate
     colorcomp-ewoc
     (ewoc-nth colorcomp-ewoc index)
     (ewoc-nth colorcomp-ewoc -1))))

(defun colorcomp-R-more () (interactive) (colorcomp-mod 0 255 1))
(defun colorcomp-G-more () (interactive) (colorcomp-mod 1 255 1))
(defun colorcomp-B-more () (interactive) (colorcomp-mod 2 255 1))
(defun colorcomp-R-less () (interactive) (colorcomp-mod 0 0 -1))
(defun colorcomp-G-less () (interactive) (colorcomp-mod 1 0 -1))
(defun colorcomp-B-less () (interactive) (colorcomp-mod 2 0 -1))

(defun colorcomp-copy-as-kill-and-exit ()
  "Copy the color components into the kill ring and kill the buffer.
The string is formatted #RRGGBB (hash followed by six hex digits)."
  (interactive)
  (kill-new (format "#%02X%02X%02X"
                    (aref colorcomp-data 0)
                    (aref colorcomp-data 1)
                    (aref colorcomp-data 2)))
  (kill-buffer nil))

(setq colorcomp-mode-map
      (let ((m (make-sparse-keymap)))
        (suppress-keymap m)
        (define-key m "i" 'colorcomp-R-less)
        (define-key m "o" 'colorcomp-R-more)
        (define-key m "k" 'colorcomp-G-less)
        (define-key m "l" 'colorcomp-G-more)
        (define-key m "," 'colorcomp-B-less)
        (define-key m "." 'colorcomp-B-more)
        (define-key m " " 'colorcomp-copy-as-kill-and-exit)
        m))
@end smallexample

Note that we never modify the data in each node, which is fixed when the
ewoc is created to be either @code{nil} or an index into the vector
@code{colorcomp-data}, the actual color components.

@node Blinking
@section Blinking Parentheses
@cindex parenthesis matching
@cindex blinking parentheses
@cindex balancing parentheses

  This section describes the mechanism by which Emacs shows a matching
open parenthesis when the user inserts a close parenthesis.

@defvar blink-paren-function
The value of this variable should be a function (of no arguments) to
be called whenever a character with close parenthesis syntax is inserted.
The value of @code{blink-paren-function} may be @code{nil}, in which
case nothing is done.
@end defvar

@defopt blink-matching-paren
If this variable is @code{nil}, then @code{blink-matching-open} does
nothing.
@end defopt

@defopt blink-matching-paren-distance
This variable specifies the maximum distance to scan for a matching
parenthesis before giving up.
@end defopt

@defopt blink-matching-delay
This variable specifies the number of seconds to keep indicating the
matching parenthesis.  A fraction of a second often gives good
results, but the default is 1, which works on all systems.
@end defopt

@deffn Command blink-matching-open
This function is the default value of @code{blink-paren-function}.  It
assumes that point follows a character with close parenthesis syntax
and applies the appropriate effect momentarily to the matching opening
character.  If that character is not already on the screen, it
displays the character's context in the echo area.  To avoid long
delays, this function does not search farther than
@code{blink-matching-paren-distance} characters.

Here is an example of calling this function explicitly.

@smallexample
@group
(defun interactive-blink-matching-open ()
  "Indicate momentarily the start of parenthesized sexp before point."
  (interactive)
@end group
@group
  (let ((blink-matching-paren-distance
         (buffer-size))
        (blink-matching-paren t))
    (blink-matching-open)))
@end group
@end smallexample
@end deffn

@node Character Display
@section Character Display

  This section describes how characters are actually displayed by
Emacs.  Typically, a character is displayed as a @dfn{glyph} (a
graphical symbol which occupies one character position on the screen),
whose appearance corresponds to the character itself.  For example,
the character @samp{a} (character code 97) is displayed as @samp{a}.
Some characters, however, are displayed specially.  For example, the
formfeed character (character code 12) is usually displayed as a
sequence of two glyphs, @samp{^L}, while the newline character
(character code 10) starts a new screen line.

  You can modify how each character is displayed by defining a
@dfn{display table}, which maps each character code into a sequence of
glyphs.  @xref{Display Tables}.

@menu
* Usual Display::       The usual conventions for displaying characters.
* Display Tables::      What a display table consists of.
* Active Display Table::  How Emacs selects a display table to use.
* Glyphs::              How to define a glyph, and what glyphs mean.
* Glyphless Chars::     How glyphless characters are drawn.
@end menu

@node Usual Display
@subsection Usual Display Conventions

  Here are the conventions for displaying each character code (in the
absence of a display table, which can override these
@iftex
conventions).
@end iftex
@ifnottex
conventions; @pxref{Display Tables}).
@end ifnottex

@cindex printable ASCII characters
@itemize @bullet
@item
The @dfn{printable @acronym{ASCII} characters}, character codes 32
through 126 (consisting of numerals, English letters, and symbols like
@samp{#}) are displayed literally.

@item
The tab character (character code 9) displays as whitespace stretching
up to the next tab stop column.  @xref{Text Display,,, emacs, The GNU
Emacs Manual}.  The variable @code{tab-width} controls the number of
spaces per tab stop (see below).

@item
The newline character (character code 10) has a special effect: it
ends the preceding line and starts a new line.

@cindex ASCII control characters
@item
The non-printable @dfn{@acronym{ASCII} control characters}---character
codes 0 through 31, as well as the @key{DEL} character (character code
127)---display in one of two ways according to the variable
@code{ctl-arrow}.  If this variable is non-@code{nil} (the default),
these characters are displayed as sequences of two glyphs, where the
first glyph is @samp{^} (a display table can specify a glyph to use
instead of @samp{^}); e.g., the @key{DEL} character is displayed as
@samp{^?}.

If @code{ctl-arrow} is @code{nil}, these characters are displayed as
octal escapes (see below).

This rule also applies to carriage return (character code 13), if that
character appears in the buffer.  But carriage returns usually do not
appear in buffer text; they are eliminated as part of end-of-line
conversion (@pxref{Coding System Basics}).

@cindex octal escapes
@item
@dfn{Raw bytes} are non-@acronym{ASCII} characters with codes 128
through 255 (@pxref{Text Representations}).  These characters display
as @dfn{octal escapes}: sequences of four glyphs, where the first
glyph is the @acronym{ASCII} code for @samp{\}, and the others are
digit characters representing the character code in octal.  (A display
table can specify a glyph to use instead of @samp{\}.)

@item
Each non-@acronym{ASCII} character with code above 255 is displayed
literally, if the terminal supports it.  If the terminal does not
support it, the character is said to be @dfn{glyphless}, and it is
usually displayed using a placeholder glyph.  For example, if a
graphical terminal has no font for a character, Emacs usually displays
a box containing the character code in hexadecimal.  @xref{Glyphless
Chars}.
@end itemize

  The above display conventions apply even when there is a display
table, for any character whose entry in the active display table is
@code{nil}.  Thus, when you set up a display table, you need only
specify the characters for which you want special behavior.

  The following variables affect how certain characters are displayed
on the screen.  Since they change the number of columns the characters
occupy, they also affect the indentation functions.  They also affect
how the mode line is displayed; if you want to force redisplay of the
mode line using the new values, call the function
@code{force-mode-line-update} (@pxref{Mode Line Format}).

@defopt ctl-arrow
@cindex control characters in display
This buffer-local variable controls how control characters are
displayed.  If it is non-@code{nil}, they are displayed as a caret
followed by the character: @samp{^A}.  If it is @code{nil}, they are
displayed as octal escapes: a backslash followed by three octal
digits, as in @samp{\001}.
@end defopt

@defopt tab-width
The value of this buffer-local variable is the spacing between tab
stops used for displaying tab characters in Emacs buffers.  The value
is in units of columns, and the default is 8.  Note that this feature
is completely independent of the user-settable tab stops used by the
command @code{tab-to-tab-stop}.  @xref{Indent Tabs}.
@end defopt

@node Display Tables
@subsection Display Tables

@cindex display table
  A display table is a special-purpose char-table
(@pxref{Char-Tables}), with @code{display-table} as its subtype, which
is used to override the usual character display conventions.  This
section describes how to make, inspect, and assign elements to a
display table object.

@defun make-display-table
This creates and returns a display table.  The table initially has
@code{nil} in all elements.
@end defun

  The ordinary elements of the display table are indexed by character
codes; the element at index @var{c} says how to display the character
code @var{c}.  The value should be @code{nil} (which means to display
the character @var{c} according to the usual display conventions;
@pxref{Usual Display}), or a vector of glyph codes (which means to
display the character @var{c} as those glyphs; @pxref{Glyphs}).

  @strong{Warning:} if you use the display table to change the display
of newline characters, the whole buffer will be displayed as one long
line.

  The display table also has six @dfn{extra slots} which serve special
purposes.  Here is a table of their meanings; @code{nil} in any slot
means to use the default for that slot, as stated below.

@table @asis
@item 0
The glyph for the end of a truncated screen line (the default for this
is @samp{$}).  @xref{Glyphs}.  On graphical terminals, Emacs by
default uses arrows in the fringes to indicate truncation, so the
display table has no effect, unless you disable the fringes
<<<<<<< HEAD
(@pxref{Fringes,, Window Fringes, emacs, the Gnu Emacs Manual}).
=======
(@pxref{Fringes,, Window Fringes, emacs, the GNU Emacs Manual}).
>>>>>>> 7bedc881

@item 1
The glyph for the end of a continued line (the default is @samp{\}).
On graphical terminals, Emacs by default uses curved arrows in the
fringes to indicate continuation, so the display table has no effect,
unless you disable the fringes.

@item 2
The glyph for indicating a character displayed as an octal character
code (the default is @samp{\}).

@item 3
The glyph for indicating a control character (the default is @samp{^}).

@item 4
A vector of glyphs for indicating the presence of invisible lines (the
default is @samp{...}).  @xref{Selective Display}.

@item 5
The glyph used to draw the border between side-by-side windows (the
default is @samp{|}).  @xref{Splitting Windows}.  This currently has
effect only on text terminals; on graphical terminals, if vertical
scroll bars are supported and in use, a scroll bar separates the two
windows, and if there are no vertical scroll bars and no dividers
(@pxref{Window Dividers}), Emacs uses a thin line to indicate the
border.
@end table

  For example, here is how to construct a display table that mimics
the effect of setting @code{ctl-arrow} to a non-@code{nil} value
(@pxref{Glyphs}, for the function @code{make-glyph-code}):

@example
(setq disptab (make-display-table))
(dotimes (i 32)
  (or (= i ?\t)
      (= i ?\n)
      (aset disptab i
            (vector (make-glyph-code ?^ 'escape-glyph)
                    (make-glyph-code (+ i 64) 'escape-glyph)))))
(aset disptab 127
      (vector (make-glyph-code ?^ 'escape-glyph)
              (make-glyph-code ?? 'escape-glyph)))))
@end example

@defun display-table-slot display-table slot
This function returns the value of the extra slot @var{slot} of
@var{display-table}.  The argument @var{slot} may be a number from 0 to
5 inclusive, or a slot name (symbol).  Valid symbols are
@code{truncation}, @code{wrap}, @code{escape}, @code{control},
@code{selective-display}, and @code{vertical-border}.
@end defun

@defun set-display-table-slot display-table slot value
This function stores @var{value} in the extra slot @var{slot} of
@var{display-table}.  The argument @var{slot} may be a number from 0 to
5 inclusive, or a slot name (symbol).  Valid symbols are
@code{truncation}, @code{wrap}, @code{escape}, @code{control},
@code{selective-display}, and @code{vertical-border}.
@end defun

@defun describe-display-table display-table
This function displays a description of the display table
@var{display-table} in a help buffer.
@end defun

@deffn Command describe-current-display-table
This command displays a description of the current display table in a
help buffer.
@end deffn

@node Active Display Table
@subsection Active Display Table
@cindex active display table

  Each window can specify a display table, and so can each buffer.
The window's display table, if there is one, takes precedence over the
buffer's display table.  If neither exists, Emacs tries to use the
standard display table; if that is @code{nil}, Emacs uses the usual
character display conventions (@pxref{Usual Display}).

  Note that display tables affect how the mode line is displayed, so
if you want to force redisplay of the mode line using a new display
table, call @code{force-mode-line-update} (@pxref{Mode Line Format}).

@defun window-display-table &optional window
This function returns @var{window}'s display table, or @code{nil} if
there is none.  The default for @var{window} is the selected window.
@end defun

@defun set-window-display-table window table
This function sets the display table of @var{window} to @var{table}.
The argument @var{table} should be either a display table or
@code{nil}.
@end defun

@defvar buffer-display-table
This variable is automatically buffer-local in all buffers; its value
specifies the buffer's display table.  If it is @code{nil}, there is
no buffer display table.
@end defvar

@defvar standard-display-table
The value of this variable is the standard display table, which is
used when Emacs is displaying a buffer in a window with neither a
window display table nor a buffer display table defined, or when Emacs
is outputting text to the standard output or error streams.  Although its
default is typically @code{nil}, in an interactive session if the
terminal cannot display curved quotes, its default maps curved quotes
to ASCII approximations.  @xref{Text Quoting Style}.
@end defvar

The @file{disp-table} library defines several functions for changing
the standard display table.

@node Glyphs
@subsection Glyphs
@cindex glyph

@cindex glyph code
  A @dfn{glyph} is a graphical symbol which occupies a single
character position on the screen.  Each glyph is represented in Lisp
as a @dfn{glyph code}, which specifies a character and optionally a
face to display it in (@pxref{Faces}).  The main use of glyph codes is
as the entries of display tables (@pxref{Display Tables}).  The
following functions are used to manipulate glyph codes:

@defun make-glyph-code char &optional face
This function returns a glyph code representing char @var{char} with
face @var{face}.  If @var{face} is omitted or @code{nil}, the glyph
uses the default face; in that case, the glyph code is an integer.  If
@var{face} is non-@code{nil}, the glyph code is not necessarily an
integer object.
@end defun

@defun glyph-char glyph
This function returns the character of glyph code @var{glyph}.
@end defun

@defun glyph-face glyph
This function returns face of glyph code @var{glyph}, or @code{nil} if
@var{glyph} uses the default face.
@end defun

@ifnottex
  You can set up a @dfn{glyph table} to change how glyph codes are
actually displayed on text terminals.  This feature is semi-obsolete;
use @code{glyphless-char-display} instead (@pxref{Glyphless Chars}).

@defvar glyph-table
The value of this variable, if non-@code{nil}, is the current glyph
table.  It takes effect only on character terminals; on graphical
displays, all glyphs are displayed literally.  The glyph table should
be a vector whose @var{g}th element specifies how to display glyph
code @var{g}, where @var{g} is the glyph code for a glyph whose face
is unspecified.  Each element should be one of the following:

@table @asis
@item @code{nil}
Display this glyph literally.

@item a string
Display this glyph by sending the specified string to the terminal.

@item a glyph code
Display the specified glyph code instead.
@end table

Any integer glyph code greater than or equal to the length of the
glyph table is displayed literally.
@end defvar
@end ifnottex

@node Glyphless Chars
@subsection Glyphless Character Display
@cindex glyphless characters

  @dfn{Glyphless characters} are characters which are displayed in a
special way, e.g., as a box containing a hexadecimal code, instead of
being displayed literally.  These include characters which are
explicitly defined to be glyphless, as well as characters for which
there is no available font (on a graphical display), and characters
which cannot be encoded by the terminal's coding system (on a text
terminal).

@defvar glyphless-char-display
The value of this variable is a char-table which defines glyphless
characters and how they are displayed.  Each entry must be one of the
following display methods:

@table @asis
@item @code{nil}
Display the character in the usual way.

@item @code{zero-width}
Don't display the character.

@item @code{thin-space}
Display a thin space, 1-pixel wide on graphical displays, or
1-character wide on text terminals.

@item @code{empty-box}
Display an empty box.

@item @code{hex-code}
Display a box containing the Unicode codepoint of the character, in
hexadecimal notation.

@item an @acronym{ASCII} string
Display a box containing that string.  The string should contain at
most 6 @acronym{ASCII} characters.

@item a cons cell @code{(@var{graphical} . @var{text})}
Display with @var{graphical} on graphical displays, and with
@var{text} on text terminals.  Both @var{graphical} and @var{text}
must be one of the display methods described above.
@end table

@noindent
The @code{thin-space}, @code{empty-box}, @code{hex-code}, and
@acronym{ASCII} string display methods are drawn with the
@code{glyphless-char} face.  On text terminals, a box is emulated by
square brackets, @samp{[]}.

The char-table has one extra slot, which determines how to display any
character that cannot be displayed with any available font, or cannot
be encoded by the terminal's coding system.  Its value should be one
of the above display methods, except @code{zero-width} or a cons cell.

If a character has a non-@code{nil} entry in an active display table,
the display table takes effect; in this case, Emacs does not consult
@code{glyphless-char-display} at all.
@end defvar

@defopt glyphless-char-display-control
This user option provides a convenient way to set
@code{glyphless-char-display} for groups of similar characters.  Do
not set its value directly from Lisp code; the value takes effect only
via a custom @code{:set} function (@pxref{Variable Definitions}),
which updates @code{glyphless-char-display}.

Its value should be an alist of elements @code{(@var{group}
. @var{method})}, where @var{group} is a symbol specifying a group of
characters, and @var{method} is a symbol specifying how to display
them.

@var{group} should be one of the following:

@table @code
@item c0-control
@acronym{ASCII} control characters @code{U+0000} to @code{U+001F},
excluding the newline and tab characters (normally displayed as escape
sequences like @samp{^A}; @pxref{Text Display,, How Text Is Displayed,
emacs, The GNU Emacs Manual}).

@item c1-control
Non-@acronym{ASCII}, non-printing characters @code{U+0080} to
@code{U+009F} (normally displayed as octal escape sequences like
@samp{\230}).

@item format-control
Characters of Unicode General Category [Cf], such as @samp{U+200E}
(Left-to-Right Mark), but excluding characters that have graphic
images, such as @samp{U+00AD} (Soft Hyphen).

@item no-font
Characters for there is no suitable font, or which cannot be encoded
by the terminal's coding system.
@end table

@c FIXME: this can also be 'acronym', but that's not currently
@c completely implemented; it applies only to the format-control
@c group, and only works if the acronym is in 'char-acronym-table'.
The @var{method} symbol should be one of @code{zero-width},
@code{thin-space}, @code{empty-box}, or @code{hex-code}.  These have
the same meanings as in @code{glyphless-char-display}, above.
@end defopt

@node Beeping
@section Beeping
@cindex bell

  This section describes how to make Emacs ring the bell (or blink the
screen) to attract the user's attention.  Be conservative about how
often you do this; frequent bells can become irritating.  Also be
careful not to use just beeping when signaling an error is more
appropriate (@pxref{Errors}).

@defun ding &optional do-not-terminate
@cindex keyboard macro termination
This function beeps, or flashes the screen (see @code{visible-bell} below).
It also terminates any keyboard macro currently executing unless
@var{do-not-terminate} is non-@code{nil}.
@end defun

@defun beep &optional do-not-terminate
This is a synonym for @code{ding}.
@end defun

@defopt visible-bell
This variable determines whether Emacs should flash the screen to
represent a bell.  Non-@code{nil} means yes, @code{nil} means no.
This is effective on graphical displays, and on text terminals
provided the terminal's Termcap entry defines the visible bell
capability (@samp{vb}).
@end defopt

@defopt ring-bell-function
If this is non-@code{nil}, it specifies how Emacs should ring the
bell.  Its value should be a function of no arguments.  If this is
non-@code{nil}, it takes precedence over the @code{visible-bell}
variable.
@end defopt

@node Window Systems
@section Window Systems

  Emacs works with several window systems, most notably the X Window
System.  Both Emacs and X use the term ``window'', but use it
differently.  An Emacs frame is a single window as far as X is
concerned; the individual Emacs windows are not known to X at all.

@defvar window-system
This terminal-local variable tells Lisp programs what window system
Emacs is using for displaying the frame.  The possible values are

@table @code
@item x
@cindex X Window System
Emacs is displaying the frame using X.
@item w32
Emacs is displaying the frame using native MS-Windows GUI.
@item ns
Emacs is displaying the frame using the Nextstep interface (used on
GNUstep and macOS).
@item nil
Emacs is displaying the frame on a character-based terminal.
@end table
@end defvar

@defvar initial-window-system
This variable holds the value of @code{window-system} used for the
first frame created by Emacs during startup.  (When Emacs is invoked
as a daemon, it does not create any initial
frames, so @code{initial-window-system} is @code{nil}, except on
MS-Windows, where it is still @code{w32}.  @xref{Initial Options,
daemon,, emacs, The GNU Emacs Manual}.)
@end defvar

@defun window-system &optional frame
This function returns a symbol whose name tells what window system is
used for displaying @var{frame} (which defaults to the currently
selected frame).  The list of possible symbols it returns is the same
one documented for the variable @code{window-system} above.
@end defun

  Do @emph{not} use @code{window-system} and
@code{initial-window-system} as predicates or boolean flag variables,
if you want to write code that works differently on text terminals and
graphic displays.  That is because @code{window-system} is not a good
indicator of Emacs capabilities on a given display type.  Instead, use
@code{display-graphic-p} or any of the other @code{display-*-p}
predicates described in @ref{Display Feature Testing}.

@node Tooltips
@section Tooltips
@cindex tooltips
@dfn{Tooltips} are special frames (@pxref{Frames}) that are used to
display helpful hints (a.k.a.@: ``tips'') related to the current
position of the mouse pointer.  Emacs uses tooltips to display help
strings about active portions of text (@pxref{Special Properties}) and
about various UI elements, such as menu items (@pxref{Extended Menu
Items}) and tool-bar buttons (@pxref{Tool Bar}).

@defun tooltip-mode
Tooltip Mode is a minor mode that enables display of tooltips.
Turning off this mode causes the tooltips be displayed in the echo
area.  On text-mode (a.k.a.@: ``TTY'') frames, tooltips are always
displayed in the echo area.
@end defun

@vindex x-gtk-use-system-tooltips
When Emacs is built with GTK+ support, it by default displays tooltips
using GTK+ functions, and the appearance of the tooltips is then
controlled by GTK+ settings.  GTK+ tooltips can be disabled by
changing the value of the variable @code{x-gtk-use-system-tooltips} to
@code{nil}.  The rest of this subsection describes how to control
non-GTK+ tooltips, which are presented by Emacs itself.

@cindex tooltip frames
Tooltips are displayed in special frames called tooltip frames, which
have their own frame parameters (@pxref{Frame Parameters}).  Unlike
other frames, the default parameters for tooltip frames are stored in a
special variable.

@defopt tooltip-frame-parameters
This customizable option holds the default frame parameters used for
displaying tooltips.  Any font and color parameters are ignored, and the
corresponding attributes of the @code{tooltip} face are used instead.
If @code{left} or @code{top} parameters are included, they are used as
absolute frame-relative coordinates where the tooltip should be shown.
(Mouse-relative position of the tooltip can be customized using the
variables described in @ref{Tooltips,,, emacs, The GNU Emacs Manual}.)
Note that the @code{left} and @code{top} parameters, if present,
override the values of mouse-relative offsets.
@end defopt

@vindex tooltip@r{ face}
The @code{tooltip} face determines the appearance of text shown in
tooltips.  It should generally use a variable-pitch font of size that
is preferably smaller than the default frame font.

@findex tooltip-help-tips
@defvar tooltip-functions
This abnormal hook is a list of functions to call when Emacs needs to
display a tooltip.  Each function is called with a single argument
@var{event} which is a copy of the last mouse movement event.  If a
function on this list actually displays the tooltip, it should return
non-@code{nil}, and then the rest of the functions will not be
called.  The default value of this variable is a single function
@code{tooltip-help-tips}.
@end defvar

If you write your own function to be put on the
@code{tooltip-functions} list, you may need to know the buffer of the
mouse event that triggered the tooltip display.  The following
function provides that information.

@defun tooltip-event-buffer event
This function returns the buffer over which @var{event} occurred.
Call it with the argument of the function from
@code{tooltip-functions} to obtain the buffer whose text triggered the
tooltip.  Note that the event might occur not over a buffer (e.g.,
over the tool bar), in which case this function will return
@code{nil}.
@end defun

Other aspects of tooltip display are controlled by several
customizable settings; see @ref{Tooltips,,, emacs, The GNU Emacs
Manual}.

@node Bidirectional Display
@section Bidirectional Display
@cindex bidirectional display
@cindex right-to-left text

  Emacs can display text written in scripts, such as Arabic, Farsi,
and Hebrew, whose natural ordering for horizontal text display runs
from right to left.  Furthermore, segments of Latin script and digits
embedded in right-to-left text are displayed left-to-right, while
segments of right-to-left script embedded in left-to-right text
(e.g., Arabic or Hebrew text in comments or strings in a program
source file) are appropriately displayed right-to-left.  We call such
mixtures of left-to-right and right-to-left text @dfn{bidirectional
text}.  This section describes the facilities and options for editing
and displaying bidirectional text.

@cindex logical order
@cindex reading order
@cindex visual order
@cindex unicode bidirectional algorithm
@cindex UBA
@cindex bidirectional reordering
@cindex reordering, of bidirectional text
  Text is stored in Emacs buffers and strings in @dfn{logical} (or
@dfn{reading}) order, i.e., the order in which a human would read
each character.  In right-to-left and bidirectional text, the order in
which characters are displayed on the screen (called @dfn{visual
order}) is not the same as logical order; the characters' screen
positions do not increase monotonically with string or buffer
position.  In performing this @dfn{bidirectional reordering}, Emacs
follows the Unicode Bidirectional Algorithm (a.k.a.@: @acronym{UBA}),
which is described in Annex #9 of the Unicode standard
(@url{http://www.unicode.org/reports/tr9/}).  Emacs provides a ``Full
Bidirectionality'' class implementation of the @acronym{UBA},
consistent with the requirements of the Unicode Standard v9.0.  Note,
however, that the way Emacs displays continuation lines when text
direction is opposite to the base paragraph direction deviates from
the UBA, which requires to perform line wrapping before reordering
text for display.

@defvar bidi-display-reordering
If the value of this buffer-local variable is non-@code{nil} (the
default), Emacs performs bidirectional reordering for display.  The
reordering affects buffer text, as well as display strings and overlay
strings from text and overlay properties in the buffer (@pxref{Overlay
Properties}, and @pxref{Display Property}).  If the value is
@code{nil}, Emacs does not perform bidirectional reordering in the
buffer.

The default value of @code{bidi-display-reordering} controls the
reordering of strings which are not directly supplied by a buffer,
including the text displayed in mode lines (@pxref{Mode Line Format})
and header lines (@pxref{Header Lines}).
@end defvar

@cindex unibyte buffers, and bidi reordering
  Emacs never reorders the text of a unibyte buffer, even if
@code{bidi-display-reordering} is non-@code{nil} in the buffer.  This
is because unibyte buffers contain raw bytes, not characters, and thus
lack the directionality properties required for reordering.
Therefore, to test whether text in a buffer will be reordered for
display, it is not enough to test the value of
@code{bidi-display-reordering} alone.  The correct test is this:

@example
 (if (and enable-multibyte-characters
          bidi-display-reordering)
     ;; Buffer is being reordered for display
   )
@end example

  However, unibyte display and overlay strings @emph{are} reordered if
their parent buffer is reordered.  This is because plain-@sc{ascii}
strings are stored by Emacs as unibyte strings.  If a unibyte display
or overlay string includes non-@sc{ascii} characters, these characters
are assumed to have left-to-right direction.

@cindex display properties, and bidi reordering of text
  Text covered by @code{display} text properties, by overlays with
@code{display} properties whose value is a string, and by any other
properties that replace buffer text, is treated as a single unit when
it is reordered for display.  That is, the entire chunk of text
covered by these properties is reordered together.  Moreover, the
bidirectional properties of the characters in such a chunk of text are
ignored, and Emacs reorders them as if they were replaced with a
single character @code{U+FFFC}, known as the @dfn{Object Replacement
Character}.  This means that placing a display property over a portion
of text may change the way that the surrounding text is reordered for
display.  To prevent this unexpected effect, always place such
properties on text whose directionality is identical with text that
surrounds it.

@cindex base direction of a paragraph
  Each paragraph of bidirectional text has a @dfn{base direction},
either right-to-left or left-to-right.  Left-to-right paragraphs are
displayed beginning at the left margin of the window, and are
truncated or continued when the text reaches the right margin.
Right-to-left paragraphs are displayed beginning at the right margin,
and are continued or truncated at the left margin.

@cindex paragraph-start, and bidirectional display
@cindex paragraph-separate, and bidirectional display
  Where exactly paragraphs start and end, for the purpose of the Emacs
@acronym{UBA} implementation, is determined by the following two
buffer-local variables (note that @code{paragraph-start} and
@code{paragraph-separate} have no influence on this).  By default both
of these variables are @code{nil}, and paragraphs are bounded by empty
lines, i.e., lines that consist entirely of zero or more whitespace
characters followed by a newline.

@defvar bidi-paragraph-start-re
If non-@code{nil}, this variable's value should be a regular
expression matching a line that starts or separates two paragraphs.
The regular expression is always matched after a newline, so it is
best to anchor it, i.e., begin it with a @code{"^"}.
@end defvar

@defvar bidi-paragraph-separate-re
If non-@code{nil}, this variable's value should be a regular
expression matching a line separates two paragraphs.  The regular
expression is always matched after a newline, so it is best to anchor
it, i.e., begin it with a @code{"^"}.
@end defvar

  If you modify any of these two variables, you should normally modify
both, to make sure they describe paragraphs consistently.  For
example, to have each new line start a new paragraph for
bidi-reordering purposes, set both variables to @code{"^"}.

  By default, Emacs determines the base direction of each paragraph by
looking at the text at its beginning.  The precise method of
determining the base direction is specified by the @acronym{UBA}; in a
nutshell, the first character in a paragraph that has an explicit
directionality determines the base direction of the paragraph.
However, sometimes a buffer may need to force a certain base direction
for its paragraphs.  For example, buffers containing program source
code should force all paragraphs to be displayed left-to-right.  You
can use following variable to do this:

@defopt bidi-paragraph-direction
If the value of this buffer-local variable is the symbol
@code{right-to-left} or @code{left-to-right}, all paragraphs in the
buffer are assumed to have that specified direction.  Any other value
is equivalent to @code{nil} (the default), which means to determine
the base direction of each paragraph from its contents.

@cindex @code{prog-mode}, and @code{bidi-paragraph-direction}
Modes for program source code should set this to @code{left-to-right}.
Prog mode does this by default, so modes derived from Prog mode do not
need to set this explicitly (@pxref{Basic Major Modes}).
@end defopt

@defun current-bidi-paragraph-direction &optional buffer
This function returns the paragraph direction at point in the named
@var{buffer}.  The returned value is a symbol, either
@code{left-to-right} or @code{right-to-left}.  If @var{buffer} is
omitted or @code{nil}, it defaults to the current buffer.  If the
buffer-local value of the variable @code{bidi-paragraph-direction} is
non-@code{nil}, the returned value will be identical to that value;
otherwise, the returned value reflects the paragraph direction
determined dynamically by Emacs.  For buffers whose value of
@code{bidi-display-reordering} is @code{nil} as well as unibyte
buffers, this function always returns @code{left-to-right}.
@end defun

@cindex visual-order cursor motion
  Sometimes there's a need to move point in strict visual order,
either to the left or to the right of its current screen position.
Emacs provides a primitive to do that.

@defun move-point-visually direction
This function moves point of the currently selected window to the
buffer position that appears immediately to the right or to the left
of point on the screen.  If @var{direction} is positive, point will
move one screen position to the right, otherwise it will move one
screen position to the left.  Note that, depending on the surrounding
bidirectional context, this could potentially move point many buffer
positions away.  If invoked at the end of a screen line, the function
moves point to the rightmost or leftmost screen position of the next
or previous screen line, as appropriate for the value of
@var{direction}.

The function returns the new buffer position as its value.
@end defun

@cindex layout on display, and bidirectional text
@cindex jumbled display of bidirectional text
@cindex concatenating bidirectional strings
  Bidirectional reordering can have surprising and unpleasant effects
when two strings with bidirectional content are juxtaposed in a
buffer, or otherwise programmatically concatenated into a string of
text.  A typical problematic case is when a buffer consists of
sequences of text fields separated by whitespace or punctuation
characters, like Buffer Menu mode or Rmail Summary Mode.  Because the
punctuation characters used as separators have @dfn{weak
directionality}, they take on the directionality of surrounding text.
As result, a numeric field that follows a field with bidirectional
content can be displayed @emph{to the left} of the preceding field,
messing up the expected layout.  There are several ways to avoid this
problem:

@itemize @minus
@item
Append the special character @code{U+200E}, LEFT-TO-RIGHT MARK, or
@acronym{LRM}, to the end of each field that may have bidirectional
content, or prepend it to the beginning of the following field.  The
function @code{bidi-string-mark-left-to-right}, described below, comes
in handy for this purpose.  (In a right-to-left paragraph, use
@code{U+200F}, RIGHT-TO-LEFT MARK, or @acronym{RLM}, instead.)  This
is one of the solutions recommended by the UBA.

@item
Include the tab character in the field separator.  The tab character
plays the role of @dfn{segment separator} in bidirectional reordering,
causing the text on either side to be reordered separately.

@cindex @code{space} display spec, and bidirectional text
@item
Separate fields with a @code{display} property or overlay with a
property value of the form @code{(space . PROPS)} (@pxref{Specified
Space}).  Emacs treats this display specification as a @dfn{paragraph
separator}, and reorders the text on either side separately.
@end itemize

@defun bidi-string-mark-left-to-right string
This function returns its argument @var{string}, possibly modified,
such that the result can be safely concatenated with another string,
or juxtaposed with another string in a buffer, without disrupting the
relative layout of this string and the next one on display.  If the
string returned by this function is displayed as part of a
left-to-right paragraph, it will always appear on display to the left
of the text that follows it.  The function works by examining the
characters of its argument, and if any of those characters could cause
reordering on display, the function appends the @acronym{LRM}
character to the string.  The appended @acronym{LRM} character is made
invisible by giving it an @code{invisible} text property of @code{t}
(@pxref{Invisible Text}).
@end defun

  The reordering algorithm uses the bidirectional properties of the
characters stored as their @code{bidi-class} property
(@pxref{Character Properties}).  Lisp programs can change these
properties by calling the @code{put-char-code-property} function.
However, doing this requires a thorough understanding of the
@acronym{UBA}, and is therefore not recommended.  Any changes to the
bidirectional properties of a character have global effect: they
affect all Emacs frames and windows.

  Similarly, the @code{mirroring} property is used to display the
appropriate mirrored character in the reordered text.  Lisp programs
can affect the mirrored display by changing this property.  Again, any
such changes affect all of Emacs display.

@cindex overriding bidirectional properties
@cindex directional overrides
@cindex LRO
@cindex RLO
  The bidirectional properties of characters can be overridden by
inserting into the text special directional control characters,
LEFT-TO-RIGHT OVERRIDE (@acronym{LRO}) and RIGHT-TO-LEFT OVERRIDE
(@acronym{RLO}).  Any characters between a @acronym{RLO} and the
following newline or POP DIRECTIONAL FORMATTING (@acronym{PDF})
control character, whichever comes first, will be displayed as if they
were strong right-to-left characters, i.e.@: they will be reversed on
display.  Similarly, any characters between @acronym{LRO} and
@acronym{PDF} or newline will display as if they were strong
left-to-right, and will @emph{not} be reversed even if they are strong
right-to-left characters.

@cindex phishing using directional overrides
@cindex malicious use of directional overrides
  These overrides are useful when you want to make some text
unaffected by the reordering algorithm, and instead directly control
the display order.  But they can also be used for malicious purposes,
known as @dfn{phishing}.  Specifically, a URL on a Web page or a link
in an email message can be manipulated to make its visual appearance
unrecognizable, or similar to some popular benign location, while the
real location, interpreted by a browser in the logical order, is very
different.

  Emacs provides a primitive that applications can use to detect
instances of text whose bidirectional properties were overridden so as
to make a left-to-right character display as if it were a
right-to-left character, or vise versa.

@defun bidi-find-overridden-directionality from to &optional object
This function looks at the text of the specified @var{object} between
positions @var{from} (inclusive) and @var{to} (exclusive), and returns
the first position where it finds a strong left-to-right character
whose directional properties were forced to display the character as
right-to-left, or for a strong right-to-left character that was forced
to display as left-to-right.  If it finds no such characters in the
specified region of text, it returns @code{nil}.

The optional argument @var{object} specifies which text to search, and
defaults to the current buffer.  If @var{object} is non-@code{nil}, it
can be some other buffer, or it can be a string or a window.  If it is
a string, the function searches that string.  If it is a window, the
function searches the buffer displayed in that window.  If a buffer
whose text you want to examine is displayed in some window, we
recommend to specify it by that window, rather than pass the buffer to
the function.  This is because telling the function about the window
allows it to correctly account for window-specific overlays, which
might change the result of the function if some text in the buffer is
covered by overlays.
@end defun

@cindex copying bidirectional text, preserve visual order
@cindex visual order, preserve when copying bidirectional text
  When text that includes mixed right-to-left and left-to-right
characters and bidirectional controls is copied into a different
location, it can change its visual appearance, and also can affect the
visual appearance of the surrounding text at destination.  This is
because reordering of bidirectional text specified by the
@acronym{UBA} has non-trivial context-dependent effects both on the
copied text and on the text at copy destination that will surround it.

  Sometimes, a Lisp program may need to preserve the exact visual
appearance of the copied text at destination, and of the text that
surrounds the copy.  Lisp programs can use the following function to
achieve that effect.

@defun buffer-substring-with-bidi-context start end &optional no-properties
This function works similar to @code{buffer-substring} (@pxref{Buffer
Contents}), but it prepends and appends to the copied text bidi
directional control characters necessary to preserve the visual
appearance of the text when it is inserted at another place.  Optional
argument @var{no-properties}, if non-@code{nil}, means remove the text
properties from the copy of the text.
@end defun<|MERGE_RESOLUTION|>--- conflicted
+++ resolved
@@ -6968,11 +6968,7 @@
 is @samp{$}).  @xref{Glyphs}.  On graphical terminals, Emacs by
 default uses arrows in the fringes to indicate truncation, so the
 display table has no effect, unless you disable the fringes
-<<<<<<< HEAD
-(@pxref{Fringes,, Window Fringes, emacs, the Gnu Emacs Manual}).
-=======
 (@pxref{Fringes,, Window Fringes, emacs, the GNU Emacs Manual}).
->>>>>>> 7bedc881
 
 @item 1
 The glyph for the end of a continued line (the default is @samp{\}).
