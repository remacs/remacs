--- conflicted
+++ resolved
@@ -438,13 +438,6 @@
 displays, you can use the mouse to kill Emacs or switch to another
 program.
 
-<<<<<<< HEAD
-=======
-  On MS-DOS, you must type @kbd{C-@key{Break}} (twice) to cause
-emergency escape---but there are cases where it won't work, when a
-system call hangs or when Emacs is stuck in a tight loop in C code.
-
->>>>>>> 89212988
 @node Bugs
 @section Reporting Bugs
 
@@ -513,11 +506,7 @@
 used, and is mainly of historical interest.  At one time, it was used
 for bug reports in development (i.e., not yet released) versions of
 Emacs.  You can read the archives for 2003 to mid 2007 at
-<<<<<<< HEAD
-@url{https://lists.gnu.org/archive/html/emacs-pretest-bug/}.  Nowadays,
-=======
 @url{https://lists.gnu.org/r/emacs-pretest-bug/}.  Nowadays,
->>>>>>> 89212988
 it is an alias for @samp{bug-gnu-emacs}.
 
 @item
