\input texinfo  @c -*- coding: utf-8 -*-

@setfilename ../../info/emacs.info
@settitle GNU Emacs Manual
@include docstyle.texi
@include emacsver.texi

@c When printing, define EDITION to be the printed edition number, in
@c the preferred style for ordinal edition numbers.  E.g., run the
@c shell command "texi2any -D 'EDITION Nineteenth'" for the 19th
@c printed edition where the edition number is spelled out in English.
@c This relates mainly to the published book sold by the FSF.

@copying
@ifset EDITION
This is the @value{EDITION} edition of the @cite{GNU Emacs Manual},@*
@end ifset
@ifclear EDITION
This is the @cite{GNU Emacs Manual},
@end ifclear
updated for Emacs version @value{EMACSVER}.

Copyright @copyright{} 1985--1987, 1993--2020 Free Software Foundation,
Inc.

@quotation
Permission is granted to copy, distribute and/or modify this document
under the terms of the GNU Free Documentation License, Version 1.3 or
any later version published by the Free Software Foundation; with the
Invariant Sections being ``The GNU Manifesto,'' ``Distribution'' and
``GNU GENERAL PUBLIC LICENSE,'' with the Front-Cover Texts being ``A GNU
Manual,'' and with the Back-Cover Texts as in (a) below.  A copy of the
license is included in the section entitled ``GNU Free Documentation
License.''

(a) The FSF's Back-Cover Text is: ``You have the freedom to copy and
modify this GNU manual.  Buying copies from the FSF supports it in
developing GNU and promoting software freedom.''
@end quotation
@end copying

@dircategory Emacs
@direntry
* Emacs: (emacs).               The extensible self-documenting text editor.
@end direntry

@c in general, keep the following line commented out, unless doing a
@c copy of this manual that will be published.  The manual should go
@c onto the distribution in the full, 8.5 x 11" size.
@c @set smallbook

@ifset smallbook
@smallbook
@end ifset

@c per rms and peterb, use 10pt fonts for the main text, mostly to
@c save on paper cost.
@c Do this inside @tex for now, so current makeinfo does not complain.
@tex
@ifset smallbook
@fonttextsize 10
@end ifset
\global\hbadness=6666 % don't worry about not-too-underfull boxes
@end tex

@defcodeindex op
@synindex pg cp

@iftex
@kbdinputstyle code

@shorttitlepage GNU Emacs Manual
@end iftex

@titlepage
@sp 6
@center @titlefont{GNU Emacs Manual}
@sp 4
@ifset EDITION
@center @value{EDITION} Edition, Updated for Emacs Version @value{EMACSVER}.
@end ifset
@ifclear EDITION
@center Updated for Emacs Version @value{EMACSVER}
@end ifclear
@sp 5
@center Richard Stallman et al.
@page
@vskip 0pt plus 1filll
@insertcopying

@sp 2
Published by the Free Software Foundation @*
51 Franklin Street, Fifth Floor @*
Boston, MA 02110-1301 USA @*
ISBN 978-0-9831592-5-4

@sp 2
Cover art by Etienne Suvasa; cover design by Matt Lee.

@end titlepage


@summarycontents
@contents


@ifnottex
@node Top
@top The Emacs Editor

Emacs is the extensible, customizable, self-documenting real-time
display editor.  This manual describes how to edit with Emacs and
some of the ways to customize it; it corresponds to GNU Emacs version
@value{EMACSVER}.

@c See 'manual-html-mono' and 'manual-html-node' in admin/admin.el.
@ifset WWW_GNU_ORG
@html
The homepage for GNU Emacs is at
<a href="/software/emacs/">https://www.gnu.org/software/emacs/</a>.<br>
To view this manual in other formats, click
<a href="/software/emacs/manual/emacs.html">here</a>.<br>
You can also purchase a printed copy from the
<a href="https://shop.fsf.org/product/emacs-manual/">FSF store</a>.
@end html
@end ifset

@ifinfo
If you are reading this in Emacs, type @kbd{h} to read a basic
introduction to the Info documentation system.
@end ifinfo

For information on extending Emacs, see @ref{Top, Emacs Lisp,, elisp, The
Emacs Lisp Reference Manual}.

@insertcopying
@end ifnottex

@c Note that the TeX version generates its own TOC, so the ifnottex's
@c here are not really necessary.
@menu
* Distrib::             How to get the latest Emacs distribution.
* Intro::               An introduction to Emacs concepts.

Important General Concepts
* Screen::              How to interpret what you see on the screen.
* User Input::          Kinds of input events (characters, buttons,
                          function keys).
* Keys::                Key sequences: what you type to request one
                          editing action.
* Commands::            Named functions run by key sequences to do editing.
* Entering Emacs::      Starting Emacs from the shell.
* Exiting::             Stopping or killing Emacs.

Fundamental Editing Commands
* Basic::               The most basic editing commands.
* Minibuffer::          Entering arguments that are prompted for.
* M-x::                 Invoking commands by their names.
* Help::                Commands for asking Emacs about its commands.

Important Text-Changing Commands
* Mark::                The mark: how to delimit a region of text.
* Killing::             Killing (cutting) and yanking (copying) text.
* Registers::           Saving a text string or a location in the buffer.
* Display::             Controlling what text is displayed.
* Search::              Finding or replacing occurrences of a string.
* Fixit::               Commands especially useful for fixing typos.
* Keyboard Macros::     Recording a sequence of keystrokes to be replayed.

Major Structures of Emacs
* Files::               All about handling files.
* Buffers::             Multiple buffers; editing several files at once.
* Windows::             Viewing multiple pieces of text in one frame.
* Frames::              Using multiple windows on your display.
* International::       Using non-@acronym{ASCII} character sets.

Advanced Features
* Modes::               Major and minor modes alter Emacs's basic behavior.
* Indentation::         Editing the white space at the beginnings of lines.
* Text::                Commands and modes for editing human languages.
* Programs::            Commands and modes for editing programs.
* Building::            Compiling, running and debugging programs.
* Maintaining::         Features for maintaining large programs.
* Abbrevs::             Defining text abbreviations to reduce typing.
* Dired::               Directory and file manager.
* Calendar/Diary::      Calendar and diary facilities.
* Sending Mail::        Sending mail in Emacs.
* Rmail::               Reading mail in Emacs.
* Gnus::                A flexible mail and news reader.
* Host Security::       Security issues on a single computer.
* Network Security::    Managing the network security.
* Document View::       Viewing PDF, PS and DVI files.
* Shell::               Executing shell commands from Emacs.
* Emacs Server::        Using Emacs as an editing server.
* Printing::            Printing hardcopies of buffers or regions.
* Sorting::             Sorting lines, paragraphs or pages within Emacs.
@ifnottex
* Picture Mode::        Editing pictures made up of text characters.
@end ifnottex
* Editing Binary Files::  Editing binary files with Hexl mode.
* Saving Emacs Sessions:: Saving Emacs state from one session to the next.
* Recursive Edit::      Performing edits while within another command.
* Hyperlinking::        Following links in buffers.
* Amusements::          Various games and hacks.
* Packages::            Installing additional features.
* Customization::       Modifying the behavior of Emacs.

Recovery from Problems
* Quitting::            Quitting and aborting.
* Lossage::             What to do if Emacs is hung or malfunctioning.
* Bugs::                How and when to report a bug.
* Contributing::        How to contribute improvements to Emacs.
* Service::             How to get help for your own Emacs needs.

Appendices
* Copying::             The GNU General Public License gives you permission
                          to redistribute GNU Emacs on certain terms;
                          it also explains that there is no warranty.
* GNU Free Documentation License:: The license for this documentation.
* Emacs Invocation::    Hairy startup options.
* X Resources::         X resources for customizing Emacs.
<<<<<<< HEAD
* Antinews::            Information about Emacs version 25.
* Mac OS / GNUstep::    Using Emacs under macOS and GNUstep.
* Microsoft Windows::   Using Emacs on Microsoft Windows.
=======
* Antinews::            Information about Emacs version 26.
* Mac OS / GNUstep::     Using Emacs under macOS and GNUstep.
* Microsoft Windows::   Using Emacs on Microsoft Windows and MS-DOS.
>>>>>>> 3bce7ec3
* Manifesto::           What's GNU?  Gnu's Not Unix!

* Glossary::            Terms used in this manual.
@ifnottex
* Acknowledgments::     Major contributors to GNU Emacs.
@end ifnottex

Indexes (each index contains a large menu)
* Key Index::           An item for each standard Emacs key sequence.
* Option Index::        An item for every command-line option.
* Command Index::       An item for each standard command name.
* Variable Index::      An item for each variable documented in this manual.
* Concept Index::       An item for concepts and other general subjects.

@c Do NOT modify the following 3 lines!  They must have this form to
@c be correctly identified by 'texinfo-multiple-files-update'.  In
@c particular, the detailed menu header line MUST be identical to the
@c value of 'texinfo-master-menu-header'.  See texnfo-upd.el.

@detailmenu
 --- The Detailed Node Listing ---
 ---------------------------------

Here are some other nodes which are really subnodes of the ones
already listed, mentioned here so you can get to them in one step:

The Organization of the Screen

* Point::               The place in the text where editing commands operate.
* Echo Area::           Short messages appear at the bottom of the screen.
* Mode Line::           Interpreting the mode line.
* Menu Bar::            How to use the menu bar.

Basic Editing Commands

* Inserting Text::      Inserting text by simply typing it.
* Moving Point::        Moving the cursor to the place where you want to
                        change something.
* Erasing::             Deleting and killing text.
* Basic Undo::          Undoing recent changes in the text.
* Basic Files::         Visiting, creating, and saving files.
* Basic Help::          Asking what a character does.
* Blank Lines::         Making and deleting blank lines.
* Continuation Lines::  How Emacs displays lines too wide for the screen.
* Position Info::       What line, row, or column is point on?
* Arguments::           Numeric arguments for repeating a command N times.
* Repeating::           Repeating the previous command quickly.

The Minibuffer

* Basic Minibuffer::      Basic usage of the minibuffer.
* Minibuffer File::     Entering file names with the minibuffer.
* Minibuffer Edit::     How to edit in the minibuffer.
* Completion::          An abbreviation facility for minibuffer input.
* Minibuffer History::  Reusing recent minibuffer arguments.
* Repetition::          Re-executing commands that used the minibuffer.
* Passwords::           Entering passwords in the echo area.
* Yes or No Prompts::   Replying yes or no in the echo area.

Completion

* Completion Example::  Examples of using completion.
* Completion Commands:: A list of completion commands.
* Completion Exit::     Completion and minibuffer text submission.
* Completion Styles::   How completion matches are chosen.
* Completion Options::  Options for completion.

Help

* Help Summary::        Brief list of all Help commands.
* Key Help::            Asking what a key does in Emacs.
* Name Help::           Asking about a command, variable or function name.
* Apropos::             Asking what pertains to a given topic.
* Help Mode::           Special features of Help mode and Help buffers.
* Package Keywords::    Finding Lisp libraries by keywords (topics).
* Language Help::       Help relating to international language support.
* Misc Help::           Other help commands.
* Help Files::          Commands to display auxiliary help files.
* Help Echo::           Help on active text and tooltips.

The Mark and the Region

* Setting Mark::        Commands to set the mark.
* Marking Objects::     Commands to put region around textual units.
* Using Region::        Summary of ways to operate on contents of the region.
* Mark Ring::           Previous mark positions saved so you can go back there.
* Global Mark Ring::    Previous mark positions in various buffers.
* Shift Selection::     Using shifted cursor motion keys.
* Disabled Transient Mark:: Leaving regions unhighlighted by default.

Killing and Moving Text

* Deletion and Killing:: Commands that remove text.
* Yanking::             Commands that insert text.
* Cut and Paste::       Clipboard and selections on graphical displays.
* Accumulating Text::   Other methods to add text to the buffer.
* Rectangles::          Operating on text in rectangular areas.
* CUA Bindings::        Using @kbd{C-x}/@kbd{C-c}/@kbd{C-v} to kill and yank.

Deletion and Killing

* Deletion::            Commands for deleting small amounts of text and
                          blank areas.
* Killing by Lines::    How to kill entire lines of text at one time.
* Other Kill Commands:: Commands to kill large regions of text and
                          syntactic units such as words and sentences.
* Kill Options::        Options that affect killing.

Yanking

* Kill Ring::           Where killed text is stored.
* Earlier Kills::       Yanking something killed some time ago.
* Appending Kills::     Several kills in a row all yank together.

Cut and Paste Operations on Graphical Displays

* Clipboard::           How Emacs uses the system clipboard.
* Primary Selection::   The temporarily selected text selection.
* Secondary Selection:: Cutting without altering point and mark.

Registers

* Position Registers::       Saving positions in registers.
* Text Registers::           Saving text in registers.
* Rectangle Registers::      Saving rectangles in registers.
* Configuration Registers::  Saving window configurations in registers.
* Number Registers::         Numbers in registers.
* File Registers::           File names in registers.
* Keyboard Macro Registers:: Keyboard macros in registers.
* Bookmarks::                Bookmarks are like registers, but persistent.

Controlling the Display

* Scrolling::              Commands to move text up and down in a window.
* Recentering::            A scroll command that centers the current line.
* Auto Scrolling::         Redisplay scrolls text automatically when needed.
* Horizontal Scrolling::   Moving text left and right in a window.
* Narrowing::              Restricting display and editing to a portion
                             of the buffer.
* View Mode::              Viewing read-only buffers.
* Follow Mode::            Follow mode lets two windows scroll as one.
* Faces::                  How to change the display style using faces.
* Colors::                 Specifying colors for faces.
* Standard Faces::         The main predefined faces.
* Text Scale::             Increasing or decreasing text size in a buffer.
* Font Lock::              Minor mode for syntactic highlighting using faces.
* Highlight Interactively:: Tell Emacs what text to highlight.
* Fringes::                Enabling or disabling window fringes.
* Displaying Boundaries::  Displaying top and bottom of the buffer.
* Useless Whitespace::     Showing possibly spurious trailing whitespace.
* Selective Display::      Hiding lines with lots of indentation.
* Optional Mode Line::     Optional mode line display features.
* Text Display::           How text characters are normally displayed.
* Cursor Display::         Features for displaying the cursor.
* Line Truncation::        Truncating lines to fit the screen width instead
                             of continuing them to multiple screen lines.
* Visual Line Mode::       Word wrap and screen line-based editing.
* Display Custom::         Information on variables for customizing display.

Searching and Replacement

* Incremental Search::     Search happens as you type the string.
* Nonincremental Search::  Specify entire string and then search.
* Word Search::            Search for sequence of words.
* Symbol Search::          Search for a source code symbol.
* Regexp Search::          Search for match for a regexp.
* Regexps::                Syntax of regular expressions.
* Regexp Backslash::       Regular expression constructs starting with `\'.
* Regexp Example::         A complex regular expression explained.
* Lax Search::                Search ignores some distinctions between
                                similar characters, like letter-case.
* Replace::                Search, and replace some or all matches.
* Other Repeating Search:: Operating on all matches for some regexp.
* Search Customizations::  Various search customizations.

Incremental Search

* Basic Isearch::        Basic incremental search commands.
* Repeat Isearch::       Searching for the same string again.
* Isearch Yank::         Commands that grab text into the search string
                           or else edit the search string.
* Error in Isearch::     When your string is not found.
* Special Isearch::      Special input in incremental search.
* Not Exiting Isearch::  Prefix argument and scrolling commands.
* Isearch Minibuffer::   Incremental search of the minibuffer history.

Replacement Commands

* Unconditional Replace::  Replacing all matches for a string.
* Regexp Replace::         Replacing all matches for a regexp.
* Replacement and Lax Matches::
                           Lax searching for text to replace.
* Query Replace::          How to use querying.

Commands for Fixing Typos

* Undo::                The Undo commands.
* Transpose::           Exchanging two characters, words, lines, lists...
* Fixing Case::         Correcting case of last word entered.
* Spelling::            Apply spelling checker to a word, or a whole file.

Keyboard Macros

* Basic Keyboard Macro::     Defining and running keyboard macros.
* Keyboard Macro Ring::      Where previous keyboard macros are saved.
* Keyboard Macro Counter::   Inserting incrementing numbers in macros.
* Keyboard Macro Query::     Making keyboard macros do different things each
                                time.
* Save Keyboard Macro::      Giving keyboard macros names; saving them in
                                files.
* Edit Keyboard Macro::      Editing keyboard macros.
* Keyboard Macro Step-Edit:: Interactively executing and editing a keyboard
                                macro.

File Handling

* File Names::          How to type and edit file-name arguments.
* Visiting::            Visiting a file prepares Emacs to edit the file.
* Saving::              Saving makes your changes permanent.
* Reverting::           Reverting cancels all the changes not saved.
* Auto Revert::         Keeping buffers automatically up-to-date.
* Auto Save::           Auto Save periodically protects against loss of data.
* File Aliases::        Handling multiple names for one file.
* Directories::         Creating, deleting, and listing file directories.
* Comparing Files::     Finding where two files differ.
* Diff Mode::           Mode for editing file differences.
* Copying and Naming::  Copying, naming and renaming files.
* Misc File Ops::       Other things you can do on files.
* Compressed Files::    Accessing compressed files.
* File Archives::       Operating on tar, zip, jar etc. archive files.
* Remote Files::        Accessing files on other machines.
* Quoted File Names::   Quoting special characters in file names.
* File Name Cache::     Completion against a list of files you often use.
* File Conveniences::   Convenience Features for Finding Files.
* Filesets::            Handling sets of files.

Saving Files

* Save Commands::       Commands for saving files.
* Backup::              How Emacs saves the old version of your file.
* Customize Save::      Customizing the saving of files.
* Interlocking::        How Emacs protects against simultaneous editing
                          of one file by two users.
* File Shadowing::      Copying files to shadows automatically.
* Time Stamps::         Emacs can update time stamps on saved files.

Backup Files

* Backup Names::        How backup files are named.
* Backup Deletion::     Emacs deletes excess numbered backups.
* Backup Copying::      Backups can be made by copying or renaming.

@ifnottex
Auto Reverting Non-File Buffers

* Auto Reverting the Buffer Menu:: Auto Revert of the Buffer Menu.
* Auto Reverting Dired::           Auto Revert of Dired buffers.
@end ifnottex

Auto-Saving: Protection Against Disasters

* Auto Save Files::     The file where auto-saved changes are
                          actually made until you save the file.
* Auto Save Control::   Controlling when and how often to auto-save.
* Recover::             Recovering text from auto-save files.

Using Multiple Buffers

* Select Buffer::       Creating a new buffer or reselecting an old one.
* List Buffers::        Getting a list of buffers that exist.
* Misc Buffer::         Renaming; changing read-only status; copying text.
* Kill Buffer::         Killing buffers you no longer need.
* Several Buffers::     How to go through the list of all buffers
                          and operate variously on several of them.
* Indirect Buffers::    An indirect buffer shares the text of another buffer.
* Buffer Convenience::  Convenience and customization features for
                          buffer handling.

Convenience Features and Customization of Buffer Handling

* Uniquify::            Making buffer names unique with directory parts.
* Icomplete::           Fast minibuffer selection.
* Buffer Menus::        Configurable buffer menu.

Multiple Windows

* Basic Window::        Introduction to Emacs windows.
* Split Window::        New windows are made by splitting existing windows.
* Other Window::        Moving to another window or doing something to it.
* Pop Up Window::       Finding a file or buffer in another window.
* Change Window::       Deleting windows and changing their sizes.
* Displaying Buffers::  How Emacs picks a window for displaying a buffer.
* Temporary Displays::  Displaying non-editable buffers.
* Window Convenience::  Convenience functions for window handling.

Displaying a Buffer in a Window

* Window Choice::       How @code{display-buffer} works.

Frames and Graphical Displays

* Mouse Commands::      Moving, cutting, and pasting, with the mouse.
* Word and Line Mouse:: Mouse commands for selecting whole words or lines.
* Mouse References::    Using the mouse to select an item from a list.
* Menu Mouse Clicks::   Mouse clicks that bring up menus.
* Mode Line Mouse::     Mouse clicks on the mode line.
* Creating Frames::     Creating additional Emacs frames with various contents.
* Frame Commands::      Iconifying, deleting, and switching frames.
* Fonts::               Changing the frame font.
* Speedbar::            How to make and use a speedbar frame.
* Multiple Displays::   How one Emacs instance can talk to several displays.
* Frame Parameters::    Changing the colors and other modes of frames.
* Scroll Bars::         How to enable and disable scroll bars; how to use them.
* Window Dividers::     Window separators that can be dragged with the mouse.
* Drag and Drop::       Using drag and drop to open files and insert text.
* Menu Bars::           Enabling and disabling the menu bar.
* Tool Bars::           Enabling and disabling the tool bar.
* Tab Bars::            Enabling and disabling the tab bar.
* Dialog Boxes::        Controlling use of dialog boxes.
* Tooltips::            Displaying information at the current mouse position.
* Mouse Avoidance::     Preventing the mouse pointer from obscuring text.
* Non-Window Terminals::  Multiple frames on terminals that show only one.
* Text-Only Mouse::     Using the mouse in text terminals.

International Character Set Support

* International Chars::     Basic concepts of multibyte characters.
* Language Environments::   Setting things up for the language you use.
* Input Methods::           Entering text characters not on your keyboard.
* Select Input Method::     Specifying your choice of input methods.
* Coding Systems::          Character set conversion when you read and
                              write files, and so on.
* Recognize Coding::        How Emacs figures out which conversion to use.
* Specify Coding::          Specifying a file's coding system explicitly.
* Output Coding::           Choosing coding systems for output.
* Text Coding::             Choosing conversion to use for file text.
* Communication Coding::    Coding systems for interprocess communication.
* File Name Coding::        Coding systems for file @emph{names}.
* Terminal Coding::         Specifying coding systems for converting
                              terminal input and output.
* Fontsets::                Fontsets are collections of fonts
                              that cover the whole spectrum of characters.
* Defining Fontsets::       Defining a new fontset.
* Modifying Fontsets::      Modifying an existing fontset.
* Undisplayable Characters::When characters don't display.
* Unibyte Mode::            You can pick one European character set
                              to use without multibyte characters.
* Charsets::                How Emacs groups its internal character codes.
* Bidirectional Editing::   Support for right-to-left scripts.

Major and Minor Modes

* Major Modes::         Text mode vs. Lisp mode vs. C mode...
* Minor Modes::         Each minor mode is a feature you can turn on
                          independently of any others.
* Choosing Modes::      How modes are chosen when visiting files.

Indentation

* Indentation Commands::  More commands for performing indentation.
* Tab Stops::             Stop points for indentation in Text modes.
* Just Spaces::           Using only space characters for indentation.
* Indent Convenience::    Optional indentation features.

Commands for Human Languages

* Words::               Moving over and killing words.
* Sentences::           Moving over and killing sentences.
* Paragraphs::          Moving over paragraphs.
* Pages::               Moving over pages.
* Quotation Marks::     Inserting quotation marks.
* Filling::             Filling or justifying text.
* Case::                Changing the case of text.
* Text Mode::           The major modes for editing text files.
* Outline Mode::        Editing outlines.
* Org Mode::            The Emacs organizer.
* TeX Mode::            Editing TeX and LaTeX files.
* HTML Mode::           Editing HTML and SGML files.
* Nroff Mode::          Editing input to the nroff formatter.
* Enriched Text::       Editing text enriched with fonts, colors, etc.
* Text Based Tables::   Commands for editing text-based tables.
* Two-Column::          Splitting text columns into separate windows.

Filling Text

* Auto Fill::           Auto Fill mode breaks long lines automatically.
* Fill Commands::       Commands to refill paragraphs and center lines.
* Fill Prefix::         Filling paragraphs that are indented
                          or in a comment, etc.
* Adaptive Fill::       How Emacs can determine the fill prefix automatically.

Outline Mode

* Outline Format::      What the text of an outline looks like.
* Outline Motion::      Special commands for moving through outlines.
* Outline Visibility::  Commands to control what is visible.
* Outline Views::       Outlines and multiple views.
* Foldout::             Folding means zooming in on outlines.

Org Mode

* Org Organizer::       Managing TODO lists and agendas.
* Org Authoring::       Exporting Org buffers to various formats.

@TeX{} Mode

* TeX Editing::         Special commands for editing in TeX mode.
* LaTeX Editing::       Additional commands for LaTeX input files.
* TeX Print::           Commands for printing part of a file with TeX.
* TeX Misc::            Customization of TeX mode, and related features.

Enriched Text

* Enriched Mode::           Entering and exiting Enriched mode.
* Hard and Soft Newlines::  There are two different kinds of newlines.
* Editing Format Info::     How to edit text properties.
* Enriched Faces::          Bold, italic, underline, etc.
* Enriched Indentation::    Changing the left and right margins.
* Enriched Justification::  Centering, setting text flush with the
                              left or right margin, etc.
* Enriched Properties::     The ``Special text properties'' submenu.

@c The automatic texinfo menu update inserts some duplicate items here
@c (faces, colors, indentation, justification, properties), because
@c they are listed in two menus.  But we already have them above, no
@c need to list them twice.

Editing Text-based Tables

* Table Definition::    What is a text based table.
* Table Creation::      How to create a table.
* Table Recognition::   How to activate and deactivate tables.
* Cell Commands::       Cell-oriented commands in a table.
* Cell Justification::  Justifying cell contents.
* Table Rows and Columns:: Inserting and deleting rows and columns.
* Table Conversion::    Converting between plain text and tables.
* Table Misc::          Table miscellany.

Editing Programs

* Program Modes::       Major modes for editing programs.
* Defuns::              Commands to operate on major top-level parts
                          of a program.
* Program Indent::      Adjusting indentation to show the nesting.
* Parentheses::         Commands that operate on parentheses.
* Comments::            Inserting, killing, and aligning comments.
* Documentation::       Getting documentation of functions you plan to call.
* Hideshow::            Displaying blocks selectively.
* Symbol Completion::   Completion on symbol names of your program or language.
* MixedCase Words::     Dealing with identifiersLikeThis.
* Semantic::            Suite of editing tools based on source code parsing.
* Misc for Programs::   Other Emacs features useful for editing programs.
* C Modes::             Special commands of C, C++, Objective-C,
                          Java, IDL, Pike and AWK modes.
* Asm Mode::            Asm mode and its special features.
@ifnottex
* Fortran::             Fortran mode and its special features.
@end ifnottex

Top-Level Definitions, or Defuns

* Left Margin Paren::   An open-paren or similar opening delimiter
                          starts a defun if it is at the left margin.
* Moving by Defuns::    Commands to move over or mark a major definition.
* Imenu::               Making buffer indexes as menus.
* Which Function::      Which Function mode shows which function you are in.

Indentation for Programs

* Basic Indent::        Indenting a single line.
* Multi-line Indent::   Commands to reindent many lines at once.
* Lisp Indent::         Specifying how each Lisp function should be indented.
* C Indent::            Extra features for indenting C and related modes.
* Custom C Indent::     Controlling indentation style for C and related modes.

Commands for Editing with Parentheses

* Expressions::         Expressions with balanced parentheses.
* Moving by Parens::    Commands for moving up, down and across
                          in the structure of parentheses.
* Matching::            Insertion of a close-delimiter flashes matching open.

Manipulating Comments

* Comment Commands::    Inserting, killing, and aligning comments.
* Multi-Line Comments:: Commands for adding and editing multi-line comments.
* Options for Comments::Customizing the comment features.

Documentation Lookup

* Info Lookup::        Looking up library functions and commands in Info files.
* Man Page::           Looking up man pages of library functions and commands.
* Lisp Doc::           Looking up Emacs Lisp functions, etc.

C and Related Modes

* Motion in C::         Commands to move by C statements, etc.
* Electric C::          Colon and other chars can automatically reindent.
* Hungry Delete::       A more powerful DEL command.
* Other C Commands::    Filling comments, viewing expansion of macros,
                          and other neat features.

@ifnottex
Fortran Mode

* Fortran Motion::      Moving point by statements or subprograms.
* Fortran Indent::      Indentation commands for Fortran.
* Fortran Comments::    Inserting and aligning comments.
* Fortran Autofill::    Auto fill support for Fortran.
* Fortran Columns::     Measuring columns for valid Fortran.
* Fortran Abbrev::      Built-in abbrevs for Fortran keywords.

Fortran Indentation

* ForIndent Commands::  Commands for indenting and filling Fortran.
* ForIndent Cont::      How continuation lines indent.
* ForIndent Num::       How line numbers auto-indent.
* ForIndent Conv::      Conventions you must obey to avoid trouble.
* ForIndent Vars::      Variables controlling Fortran indent style.
@end ifnottex

Compiling and Testing Programs

* Compilation::         Compiling programs in languages other
                          than Lisp (C, Pascal, etc.).
* Compilation Mode::    The mode for visiting compiler errors.
* Compilation Shell::   Customizing your shell properly
                          for use in the compilation buffer.
* Grep Searching::      Searching with grep.
* Flymake::             Finding syntax errors on the fly.
* Debuggers::           Running symbolic debuggers for non-Lisp programs.
* Executing Lisp::      Various modes for editing Lisp programs,
                          with different facilities for running
                          the Lisp programs.
* Lisp Libraries::      How Lisp programs are loaded into Emacs.
* Lisp Eval::           Executing a single Lisp expression in Emacs.
* Lisp Interaction::    Executing Lisp in an Emacs buffer.
* External Lisp::       Communicating through Emacs with a separate Lisp.

Running Debuggers Under Emacs

* Starting GUD::        How to start a debugger subprocess.
* Debugger Operation::  Connection between the debugger and source buffers.
* Commands of GUD::     Key bindings for common commands.
* GUD Customization::   Defining your own commands for GUD.
* GDB Graphical Interface::  An enhanced mode that uses GDB features to
                          implement a graphical debugging environment.

GDB Graphical Interface

* GDB User Interface Layout::   Control the number of displayed buffers.
* Source Buffers::              Use the mouse in the fringe/margin to
                                control your program.
* Breakpoints Buffer::          A breakpoint control panel.
* Threads Buffer::              Displays your threads.
* Stack Buffer::                Select a frame from the call stack.
* Other GDB Buffers::           Other buffers for controlling the GDB state.
* Watch Expressions::           Monitor variable values in the speedbar.
* Multithreaded Debugging::     Debugging programs with several threads.

Maintaining Large Programs

* Version Control::     Using version control systems.
* Change Log::          Maintaining a change history for your program.
* Xref::                Find definitions and references of any function,
                          method, struct, macro, @dots{} in your program.
* EDE::                 An integrated development environment for Emacs.
@ifnottex
* Emerge::              A convenient way of merging two versions of a program.
@end ifnottex

Version Control

* Introduction to VC::  How version control works in general.
* VC Mode Line::        How the mode line shows version control status.
* Basic VC Editing::    How to edit a file under version control.
* Log Buffer::          Features available in log entry buffers.
* Registering::         Putting a file under version control.
* Old Revisions::       Examining and comparing old versions.
* VC Change Log::       Viewing the VC Change Log.
* VC Undo::             Canceling changes before or after committing.
* VC Ignore::           Ignore files under version control system.
* VC Directory Mode::   Listing files managed by version control.
* Branches::            Multiple lines of development.
@ifnottex
* Miscellaneous VC::    Various other commands and features of VC.
* Customizing VC::      Variables that change VC's behavior.
@end ifnottex

Introduction to Version Control

* Why Version Control?::    Understanding the problems it addresses.
* Version Control Systems:: Supported version control back-end systems.
* VCS Concepts::            Words and concepts related to version control.
* VCS Merging::             How file conflicts are handled.
* VCS Changesets::          How changes are grouped.
* VCS Repositories::        Where version control repositories are stored.
* Types of Log File::       The VCS log in contrast to the ChangeLog.

Basic Editing under Version Control

* VC With A Merging VCS::  Without locking: default mode for CVS.
* VC With A Locking VCS::  RCS in its default mode, SCCS, and optionally CVS.
* Advanced C-x v v::       Advanced features available with a prefix argument.

VC Directory Mode

* VC Directory Buffer::   What the buffer looks like and means.
* VC Directory Commands:: Commands to use in a VC directory buffer.

Version Control Branches

* Switching Branches::    How to get to another existing branch.
* Pulling / Pushing::     Receiving/sending changes from/to elsewhere.
* Merging::               Transferring changes between branches.
* Creating Branches::     How to start a new branch.

@ifnottex
Miscellaneous Commands and Features of VC

* Change Logs and VC::    Generating a change log file from log entries.
* VC Delete/Rename::      Deleting and renaming version-controlled files.
* Revision Tags::         Symbolic names for revisions.
* Version Headers::       Inserting version control headers into working files.

Customizing VC

* General VC Options::    Options that apply to multiple back ends.
* RCS and SCCS::          Options for RCS and SCCS.
* CVS Options::           Options for CVS.
@end ifnottex

Change Logs

* Change Log Commands:: Commands for editing change log files.
* Format of ChangeLog:: What the change log file looks like.

Xref

* Find Identifiers::    Commands to find where an identifier is defined
                          or referenced, to list identifiers, etc.
* Tags Tables::         Tags table records which file defines a symbol.
* Select Tags Table::   How to visit a specific tags table.

Find Identifiers

* Looking Up Identifiers:: Commands to find the definition of a specific tag.
* Xref Commands::          Commands in the @file{*xref*} buffer.
* Identifier Search::      Searching and replacing identifiers.
* List Identifiers::       Listing identifiers and completing on them.

Tags Tables

* Tag Syntax::          Tag syntax for various types of code and text files.
* Create Tags Table::   Creating a tags table with @command{etags}.
* Etags Regexps::       Create arbitrary tags using regular expressions.

@ifnottex
Merging Files with Emerge

* Overview of Emerge::  How to start Emerge.  Basic concepts.
* Submodes of Emerge::  Fast mode vs. Edit mode.
                          Skip Prefers mode and Auto Advance mode.
* State of Difference:: You do the merge by specifying state A or B
                          for each difference.
* Merge Commands::      Commands for selecting a difference,
                          changing states of differences, etc.
* Exiting Emerge::      What to do when you've finished the merge.
* Combining in Emerge::     How to keep both alternatives for a difference.
* Fine Points of Emerge::   Miscellaneous issues.
@end ifnottex

Abbrevs

* Abbrev Concepts::     Fundamentals of defined abbrevs.
* Defining Abbrevs::    Defining an abbrev, so it will expand when typed.
* Expanding Abbrevs::   Controlling expansion: prefixes, canceling expansion.
* Editing Abbrevs::     Viewing or editing the entire list of defined abbrevs.
* Saving Abbrevs::      Saving the entire list of abbrevs for another session.
* Dynamic Abbrevs::     Abbreviations for words already in the buffer.
* Dabbrev Customization:: What is a word, for dynamic abbrevs.  Case handling.

@ifnottex
Editing Pictures

* Basic Picture::         Basic concepts and simple commands of Picture Mode.
* Insert in Picture::     Controlling direction of cursor motion
                            after self-inserting characters.
* Tabs in Picture::       Various features for tab stops and indentation.
* Rectangles in Picture:: Clearing and superimposing rectangles.
@end ifnottex

Dired, the Directory Editor

* Dired Enter::              How to invoke Dired.
* Dired Navigation::         Special motion commands in the Dired buffer.
* Dired Deletion::           Deleting files with Dired.
* Flagging Many Files::      Flagging files based on their names.
* Dired Visiting::           Other file operations through Dired.
* Marks vs Flags::           Flagging for deletion vs marking.
* Operating on Files::       How to copy, rename, print, compress, etc.
                               either one file or several files.
* Shell Commands in Dired::  Running a shell command on the marked files.
* Transforming File Names::  Using patterns to rename multiple files.
* Comparison in Dired::      Running @code{diff} by way of Dired.
* Subdirectories in Dired::  Adding subdirectories to the Dired buffer.
@ifnottex
* Subdir Switches::          Subdirectory switches in Dired.
@end ifnottex
* Subdirectory Motion::      Moving across subdirectories, and up and down.
* Hiding Subdirectories::    Making subdirectories visible or invisible.
* Dired Updating::           Discarding lines for files of no interest.
* Dired and Find::           Using @code{find} to choose the files for Dired.
* Wdired::                   Operating on files by editing the Dired buffer.
* Image-Dired::              Viewing image thumbnails in Dired.
* Misc Dired Features::      Various other features.

The Calendar and the Diary

* Calendar Motion::     Moving through the calendar; selecting a date.
* Scroll Calendar::     Bringing earlier or later months onto the screen.
* Counting Days::       How many days are there between two dates?
* General Calendar::    Exiting or recomputing the calendar.
* Writing Calendar Files:: Writing calendars to files of various formats.
* Holidays::            Displaying dates of holidays.
* Sunrise/Sunset::      Displaying local times of sunrise and sunset.
* Lunar Phases::        Displaying phases of the moon.
* Other Calendars::     Converting dates to other calendar systems.
* Diary::               Displaying events from your diary.
* Daylight Saving::     How to specify when daylight saving time is active.
* Time Intervals::      Keeping track of time intervals.
@ifnottex
* Advanced Calendar/Diary Usage:: Advanced Calendar/Diary customization.
@end ifnottex

Movement in the Calendar

* Calendar Unit Motion::      Moving by days, weeks, months, and years.
* Move to Beginning or End::  Moving to start/end of weeks, months, and years.
* Specified Dates::           Moving to the current date or another
                                specific date.

Conversion To and From Other Calendars

* Calendar Systems::       The calendars Emacs understands
                             (aside from Gregorian).
* To Other Calendar::      Converting the selected date to various calendars.
* From Other Calendar::    Moving to a date specified in another calendar.

The Diary

* Format of Diary File::   Entering events in your diary.
* Displaying the Diary::   Viewing diary entries and associated calendar dates.
* Date Formats::           Various ways you can specify dates.
* Adding to Diary::        Commands to create diary entries.
* Special Diary Entries::  Anniversaries, blocks of dates, cyclic entries, etc.
* Appointments::           Reminders when it's time to do something.
* Importing Diary::        Converting diary events to/from other formats.

@ifnottex
More advanced features of the Calendar and Diary

* Calendar Customizing::   Calendar layout and hooks.
* Holiday Customizing::    Defining your own holidays.
* Mayan Calendar::         Moving to a date specified in a Mayan calendar.
* Date Display Format::    Changing the format.
* Time Display Format::    Changing the format.
* Diary Customizing::      Defaults you can set.
* Non-Gregorian Diary::    Diary entries based on other calendars.
* Diary Display::          A choice of ways to display the diary.
* Fancy Diary Display::    Sorting diary entries, using included diary files.
* Sexp Diary Entries::     More flexible diary entries.
@end ifnottex

Sending Mail

* Mail Format::         Format of a mail message.
* Mail Headers::        Details of some standard mail header fields.
* Mail Aliases::        Abbreviating and grouping mail addresses.
* Mail Commands::       Special commands for editing mail being composed.
* Mail Signature::      Adding a signature to every message.
* Mail Amusements::     Distracting the NSA; adding fortune messages.
* Mail Methods::        Using alternative mail-composition methods.

Mail Commands

* Mail Sending::        Commands to send the message.
* Header Editing::      Commands to move to header fields and edit them.
* Citing Mail::         Quoting a message you are replying to.
* Mail Misc::           Attachments, spell checking, etc.

Reading Mail with Rmail

* Rmail Basics::        Basic concepts of Rmail, and simple use.
* Rmail Scrolling::     Scrolling through a message.
* Rmail Motion::        Moving to another message.
* Rmail Deletion::      Deleting and expunging messages.
* Rmail Inbox::         How mail gets into the Rmail file.
* Rmail Files::         Using multiple Rmail files.
* Rmail Output::        Copying message out to files.
* Rmail Labels::        Classifying messages by labeling them.
* Rmail Attributes::    Certain standard labels, called attributes.
* Rmail Reply::         Sending replies to messages you are viewing.
* Rmail Summary::       Summaries show brief info on many messages.
* Rmail Sorting::       Sorting messages in Rmail.
* Rmail Display::       How Rmail displays a message; customization.
* Rmail Coding::        How Rmail handles decoding character sets.
* Rmail Editing::       Editing message text and headers in Rmail.
* Rmail Digest::        Extracting the messages from a digest message.
* Rmail Rot13::         Reading messages encoded in the rot13 code.
* Movemail::            More details of fetching new mail.
* Remote Mailboxes::    Retrieving mail from remote mailboxes.
* Other Mailbox Formats:: Retrieving mail from local mailboxes in
                          various formats.

Rmail Summaries

* Rmail Make Summary::  Making various sorts of summaries.
* Rmail Summary Edit::  Manipulating messages from the summary.

Gnus

* Buffers of Gnus::     The group, summary, and article buffers.
* Gnus Startup::        What you should know about starting Gnus.
* Gnus Group Buffer::   A short description of Gnus group commands.
* Gnus Summary Buffer:: A short description of Gnus summary commands.

Document Viewing

* DocView Navigation::  Navigating DocView buffers.
* DocView Searching::   Searching inside documents.
* DocView Slicing::     Specifying which part of a page is displayed.
* DocView Conversion::  Influencing and triggering conversion.

Running Shell Commands from Emacs

* Single Shell::        How to run one shell command and return.
* Interactive Shell::   Permanent shell taking input via Emacs.
* Shell Mode::          Special Emacs commands used with permanent shell.
* Shell Prompts::       Two ways to recognize shell prompts.
* Shell History::       Repeating previous commands in a shell buffer.
* Directory Tracking::  Keeping track when the subshell changes directory.
* Shell Options::       Options for customizing Shell mode.
* Terminal emulator::   An Emacs window as a terminal emulator.
* Term Mode::           Special Emacs commands used in Term mode.
* Remote Host::         Connecting to another computer.
* Serial Terminal::     Connecting to a serial port.

Shell Command History

* Shell Ring::           Fetching commands from the history list.
* Shell History Copying::Moving to a command and then copying it.
* History References::   Expanding @samp{!}-style history references.

Using Emacs as a Server

* TCP Emacs server::     Listening to a TCP socket.
* Invoking emacsclient:: Connecting to the Emacs server.
* emacsclient Options::  Emacs client startup options.

Printing Hard Copies

* PostScript::           Printing buffers or regions as PostScript.
* PostScript Variables:: Customizing the PostScript printing commands.
* Printing Package::     An optional advanced printing interface.

Hyperlinking and Navigation Features

* EWW::                 A web browser in Emacs.
* Embedded WebKit Widgets:: Embedding browser widgets in Emacs buffers.
* Browse-URL::          Following URLs.
* Goto Address mode::   Activating URLs.
* FFAP::                Finding files etc. at point.

Emacs Lisp Packages

* Package Menu::         Buffer for viewing and managing packages.
* Package Statuses::     Which statuses a package can have.
* Package Installation:: Options for package installation.
* Package Files::        Where packages are installed.

Customization

* Easy Customization::  Convenient way to browse and change settings.
* Variables::           Many Emacs commands examine Emacs variables
                          to decide what to do; by setting variables,
                          you can control their functioning.
* Key Bindings::        The keymaps say what command each key runs.
                          By changing them, you can redefine keys.
* Init File::           How to write common customizations in the
                          initialization file.
* Authentication::      Keeping persistent authentication information.

Easy Customization Interface

* Customization Groups::     How settings are classified.
* Browsing Custom::          Browsing and searching for settings.
* Changing a Variable::      How to edit an option's value and set the option.
* Saving Customizations::    Saving customizations for future Emacs sessions.
* Face Customization::       How to edit the attributes of a face.
* Specific Customization::   Customizing specific settings or groups.
* Custom Themes::            Collections of customization settings.
* Creating Custom Themes::   How to create a new custom theme.

Variables

* Examining::           Examining or setting one variable's value.
* Hooks::               Hook variables let you specify programs for parts
                          of Emacs to run on particular occasions.
* Locals::              Per-buffer values of variables.
* File Variables::      How files can specify variable values.
* Directory Variables:: How variable values can be specified by directory.
* Connection Variables:: Variables which are valid for buffers with a
                           remote default directory.

Local Variables in Files

* Specifying File Variables:: Specifying file local variables.
* Safe File Variables::       Making sure file local variables are safe.

Customizing Key Bindings

* Keymaps::             Generalities.  The global keymap.
* Prefix Keymaps::      Keymaps for prefix keys.
* Local Keymaps::       Major and minor modes have their own keymaps.
* Minibuffer Maps::     The minibuffer uses its own local keymaps.
* Rebinding::           How to redefine one key's meaning conveniently.
* Init Rebinding::      Rebinding keys with your initialization file.
* Modifier Keys::       Using modifier keys in key bindings.
* Function Keys::       Rebinding terminal function keys.
* Named ASCII Chars::   Distinguishing @key{TAB} from @kbd{C-i}, and so on.
* Mouse Buttons::       Rebinding mouse buttons in Emacs.
* Disabling::           Disabling a command means confirmation is required
                          before it can be executed.  This is done to protect
                          beginners from surprises.

The Emacs Initialization File

* Init Syntax::         Syntax of constants in Emacs Lisp.
* Init Examples::       How to do some things with an init file.
* Terminal Init::       Each terminal type can have an init file.
* Find Init::           How Emacs finds the init file.
* Init Non-ASCII::      Using non-@acronym{ASCII} characters in an init file.
* Early Init File::     Another init file, which is read early on.

Dealing with Emacs Trouble

* DEL Does Not Delete:: What to do if @key{DEL} doesn't delete.
* Stuck Recursive::     '[...]' in mode line around the parentheses.
* Screen Garbled::      Garbage on the screen.
* Text Garbled::        Garbage in the text.
* Memory Full::         How to cope when you run out of memory.
* Crashing::            What Emacs does when it crashes.
* After a Crash::       Recovering editing in an Emacs session that crashed.
* Emergency Escape::    What to do if Emacs stops responding.
* Long Lines::          Mitigating slowness due to extremely long lines.

Reporting Bugs

* Known Problems::      How to read about known problems and bugs.
* Bug Criteria::        Have you really found a bug?
* Understanding Bug Reporting:: How to report a bug effectively.
* Checklist::           Steps to follow for a good bug report.
* Sending Patches::     How to send a patch for GNU Emacs.

Contributing to Emacs Development

* Coding Standards::     GNU Emacs coding standards.
* Copyright Assignment:: Assigning copyright to the FSF.

Command Line Arguments for Emacs Invocation

* Action Arguments::    Arguments to visit files, load libraries,
                          and call functions.
* Initial Options::     Arguments that take effect while starting Emacs.
* Command Example::     Examples of using command line arguments.
* Environment::         Environment variables that Emacs uses.
* Display X::           Changing the default display and using remote login.
* Font X::              Choosing a font for text, under X.
* Colors X::            Choosing display colors.
* Window Size X::       Start-up window size, under X.
* Borders X::           Internal and outer borders, under X.
* Title X::             Specifying the initial frame's title.
* Icons X::             Choosing what sort of icon to use, under X.
* Misc X::              Other display options.

Environment Variables

* General Variables::   Environment variables that all versions of Emacs use.
* Misc Variables::      Certain system-specific variables.
* MS-Windows Registry:: An alternative to the environment on MS-Windows.

X Options and Resources

* Resources::           Using X resources with Emacs (in general).
* Table of Resources::  Table of specific X resources that affect Emacs.
* Lucid Resources::     X resources for Lucid menus.
* Motif Resources::     X resources for Motif and LessTif menus.
* GTK resources::       Resources for GTK widgets.

GTK resources

* GTK Resource Basics::   Basic usage of GTK+ resources.
* GTK Widget Names::      How GTK+ widgets are named.
* GTK Names in Emacs::    GTK+ widgets used by Emacs.
* GTK styles::            What can be customized in a GTK+ widget.

Emacs and macOS / GNUstep

* Mac / GNUstep Basics::        Basic Emacs usage under GNUstep or macOS.
* Mac / GNUstep Customization:: Customizations under GNUstep or macOS.
* Mac / GNUstep Events::        How window system events are handled.
* GNUstep Support::             Details on status of GNUstep support.

Emacs and Microsoft Windows

* Windows Startup::     How to start Emacs on Windows.
* Text and Binary::     Text files use CRLF to terminate lines.
* Windows Files::       File-name conventions on Windows.
* ls in Lisp::          Emulation of @code{ls} for Dired.
* Windows HOME::        Where Emacs looks for your @file{.emacs} and
                          where it starts up.
* Windows Keyboard::    Windows-specific keyboard features.
* Windows Mouse::       Windows-specific mouse features.
* Windows Processes::   Running subprocesses on Windows.
* Windows Printing::    How to specify the printer on MS-Windows.
* Windows Fonts::       Specifying fonts on MS-Windows.
* Windows Misc::        Miscellaneous Windows features.

@end detailmenu
@end menu

@iftex
@unnumbered Preface

  This manual documents the use and simple customization of the Emacs
editor.  Simple Emacs customizations do not require you to be a
programmer, but if you are not interested in customizing, you can
ignore the customization hints.

  This is primarily a reference manual, but can also be used as a
primer.  If you are new to Emacs, we recommend you start with
the integrated, learn-by-doing tutorial, before reading the manual.  To
run the tutorial, start Emacs and type @kbd{C-h t}.  The tutorial
describes commands, tells you when to try them, and explains the
results.  The tutorial is available in several languages.

  On first reading, just skim chapters 1 and 2, which describe the
notational conventions of the manual and the general appearance of the
Emacs display screen.  Note which questions are answered in these
chapters, so you can refer back later.  After reading chapter 4, you
should practice the commands shown there.  The next few chapters
describe fundamental techniques and concepts that are used constantly.
You need to understand them thoroughly, so experiment with them
until you are fluent.

  Chapters 14 through 19 describe intermediate-level features that are
useful for many kinds of editing.  Chapter 20 and following chapters
describe optional but useful features; read those chapters when you
need them.

  Read the Common Problems chapter if Emacs does not seem to be
working properly.  It explains how to cope with several common
problems (@pxref{Lossage,, Dealing with Emacs Trouble}), as well as
when and how to report Emacs bugs (@pxref{Bugs}).

  To find the documentation of a particular command, look in the index.
Keys (character commands) and command names have separate indexes.
There is also a glossary, with a cross reference for each term.

  This manual is available as a printed book and also as an Info file.
The Info file is for reading from Emacs itself, or with the Info program.
Info is the principal format for documentation in the GNU system.
The Info file and the printed book contain substantially the same text
and are generated from the same source files, which are also
distributed with GNU Emacs.

  GNU Emacs is a member of the Emacs editor family.  There are many
Emacs editors, all sharing common principles of organization.  For
information on the underlying philosophy of Emacs and the lessons
learned from its development, see @cite{Emacs, the Extensible,
Customizable Self-Documenting Display Editor}, available from
@url{https://dspace.mit.edu/handle/1721.1/5736}.

This version of the manual is mainly intended for use with GNU Emacs
installed on GNU and Unix systems.  GNU Emacs can also be used on
Microsoft Windows, and Macintosh systems.  The Info file
version of this manual contains some more information about using
Emacs on those systems.  Those systems use different file name syntax.
@xref{Microsoft Windows}, for information about using Emacs on
Windows.  @xref{Mac OS / GNUstep}, for information about using Emacs
on Macintosh (and GNUstep).
@end iftex

@node Distrib
@unnumbered Distribution

GNU Emacs is @dfn{free software}; this means that everyone is free to
use it and free to redistribute it under certain conditions.  GNU Emacs
is not in the public domain; it is copyrighted and there are
restrictions on its distribution, but these restrictions are designed
to permit everything that a good cooperating citizen would want to do.
What is not allowed is to try to prevent others from further sharing
any version of GNU Emacs that they might get from you.  The precise
conditions are found in the GNU General Public License that comes with
Emacs and also appears in this manual@footnote{This manual is itself
covered by the GNU Free Documentation License.  This license is
similar in spirit to the General Public License, but is more suitable
for documentation.  @xref{GNU Free Documentation License}.}.
@xref{Copying}.

One way to get a copy of GNU Emacs is from someone else who has it.
You need not ask for our permission to do so, or tell anyone else;
just copy it.  If you have access to the Internet, you can get the
latest distribution version of GNU Emacs by anonymous FTP; see
@url{https://www.gnu.org/software/emacs} on our website for more
information.

You may also receive GNU Emacs when you buy a computer.  Computer
manufacturers are free to distribute copies on the same terms that apply to
everyone else.  These terms require them to give you the full sources,
including whatever changes they may have made, and to permit you to
redistribute the GNU Emacs received from them under the usual terms of the
General Public License.  In other words, the program must be free for you
when you get it, not just free for the manufacturer.

If you find GNU Emacs useful, please @strong{send a donation} to the
Free Software Foundation to support our work.  Donations to the Free
Software Foundation are tax-deductible in the US@.  If you use GNU Emacs
at your workplace, please suggest that the company make a donation.
To donate, see @url{https://my.fsf.org/donate/}.
For other ways in which you can help, see
@url{https://www.gnu.org/help/help.html}.

@c The command view-order-manuals uses this anchor.
@anchor{Printed Books}
We also sell hardcopy versions of this manual and @cite{An
Introduction to Programming in Emacs Lisp}, by Robert J. Chassell.
You can visit our online store at @url{https://shop.fsf.org/}.
The income from sales goes to support the foundation's purpose: the
development of new free software, and improvements to our existing
programs including GNU Emacs.

If you need to contact the Free Software Foundation, see
@url{https://www.fsf.org/about/contact/}, or write to

@display
Free Software Foundation
51 Franklin Street, Fifth Floor
Boston, MA 02110-1301
USA
@end display

@iftex
@node Acknowledgments
@unnumberedsec Acknowledgments

@c It's hard to update this fairly.
@c I wonder if it would be better to drop it in favor of AUTHORS?
Contributors to GNU Emacs include Jari Aalto, Per Abrahamsen, Tomas
Abrahamsson, Jay K. Adams, Alon Albert, Michael Albinus, Nagy
Andras, Benjamin Andresen, Ralf Angeli, Dmitry Antipov, Joe Arceneaux, Emil Åström,
Miles Bader, David Bakhash, Juanma Barranquero, Eli Barzilay, Thomas
Baumann, Steven L. Baur, Jay Belanger, Alexander L. Belikoff,
Thomas Bellman, Scott Bender, Boaz Ben-Zvi, Sergey Berezin, Stephen Berman, Karl
Berry, Anna M. Bigatti, Ray Blaak, Martin Blais, Jim Blandy, Johan
Bockgård, Jan Böcker, Joel Boehland, Lennart Borgman, Per Bothner,
Terrence Brannon, Frank Bresz, Peter Breton, Emmanuel Briot, Kevin
Broadey, Vincent Broman, Michael Brouwer, David M. Brown, Ken Brown, Stefan Bruda,
Daniel Colascione,
Georges Brun-Cottan, Joe Buehler, Scott Byer, Włodek Bzyl, Tino Calancha,
Bill Carpenter, Per Cederqvist, Hans Chalupsky, Chris Chase, Bob
Chassell, Andrew Choi, Chong Yidong, Sacha Chua, Stewart Clamen, James
Clark, Mike Clarkson, Glynn Clements, Andrew Cohen, Daniel Colascione,
Christoph Conrad, Ludovic Courtès, Andrew Csillag,
Toby Cubitt, Baoqiu Cui, Doug Cutting, Mathias Dahl, Julien Danjou, Satyaki
Das, Vivek Dasmohapatra, Dan Davison, Michael DeCorte, Gary Delp, Nachum
Dershowitz, Dave Detlefs, Matthieu Devin, Christophe de Dinechin, Eri
Ding, Jan Djärv, Lawrence R. Dodd, Carsten Dominik, Scott Draves,
Benjamin Drieu, Viktor Dukhovni, Jacques Duthen, Dmitry Dzhus, John
Eaton, Rolf Ebert, Carl Edman, David Edmondson, Paul Eggert, Stephen
Eglen, Christian Egli, Torbjörn Einarsson, Tsugutomo Enami, David
Engster, Hans Henrik Eriksen, Michael Ernst, Ata Etemadi, Frederick
Farnbach, Oscar Figueiredo, Fred Fish, Steve Fisk, Karl Fogel, Gary
Foster, Eric S. Fraga, Romain Francoise, Noah Friedman, Andreas
Fuchs, Shigeru Fukaya, Xue Fuqiao, Hallvard Furuseth, Keith Gabryelski, Peter S.
Galbraith, Kevin Gallagher, Fabián E. Gallina, Kevin Gallo, Juan León Lahoz García,
Howard Gayle, Daniel German, Stephen Gildea, Julien Gilles, David
Gillespie, Bob Glickstein, Deepak Goel, David De La Harpe Golden, Boris
Goldowsky, David Goodger, Chris Gray, Kevin Greiner, Michelangelo Grigni, Odd
Gripenstam, Kai Großjohann, Michael Gschwind, Bastien Guerry, Henry
Guillaume, Dmitry Gutov, Doug Gwyn, Bruno Haible, Ken'ichi Handa, Lars Hansen, Chris
Hanson, Jesper Harder, Alexandru Harsanyi, K. Shane Hartman, John
Heidemann, Jon K. Hellan, Magnus Henoch, Markus Heritsch, Dirk
Herrmann, Karl Heuer, Manabu Higashida, Konrad Hinsen, Anders Holst,
Jeffrey C. Honig, Tassilo Horn, Kurt Hornik, Khaled Hosny, Tom Houlder, Joakim
Hove, Denis Howe, Lars Ingebrigtsen, Andrew Innes, Seiichiro Inoue,
Philip Jackson, Martyn Jago, Pavel Janik, Paul Jarc, Ulf Jasper,
Thorsten Jolitz, Michael K. Johnson, Kyle Jones, Terry Jones, Simon
Josefsson, Alexandre Julliard, Arne Jørgensen, Tomoji Kagatani,
Brewster Kahle, Tokuya Kameshima, Lute Kamstra, Ivan Kanis, David
Kastrup, David Kaufman, Henry Kautz, Taichi Kawabata, Taro Kawagishi,
Howard Kaye, Michael Kifer, Richard King, Peter Kleiweg, Karel
Klíč, Shuhei Kobayashi, Pavel Kobyakov, Larry K. Kolodney, David
M. Koppelman, Koseki Yoshinori, Robert Krawitz, Sebastian Kremer,
Ryszard Kubiak, Igor Kuzmin, David Kågedal, Daniel LaLiberte, Karl
Landstrom, Mario Lang, Aaron Larson, James R. Larus, Vinicius Jose
Latorre, Werner Lemberg, Frederic Lepied, Peter Liljenberg, Christian
Limpach, Lars Lindberg, Chris Lindblad, Anders Lindgren, Thomas Link,
Juri Linkov, Francis Litterio, Sergey Litvinov, Leo Liu, Emilio C. Lopes,
Martin Lorentzon, Dave Love, Eric Ludlam, Károly Lőrentey, Sascha
Lüdecke, Greg McGary, Roland McGrath, Michael McNamara, Alan Mackenzie,
Christopher J. Madsen, Neil M. Mager, Artur Malabarba, Ken Manheimer, Bill Mann,
Brian Marick, Simon Marshall, Bengt Martensson, Charlie Martin,
Yukihiro Matsumoto, Tomohiro Matsuyama, David Maus, Thomas May, Will Mengarini, David
Megginson, Jimmy Aguilar Mena, Stefan Merten, Ben A. Mesander, Wayne Mesard, Brad
Miller, Lawrence Mitchell, Richard Mlynarik, Gerd Möllmann, Dani Moncayo, Stefan
Monnier, Keith Moore, Jan Moringen, Morioka Tomohiko, Glenn Morris,
Don Morrison, Diane Murray, Riccardo Murri, Sen Nagata, Erik Naggum,
Gergely Nagy, Nobuyoshi Nakada, Thomas Neumann, Mike Newton, Thien-Thi Nguyen,
Jurgen Nickelsen, Dan Nicolaescu, Hrvoje Nikšić, Jeff Norden,
Andrew Norman, Theresa O'Connor, Kentaro Ohkouchi, Christian Ohler,
Kenichi Okada, Alexandre Oliva, Bob Olson, Michael Olson, Takaaki Ota,
Mark Oteiza, Pieter E. J. Pareit, Ross Patterson, David Pearson, Juan Pechiar,
Jeff Peck, Damon Anton Permezel, Tom Perrine, William M. Perry, Per
Persson, Jens Petersen, Nicolas Petton, Daniel Pfeiffer, Justus Piater, Richard L.
Pieri, Fred Pierresteguy, François Pinard, Daniel Pittman, Christian
Plaunt, Alexander Pohoyda, David Ponce, Noam Postavsky, Francesco A. Potortì,
Michael D. Prange, Mukesh Prasad, Ken Raeburn, Marko Rahamaa, Ashwin
Ram, Eric S. Raymond, Paul Reilly, Edward M. Reingold, David
Reitter, Alex Rezinsky, Rob Riepel, Lara Rios, Adrian Robert, Nick
Roberts, Roland B. Roberts, John Robinson, Denis B. Roegel, Danny
Roozendaal, Sebastian Rose, William Rosenblatt, Markus Rost, Guillermo
J. Rozas, Martin Rudalics, Ivar Rummelhoff, Jason Rumney, Wolfgang
Rupprecht, Benjamin Rutt, Kevin Ryde, Phil Sainty, James B. Salem, Masahiko Sato,
Timo Savola, Jorgen Schäfer, Holger Schauer, William Schelter, Ralph
Schleicher, Gregor Schmid, Michael Schmidt, Ronald S. Schnell,
Philippe Schnoebelen, Jan Schormann, Alex Schroeder, Stefan Schoef,
Rainer Schöpf, Raymond Scholz, Eric Schulte, Andreas Schwab, Randal
Schwartz, Oliver Seidel, Manuel Serrano, Paul Sexton, Hovav Shacham,
Stanislav Shalunov, Marc Shapiro, Richard Sharman, Olin Shivers, Tibor
Šimko, Espen Skoglund, Rick Sladkey, Lynn Slater, Chris Smith,
David Smith, Paul D. Smith, Wilson Snyder, William Sommerfeld, Simon
South, Andre Spiegel, Michael Staats, Thomas Steffen, Ulf Stegemann,
Reiner Steib, Sam Steingold, Ake Stenhoff, Philipp Stephani, Peter Stephenson, Ken
Stevens, Andy Stewart, Jonathan Stigelman, Martin Stjernholm, Kim F.
Storm, Steve Strassmann, Christopher Suckling, Olaf Sylvester, Naoto
Takahashi, Steven Tamm, Jan Tatarik, João Távora, Luc Teirlinck,
Jean-Philippe Theberge, Jens T.@: Berger Thielemann, Spencer Thomas,
Jim Thompson, Toru Tomabechi, David O'Toole, Markus Triska, Tom Tromey, Eli
Tziperman, Daiki Ueno, Masanobu Umeda, Rajesh Vaidheeswarran, Neil
W. Van Dyke, Didier Verna, Joakim Verona, Ulrik Vieth, Geoffrey
Voelker, Johan Vromans, Inge Wallin, John Paul Wallington, Colin
Walters, Barry Warsaw, Christoph Wedler, Ilja Weis, Zhang Weize,
Morten Welinder, Joseph Brian Wells, Rodney Whitby, John Wiegley,
Sascha Wilde, Ed Wilkinson, Mike Williams, Roland Winkler, Bill
Wohler, Steven A. Wood, Dale R. Worley, Francis J. Wright, Felix
S. T. Wu, Tom Wurgler, Yamamoto Mitsuharu, Katsumi Yamaoka,
Masatake Yamato, Jonathan Yavner, Ryan Yeske, Ilya Zakharevich, Milan
Zamazal, Victor Zandy, Eli Zaretskii, Jamie Zawinski, Andrew Zhilin,
Shenghuo Zhu, Piotr Zieliński, Ian T. Zimmermann, Reto Zimmermann,
Neal Ziring, Teodor Zlatanov, and Detlev Zundel.
@end iftex

@node Intro
@unnumbered Introduction

  You are reading about GNU Emacs, the GNU incarnation of the
advanced, self-documenting, customizable, extensible editor Emacs.
(The @samp{G} in
@c Workaround makeinfo 4 bug.
@c https://lists.gnu.org/r/bug-texinfo/2004-08/msg00009.html
@iftex
@acronym{GNU, @acronym{GNU}'s Not Unix}
@end iftex
@ifnottex
@acronym{GNU, GNU's Not Unix}
@end ifnottex
is not silent.)

  We call Emacs @dfn{advanced} because it can do much more than simple
insertion and deletion of text.  It can control subprocesses, indent
programs automatically, show multiple files at once, edit remote files
like they were local files, and more.  Emacs editing commands operate
in terms of characters, words, lines, sentences, paragraphs, and
pages, as well as expressions and comments in various programming
languages.

  @dfn{Self-documenting} means that at any time you can use special
commands, known as @dfn{help commands}, to find out what your options
are, or to find out what any command does, or to find all the
commands that pertain to a given topic.  @xref{Help}.

  @dfn{Customizable} means that you can easily alter the behavior of
Emacs commands in simple ways.  For instance, if you use a programming
language in which comments start with @samp{<**} and end with
@samp{**>}, you can tell the Emacs comment manipulation commands to
use those strings (@pxref{Comments}).  To take another example, you
can rebind the basic cursor motion commands (up, down, left and right)
to any keys on the keyboard that you find comfortable.
@xref{Customization}.

  @dfn{Extensible} means that you can go beyond simple customization
and create entirely new commands.  New commands are simply programs
written in the Lisp language, which are run by Emacs's own Lisp
interpreter.  Existing commands can even be redefined in the middle of
an editing session, without having to restart Emacs.  Most of the
editing commands in Emacs are written in Lisp; the few exceptions
could have been written in Lisp but use C instead for efficiency.
Writing an extension is programming, but non-programmers can use it
afterwards.  @xref{Top, Emacs Lisp Intro, Preface, eintr, An
Introduction to Programming in Emacs Lisp}, if you want to learn Emacs
Lisp programming.

@include screen.texi
@include commands.texi
@include entering.texi
@include basic.texi
@include mini.texi
@include m-x.texi
@include help.texi
@include mark.texi
@include killing.texi
@include regs.texi
@include display.texi
@include search.texi
@include fixit.texi
@include kmacro.texi
@c Includes arevert-xtra.
@include files.texi
@include buffers.texi
@include windows.texi
@include frames.texi
@include mule.texi
@include modes.texi
@include indent.texi
@include text.texi
@c Includes fortran-xtra.
@include programs.texi
@include building.texi
@c Includes vc1-xtra, emerge-xtra.
@include maintaining.texi
@include abbrevs.texi
@c Includes dired-xtra.
@include dired.texi
@c Includes cal-xtra.
@include calendar.texi
@include sending.texi
@include rmail.texi
@c Includes picture-xtra.texi
@include misc.texi
@include package.texi
@include custom.texi
@include trouble.texi

@node Copying
@appendix GNU GENERAL PUBLIC LICENSE
@include gpl.texi

@node GNU Free Documentation License
@appendix GNU Free Documentation License
@include doclicense.texi

@include cmdargs.texi
@include xresources.texi

@include anti.texi
@include macos.texi
@include msdos.texi
@include gnu.texi
@include glossary.texi
@ifnottex
@include ack.texi
@end ifnottex

@c The Option Index is produced only in the on-line version,
@c because the index entries related to command-line options
@c tend to point to the same pages and all begin with a dash.

@node Key Index
@unnumbered Key (Character) Index
@printindex ky

@ifnottex
@node Option Index
@unnumbered Command-Line Options Index
@printindex op
@end ifnottex

@node Command Index
@unnumbered Command and Function Index
@printindex fn

@node Variable Index
@unnumbered Variable Index
@printindex vr

@node Concept Index
@unnumbered Concept Index
@printindex cp

@bye<|MERGE_RESOLUTION|>--- conflicted
+++ resolved
@@ -219,15 +219,9 @@
 * GNU Free Documentation License:: The license for this documentation.
 * Emacs Invocation::    Hairy startup options.
 * X Resources::         X resources for customizing Emacs.
-<<<<<<< HEAD
-* Antinews::            Information about Emacs version 25.
-* Mac OS / GNUstep::    Using Emacs under macOS and GNUstep.
-* Microsoft Windows::   Using Emacs on Microsoft Windows.
-=======
 * Antinews::            Information about Emacs version 26.
 * Mac OS / GNUstep::     Using Emacs under macOS and GNUstep.
 * Microsoft Windows::   Using Emacs on Microsoft Windows and MS-DOS.
->>>>>>> 3bce7ec3
 * Manifesto::           What's GNU?  Gnu's Not Unix!
 
 * Glossary::            Terms used in this manual.
