\input texinfo  @c -*- coding: utf-8 -*-

@setfilename ../../info/emacs.info
@settitle GNU Emacs Manual
@include docstyle.texi

@c The edition number appears in more than one place in this file
@c I don't really know what it means...
@c For example, it has said "Sixteenth" since sometime in the Emacs 22
@c series, all through 23, and into 24.  So it is not very useful IMO,
@c and offers nothing that EMACSVER does not.  I guess it relates
@c mainly to the published book sold by the FSF.  Hence no longer
@c bother including it except iftex.  Really, I think it should not be
@c here at all (since anyone can make a pdf version), but should just
@c be something added by the FSF during the publishing process.
@c Also, the lispref uses a float (3.0), whereas this uses an ordinal,
@c so the format is not even consistent.
@set EDITION   Seventeenth
@include emacsver.texi

@copying
@iftex
This is the @value{EDITION} edition of the @cite{GNU Emacs Manual},@*
@end iftex
@ifnottex
This is the @cite{GNU Emacs Manual},
@end ifnottex
updated for Emacs version @value{EMACSVER}.

Copyright @copyright{} 1985--1987, 1993--2018 Free Software Foundation, Inc.

@quotation
Permission is granted to copy, distribute and/or modify this document
under the terms of the GNU Free Documentation License, Version 1.3 or
any later version published by the Free Software Foundation; with the
Invariant Sections being ``The GNU Manifesto,'' ``Distribution'' and
``GNU GENERAL PUBLIC LICENSE,'' with the Front-Cover Texts being ``A GNU
Manual,'' and with the Back-Cover Texts as in (a) below.  A copy of the
license is included in the section entitled ``GNU Free Documentation
License.''

(a) The FSF's Back-Cover Text is: ``You have the freedom to copy and
modify this GNU manual.  Buying copies from the FSF supports it in
developing GNU and promoting software freedom.''
@end quotation
@end copying

@dircategory Emacs
@direntry
* Emacs: (emacs).               The extensible self-documenting text editor.
@end direntry

@c in general, keep the following line commented out, unless doing a
@c copy of this manual that will be published.  The manual should go
@c onto the distribution in the full, 8.5 x 11" size.
@c @set smallbook

@ifset smallbook
@smallbook
@end ifset

@c per rms and peterb, use 10pt fonts for the main text, mostly to
@c save on paper cost.
@c Do this inside @tex for now, so current makeinfo does not complain.
@tex
@ifset smallbook
@fonttextsize 10
@end ifset
\global\hbadness=6666 % don't worry about not-too-underfull boxes
@end tex

@defcodeindex op
@synindex pg cp

@iftex
@kbdinputstyle code

@shorttitlepage GNU Emacs Manual
@end iftex

@titlepage
@sp 6
@center @titlefont{GNU Emacs Manual}
@sp 4
@center @value{EDITION} Edition, Updated for Emacs Version @value{EMACSVER}.
@sp 5
@center Richard Stallman et al.
@page
@vskip 0pt plus 1filll
@insertcopying

@sp 2
Published by the Free Software Foundation @*
51 Franklin Street, Fifth Floor @*
Boston, MA 02110-1301 USA @*
ISBN 978-0-9831592-5-4

@sp 2
Cover art by Etienne Suvasa; cover design by Matt Lee.

@end titlepage


@summarycontents
@contents


@ifnottex
@node Top
@top The Emacs Editor

Emacs is the extensible, customizable, self-documenting real-time
display editor.  This manual describes how to edit with Emacs and
some of the ways to customize it; it corresponds to GNU Emacs version
@value{EMACSVER}.

@c See 'manual-html-mono' and 'manual-html-node' in admin/admin.el.
@ifset WWW_GNU_ORG
@html
The homepage for GNU Emacs is at
<a href="/software/emacs/">https://www.gnu.org/software/emacs/</a>.<br>
To view this manual in other formats, click
<a href="/software/emacs/manual/emacs.html">here</a>.<br>
You can also purchase a printed copy from the
<a href="https://shop.fsf.org/product/emacs-manual/">FSF store</a>.
@end html
@end ifset

@ifinfo
If you are reading this in Emacs, type @kbd{h} to read a basic
introduction to the Info documentation system.
@end ifinfo

For information on extending Emacs, see @ref{Top, Emacs Lisp,, elisp, The
Emacs Lisp Reference Manual}.

@insertcopying
@end ifnottex

@c Note that the TeX version generates its own TOC, so the ifnottex's
@c here are not really necessary.
@menu
* Distrib::             How to get the latest Emacs distribution.
* Intro::               An introduction to Emacs concepts.

Important General Concepts
* Screen::              How to interpret what you see on the screen.
* User Input::          Kinds of input events (characters, buttons,
                          function keys).
* Keys::                Key sequences: what you type to request one
                          editing action.
* Commands::            Named functions run by key sequences to do editing.
* Entering Emacs::      Starting Emacs from the shell.
* Exiting::             Stopping or killing Emacs.

Fundamental Editing Commands
* Basic::               The most basic editing commands.
* Minibuffer::          Entering arguments that are prompted for.
* M-x::                 Invoking commands by their names.
* Help::                Commands for asking Emacs about its commands.

Important Text-Changing Commands
* Mark::                The mark: how to delimit a region of text.
* Killing::             Killing (cutting) and yanking (copying) text.
* Registers::           Saving a text string or a location in the buffer.
* Display::             Controlling what text is displayed.
* Search::              Finding or replacing occurrences of a string.
* Fixit::               Commands especially useful for fixing typos.
* Keyboard Macros::     Recording a sequence of keystrokes to be replayed.

Major Structures of Emacs
* Files::               All about handling files.
* Buffers::             Multiple buffers; editing several files at once.
* Windows::             Viewing multiple pieces of text in one frame.
* Frames::              Using multiple windows on your display.
* International::       Using non-@acronym{ASCII} character sets.

Advanced Features
* Modes::               Major and minor modes alter Emacs's basic behavior.
* Indentation::         Editing the white space at the beginnings of lines.
* Text::                Commands and modes for editing human languages.
* Programs::            Commands and modes for editing programs.
* Building::            Compiling, running and debugging programs.
* Maintaining::         Features for maintaining large programs.
* Abbrevs::             Defining text abbreviations to reduce typing.
* Dired::               Directory and file manager.
* Calendar/Diary::      Calendar and diary facilities.
* Sending Mail::        Sending mail in Emacs.
* Rmail::               Reading mail in Emacs.
* Gnus::                A flexible mail and news reader.
* Host Security::       Security issues on a single computer.
* Network Security::    Managing the network security.
* Document View::       Viewing PDF, PS and DVI files.
* Shell::               Executing shell commands from Emacs.
* Emacs Server::        Using Emacs as an editing server.
* Printing::            Printing hardcopies of buffers or regions.
* Sorting::             Sorting lines, paragraphs or pages within Emacs.
@ifnottex
* Picture Mode::        Editing pictures made up of text characters.
@end ifnottex
* Editing Binary Files::  Editing binary files with Hexl mode.
* Saving Emacs Sessions:: Saving Emacs state from one session to the next.
* Recursive Edit::      Performing edits while within another command.
* Hyperlinking::        Following links in buffers.
* Amusements::          Various games and hacks.
* Packages::            Installing additional features.
* Customization::       Modifying the behavior of Emacs.

Recovery from Problems
* Quitting::            Quitting and aborting.
* Lossage::             What to do if Emacs is hung or malfunctioning.
* Bugs::                How and when to report a bug.
* Contributing::        How to contribute improvements to Emacs.
* Service::             How to get help for your own Emacs needs.

Appendices
* Copying::             The GNU General Public License gives you permission
                          to redistribute GNU Emacs on certain terms;
                          it also explains that there is no warranty.
* GNU Free Documentation License:: The license for this documentation.
* Emacs Invocation::    Hairy startup options.
* X Resources::         X resources for customizing Emacs.
* Antinews::            Information about Emacs version 25.
<<<<<<< HEAD
* Mac OS / GNUstep::    Using Emacs under Mac OS and GNUstep.
* Microsoft Windows::   Using Emacs on Microsoft Windows.
=======
* Mac OS / GNUstep::     Using Emacs under macOS and GNUstep.
* Microsoft Windows::   Using Emacs on Microsoft Windows and MS-DOS.
>>>>>>> 89212988
* Manifesto::           What's GNU?  Gnu's Not Unix!

* Glossary::            Terms used in this manual.
@ifnottex
* Acknowledgments::     Major contributors to GNU Emacs.
@end ifnottex

Indexes (each index contains a large menu)
* Key Index::           An item for each standard Emacs key sequence.
* Option Index::        An item for every command-line option.
* Command Index::       An item for each standard command name.
* Variable Index::      An item for each variable documented in this manual.
* Concept Index::       An item for concepts and other general subjects.

@c Do NOT modify the following 3 lines!  They must have this form to
@c be correctly identified by 'texinfo-multiple-files-update'.  In
@c particular, the detailed menu header line MUST be identical to the
@c value of 'texinfo-master-menu-header'.  See texnfo-upd.el.

@detailmenu
 --- The Detailed Node Listing ---
 ---------------------------------

Here are some other nodes which are really subnodes of the ones
already listed, mentioned here so you can get to them in one step:

The Organization of the Screen

* Point::               The place in the text where editing commands operate.
* Echo Area::           Short messages appear at the bottom of the screen.
* Mode Line::           Interpreting the mode line.
* Menu Bar::            How to use the menu bar.

Basic Editing Commands

* Inserting Text::      Inserting text by simply typing it.
* Moving Point::        Moving the cursor to the place where you want to
                        change something.
* Erasing::             Deleting and killing text.
* Basic Undo::          Undoing recent changes in the text.
* Basic Files::         Visiting, creating, and saving files.
* Basic Help::          Asking what a character does.
* Blank Lines::         Making and deleting blank lines.
* Continuation Lines::  How Emacs displays lines too wide for the screen.
* Position Info::       What line, row, or column is point on?
* Arguments::           Numeric arguments for repeating a command N times.
* Repeating::           Repeating the previous command quickly.

The Minibuffer

* Basic Minibuffer::      Basic usage of the minibuffer.
* Minibuffer File::     Entering file names with the minibuffer.
* Minibuffer Edit::     How to edit in the minibuffer.
* Completion::          An abbreviation facility for minibuffer input.
* Minibuffer History::  Reusing recent minibuffer arguments.
* Repetition::          Re-executing commands that used the minibuffer.
* Passwords::           Entering passwords in the echo area.
* Yes or No Prompts::   Replying yes or no in the echo area.

Completion

* Completion Example::  Examples of using completion.
* Completion Commands:: A list of completion commands.
* Completion Exit::     Completion and minibuffer text submission.
* Completion Styles::   How completion matches are chosen.
* Completion Options::  Options for completion.

Help

* Help Summary::        Brief list of all Help commands.
* Key Help::            Asking what a key does in Emacs.
* Name Help::           Asking about a command, variable or function name.
* Apropos::             Asking what pertains to a given topic.
* Help Mode::           Special features of Help mode and Help buffers.
* Package Keywords::    Finding Lisp libraries by keywords (topics).
* Language Help::       Help relating to international language support.
* Misc Help::           Other help commands.
* Help Files::          Commands to display auxiliary help files.
* Help Echo::           Help on active text and tooltips.

The Mark and the Region

* Setting Mark::        Commands to set the mark.
* Marking Objects::     Commands to put region around textual units.
* Using Region::        Summary of ways to operate on contents of the region.
* Mark Ring::           Previous mark positions saved so you can go back there.
* Global Mark Ring::    Previous mark positions in various buffers.
* Shift Selection::     Using shifted cursor motion keys.
* Disabled Transient Mark:: Leaving regions unhighlighted by default.

Killing and Moving Text

* Deletion and Killing:: Commands that remove text.
* Yanking::             Commands that insert text.
* Cut and Paste::       Clipboard and selections on graphical displays.
* Accumulating Text::   Other methods to add text to the buffer.
* Rectangles::          Operating on text in rectangular areas.
* CUA Bindings::        Using @kbd{C-x}/@kbd{C-c}/@kbd{C-v} to kill and yank.

Deletion and Killing

* Deletion::            Commands for deleting small amounts of text and
                          blank areas.
* Killing by Lines::    How to kill entire lines of text at one time.
* Other Kill Commands:: Commands to kill large regions of text and
                          syntactic units such as words and sentences.
* Kill Options::        Options that affect killing.

Yanking

* Kill Ring::           Where killed text is stored.
* Earlier Kills::       Yanking something killed some time ago.
* Appending Kills::     Several kills in a row all yank together.

Cut and Paste Operations on Graphical Displays

* Clipboard::           How Emacs uses the system clipboard.
* Primary Selection::   The temporarily selected text selection.
* Secondary Selection:: Cutting without altering point and mark.

Registers

* Position Registers::       Saving positions in registers.
* Text Registers::           Saving text in registers.
* Rectangle Registers::      Saving rectangles in registers.
* Configuration Registers::  Saving window configurations in registers.
* Number Registers::         Numbers in registers.
* File Registers::           File names in registers.
* Keyboard Macro Registers:: Keyboard macros in registers.
* Bookmarks::                Bookmarks are like registers, but persistent.

Controlling the Display

* Scrolling::              Commands to move text up and down in a window.
* Recentering::            A scroll command that centers the current line.
* Auto Scrolling::         Redisplay scrolls text automatically when needed.
* Horizontal Scrolling::   Moving text left and right in a window.
* Narrowing::              Restricting display and editing to a portion
                             of the buffer.
* View Mode::              Viewing read-only buffers.
* Follow Mode::            Follow mode lets two windows scroll as one.
* Faces::                  How to change the display style using faces.
* Colors::                 Specifying colors for faces.
* Standard Faces::         The main predefined faces.
* Text Scale::             Increasing or decreasing text size in a buffer.
* Font Lock::              Minor mode for syntactic highlighting using faces.
* Highlight Interactively:: Tell Emacs what text to highlight.
* Fringes::                Enabling or disabling window fringes.
* Displaying Boundaries::  Displaying top and bottom of the buffer.
* Useless Whitespace::     Showing possibly spurious trailing whitespace.
* Selective Display::      Hiding lines with lots of indentation.
* Optional Mode Line::     Optional mode line display features.
* Text Display::           How text characters are normally displayed.
* Cursor Display::         Features for displaying the cursor.
* Line Truncation::        Truncating lines to fit the screen width instead
                             of continuing them to multiple screen lines.
* Visual Line Mode::       Word wrap and screen line-based editing.
* Display Custom::         Information on variables for customizing display.

Searching and Replacement

* Incremental Search::     Search happens as you type the string.
* Nonincremental Search::  Specify entire string and then search.
* Word Search::            Search for sequence of words.
* Symbol Search::          Search for a source code symbol.
* Regexp Search::          Search for match for a regexp.
* Regexps::                Syntax of regular expressions.
* Regexp Backslash::       Regular expression constructs starting with `\'.
* Regexp Example::         A complex regular expression explained.
* Lax Search::                Search ignores some distinctions between
                                similar characters, like letter-case.
* Replace::                Search, and replace some or all matches.
* Other Repeating Search:: Operating on all matches for some regexp.
* Search Customizations::  Various search customizations.

Incremental Search

* Basic Isearch::        Basic incremental search commands.
* Repeat Isearch::       Searching for the same string again.
* Isearch Yank::         Commands that grab text into the search string
                           or else edit the search string.
* Error in Isearch::     When your string is not found.
* Special Isearch::      Special input in incremental search.
* Not Exiting Isearch::  Prefix argument and scrolling commands.
* Isearch Minibuffer::   Incremental search of the minibuffer history.

Replacement Commands

* Unconditional Replace::  Replacing all matches for a string.
* Regexp Replace::         Replacing all matches for a regexp.
* Replacement and Lax Matches::
                           Lax searching for text to replace.
* Query Replace::          How to use querying.

Commands for Fixing Typos

* Undo::                The Undo commands.
* Transpose::           Exchanging two characters, words, lines, lists...
* Fixing Case::         Correcting case of last word entered.
* Spelling::            Apply spelling checker to a word, or a whole file.

Keyboard Macros

* Basic Keyboard Macro::     Defining and running keyboard macros.
* Keyboard Macro Ring::      Where previous keyboard macros are saved.
* Keyboard Macro Counter::   Inserting incrementing numbers in macros.
* Keyboard Macro Query::     Making keyboard macros do different things each
                                time.
* Save Keyboard Macro::      Giving keyboard macros names; saving them in
                                files.
* Edit Keyboard Macro::      Editing keyboard macros.
* Keyboard Macro Step-Edit:: Interactively executing and editing a keyboard
                                macro.

File Handling

* File Names::          How to type and edit file-name arguments.
* Visiting::            Visiting a file prepares Emacs to edit the file.
* Saving::              Saving makes your changes permanent.
* Reverting::           Reverting cancels all the changes not saved.
@ifnottex
* Autorevert::          Auto Reverting non-file buffers.
@end ifnottex
* Auto Save::           Auto Save periodically protects against loss of data.
* File Aliases::        Handling multiple names for one file.
* Directories::         Creating, deleting, and listing file directories.
* Comparing Files::     Finding where two files differ.
* Diff Mode::           Mode for editing file differences.
* Copying and Naming::  Copying, naming and renaming files.
* Misc File Ops::       Other things you can do on files.
* Compressed Files::    Accessing compressed files.
* File Archives::       Operating on tar, zip, jar etc. archive files.
* Remote Files::        Accessing files on other machines.
* Quoted File Names::   Quoting special characters in file names.
* File Name Cache::     Completion against a list of files you often use.
* File Conveniences::   Convenience Features for Finding Files.
* Filesets::            Handling sets of files.

Saving Files

* Save Commands::       Commands for saving files.
* Backup::              How Emacs saves the old version of your file.
* Customize Save::      Customizing the saving of files.
* Interlocking::        How Emacs protects against simultaneous editing
                          of one file by two users.
* File Shadowing::      Copying files to shadows automatically.
* Time Stamps::         Emacs can update time stamps on saved files.

Backup Files

* Backup Names::        How backup files are named.
* Backup Deletion::     Emacs deletes excess numbered backups.
* Backup Copying::      Backups can be made by copying or renaming.

@ifnottex
Auto Reverting Non-File Buffers

* Auto Reverting the Buffer Menu:: Auto Revert of the Buffer Menu.
* Auto Reverting Dired::           Auto Revert of Dired buffers.
@end ifnottex

Auto-Saving: Protection Against Disasters

* Auto Save Files::     The file where auto-saved changes are
                          actually made until you save the file.
* Auto Save Control::   Controlling when and how often to auto-save.
* Recover::             Recovering text from auto-save files.

Using Multiple Buffers

* Select Buffer::       Creating a new buffer or reselecting an old one.
* List Buffers::        Getting a list of buffers that exist.
* Misc Buffer::         Renaming; changing read-only status; copying text.
* Kill Buffer::         Killing buffers you no longer need.
* Several Buffers::     How to go through the list of all buffers
                          and operate variously on several of them.
* Indirect Buffers::    An indirect buffer shares the text of another buffer.
* Buffer Convenience::  Convenience and customization features for
                          buffer handling.

Convenience Features and Customization of Buffer Handling

* Uniquify::            Making buffer names unique with directory parts.
* Icomplete::           Fast minibuffer selection.
* Buffer Menus::        Configurable buffer menu.

Multiple Windows

* Basic Window::        Introduction to Emacs windows.
* Split Window::        New windows are made by splitting existing windows.
* Other Window::        Moving to another window or doing something to it.
* Pop Up Window::       Finding a file or buffer in another window.
* Change Window::       Deleting windows and changing their sizes.
* Displaying Buffers::  How Emacs picks a window for displaying a buffer.
* Temporary Displays::  Displaying non-editable buffers.
* Window Convenience::  Convenience functions for window handling.

Displaying a Buffer in a Window

* Window Choice::       How @code{display-buffer} works.

Frames and Graphical Displays

* Mouse Commands::      Moving, cutting, and pasting, with the mouse.
* Word and Line Mouse:: Mouse commands for selecting whole words or lines.
* Mouse References::    Using the mouse to select an item from a list.
* Menu Mouse Clicks::   Mouse clicks that bring up menus.
* Mode Line Mouse::     Mouse clicks on the mode line.
* Creating Frames::     Creating additional Emacs frames with various contents.
* Frame Commands::      Iconifying, deleting, and switching frames.
* Fonts::               Changing the frame font.
* Speedbar::            How to make and use a speedbar frame.
* Multiple Displays::   How one Emacs instance can talk to several displays.
* Frame Parameters::    Changing the colors and other modes of frames.
* Scroll Bars::         How to enable and disable scroll bars; how to use them.
* Window Dividers::     Window separators that can be dragged with the mouse.
* Drag and Drop::       Using drag and drop to open files and insert text.
* Menu Bars::           Enabling and disabling the menu bar.
* Tool Bars::           Enabling and disabling the tool bar.
* Dialog Boxes::        Controlling use of dialog boxes.
* Tooltips::            Displaying information at the current mouse position.
* Mouse Avoidance::     Preventing the mouse pointer from obscuring text.
* Non-Window Terminals::  Multiple frames on terminals that show only one.
* Text-Only Mouse::     Using the mouse in text terminals.

International Character Set Support

* International Chars::     Basic concepts of multibyte characters.
* Language Environments::   Setting things up for the language you use.
* Input Methods::           Entering text characters not on your keyboard.
* Select Input Method::     Specifying your choice of input methods.
* Coding Systems::          Character set conversion when you read and
                              write files, and so on.
* Recognize Coding::        How Emacs figures out which conversion to use.
* Specify Coding::          Specifying a file's coding system explicitly.
* Output Coding::           Choosing coding systems for output.
* Text Coding::             Choosing conversion to use for file text.
* Communication Coding::    Coding systems for interprocess communication.
* File Name Coding::        Coding systems for file @emph{names}.
* Terminal Coding::         Specifying coding systems for converting
                              terminal input and output.
* Fontsets::                Fontsets are collections of fonts
                              that cover the whole spectrum of characters.
* Defining Fontsets::       Defining a new fontset.
* Modifying Fontsets::      Modifying an existing fontset.
* Undisplayable Characters::When characters don't display.
* Unibyte Mode::            You can pick one European character set
                              to use without multibyte characters.
* Charsets::                How Emacs groups its internal character codes.
* Bidirectional Editing::   Support for right-to-left scripts.

Major and Minor Modes

* Major Modes::         Text mode vs. Lisp mode vs. C mode...
* Minor Modes::         Each minor mode is a feature you can turn on
                          independently of any others.
* Choosing Modes::      How modes are chosen when visiting files.

Indentation

* Indentation Commands::  More commands for performing indentation.
* Tab Stops::             Stop points for indentation in Text modes.
* Just Spaces::           Using only space characters for indentation.
* Indent Convenience::    Optional indentation features.

Commands for Human Languages

* Words::               Moving over and killing words.
* Sentences::           Moving over and killing sentences.
* Paragraphs::          Moving over paragraphs.
* Pages::               Moving over pages.
* Quotation Marks::     Inserting quotation marks.
* Filling::             Filling or justifying text.
* Case::                Changing the case of text.
* Text Mode::           The major modes for editing text files.
* Outline Mode::        Editing outlines.
* Org Mode::            The Emacs organizer.
* TeX Mode::            Editing TeX and LaTeX files.
* HTML Mode::           Editing HTML and SGML files.
* Nroff Mode::          Editing input to the nroff formatter.
* Enriched Text::       Editing text enriched with fonts, colors, etc.
* Text Based Tables::   Commands for editing text-based tables.
* Two-Column::          Splitting text columns into separate windows.

Filling Text

* Auto Fill::           Auto Fill mode breaks long lines automatically.
* Fill Commands::       Commands to refill paragraphs and center lines.
* Fill Prefix::         Filling paragraphs that are indented
                          or in a comment, etc.
* Adaptive Fill::       How Emacs can determine the fill prefix automatically.

Outline Mode

* Outline Format::      What the text of an outline looks like.
* Outline Motion::      Special commands for moving through outlines.
* Outline Visibility::  Commands to control what is visible.
* Outline Views::       Outlines and multiple views.
* Foldout::             Folding means zooming in on outlines.

Org Mode

* Org Organizer::       Managing TODO lists and agendas.
* Org Authoring::       Exporting Org buffers to various formats.

@TeX{} Mode

* TeX Editing::         Special commands for editing in TeX mode.
* LaTeX Editing::       Additional commands for LaTeX input files.
* TeX Print::           Commands for printing part of a file with TeX.
* TeX Misc::            Customization of TeX mode, and related features.

Enriched Text

* Enriched Mode::           Entering and exiting Enriched mode.
* Hard and Soft Newlines::  There are two different kinds of newlines.
* Editing Format Info::     How to edit text properties.
* Enriched Faces::          Bold, italic, underline, etc.
* Enriched Indentation::    Changing the left and right margins.
* Enriched Justification::  Centering, setting text flush with the
                              left or right margin, etc.
* Enriched Properties::     The ``Special text properties'' submenu.

@c The automatic texinfo menu update inserts some duplicate items here
@c (faces, colors, indentation, justification, properties), because
@c they are listed in two menus.  But we already have them above, no
@c need to list them twice.

Editing Text-based Tables

* Table Definition::    What is a text based table.
* Table Creation::      How to create a table.
* Table Recognition::   How to activate and deactivate tables.
* Cell Commands::       Cell-oriented commands in a table.
* Cell Justification::  Justifying cell contents.
* Table Rows and Columns:: Inserting and deleting rows and columns.
* Table Conversion::    Converting between plain text and tables.
* Table Misc::          Table miscellany.

Editing Programs

* Program Modes::       Major modes for editing programs.
* Defuns::              Commands to operate on major top-level parts
                          of a program.
* Program Indent::      Adjusting indentation to show the nesting.
* Parentheses::         Commands that operate on parentheses.
* Comments::            Inserting, killing, and aligning comments.
* Documentation::       Getting documentation of functions you plan to call.
* Hideshow::            Displaying blocks selectively.
* Symbol Completion::   Completion on symbol names of your program or language.
* MixedCase Words::     Dealing with identifiersLikeThis.
* Semantic::            Suite of editing tools based on source code parsing.
* Misc for Programs::   Other Emacs features useful for editing programs.
* C Modes::             Special commands of C, C++, Objective-C,
                          Java, IDL, Pike and AWK modes.
* Asm Mode::            Asm mode and its special features.
@ifnottex
* Fortran::             Fortran mode and its special features.
@end ifnottex

Top-Level Definitions, or Defuns

* Left Margin Paren::   An open-paren or similar opening delimiter
                          starts a defun if it is at the left margin.
* Moving by Defuns::    Commands to move over or mark a major definition.
* Imenu::               Making buffer indexes as menus.
* Which Function::      Which Function mode shows which function you are in.

Indentation for Programs

* Basic Indent::        Indenting a single line.
* Multi-line Indent::   Commands to reindent many lines at once.
* Lisp Indent::         Specifying how each Lisp function should be indented.
* C Indent::            Extra features for indenting C and related modes.
* Custom C Indent::     Controlling indentation style for C and related modes.

Commands for Editing with Parentheses

* Expressions::         Expressions with balanced parentheses.
* Moving by Parens::    Commands for moving up, down and across
                          in the structure of parentheses.
* Matching::            Insertion of a close-delimiter flashes matching open.

Manipulating Comments

* Comment Commands::    Inserting, killing, and aligning comments.
* Multi-Line Comments:: Commands for adding and editing multi-line comments.
* Options for Comments::Customizing the comment features.

Documentation Lookup

* Info Lookup::        Looking up library functions and commands in Info files.
* Man Page::           Looking up man pages of library functions and commands.
* Lisp Doc::           Looking up Emacs Lisp functions, etc.

C and Related Modes

* Motion in C::         Commands to move by C statements, etc.
* Electric C::          Colon and other chars can automatically reindent.
* Hungry Delete::       A more powerful DEL command.
* Other C Commands::    Filling comments, viewing expansion of macros,
                          and other neat features.

@ifnottex
Fortran Mode

* Fortran Motion::      Moving point by statements or subprograms.
* Fortran Indent::      Indentation commands for Fortran.
* Fortran Comments::    Inserting and aligning comments.
* Fortran Autofill::    Auto fill support for Fortran.
* Fortran Columns::     Measuring columns for valid Fortran.
* Fortran Abbrev::      Built-in abbrevs for Fortran keywords.

Fortran Indentation

* ForIndent Commands::  Commands for indenting and filling Fortran.
* ForIndent Cont::      How continuation lines indent.
* ForIndent Num::       How line numbers auto-indent.
* ForIndent Conv::      Conventions you must obey to avoid trouble.
* ForIndent Vars::      Variables controlling Fortran indent style.
@end ifnottex

Compiling and Testing Programs

* Compilation::         Compiling programs in languages other
                          than Lisp (C, Pascal, etc.).
* Compilation Mode::    The mode for visiting compiler errors.
* Compilation Shell::   Customizing your shell properly
                          for use in the compilation buffer.
* Grep Searching::      Searching with grep.
* Flymake::             Finding syntax errors on the fly.
* Debuggers::           Running symbolic debuggers for non-Lisp programs.
* Executing Lisp::      Various modes for editing Lisp programs,
                          with different facilities for running
                          the Lisp programs.
* Lisp Libraries::      How Lisp programs are loaded into Emacs.
* Lisp Eval::           Executing a single Lisp expression in Emacs.
* Lisp Interaction::    Executing Lisp in an Emacs buffer.
* External Lisp::       Communicating through Emacs with a separate Lisp.

Running Debuggers Under Emacs

* Starting GUD::        How to start a debugger subprocess.
* Debugger Operation::  Connection between the debugger and source buffers.
* Commands of GUD::     Key bindings for common commands.
* GUD Customization::   Defining your own commands for GUD.
* GDB Graphical Interface::  An enhanced mode that uses GDB features to
                          implement a graphical debugging environment.

GDB Graphical Interface

* GDB User Interface Layout::   Control the number of displayed buffers.
* Source Buffers::              Use the mouse in the fringe/margin to
                                control your program.
* Breakpoints Buffer::          A breakpoint control panel.
* Threads Buffer::              Displays your threads.
* Stack Buffer::                Select a frame from the call stack.
* Other GDB Buffers::           Other buffers for controlling the GDB state.
* Watch Expressions::           Monitor variable values in the speedbar.
* Multithreaded Debugging::     Debugging programs with several threads.

Maintaining Large Programs

* Version Control::     Using version control systems.
* Change Log::          Maintaining a change history for your program.
* Xref::                Find definitions and references of any function,
                          method, struct, macro, @dots{} in your program.
* EDE::                 An integrated development environment for Emacs.
@ifnottex
* Emerge::              A convenient way of merging two versions of a program.
@end ifnottex

Version Control

* Introduction to VC::  How version control works in general.
* VC Mode Line::        How the mode line shows version control status.
* Basic VC Editing::    How to edit a file under version control.
* Log Buffer::          Features available in log entry buffers.
* Registering::         Putting a file under version control.
* Old Revisions::       Examining and comparing old versions.
* VC Change Log::       Viewing the VC Change Log.
* VC Undo::             Canceling changes before or after committing.
* VC Ignore::           Ignore files under version control system.
* VC Directory Mode::   Listing files managed by version control.
* Branches::            Multiple lines of development.
@ifnottex
* Miscellaneous VC::    Various other commands and features of VC.
* Customizing VC::      Variables that change VC's behavior.
@end ifnottex

Introduction to Version Control

* Why Version Control?::    Understanding the problems it addresses.
* Version Control Systems:: Supported version control back-end systems.
* VCS Concepts::            Words and concepts related to version control.
* VCS Merging::             How file conflicts are handled.
* VCS Changesets::          How changes are grouped.
* VCS Repositories::        Where version control repositories are stored.
* Types of Log File::       The VCS log in contrast to the ChangeLog.

Basic Editing under Version Control

* VC With A Merging VCS::  Without locking: default mode for CVS.
* VC With A Locking VCS::  RCS in its default mode, SCCS, and optionally CVS.
* Advanced C-x v v::       Advanced features available with a prefix argument.

VC Directory Mode

* VC Directory Buffer::   What the buffer looks like and means.
* VC Directory Commands:: Commands to use in a VC directory buffer.

Version Control Branches

* Switching Branches::    How to get to another existing branch.
* Pulling / Pushing::     Receiving/sending changes from/to elsewhere.
* Merging::               Transferring changes between branches.
* Creating Branches::     How to start a new branch.

@ifnottex
Miscellaneous Commands and Features of VC

* Change Logs and VC::    Generating a change log file from log entries.
* VC Delete/Rename::      Deleting and renaming version-controlled files.
* Revision Tags::         Symbolic names for revisions.
* Version Headers::       Inserting version control headers into working files.

Customizing VC

* General VC Options::    Options that apply to multiple back ends.
* RCS and SCCS::          Options for RCS and SCCS.
* CVS Options::           Options for CVS.
@end ifnottex

Change Logs

* Change Log Commands:: Commands for editing change log files.
* Format of ChangeLog:: What the change log file looks like.

Xref

* Find Identifiers::    Commands to find where an identifier is defined
                          or referenced, to list identifiers, etc.
* Tags Tables::         Tags table records which file defines a symbol.
* Select Tags Table::   How to visit a specific tags table.

Find Identifiers

* Looking Up Identifiers:: Commands to find the definition of a specific tag.
* Xref Commands::          Commands in the @file{*xref*} buffer.
* Identifier Search::      Searching and replacing identifiers.
* List Identifiers::       Listing identifiers and completing on them.

Tags Tables

* Tag Syntax::          Tag syntax for various types of code and text files.
* Create Tags Table::   Creating a tags table with @command{etags}.
* Etags Regexps::       Create arbitrary tags using regular expressions.

@ifnottex
Merging Files with Emerge

* Overview of Emerge::  How to start Emerge.  Basic concepts.
* Submodes of Emerge::  Fast mode vs. Edit mode.
                          Skip Prefers mode and Auto Advance mode.
* State of Difference:: You do the merge by specifying state A or B
                          for each difference.
* Merge Commands::      Commands for selecting a difference,
                          changing states of differences, etc.
* Exiting Emerge::      What to do when you've finished the merge.
* Combining in Emerge::     How to keep both alternatives for a difference.
* Fine Points of Emerge::   Miscellaneous issues.
@end ifnottex

Abbrevs

* Abbrev Concepts::     Fundamentals of defined abbrevs.
* Defining Abbrevs::    Defining an abbrev, so it will expand when typed.
* Expanding Abbrevs::   Controlling expansion: prefixes, canceling expansion.
* Editing Abbrevs::     Viewing or editing the entire list of defined abbrevs.
* Saving Abbrevs::      Saving the entire list of abbrevs for another session.
* Dynamic Abbrevs::     Abbreviations for words already in the buffer.
* Dabbrev Customization:: What is a word, for dynamic abbrevs.  Case handling.

@ifnottex
Editing Pictures

* Basic Picture::         Basic concepts and simple commands of Picture Mode.
* Insert in Picture::     Controlling direction of cursor motion
                            after self-inserting characters.
* Tabs in Picture::       Various features for tab stops and indentation.
* Rectangles in Picture:: Clearing and superimposing rectangles.
@end ifnottex

Dired, the Directory Editor

* Dired Enter::              How to invoke Dired.
* Dired Navigation::         Special motion commands in the Dired buffer.
* Dired Deletion::           Deleting files with Dired.
* Flagging Many Files::      Flagging files based on their names.
* Dired Visiting::           Other file operations through Dired.
* Marks vs Flags::           Flagging for deletion vs marking.
* Operating on Files::       How to copy, rename, print, compress, etc.
                               either one file or several files.
* Shell Commands in Dired::  Running a shell command on the marked files.
* Transforming File Names::  Using patterns to rename multiple files.
* Comparison in Dired::      Running @code{diff} by way of Dired.
* Subdirectories in Dired::  Adding subdirectories to the Dired buffer.
@ifnottex
* Subdir Switches::          Subdirectory switches in Dired.
@end ifnottex
* Subdirectory Motion::      Moving across subdirectories, and up and down.
* Hiding Subdirectories::    Making subdirectories visible or invisible.
* Dired Updating::           Discarding lines for files of no interest.
* Dired and Find::           Using @code{find} to choose the files for Dired.
* Wdired::                   Operating on files by editing the Dired buffer.
* Image-Dired::              Viewing image thumbnails in Dired.
* Misc Dired Features::      Various other features.

The Calendar and the Diary

* Calendar Motion::     Moving through the calendar; selecting a date.
* Scroll Calendar::     Bringing earlier or later months onto the screen.
* Counting Days::       How many days are there between two dates?
* General Calendar::    Exiting or recomputing the calendar.
* Writing Calendar Files:: Writing calendars to files of various formats.
* Holidays::            Displaying dates of holidays.
* Sunrise/Sunset::      Displaying local times of sunrise and sunset.
* Lunar Phases::        Displaying phases of the moon.
* Other Calendars::     Converting dates to other calendar systems.
* Diary::               Displaying events from your diary.
* Daylight Saving::     How to specify when daylight saving time is active.
* Time Intervals::      Keeping track of time intervals.
@ifnottex
* Advanced Calendar/Diary Usage:: Advanced Calendar/Diary customization.
@end ifnottex

Movement in the Calendar

* Calendar Unit Motion::      Moving by days, weeks, months, and years.
* Move to Beginning or End::  Moving to start/end of weeks, months, and years.
* Specified Dates::           Moving to the current date or another
                                specific date.

Conversion To and From Other Calendars

* Calendar Systems::       The calendars Emacs understands
                             (aside from Gregorian).
* To Other Calendar::      Converting the selected date to various calendars.
* From Other Calendar::    Moving to a date specified in another calendar.

The Diary

* Format of Diary File::   Entering events in your diary.
* Displaying the Diary::   Viewing diary entries and associated calendar dates.
* Date Formats::           Various ways you can specify dates.
* Adding to Diary::        Commands to create diary entries.
* Special Diary Entries::  Anniversaries, blocks of dates, cyclic entries, etc.
* Appointments::           Reminders when it's time to do something.
* Importing Diary::        Converting diary events to/from other formats.

@ifnottex
More advanced features of the Calendar and Diary

* Calendar Customizing::   Calendar layout and hooks.
* Holiday Customizing::    Defining your own holidays.
* Mayan Calendar::         Moving to a date specified in a Mayan calendar.
* Date Display Format::    Changing the format.
* Time Display Format::    Changing the format.
* Diary Customizing::      Defaults you can set.
* Non-Gregorian Diary::    Diary entries based on other calendars.
* Diary Display::          A choice of ways to display the diary.
* Fancy Diary Display::    Sorting diary entries, using included diary files.
* Sexp Diary Entries::     More flexible diary entries.
@end ifnottex

Sending Mail

* Mail Format::         Format of a mail message.
* Mail Headers::        Details of some standard mail header fields.
* Mail Aliases::        Abbreviating and grouping mail addresses.
* Mail Commands::       Special commands for editing mail being composed.
* Mail Signature::      Adding a signature to every message.
* Mail Amusements::     Distracting the NSA; adding fortune messages.
* Mail Methods::        Using alternative mail-composition methods.

Mail Commands

* Mail Sending::        Commands to send the message.
* Header Editing::      Commands to move to header fields and edit them.
* Citing Mail::         Quoting a message you are replying to.
* Mail Misc::           Attachments, spell checking, etc.

Reading Mail with Rmail

* Rmail Basics::        Basic concepts of Rmail, and simple use.
* Rmail Scrolling::     Scrolling through a message.
* Rmail Motion::        Moving to another message.
* Rmail Deletion::      Deleting and expunging messages.
* Rmail Inbox::         How mail gets into the Rmail file.
* Rmail Files::         Using multiple Rmail files.
* Rmail Output::        Copying message out to files.
* Rmail Labels::        Classifying messages by labeling them.
* Rmail Attributes::    Certain standard labels, called attributes.
* Rmail Reply::         Sending replies to messages you are viewing.
* Rmail Summary::       Summaries show brief info on many messages.
* Rmail Sorting::       Sorting messages in Rmail.
* Rmail Display::       How Rmail displays a message; customization.
* Rmail Coding::        How Rmail handles decoding character sets.
* Rmail Editing::       Editing message text and headers in Rmail.
* Rmail Digest::        Extracting the messages from a digest message.
* Rmail Rot13::         Reading messages encoded in the rot13 code.
* Movemail::            More details of fetching new mail.
* Remote Mailboxes::    Retrieving mail from remote mailboxes.
* Other Mailbox Formats:: Retrieving mail from local mailboxes in
                          various formats.

Rmail Summaries

* Rmail Make Summary::  Making various sorts of summaries.
* Rmail Summary Edit::  Manipulating messages from the summary.

Gnus

* Buffers of Gnus::     The group, summary, and article buffers.
* Gnus Startup::        What you should know about starting Gnus.
* Gnus Group Buffer::   A short description of Gnus group commands.
* Gnus Summary Buffer:: A short description of Gnus summary commands.

Document Viewing

* DocView Navigation::  Navigating DocView buffers.
* DocView Searching::   Searching inside documents.
* DocView Slicing::     Specifying which part of a page is displayed.
* DocView Conversion::  Influencing and triggering conversion.

Running Shell Commands from Emacs

* Single Shell::        How to run one shell command and return.
* Interactive Shell::   Permanent shell taking input via Emacs.
* Shell Mode::          Special Emacs commands used with permanent shell.
* Shell Prompts::       Two ways to recognize shell prompts.
* Shell History::       Repeating previous commands in a shell buffer.
* Directory Tracking::  Keeping track when the subshell changes directory.
* Shell Options::       Options for customizing Shell mode.
* Terminal emulator::   An Emacs window as a terminal emulator.
* Term Mode::           Special Emacs commands used in Term mode.
* Remote Host::         Connecting to another computer.
* Serial Terminal::     Connecting to a serial port.

Shell Command History

* Shell Ring::           Fetching commands from the history list.
* Shell History Copying::Moving to a command and then copying it.
* History References::   Expanding @samp{!}-style history references.

Using Emacs as a Server

* TCP Emacs server::     Listening to a TCP socket.
* Invoking emacsclient:: Connecting to the Emacs server.
* emacsclient Options::  Emacs client startup options.

Printing Hard Copies

* PostScript::           Printing buffers or regions as PostScript.
* PostScript Variables:: Customizing the PostScript printing commands.
* Printing Package::     An optional advanced printing interface.

Hyperlinking and Navigation Features

* EWW::                 A web browser in Emacs.
* Embedded WebKit Widgets:: Embedding browser widgets in Emacs buffers.
* Browse-URL::          Following URLs.
* Goto Address mode::   Activating URLs.
* FFAP::                Finding files etc. at point.

Emacs Lisp Packages

* Package Menu::         Buffer for viewing and managing packages.
* Package Installation:: Options for package installation.
* Package Files::        Where packages are installed.

Customization

* Easy Customization::  Convenient way to browse and change settings.
* Variables::           Many Emacs commands examine Emacs variables
                          to decide what to do; by setting variables,
                          you can control their functioning.
* Key Bindings::        The keymaps say what command each key runs.
                          By changing them, you can redefine keys.
* Init File::           How to write common customizations in the
                          initialization file.

Easy Customization Interface

* Customization Groups::     How settings are classified.
* Browsing Custom::          Browsing and searching for settings.
* Changing a Variable::      How to edit an option's value and set the option.
* Saving Customizations::    Saving customizations for future Emacs sessions.
* Face Customization::       How to edit the attributes of a face.
* Specific Customization::   Customizing specific settings or groups.
* Custom Themes::            Collections of customization settings.
* Creating Custom Themes::   How to create a new custom theme.

Variables

* Examining::           Examining or setting one variable's value.
* Hooks::               Hook variables let you specify programs for parts
                          of Emacs to run on particular occasions.
* Locals::              Per-buffer values of variables.
* File Variables::      How files can specify variable values.
* Directory Variables:: How variable values can be specified by directory.

Local Variables in Files

* Specifying File Variables:: Specifying file local variables.
* Safe File Variables::       Making sure file local variables are safe.

Customizing Key Bindings

* Keymaps::             Generalities.  The global keymap.
* Prefix Keymaps::      Keymaps for prefix keys.
* Local Keymaps::       Major and minor modes have their own keymaps.
* Minibuffer Maps::     The minibuffer uses its own local keymaps.
* Rebinding::           How to redefine one key's meaning conveniently.
* Init Rebinding::      Rebinding keys with your initialization file.
* Modifier Keys::       Using modifier keys in key bindings.
* Function Keys::       Rebinding terminal function keys.
* Named ASCII Chars::   Distinguishing @key{TAB} from @kbd{C-i}, and so on.
* Mouse Buttons::       Rebinding mouse buttons in Emacs.
* Disabling::           Disabling a command means confirmation is required
                          before it can be executed.  This is done to protect
                          beginners from surprises.

The Emacs Initialization File

* Init Syntax::         Syntax of constants in Emacs Lisp.
* Init Examples::       How to do some things with an init file.
* Terminal Init::       Each terminal type can have an init file.
* Find Init::           How Emacs finds the init file.
* Init Non-ASCII::      Using non-@acronym{ASCII} characters in an init file.
* Early Init File::     Another init file, which is read early on.

Dealing with Emacs Trouble

* DEL Does Not Delete:: What to do if @key{DEL} doesn't delete.
* Stuck Recursive::     '[...]' in mode line around the parentheses.
* Screen Garbled::      Garbage on the screen.
* Text Garbled::        Garbage in the text.
* Memory Full::         How to cope when you run out of memory.
* Crashing::            What Emacs does when it crashes.
* After a Crash::       Recovering editing in an Emacs session that crashed.
* Emergency Escape::    What to do if Emacs stops responding.

Reporting Bugs

* Known Problems::      How to read about known problems and bugs.
* Bug Criteria::        Have you really found a bug?
* Understanding Bug Reporting:: How to report a bug effectively.
* Checklist::           Steps to follow for a good bug report.
* Sending Patches::     How to send a patch for GNU Emacs.

Contributing to Emacs Development

* Coding Standards::     Gnu Emacs coding standards.
* Copyright Assignment:: Assigning copyright to the FSF.

Command Line Arguments for Emacs Invocation

* Action Arguments::    Arguments to visit files, load libraries,
                          and call functions.
* Initial Options::     Arguments that take effect while starting Emacs.
* Command Example::     Examples of using command line arguments.
* Environment::         Environment variables that Emacs uses.
* Display X::           Changing the default display and using remote login.
* Font X::              Choosing a font for text, under X.
* Colors X::            Choosing display colors.
* Window Size X::       Start-up window size, under X.
* Borders X::           Internal and outer borders, under X.
* Title X::             Specifying the initial frame's title.
* Icons X::             Choosing what sort of icon to use, under X.
* Misc X::              Other display options.

Environment Variables

* General Variables::   Environment variables that all versions of Emacs use.
* Misc Variables::      Certain system-specific variables.
* MS-Windows Registry:: An alternative to the environment on MS-Windows.

X Options and Resources

* Resources::           Using X resources with Emacs (in general).
* Table of Resources::  Table of specific X resources that affect Emacs.
* Lucid Resources::     X resources for Lucid menus.
* Motif Resources::     X resources for Motif and LessTif menus.
* GTK resources::       Resources for GTK widgets.

GTK resources

* GTK Resource Basics::   Basic usage of GTK+ resources.
* GTK Widget Names::      How GTK+ widgets are named.
* GTK Names in Emacs::    GTK+ widgets used by Emacs.
* GTK styles::            What can be customized in a GTK+ widget.

Emacs and macOS / GNUstep

* Mac / GNUstep Basics::        Basic Emacs usage under GNUstep or macOS.
* Mac / GNUstep Customization:: Customizations under GNUstep or macOS.
* Mac / GNUstep Events::        How window system events are handled.
* GNUstep Support::             Details on status of GNUstep support.

Emacs and Microsoft Windows

* Windows Startup::     How to start Emacs on Windows.
* Text and Binary::     Text files use CRLF to terminate lines.
* Windows Files::       File-name conventions on Windows.
* ls in Lisp::          Emulation of @code{ls} for Dired.
* Windows HOME::        Where Emacs looks for your @file{.emacs} and
                          where it starts up.
* Windows Keyboard::    Windows-specific keyboard features.
* Windows Mouse::       Windows-specific mouse features.
* Windows Processes::   Running subprocesses on Windows.
* Windows Printing::    How to specify the printer on MS-Windows.
* Windows Fonts::       Specifying fonts on MS-Windows.
* Windows Misc::        Miscellaneous Windows features.

@end detailmenu
@end menu

@iftex
@unnumbered Preface

  This manual documents the use and simple customization of the Emacs
editor.  Simple Emacs customizations do not require you to be a
programmer, but if you are not interested in customizing, you can
ignore the customization hints.

  This is primarily a reference manual, but can also be used as a
primer.  If you are new to Emacs, we recommend you start with
the integrated, learn-by-doing tutorial, before reading the manual.  To
run the tutorial, start Emacs and type @kbd{C-h t}.  The tutorial
describes commands, tells you when to try them, and explains the
results.  The tutorial is available in several languages.

  On first reading, just skim chapters 1 and 2, which describe the
notational conventions of the manual and the general appearance of the
Emacs display screen.  Note which questions are answered in these
chapters, so you can refer back later.  After reading chapter 4, you
should practice the commands shown there.  The next few chapters
describe fundamental techniques and concepts that are used constantly.
You need to understand them thoroughly, so experiment with them
until you are fluent.

  Chapters 14 through 19 describe intermediate-level features that are
useful for many kinds of editing.  Chapter 20 and following chapters
describe optional but useful features; read those chapters when you
need them.

  Read the Common Problems chapter if Emacs does not seem to be
working properly.  It explains how to cope with several common
problems (@pxref{Lossage,, Dealing with Emacs Trouble}), as well as
when and how to report Emacs bugs (@pxref{Bugs}).

  To find the documentation of a particular command, look in the index.
Keys (character commands) and command names have separate indexes.
There is also a glossary, with a cross reference for each term.

  This manual is available as a printed book and also as an Info file.
The Info file is for reading from Emacs itself, or with the Info program.
Info is the principal format for documentation in the GNU system.
The Info file and the printed book contain substantially the same text
and are generated from the same source files, which are also
distributed with GNU Emacs.

  GNU Emacs is a member of the Emacs editor family.  There are many
Emacs editors, all sharing common principles of organization.  For
information on the underlying philosophy of Emacs and the lessons
learned from its development, see @cite{Emacs, the Extensible,
Customizable Self-Documenting Display Editor}, available from
@url{http://hdl.handle.net/1721.1/5736}.

This version of the manual is mainly intended for use with GNU Emacs
installed on GNU and Unix systems.  GNU Emacs can also be used on
Microsoft Windows, and Macintosh systems.  The Info file
version of this manual contains some more information about using
Emacs on those systems.  Those systems use different file name syntax.
@xref{Microsoft Windows}, for information about using Emacs on
Windows.  @xref{Mac OS / GNUstep}, for information about using Emacs
on Macintosh (and GNUstep).
@end iftex

@node Distrib
@unnumbered Distribution

GNU Emacs is @dfn{free software}; this means that everyone is free to
use it and free to redistribute it under certain conditions.  GNU Emacs
is not in the public domain; it is copyrighted and there are
restrictions on its distribution, but these restrictions are designed
to permit everything that a good cooperating citizen would want to do.
What is not allowed is to try to prevent others from further sharing
any version of GNU Emacs that they might get from you.  The precise
conditions are found in the GNU General Public License that comes with
Emacs and also appears in this manual@footnote{This manual is itself
covered by the GNU Free Documentation License.  This license is
similar in spirit to the General Public License, but is more suitable
for documentation.  @xref{GNU Free Documentation License}.}.
@xref{Copying}.

One way to get a copy of GNU Emacs is from someone else who has it.
You need not ask for our permission to do so, or tell anyone else;
just copy it.  If you have access to the Internet, you can get the
latest distribution version of GNU Emacs by anonymous FTP; see
@url{https://www.gnu.org/software/emacs} on our website for more
information.

You may also receive GNU Emacs when you buy a computer.  Computer
manufacturers are free to distribute copies on the same terms that apply to
everyone else.  These terms require them to give you the full sources,
including whatever changes they may have made, and to permit you to
redistribute the GNU Emacs received from them under the usual terms of the
General Public License.  In other words, the program must be free for you
when you get it, not just free for the manufacturer.

If you find GNU Emacs useful, please @strong{send a donation} to the
Free Software Foundation to support our work.  Donations to the Free
Software Foundation are tax-deductible in the US@.  If you use GNU Emacs
at your workplace, please suggest that the company make a donation.
To donate, see @url{https://my.fsf.org/donate/}.
For other ways in which you can help, see
@url{https://www.gnu.org/help/help.html}.

@c The command view-order-manuals uses this anchor.
@anchor{Printed Books}
We also sell hardcopy versions of this manual and @cite{An
Introduction to Programming in Emacs Lisp}, by Robert J. Chassell.
You can visit our online store at @url{https://shop.fsf.org/}.
The income from sales goes to support the foundation's purpose: the
development of new free software, and improvements to our existing
programs including GNU Emacs.

If you need to contact the Free Software Foundation, see
@url{https://www.fsf.org/about/contact/}, or write to

@display
Free Software Foundation
51 Franklin Street, Fifth Floor
Boston, MA 02110-1301
USA
@end display

@iftex
@node Acknowledgments
@unnumberedsec Acknowledgments

@c It's hard to update this fairly.
@c I wonder if it would be better to drop it in favor of AUTHORS?
Contributors to GNU Emacs include Jari Aalto, Per Abrahamsen, Tomas
Abrahamsson, Jay K. Adams, Alon Albert, Michael Albinus, Nagy
Andras, Benjamin Andresen, Ralf Angeli, Dmitry Antipov, Joe Arceneaux, Emil Åström,
Miles Bader, David Bakhash, Juanma Barranquero, Eli Barzilay, Thomas
Baumann, Steven L. Baur, Jay Belanger, Alexander L. Belikoff,
Thomas Bellman, Scott Bender, Boaz Ben-Zvi, Sergey Berezin, Stephen Berman, Karl
Berry, Anna M. Bigatti, Ray Blaak, Martin Blais, Jim Blandy, Johan
Bockgård, Jan Böcker, Joel Boehland, Lennart Borgman, Per Bothner,
Terrence Brannon, Frank Bresz, Peter Breton, Emmanuel Briot, Kevin
Broadey, Vincent Broman, Michael Brouwer, David M. Brown, Ken Brown, Stefan Bruda,
Georges Brun-Cottan, Joe Buehler, Scott Byer, Włodek Bzyl, Tino Calancha,
Bill Carpenter, Per Cederqvist, Hans Chalupsky, Chris Chase, Bob
Chassell, Andrew Choi, Chong Yidong, Sacha Chua, Stewart Clamen, James
Clark, Mike Clarkson, Glynn Clements, Andrew Cohen, Daniel Colascione,
Christoph Conrad, Ludovic Courtès, Andrew Csillag,
Toby Cubitt, Baoqiu Cui, Doug Cutting, Mathias Dahl, Julien Danjou, Satyaki
Das, Vivek Dasmohapatra, Dan Davison, Michael DeCorte, Gary Delp, Nachum
Dershowitz, Dave Detlefs, Matthieu Devin, Christophe de Dinechin, Eri
Ding, Jan Djärv, Lawrence R. Dodd, Carsten Dominik, Scott Draves,
Benjamin Drieu, Viktor Dukhovni, Jacques Duthen, Dmitry Dzhus, John
Eaton, Rolf Ebert, Carl Edman, David Edmondson, Paul Eggert, Stephen
Eglen, Christian Egli, Torbjörn Einarsson, Tsugutomo Enami, David
Engster, Hans Henrik Eriksen, Michael Ernst, Ata Etemadi, Frederick
Farnbach, Oscar Figueiredo, Fred Fish, Steve Fisk, Karl Fogel, Gary
Foster, Eric S. Fraga, Romain Francoise, Noah Friedman, Andreas
Fuchs, Shigeru Fukaya, Xue Fuqiao, Hallvard Furuseth, Keith Gabryelski, Peter S.
Galbraith, Kevin Gallagher, Fabián E. Gallina, Kevin Gallo, Juan León Lahoz García,
Howard Gayle, Daniel German, Stephen Gildea, Julien Gilles, David
Gillespie, Bob Glickstein, Deepak Goel, David De La Harpe Golden, Boris
Goldowsky, David Goodger, Chris Gray, Kevin Greiner, Michelangelo Grigni, Odd
Gripenstam, Kai Großjohann, Michael Gschwind, Bastien Guerry, Henry
Guillaume, Dmitry Gutov, Doug Gwyn, Bruno Haible, Ken'ichi Handa, Lars Hansen, Chris
Hanson, Jesper Harder, Alexandru Harsanyi, K. Shane Hartman, John
Heidemann, Jon K. Hellan, Magnus Henoch, Markus Heritsch, Dirk
Herrmann, Karl Heuer, Manabu Higashida, Konrad Hinsen, Anders Holst,
Jeffrey C. Honig, Tassilo Horn, Kurt Hornik, Tom Houlder, Joakim
Hove, Denis Howe, Lars Ingebrigtsen, Andrew Innes, Seiichiro Inoue,
Philip Jackson, Martyn Jago, Pavel Janik, Paul Jarc, Ulf Jasper,
Thorsten Jolitz, Michael K. Johnson, Kyle Jones, Terry Jones, Simon
Josefsson, Alexandre Julliard, Arne Jørgensen, Tomoji Kagatani,
Brewster Kahle, Tokuya Kameshima, Lute Kamstra, Ivan Kanis, David
Kastrup, David Kaufman, Henry Kautz, Taichi Kawabata, Taro Kawagishi,
Howard Kaye, Michael Kifer, Richard King, Peter Kleiweg, Karel
Klíč, Shuhei Kobayashi, Pavel Kobyakov, Larry K. Kolodney, David
M. Koppelman, Koseki Yoshinori, Robert Krawitz, Sebastian Kremer,
Ryszard Kubiak, Igor Kuzmin, David Kågedal, Daniel LaLiberte, Karl
Landstrom, Mario Lang, Aaron Larson, James R. Larus, Vinicius Jose
Latorre, Werner Lemberg, Frederic Lepied, Peter Liljenberg, Christian
Limpach, Lars Lindberg, Chris Lindblad, Anders Lindgren, Thomas Link,
Juri Linkov, Francis Litterio, Sergey Litvinov, Leo Liu, Emilio C. Lopes,
Martin Lorentzon, Dave Love, Eric Ludlam, Károly Lőrentey, Sascha
Lüdecke, Greg McGary, Roland McGrath, Michael McNamara, Alan Mackenzie,
Christopher J. Madsen, Neil M. Mager, Artur Malabarba, Ken Manheimer, Bill Mann,
Brian Marick, Simon Marshall, Bengt Martensson, Charlie Martin,
Yukihiro Matsumoto, Tomohiro Matsuyama, David Maus, Thomas May, Will Mengarini, David
Megginson, Stefan Merten, Ben A. Mesander, Wayne Mesard, Brad
Miller, Lawrence Mitchell, Richard Mlynarik, Gerd Möllmann, Dani Moncayo, Stefan
Monnier, Keith Moore, Jan Moringen, Morioka Tomohiko, Glenn Morris,
Don Morrison, Diane Murray, Riccardo Murri, Sen Nagata, Erik Naggum,
Gergely Nagy, Nobuyoshi Nakada, Thomas Neumann, Mike Newton, Thien-Thi Nguyen,
Jurgen Nickelsen, Dan Nicolaescu, Hrvoje Nikšić, Jeff Norden,
Andrew Norman, Theresa O'Connor, Kentaro Ohkouchi, Christian Ohler,
Kenichi Okada, Alexandre Oliva, Bob Olson, Michael Olson, Takaaki Ota,
Mark Oteiza, Pieter E. J. Pareit, Ross Patterson, David Pearson, Juan Pechiar,
Jeff Peck, Damon Anton Permezel, Tom Perrine, William M. Perry, Per
Persson, Jens Petersen, Nicolas Petton, Daniel Pfeiffer, Justus Piater, Richard L.
Pieri, Fred Pierresteguy, François Pinard, Daniel Pittman, Christian
Plaunt, Alexander Pohoyda, David Ponce, Noam Postavsky, Francesco A. Potortì,
Michael D. Prange, Mukesh Prasad, Ken Raeburn, Marko Rahamaa, Ashwin
Ram, Eric S. Raymond, Paul Reilly, Edward M. Reingold, David
Reitter, Alex Rezinsky, Rob Riepel, Lara Rios, Adrian Robert, Nick
Roberts, Roland B. Roberts, John Robinson, Denis B. Roegel, Danny
Roozendaal, Sebastian Rose, William Rosenblatt, Markus Rost, Guillermo
J. Rozas, Martin Rudalics, Ivar Rummelhoff, Jason Rumney, Wolfgang
Rupprecht, Benjamin Rutt, Kevin Ryde, James B. Salem, Masahiko Sato,
Timo Savola, Jorgen Schäfer, Holger Schauer, William Schelter, Ralph
Schleicher, Gregor Schmid, Michael Schmidt, Ronald S. Schnell,
Philippe Schnoebelen, Jan Schormann, Alex Schroeder, Stefan Schoef,
Rainer Schöpf, Raymond Scholz, Eric Schulte, Andreas Schwab, Randal
Schwartz, Oliver Seidel, Manuel Serrano, Paul Sexton, Hovav Shacham,
Stanislav Shalunov, Marc Shapiro, Richard Sharman, Olin Shivers, Tibor
Šimko, Espen Skoglund, Rick Sladkey, Lynn Slater, Chris Smith,
David Smith, Paul D. Smith, Wilson Snyder, William Sommerfeld, Simon
South, Andre Spiegel, Michael Staats, Thomas Steffen, Ulf Stegemann,
Reiner Steib, Sam Steingold, Ake Stenhoff, Philipp Stephani, Peter Stephenson, Ken
Stevens, Andy Stewart, Jonathan Stigelman, Martin Stjernholm, Kim F.
Storm, Steve Strassmann, Christopher Suckling, Olaf Sylvester, Naoto
Takahashi, Steven Tamm, Jan Tatarik, Luc Teirlinck, Jean-Philippe Theberge, Jens
T. Berger Thielemann, Spencer Thomas, Jim Thompson, Toru Tomabechi,
David O'Toole, Markus Triska, Tom Tromey, Enami Tsugutomo, Eli
Tziperman, Daiki Ueno, Masanobu Umeda, Rajesh Vaidheeswarran, Neil
W. Van Dyke, Didier Verna, Joakim Verona, Ulrik Vieth, Geoffrey
Voelker, Johan Vromans, Inge Wallin, John Paul Wallington, Colin
Walters, Barry Warsaw, Christoph Wedler, Ilja Weis, Zhang Weize,
Morten Welinder, Joseph Brian Wells, Rodney Whitby, John Wiegley,
Sascha Wilde, Ed Wilkinson, Mike Williams, Roland Winkler, Bill
Wohler, Steven A. Wood, Dale R. Worley, Francis J. Wright, Felix
S. T. Wu, Tom Wurgler, Yamamoto Mitsuharu, Katsumi Yamaoka,
Masatake Yamato, Jonathan Yavner, Ryan Yeske, Ilya Zakharevich, Milan
Zamazal, Victor Zandy, Eli Zaretskii, Jamie Zawinski, Andrew Zhilin,
Shenghuo Zhu, Piotr Zieliński, Ian T. Zimmermann, Reto Zimmermann,
Neal Ziring, Teodor Zlatanov, and Detlev Zundel.
@end iftex

@node Intro
@unnumbered Introduction

  You are reading about GNU Emacs, the GNU incarnation of the
advanced, self-documenting, customizable, extensible editor Emacs.
(The @samp{G} in
@c Workaround makeinfo 4 bug.
<<<<<<< HEAD
@c https://lists.gnu.org/archive/html/bug-texinfo/2004-08/msg00009.html
=======
@c https://lists.gnu.org/r/bug-texinfo/2004-08/msg00009.html
>>>>>>> 89212988
@iftex
@acronym{GNU, @acronym{GNU}'s Not Unix}
@end iftex
@ifnottex
@acronym{GNU, GNU's Not Unix}
@end ifnottex
is not silent.)

  We call Emacs @dfn{advanced} because it can do much more than simple
insertion and deletion of text.  It can control subprocesses, indent
programs automatically, show multiple files at once, and more.
Emacs editing commands operate in terms of characters, words, lines,
sentences, paragraphs, and pages, as well as expressions and comments
in various programming languages.

  @dfn{Self-documenting} means that at any time you can use special
commands, known as @dfn{help commands}, to find out what your options
are, or to find out what any command does, or to find all the
commands that pertain to a given topic.  @xref{Help}.

  @dfn{Customizable} means that you can easily alter the behavior of
Emacs commands in simple ways.  For instance, if you use a programming
language in which comments start with @samp{<**} and end with
@samp{**>}, you can tell the Emacs comment manipulation commands to
use those strings (@pxref{Comments}).  To take another example, you
can rebind the basic cursor motion commands (up, down, left and right)
to any keys on the keyboard that you find comfortable.
@xref{Customization}.

  @dfn{Extensible} means that you can go beyond simple customization
and create entirely new commands.  New commands are simply programs
written in the Lisp language, which are run by Emacs's own Lisp
interpreter.  Existing commands can even be redefined in the middle of
an editing session, without having to restart Emacs.  Most of the
editing commands in Emacs are written in Lisp; the few exceptions
could have been written in Lisp but use C instead for efficiency.
Writing an extension is programming, but non-programmers can use it
afterwards.  @xref{Top, Emacs Lisp Intro, Preface, eintr, An
Introduction to Programming in Emacs Lisp}, if you want to learn Emacs
Lisp programming.

@include screen.texi
@include commands.texi
@include entering.texi
@include basic.texi
@include mini.texi
@include m-x.texi
@include help.texi
@include mark.texi
@include killing.texi
@include regs.texi
@include display.texi
@include search.texi
@include fixit.texi
@include kmacro.texi
@c Includes arevert-xtra.
@include files.texi
@include buffers.texi
@include windows.texi
@include frames.texi
@include mule.texi
@include modes.texi
@include indent.texi
@include text.texi
@c Includes fortran-xtra.
@include programs.texi
@include building.texi
@c Includes vc1-xtra, emerge-xtra.
@include maintaining.texi
@include abbrevs.texi
@c Includes dired-xtra.
@include dired.texi
@c Includes cal-xtra.
@include calendar.texi
@include sending.texi
@include rmail.texi
@c Includes picture-xtra.texi
@include misc.texi
@include package.texi
@include custom.texi
@include trouble.texi

@node Copying
@appendix GNU GENERAL PUBLIC LICENSE
@include gpl.texi

@node GNU Free Documentation License
@appendix GNU Free Documentation License
@include doclicense.texi

@include cmdargs.texi
@include xresources.texi

@include anti.texi
@include macos.texi
@include msdos.texi
@include gnu.texi
@include glossary.texi
@ifnottex
@include ack.texi
@end ifnottex

@c The Option Index is produced only in the on-line version,
@c because the index entries related to command-line options
@c tend to point to the same pages and all begin with a dash.

@node Key Index
@unnumbered Key (Character) Index
@printindex ky

@ifnottex
@node Option Index
@unnumbered Command-Line Options Index
@printindex op
@end ifnottex

@node Command Index
@unnumbered Command and Function Index
@printindex fn

@node Variable Index
@unnumbered Variable Index
@printindex vr

@node Concept Index
@unnumbered Concept Index
@printindex cp

@bye<|MERGE_RESOLUTION|>--- conflicted
+++ resolved
@@ -221,13 +221,8 @@
 * Emacs Invocation::    Hairy startup options.
 * X Resources::         X resources for customizing Emacs.
 * Antinews::            Information about Emacs version 25.
-<<<<<<< HEAD
-* Mac OS / GNUstep::    Using Emacs under Mac OS and GNUstep.
+* Mac OS / GNUstep::     Using Emacs under macOS and GNUstep.
 * Microsoft Windows::   Using Emacs on Microsoft Windows.
-=======
-* Mac OS / GNUstep::     Using Emacs under macOS and GNUstep.
-* Microsoft Windows::   Using Emacs on Microsoft Windows and MS-DOS.
->>>>>>> 89212988
 * Manifesto::           What's GNU?  Gnu's Not Unix!
 
 * Glossary::            Terms used in this manual.
@@ -1494,11 +1489,7 @@
 advanced, self-documenting, customizable, extensible editor Emacs.
 (The @samp{G} in
 @c Workaround makeinfo 4 bug.
-<<<<<<< HEAD
-@c https://lists.gnu.org/archive/html/bug-texinfo/2004-08/msg00009.html
-=======
 @c https://lists.gnu.org/r/bug-texinfo/2004-08/msg00009.html
->>>>>>> 89212988
 @iftex
 @acronym{GNU, @acronym{GNU}'s Not Unix}
 @end iftex
