--- conflicted
+++ resolved
@@ -2592,25 +2592,4 @@
 @end example
 
 @noindent
-<<<<<<< HEAD
-Type @kbd{C-q}, followed by the key you want to bind, to insert @var{char}.
-
-@node Early Init File
-@subsection The Early Init File
-@cindex early init file
-
-  Most customizations for Emacs can be put in the normal init file,
-@file{.emacs} or @file{~/.emacs.d/init.el}.  However, it is sometimes
-desirable to have customizations that take effect during Emacs startup
-earlier than the normal init file is processed.  Such customizations
-can be put in the early init file, @file{~/.emacs.d/early-init.el}.
-This file is loaded before the package system is initialized, so in it
-you can customize variables that affect the initialization process,
-such as @code{package-enable-at-startup} and @code{package-load-list}.
-@xref{Package Installation}.
-
-  For more information on the early init file, @pxref{Init File,,,
-elisp, The Emacs Lisp Reference Manual}.
-=======
-Type @kbd{C-q}, followed by the key you want to bind, to insert @var{char}.
->>>>>>> 69a8f45e
+Type @kbd{C-q}, followed by the key you want to bind, to insert @var{char}.