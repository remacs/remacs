--- conflicted
+++ resolved
@@ -8,9 +8,6 @@
 @cindex MS-Windows, Emacs peculiarities
 
   This section describes peculiarities of using Emacs on Microsoft
-<<<<<<< HEAD
-Windows.
-=======
 Windows.  Some of these peculiarities are also relevant to Microsoft's
 older MS-DOS operating system.
 However, Emacs features that are relevant @emph{only} to MS-DOS are
@@ -29,7 +26,6 @@
 
   We support GNU Emacs on proprietary operating systems because we
 hope this taste of freedom will inspire users to escape from them.
->>>>>>> 7bedc881
 
   The behavior of Emacs on MS-Windows is reasonably similar to what is
 documented in the rest of the manual, including support for long file
@@ -159,18 +155,6 @@
   GNU Emacs uses newline characters to separate text lines.  This is the
 convention used on GNU, Unix, and other POSIX-compliant systems.
 
-<<<<<<< HEAD
-@cindex end-of-line conversion on MS-Windows
-  By contrast, and MS-Windows normally use carriage-return linefeed,
-a two-character sequence, to separate text lines.  (Linefeed is the same
-character as newline.)  Therefore, convenient editing of typical files
-with Emacs requires conversion of these end-of-line (EOL) sequences.
-And that is what Emacs normally does: it converts carriage-return
-linefeed into newline when reading files, and converts newline into
-carriage-return linefeed when writing files.  The same mechanism that
-handles conversion of international character codes does this conversion
-also (@pxref{Coding Systems}).
-=======
 @cindex end-of-line conversion on MS-DOS/MS-Windows
   By contrast, MS-DOS and MS-Windows normally use carriage return
 followed by linefeed, a two-character sequence, to separate text
@@ -182,7 +166,6 @@
 by linefeed when writing files.  The same mechanism that handles
 conversion of international character codes does this conversion also
 (@pxref{Coding Systems}).
->>>>>>> 7bedc881
 
 @cindex cursor location, on MS-DOS
 @cindex point location, on MS-DOS
@@ -270,17 +253,10 @@
 backslash, and also knows about drive letters in file names.
 
 @cindex file-name completion, on MS-Windows
-<<<<<<< HEAD
-  On MS-Windows, file names are case-insensitive, so Emacs by
-default ignores letter-case in file names during completion.  To this
-end, the default value of @code{read-file-name-completion-ignore-case}
-is non-@code{nil} on MS-Windows.  @xref{Completion Options}.
-=======
   On MS-DOS/MS-Windows, file names are case-insensitive, so Emacs by
 default ignores letter-case in file names during completion.  To this
 end, the default value of @code{read-file-name-completion-ignore-case}
 is non-@code{nil} on MS-DOS/MS-Windows.  @xref{Completion Options}.
->>>>>>> 7bedc881
 
 @vindex w32-get-true-file-attributes
   The variable @code{w32-get-true-file-attributes} controls whether
