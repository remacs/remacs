--- conflicted
+++ resolved
@@ -324,11 +324,7 @@
 
 @item @code{verticalScrollBars} (class @code{ScrollBars})
 Give frames scroll bars on the left if @samp{left}, on the right if
-<<<<<<< HEAD
-@samp{right}; don't have scroll bars if @samp{off} (@pxref{Scroll Bars}).
-=======
 @samp{right}; don't have scroll bars if @samp{off}.
->>>>>>> 39598924
 
 @ifnottex
 @item @code{visualClass} (class @code{VisualClass})
@@ -621,11 +617,7 @@
 @end smallexample
 
 @node GTK Widget Names
-<<<<<<< HEAD
-@appendixsubsec GTK+ widget names
-=======
 @appendixsubsec GTK widget names
->>>>>>> 39598924
 @cindex GTK+ widget names
 
   A GTK+ widget is specified by a @dfn{widget name} and a @dfn{widget
@@ -670,11 +662,7 @@
 @end smallexample
 
 @node GTK Names in Emacs
-<<<<<<< HEAD
-@appendixsubsec GTK+ Widget Names in Emacs
-=======
 @appendixsubsec GTK Widget Names in Emacs
->>>>>>> 39598924
 @cindex GTK+ widget names in Emacs
 @cindex GTK+ widget classes
 
@@ -738,11 +726,7 @@
 @end smallexample
 
 @node GTK styles
-<<<<<<< HEAD
-@appendixsubsec GTK+ styles
-=======
 @appendixsubsec GTK styles
->>>>>>> 39598924
 @cindex GTK+ styles
 
   Here is an example of two GTK+ style declarations:
