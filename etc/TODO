Emacs TODO List                                                   -*-outline-*-

Copyright (C) 2001-2018 Free Software Foundation, Inc.
See the end of the file for license conditions.


If you are ready to start working on any of these TODO items, we
appreciate your help; please write to emacs-devel@gnu.org so we can be
aware that the problem is being addressed, and talk with you how to do
it best.  Also to check that it hasn't been done already, since we
don't always remember to update this file!  It is best to consult
the latest version of this file in the Emacs source code repository.

Since Emacs is an FSF-copyrighted package, please be prepared to sign
legal papers to transfer the copyright on your work to the FSF.
Copyright assignment is a simple process.  Residents of some countries
can do it entirely electronically.  We can help you get started, and
answer any questions you may have (or point you to the people with the
answers), at the emacs-devel@gnu.org mailing list.

For more information about getting involved, see the CONTRIBUTE file.

As well as the issues listed here, there are bug reports at
<https://debbugs.gnu.org>.  Bugs tagged "easy" ought to be suitable for
beginners to work on, but unfortunately we are not very good at using
this tag.  Bugs tagged "help" are ones where assistance is required,
but may be difficult to fix.  Bugs with severity "important" or higher
are the ones we consider more important, but these also may be
difficult to fix.  Bugs with severity "minor" may be simpler, but this
is not always true.

* Speed up Elisp execution
** Speed up function calls
Change src/bytecode.c so that calls from byte-code functions to byte-code
functions don't go through Ffuncall/funcall_lambda/exec_byte_code but instead
stay within exec_byte_code.

** Improve the byte-compiler to recognize immutable (lexical) bindings
and get rid of them if they're used only once and/or they're bound to
a constant expression.

Such things aren't present in hand-written code, but macro expansion and
defsubst can often end up generating things like
(funcall (lambda (arg) (body)) actual) which then get optimized to
(let ((arg actual)) (body)) but should additionally get optimized further
when 'actual' is a constant/copyable expression.

** Add an "indirect goto" byte-code and use it for local lambda expressions.
E.g. when you have code like

   (let ((foo (lambda (x) bar)))
     (dosomething
      (funcall foo toto)
      (blabla (funcall foo titi))))

turn those 'funcalls' into jumps and their return into indirect jumps back.

** Compile efficiently local recursive functions

Similar to the previous point, we should be able to handle something like

   (letrec ((loop () (blabla) (if (toto) (loop))))
     (loop))

which ideally should generate the same byte-code as

   (while (progn (blabla) (toto)))

* Things that were planned for Emacs-24

** concurrency: including it as an "experimental" compile-time option
  sounds good.  Of course there might still be big questions around "which form
  of concurrency" we'll want.
** better support for dynamic embedded graphics: I like this idea (my
  mpc.el code could use it for the volume widget), though I wonder if the
  resulting efficiency will be sufficient.
** Spread Semantic.
** Improve the "code snippets" support: consolidate skeleton.el, tempo.el,
  and expand.el (any other?) and then advertise/use/improve it.
** Improve VC: yes, there's a lot of work to be done there :-(

** Random things that cross my mind right now that I'd like to see (some of
them from my local hacks), but it's not obvious at all whether they'll
make it.
*** prog-mode could/should provide a better fill-paragraph default
  that uses syntax-tables to recognize string/comment boundaries.
*** provide more completion-at-point-functions.  Make existing
  in-buffer completion use completion-at-point.
*** "functional" function-key-map that would make it easy to add (and
  remove) mappings like "FOO-mouse-4 -> FOO-scroll-down",
  "FOO-tab -> ?\FOO-\t", "uppercase -> lowercase", "[fringe KEY...] ->
  [KEY]", "H-FOO -> M-FOO", "C-x C-y FOO -> H-FOO", ...

* Things related to elpa.gnu.org.

** Move idlwave to elpa.gnu.org.
Need to sync up the Emacs and external versions.
<<<<<<< HEAD
See <https://lists.gnu.org/archive/html/emacs-devel/2014-07/msg00008.html>

** Move Org mode to elpa.gnu.org.
See <https://lists.gnu.org/archive/html/emacs-devel/2014-08/msg00300.html>
<https://lists.gnu.org/archive/html/emacs-devel/2014-11/msg00257.html>

** Move verilog-mode to elpa.gnu.org.
See <https://lists.gnu.org/archive/html/emacs-devel/2015-02/msg01180.html>

** Move vhdl-mode to elpa.gnu.org.
See <https://lists.gnu.org/archive/html/emacs-devel/2015-02/msg01180.html>
=======
See <https://lists.gnu.org/r/emacs-devel/2014-07/msg00008.html>

** Move Org mode to elpa.gnu.org.
See <https://lists.gnu.org/r/emacs-devel/2014-08/msg00300.html>
<https://lists.gnu.org/r/emacs-devel/2014-11/msg00257.html>

** Move verilog-mode to elpa.gnu.org.
See <https://lists.gnu.org/r/emacs-devel/2015-02/msg01180.html>

** Move vhdl-mode to elpa.gnu.org.
See <https://lists.gnu.org/r/emacs-devel/2015-02/msg01180.html>
>>>>>>> 89212988

* Simple tasks. These don't require much Emacs knowledge, they are
suitable for anyone from beginners to experts.

** Convert modes that use view-mode to be derived from special-mode instead.

** Major modes should have a menu entry.

** Check if all items on the mode-line have a suitable tooltip for all modes.

** edebug and debugger-mode should have a toolbar.
It can use the same icons as gud.

** Check what minor modes don't use define-minor-mode and convert them
to use it.

** Convert all defvars with leading '*' in the doc-strings into defcustoms
of appropriate :type and :group.

** Remove any leading '*'s from defcustom doc-strings.
[done?] [A lot of them are in CC Mode.]

** Remove unnecessary autoload cookies from defcustoms.
This needs a bit of care, since often people have become used to
expecting such variables to always be defined, eg when they modify
things in their .emacs.

** See if other files can use generated-autoload-file (see eg ps-print).

** Write more tests.  Pick a fixed bug from the database, write a test
case to make sure it stays fixed.  Or pick your favorite programming
major-mode, and write a test for its indentation.  Or a version
control backend, and write a test for its status parser.  Etc.
See the 'test' directory for examples.

* Small but important fixes needed in existing features:

** Flymake's customization mechanism needs to be both simpler (fewer
levels of indirection) and better documented, so it is easier to
understand.  I find it quite hard to figure out what compilation
command it will use.

I suggest totally rewriting that part of Flymake, using the simplest
mechanism that suffices for the specific needs.  That will be easy
for users to customize.

** Distribute a bar cursor of width > 1 evenly between the two glyphs
   on each side of the bar (what to do at the edges?).

** revert-buffer should eliminate overlays and the mark.
   For related problems consult the thread starting with
<<<<<<< HEAD
   https://lists.gnu.org/archive/html/emacs-devel/2005-11/msg01346.html
=======
   https://lists.gnu.org/r/emacs-devel/2005-11/msg01346.html
>>>>>>> 89212988

** erase-buffer should perhaps disregard read-only properties of text.

** Fix the kill/yank treatment of invisible text.  At the moment,
  invisible text is placed in the kill-ring, so that the contents of
  the ring may not correspond to the text as displayed to the user.
  It ought to be possible to omit text which is invisible (due to a
  text-property, overlay, or selective display) from the kill-ring.

** Feature to change cursor shape when Emacs is idle (for more than
  a specified time).

** The buttons at the top of a custom buffer should not omit
  variables whose values are currently hidden.

** Clean up the variables in browse-url.  Perhaps use a shell command string to
  specify the browser instead of the mushrooming set of functions.
  See also ESR's proposal for a BROWSER environment variable
  <URL:http://www.catb.org/~esr/BROWSER/browse-url.patch>.

** Enhance scroll-bar to handle tall line (similar to line-move).

** In Custom buffers, put the option that turns a mode on or off first,
  using a heuristic of some kind?

** Define recompute-arg and recompute-arg-if for fix_command to use.
  See rms message of 11 Dec 05 in
<<<<<<< HEAD
  https://lists.gnu.org/archive/html/emacs-pretest-bug/2005-12/msg00165.html,
=======
  https://lists.gnu.org/r/emacs-pretest-bug/2005-12/msg00165.html,
>>>>>>> 89212988
  and the rest of that discussion.

** In Emacs Info, examples of using Customize should be clickable
   and they should create Custom buffers.

** The toolbar should show keyboard equivalents in its tooltips.

** Add function to redraw the tool bar.

** Redesign the load-history data structure so it can cope better
  with evaluating definitions of the same function from different files,
  recording which file the latest definition came from.

** make back_comment use syntax-ppss or equivalent.

** Consider improving src/sysdep.c's search for a fqdn.
<<<<<<< HEAD
https://lists.gnu.org/archive/html/emacs-devel/2007-04/msg00782.html

** Find a proper fix for rcirc multiline nick adding.
https://lists.gnu.org/archive/html/emacs-devel/2007-04/msg00684.html
=======
https://lists.gnu.org/r/emacs-devel/2007-04/msg00782.html

** Find a proper fix for rcirc multiline nick adding.
https://lists.gnu.org/r/emacs-devel/2007-04/msg00684.html
>>>>>>> 89212988

** Check for any included packages that define obsolete bug-reporting commands.
Change them to use report-emacs-bug.
*** Related functions:
**** gnus-bug
**** report-calc-bug
**** org-submit-bug-report
**** lm-report-bug
**** tramp-bug
**** c-submit-bug-report
**** ffap-bug and ffap-submit-bug (obsoleted)
[Do all of them need changing?]

** Allow fringe indicators to display a tooltip (provide a help-echo property?)

** Add a defcustom that supplies a function to name numeric backup files,
like make-backup-file-name-function for non-numeric backup files.

** 'dired-mode' should specify the semantics of 'buffer-modified-p' for
dired buffers and DTRT WRT 'auto-revert-mode'.

** Check uses of prin1 for error-handling.
<<<<<<< HEAD
https://lists.gnu.org/archive/html/emacs-devel/2008-08/msg00456.html
=======
https://lists.gnu.org/r/emacs-devel/2008-08/msg00456.html
>>>>>>> 89212988

* Important features:

** "Emacs as word processor"
<<<<<<< HEAD
https://lists.gnu.org/archive/html/emacs-devel/2013-11/msg00515.html
=======
https://lists.gnu.org/r/emacs-devel/2013-11/msg00515.html
>>>>>>> 89212988
    rms writes:
    25 years ago I hoped we would extend Emacs to do WYSIWYG word
    processing.  That is why we added text properties and variable
    width fonts.  However, more features are still needed to achieve this.

** Extend text-properties and overlays
*** Several text-property planes
This would get us rid of font-lock-face property (and I'd be happy to
get rid of char-property-alias-alist as well) since font-lock would
simply use the 'face' property in the 'font-lock' plane.

Basically 'put-text-property' and friends would take an extra argument PLANE
(maybe the best backward-compatible way to do that is to make it so that
PROPERTY can be a cons cell (PLANE . PROP)).  So font-lock would
do (put-text-property start end '(font-lock . face) value).

All the properties coming from the various planes would get merged via an Elisp
function (so it can merge 'face' differently than 'keymap' or it could give
different priorities to different planes (we could imagine enabling/disabling
planes)).  The merging would not happen lazily while looking up properties but
instead it would take place eagerly in 'add-text-properties'.  This is based on
the idea that it's much more frequent to lookup properties than to
modify them.  Also, when properties are looked up during redisplay, we
generally can't run Elisp code, whereas we generally can do that when
properties are added.

*** Move overlays to intervals.c

Currently overlays are implemented as (two) sorted singly linked lists (one
for overlays_before some position and one for overlay_after that
position, for some quirky definition of "before" and "after").
The function 'overlay-recenter' changes the position used for the split
(and is called internally in various situations).

Each overlay is itself implemented with two markers (which keep track of
the overlay-start and overlay-end).  Markers are implemented as
a non-sorted singly linked list of markers.  So every text
insertion/deletion requires O(N) time, where N is the number of markers
since we have to go down that list to update those markers that are
affected by the modification.

You can start in src/buffer.[ch], maybe grepping for overlays_before for
a starting point.

Text-properties, OTOH, are implemented with a (mostly) balanced binary
tree.  This is implemented in src/intervals.[ch].

So we'd like to change overlays so that they don't use markers (and we
don't keep them in two sorted singly-linked lists) any more.  Instead,
we'll store them inside the balanced binary tree used for
text-properties.  I think we can use the "augmented tree" approach
described in https://en.wikipedia.org/wiki/Interval_tree.

To ease up debugging during development, I'd guess the implementation
would first add the new stuff, keeping the old stuff (i.e. add to
Lisp_Overlay whichever fields are needed for the new code, while keeping
the old ones, add needed overlay fields to the intervals tree, but keep
the old fields, the overlays_before etc...).  This way, you can add
consistency checks that make sure the new code computes the same results
as the old code.  And once that works well, we can remove the old code
and old fields.

** Having tabs above a window to switch buffers in it.

** "Perspectives" are named persistent window configurations.  We have
had the window configuration mechanism in GNU Emacs since the
beginning but we have never developed a good user interface to take
advantage of them.  Eclipse's user interface seems to be good.

Perspectives work well even if you do the equivalent of C-x 4 C-f
because of the distinction between view windows vs file windows.  In
Emacs this is more or less the "dedicated window" feature, but we have
never really made it work for this.

Perspectives also need to interact with the tabs.

** FFI (foreign function interface)
<<<<<<< HEAD
See eg https://lists.gnu.org/archive/html/emacs-devel/2013-10/msg00246.html
=======
See eg https://lists.gnu.org/r/emacs-devel/2013-10/msg00246.html
>>>>>>> 89212988

One way of doing this is to start with fx's dynamic loading, and use it
to implement things like auto-loaded buffer parsers and database
access in cases which need more than Lisp.

** Replace unexec with a more portable form of dumping
<<<<<<< HEAD
See eg https://lists.gnu.org/archive/html/emacs-devel/2014-01/msg01034.html
       https://lists.gnu.org/archive/html/emacs-devel/2014-06/msg00452.html
=======
See eg https://lists.gnu.org/r/emacs-devel/2014-01/msg01034.html
       https://lists.gnu.org/r/emacs-devel/2014-06/msg00452.html
>>>>>>> 89212988

One way is to provide portable undumping using mmap (per gerd design).

** Imenu could be extended into a file-structure browsing mechanism
using code like that of customize-groups.

** Display something in the margin on lines that have compilation errors.

** Compilation error navigation bar, parallel to the scroll bar,
indicating where in the buffer there are compilation errors.
Perhaps we could arrange to display these error indications on top
of the scroll bar itself.  That depends on to what extent toolkit
scroll bars are extensible.

** Provide user-friendly ways to list all available font families,
  list fonts, display a font as a sample, etc.  [fx is looking at
  multilingual font selection for the Unicode branch of Emacs.]

** Provide a convenient way to select a color with the mouse.

** Rewrite the face code to be simpler, clearer and faster.

** Program Enriched mode to read and save in RTF.  [Is there actually a
  decent single definition of RTF?  Maybe see info at
  http://latex2rtf.sourceforge.net/.]  This task seems to be addressed
  by https://savannah.nongnu.org/projects/emacs-rtf/, which is still in
  very early stages.

  Another place to look is the Wikipedia article at
  http://en.wikipedia.org/wiki/Rich_Text_Format

  It currently points to the latest spec of RTF v1.9.1 at
  http://www.microsoft.com/en-us/download/details.aspx?id=10725

** Implement primitive and higher-level functions to allow filling
  properly with variable-pitch faces.

** Implement intelligent search/replace, going beyond query-replace
  (see http://groups.csail.mit.edu/uid/projects/clustering/chi04.pdf).

** Implement other text formatting properties.
*** Footnotes that can appear either in place or at the end of the page.
*** text property that says "don't break line in middle of this".
   Don't break the line between two characters that have the
   same value of this property.
*** Discretionary hyphens that are not visible when they are at end of line.

** Internationalize Emacs's messages.

** Set up a facility to save backtraces when errors happen during
specified filters, specified timers, and specified hooks.

** Install mmc@maruska.dyndns.org's no-flicker change.

** Add a "current vertical pixel level" value that goes with point,
  so that motion commands can also move through tall images.
  This value would be to point as window-vscroll is to window-start.

** Address internationalization of symbols names essentially
  as documentation, e.g. in command names and Custom.

** Make the Lucid menu widget display multilingual text.  [This
  probably needs to be done from actual Emacs buffers, either directly
  in the menu or by rendering in an unmapped window and copying the
  pixels.  The current code assumes a specific locale; that isn't good
  enough even if X can render the arbitrary text] [The gtk
  port now displays multilingual text in menus, but only insofar as
  Emacs can encode it as utf-8 and gtk can display the result.]
  Maybe making Lucid menus work like Gtk's (i.e. just force utf-8) is good
  enough now that Emacs can encode most chars into utf-8.

** The GNUstep port needs some serious attention, ideally from someone
familiar with GNUstep and Objective C.

* Other features we would like:

** A more modern printing interface.  One that pops up a dialog that lets
you choose printer, page style, etc.
Integration with the Gtk print dialog is apparently difficult.  See eg:
<<<<<<< HEAD
https://lists.gnu.org/archive/html/emacs-devel/2009-03/msg00501.html
https://lists.gnu.org/archive/html/emacs-devel/2009-04/msg00034.html
=======
https://lists.gnu.org/r/emacs-devel/2009-03/msg00501.html
https://lists.gnu.org/r/emacs-devel/2009-04/msg00034.html
>>>>>>> 89212988

** Allow frames(terminals) created by emacsclient to inherit their environment
from the emacsclient process.

** Give Tar mode all the features of Archive mode.

** Create a category of errors called 'process-error'
  for some or all errors associated with using subprocesses.

** Maybe reinterpret 'parse-error' as a category of errors
  and put some other errors under it.

** Make byte-compile warn when a doc string is too wide.

** Make byte-optimization warnings issue accurate line numbers.

** Record the sxhash of the default value for customized variables
  and notify the user (maybe by adding a menu item or toolbar button,
  as the detection can occur during autoload time) when the default
  changes (meaning that new versions of the Lisp source with a changed
  default value got installed) and offer ediff on the respective
  customization buffers.

** Emacs Lisp mode could put an overlay on the defun for every
  function that has advice.  The overlay could have 'after-text' like
  " [Function has advice]".  It might look like (defun foo [Function
  has advice] (x y) The overlay could also be a button that you could
  use to view the advice.

** Add a function to get the insertion-type of the markers in an overlay.

** ange-ftp
*** understand sftp
   This is hard to make work because sftp doesn't print status messages.

*** Use MLS for ange-ftp-insert-directory if a list of files is specified.

** Ability to map a key, including all modified-combinations.
   E.g map mouse-4 to wheel-up as well as M-mouse-4 -> M-wheel-up
   M-C-mouse-4 -> M-C-wheel-up, H-S-C-M-s-double-mouse-4 ->
   H-S-C-M-s-double-wheel-up, ...

** Beefed-up syntax-tables.
*** recognize multi-character syntactic entities like 'begin' and 'end'.
*** nested string-delimiters (for PostScript's (foo(bar)baz) strings).
*** support for infix operators (with precedence).
*** support for the $ (paired delimiter) in parse-partial-sexp.
*** support for hook-chars whose effect on the parsing-state is specified
	by elisp code.  Thus a char could both close a string and open a comment
	at the same time and do it in a context-sensitive way.
*** ability to add mode-specific data to the partial-parse-state.

** Add a way to convert a keyboard macro to equivalent Lisp code.

** Have a command suggestion help system that recognizes patterns
  of commands which could be replaced with a simpler common command.
  It should not make more than one suggestion per 10 minutes.

** Add a way to define input methods by computing them (when first used)
  from other input methods.  Then redefine C-x 8 to use a
  user-selected input method, with the default being the union of
  latin-1-prefix and latin-1-postfix.

** Implement a clean way to use different major modes for
  different parts of a buffer.  This could be useful in editing
  Bison input files, for instance, or other kinds of text
  where one language is embedded in another language.  See
  http://www.loveshack.ukfsn.org/emacs/multi-mode.el and also
  mmm-mode, as reference for approaches taken by others.

** Arrange a way for an input method to return the first character
  immediately, then replace it later.  So that C-s a with
  input method latin-1-postfix would immediately search for an a.

** Give start-process the ability to direct standard-error
  output to a different filter.

** Give desktop.el a feature to switch between different named desktops.

** Add a cpio mode, more or less like tar mode.

** Save undo information in special temporary files, and reload it
  when needed for undoing.  This could extend undo capacity.
  undo-tree, in ELPA, already does this; its saving code could be
  integrated without requiring the use of undo-tree.

** Change the Windows NT menu code
  so that it handles the deep_p argument and avoids
  regenerating the whole menu bar menu tree except
  when the user tries to use the menubar.

  This requires the RIT to forward the WM_INITMENU message to
  the main thread, and not return from that message until the main
  thread has processed the MENU_BAR_ACTIVATE_EVENT and regenerated
  the whole menu bar.  In the mean time, it should process other messages.

** Get some major packages installed: W3 (development version needs
  significant work), PSGML, _possibly_ ECB.
<<<<<<< HEAD
  https://lists.gnu.org/archive/html/emacs-devel/2007-05/msg01493.html
=======
  https://lists.gnu.org/r/emacs-devel/2007-05/msg01493.html
>>>>>>> 89212988
  Check the assignments file for other packages which might go in and
  have been missed.

** Make compiler warnings about functions that might be undefined at run time
 smarter, so that they know which files are required by the file being
 compiled and don't warn about functions defined in them.

** Split out parts of lisp.h.

** Update the FAQ.

** Allow auto-compression-mode to use zlib calls if zlib is available.
  [It's required for PNG, so may be linked anyhow.]

** Improve the GC (generational, incremental).  (We may be able to use
  the Boehm collector.)  [See the Boehm-GC branch in CVS for work on this.]

** Check what hooks would help Emacspeak -- see the defadvising in W3.

** Add definitions for symbol properties, for documentation purposes.

** Temporarily remove scroll bars when they are not needed, typically
  when a buffer can be fully displayed in its window.

** Provide an optional feature which computes a scroll bar slider's
  size and its position from lines instead of characters.

** Allow unknown image types to be rendered via an external program
  converting them to, say, PBM (in the same way as PostScript?). [does
  doc-view.el do this, or could it be extended to do this?
  Does ImageMagick obsolete this idea?]

** Allow displaying an X window from an external program in a buffer,
  e.g. to render graphics from Java applets.  [gerd and/or wmperry
  thought this was feasible.]

** Allow images (not just text) in the margin to be mouse-sensitive.
  (Requires recursing through display properties).  Provide some way
  to simulate mouse-clicks on marginal text without a mouse.

** Extend ps-print to deal with multiple font sizes, images, and extra
  encodings.

** Use the XIE X extension, if available, for image display.

** Make monochrome images display using the foreground and background
  colors of the applicable faces.

** Make 'format-time-string' preserve text properties like 'format'.

** Optionally make the cursor a little thinner at the end of a line
  or the end of the buffer.

** Port the conservative stack marking code of Emacs's garbage collector
  to more systems, so that we can completely get rid of GCPROs.  Note
  that Boehm garbage collector provides this.

** Reorder defcustom's in each package so that the more important
  options come first in the Customize buffers.  This could be done by
  either rearranging the file (since options are shown in the order
  they appear in the *.el files), or by adding a few :set-after attributes.

** Maybe document the features of libraries missing from the manual (or
  ancillary manuals, including the Lisp manual in some cases).
  This is not worth doing for all of these packages and we need not
  aim for completeness, but some may be worth documenting.

  Here's a list which is probably not complete/correct: align, allout,
  artist, ansi-color, array, calculator, cdl, cmuscheme,
  completion, delim-col, dirtrack, double, echistory, elide-head,
  easymenu, expand, flow-ctrl, format [format-alist],
  generic/generic-x [various modes], kermit, log-edit,
  makesum, midnight [other than in Kill Buffer node],
  mouse-copy [?], mouse-drag, mouse-sel, net-utils, rcompile,
  snmp-mode [?], soundex [should be interactive?], strokes [start from
  the web page], talk, thingatpt [interactive functions?], type-break,
  vcursor, xscheme, zone-mode [?], mlconvert [?], iso-cvt,
  feedmail [?], uce, gametree, page-ext,
  refbib, refer, scribe, texinfo, underline,
  cmacexp, hideif, mantemp [obsolete?], pcomplete, xml,
  cvs-status (should be described in PCL-CVS manual); other progmodes,
  probably in separate manual.

** Convert the XPM bitmaps to PPM, replace the PBMs with them and scrap
  the XPMs so that the color versions work generally.  (Requires care
  with the color used for the transparent regions.)

** Convenient access to the 'values' variable.  It would be nice to have an
  interface that would show you the printed reps of the elements of the
  list in a menu, let you select one of the values, and put it into some
  other variable, without changing the value of 'values'.

** (Controlled by a flag) make open and close syntax match exactly,
  i.e. '(' doesn't match ']'.

** Specify parameter ID-FORMAT in all calls to 'file-attributes' and
  'directory-files-and-attributes' where attributes UID or GID are used.
  Whenever possible, use value 'string.
  When done, change meaning of default value from 'integer to 'string.
  If value 'integer is used nowhere, remove the parameter ID-FORMAT from
  the definition of 'file-attributes' and 'directory-files-and-attributes'
  and from the calls.

** Make language-info-alist customizable.  Currently a user can customize
  only the variable 'current-language-environment'.

** Improve language environment handling so that Emacs can fit
  better to a users locale.  Currently Emacs uses utf-8 language
  environment for all utf-8 locales, thus a user in ja_JP.UTF-8 locale
  are also put in utf-8 lang. env.  In such a case, it is
  better to use Japanese lang. env. but prefer utf-8 coding system.

** Enhance locale handling:  handle language, territory and charset
  orthogonally and de-emphasize language environments.  Use the locale
  to set up more things, such as fontsets, the default Ispell
  dictionary, diary format, calendar holidays and display, quoting
  characters and phrase boundaries, sentence endings, collation for
  sorting (at least for unicodes), HTTP Accept-language, patterns for
  directory listings and compilation messages, yes-or-no replies,
  common menu items when the toolkit supports it ...  'locale-info'
  needs extending for LC_COLLATE &c.  [fx started on this.]

** Eliminate the current restriction on header printing by ps-print.
  Currently, a header can contain only single 1-byte charset in
  addition to ASCII.

** In ps-print, provide an user friendly interface to specify fonts.

** Enhance word boundary detection for such a script that doesn't use
  space at word boundary (e.g. Thai).

** Implement interface programs with major Japanese conversion server
  in lib-src so that they can be used from the input method
  "japanese".  Currently, most Japanese users are using external
  packages (e.g. tamago, anthy) or an input method via XIM.

** Let LEIM handle the Mode_switch key like XIM does (i.e. a toggle like C-\
   but which can also be used as a modifier).

** Improve Help buffers: Change the face of previously visited links (like
   Info, but also with regard to namespace), and give the value of
   lisp expressions, e.g auto-mode-alist, the right face.

** Possibly make 'list-holidays' eval items in the calendar-holidays variable.
   See thread
<<<<<<< HEAD
   <https://lists.gnu.org/archive/html/emacs-devel/2006-02/msg01034.html>.
=======
   <https://lists.gnu.org/r/emacs-devel/2006-02/msg01034.html>.
>>>>>>> 89212988
   [rgm@gnu.org will look at this after 22.1]

** Possibly make cal-dst use the system timezone database directly.
   See thread
<<<<<<< HEAD
   <https://lists.gnu.org/archive/html/emacs-pretest-bug/2006-11/msg00060.html>
=======
   <https://lists.gnu.org/r/emacs-pretest-bug/2006-11/msg00060.html>
>>>>>>> 89212988

** Possibly add a "close" button to the modeline.
   The idea is to add an "X" of some kind, that when clicked deletes
   the window associated with that modeline.
<<<<<<< HEAD
   https://lists.gnu.org/archive/html/emacs-devel/2007-09/msg02416.html
=======
   https://lists.gnu.org/r/emacs-devel/2007-09/msg02416.html
>>>>>>> 89212988

* Things to be done for specific packages or features

** NeXTstep port

*** Missing features

This sections contains features found in other official Emacs ports.

**** Support for xwidgets

Emacs 25 has support for xwidgets, a system to include operating
system components into an Emacs buffer.  The components range from
simple buttons to webkit (effectively, a web browser).

Currently, xwidgets works only for the gtk+ framework but it is
designed to be compatible with multiple Emacs ports.

**** Respect 'frame-inhibit-implied-resize'

When the variable 'frame-inhibit-implied-resize' is non-nil, frames
should not be resized when operations like changing font or toggling
the tool bar is performed.

Unfortunately, the tool bar (and possible other operations) always
resize the frame.

**** Support 'proced' (implement 'process-attributes')

Unfortunately, a user-level process like Emacs does not have the
privileges to get information about other processes under macOS.

There are other ways to do this:

 1) Spawn "ps" and parse the output ("ps" has superuser privileges).

 2) Sign Emacs as part of the distribution process.

 3) Ask the user to self-sign Emacs, if this feature is of interest.

Anders Lindgren <andlind@gmail.com> has implemented
'process-attributes' for macOS, which currently only work when
running Emacs as root.

See this article by Bozhidar Batsov for an overview of Proced:
http://emacsredux.com/blog/2013/05/02/manage-processes-with-proced/

**** Tooltip properties

Tooltip properties like the background color and font are hard-wired,
even though Emacs allows a user to customize such features.

*** New features

This section contains features unique to Nextstep and/or macOS.

**** PressAndHold for writing accented character

On macOS, many application support the press and hold pattern to
invoke a menu of accented characters.  (See example at
https://support.apple.com/en-us/HT201586 .)

Currently, this doesn't work in Emacs.

Note that "ns-win.el" explicitly disables this.

Note: This feature might not be allowed to be implemented until also
implemented in Emacs for a free system.

**** Floating scroll bars

In modern macOS applications, the scroll bar often floats over the
content, and is invisible unless actually used.  This makes the user
interface less cluttered and more area could be used to contain text.

With floating scroll bars, the user interface would look like it does
when they are disabled today.  However, they will be made visible when
a scroll action is initiated, e.g. by putting two fingers on a
trackpad.

Note: This feature might not be allowed to be implemented until also
implemented in Emacs for a free system.

*** Features from the "mac" port

This section contains features available in the "mac" Emacs port.

As the "mac" port (as of this writing) isn't an official Emacs port,
it might contain features not following the FSF rule "must exist on
free systems".

The "mac" port is based on the Emacs 22 C-based Carbon interface.
It has been maintained in parallel to the official Cocoa-based NS
interface.  The Carbon interface has been enhanced, and a number of the
features of that interface could be implemented NS.

**** Smooth scrolling -- maybe not a good idea

Today, by default, scrolling with a trackpad makes the text move in
steps of five lines.  (Scrolling with SHIFT scrolls one line at a time.)

The "mac" port provides smooth, pixel-based, scrolling.  This is a very
popular features.  However, there are drawbacks to this method: what
happens if only a fraction of a line is visible at the top of a
window, is the partially visible text considered part of the window or
not?  (Technically, what should 'window-start' return.)

An alternative would be to make one-line scrolling the default on NS
(or in Emacs in general).

Note: This feature might not be allowed to be implemented until also
implemented in Emacs for a free system.

**** Mouse gestures

The "mac" port defines the gestures 'swipe-left/right/up/down',
'magnify-up/down', and 'rotate-left/right'.

It also binds the magnification commands to change the font
size.  (This should be not be done in a specific interface, instead
Emacs should do this binding globally.)

Note: This feature might not be allowed to be implemented until also
implemented in Emacs for a free system.

**** Synthesize bold fonts

*** Open issues

This section contains issues where there is an ongoing debate.

**** Key bindings of CMD and ALT

Currently in the "ns" port, ALT is bound to Meta and CMD is bound to
Super -- allowing the user to use typical macOS commands like CMD-A to
mark everything.

Unfortunately, when using an international keyboard, you can't type
normal characters like "(" etc.

There are many alternative key bindings.  One solution is to bind CMD
to Meta and pass ALT to the system.  In fact, this is what Emacs did up
to, and including, version 22.  Also, this is how the "mac" port binds
the keys.

One could envision asymmetrical variants as well, however, this is
inappropriate for the default setting.

See the discussion on emacs-devel:
https://lists.gnu.org/r/emacs-devel/2015-12/msg01575.html
https://lists.gnu.org/r/emacs-devel/2016-01/msg00008.html

*** Internal development features

**** Regression test system (or at least a checklist)

Today, after each change to the user interface, Emacs must be manually
tested.  Often, small details are overlooked ("Oh, I didn't test
toggling the tool-bar in one of the full screen modes, when multiple
frame were open -- silly me.")

It would be an enormous help if this could be tested automatically.
Many features are generic, however, the NS interface provides a number
of unique features.

**** Existing packages

Note that there is a generic UI test named frame-test.el, see
https://debbugs.gnu.org/21415#284 .
The NS interface passes this, with the exception of two toolbar-related errors.

**** Anders frame test

Anders Lindgren <andlind@gmail.com> has implemented some (very basic)
tests for full screen, toolbar, and auto-hiding the menu bar.

**** Make sure all build variants work

Emacs can be build in a number of different ways.  For each feature,
consider if is really is "NS" specific, or if it should be applied to
all build versions.

- With the "NS" interface.  This is the normal way to build Emacs on
  macOS.

- With the "X11" interface.  On macOS, this is mainly of interest to
  developers of Emacs to get a "reference" interface implementations.
  However, it might be of interest for people working remotely, as X11
  applications can be used over a network connection.

- Console only.

*** Bugs

**** Incorrect translation of Super modifier with Ctrl or Meta on macOS

When pressing 'M-s-a', Emacs replies "M-s-å is undefined".  What
happened is a mix of Emacs view that Meta and Super has been pressed,
and macOS view that ALT-a should yield "å" (U+00E5 LATIN SMALL LETTER
A WITH RING ABOVE).

The bug reports suggest two different patches; unfortunately, neither
works properly.  For example:

   Use a Swedish keyboard layout

   (setq ns-alternate-modifier nil)

   "CMD-ALT-9"

Today, this correctly yields that s-] is undefined.  With either
of the two patches, Emacs responds that s-9 was pressed.

More investigation is needed to fix this problem.

Links:
- https://debbugs.gnu.org/19977
- https://debbugs.gnu.org/21330
- https://debbugs.gnu.org/21551

**** Toggling the toolbar in fullheight or maximized modes

The toolbar, in the NS interface, is not considered part of the text
area.  When it is toggled, the Emacs frame change height accordingly.

Unfortunately, this also occurs when the frame is in fullheight or
maximized modes (N.B. this is not the same as "fullscreen").  The
effect is that the full frame size either increases (stretching down
below the lower edge of the screen) or decreases (leaving space
between the lower edge of the frame and the lower edge of the screen).

A better solution would be for the frame to retain its size,
i.e. change the text area.

This is related to the 'frame-inhibit-implied-resize' issue.

**** The event loop does not redraw.
A problem is that redraw don't happen during resize,
because we can't break out from the NSapp loop during resize.
There was a special trick to detect mouse press in the lower right
corner and track mouse movements, but this did not work well, and was
not scalable to the new Lion "resize on every window edge" behavior.
[As of trunk r109635, 2012-08-15, the event loop no longer polls.]

**** (mouse-avoidance-mode 'banish) then minimize Emacs, will pop window back
up on top of all others (probably fixed in bug#17439)

**** free_frame_resources, face colors

**** Numeric keysetting bug.

*** Mac-related

**** Open file:/// URLs.

**** Put frame autopositioning into C code somewhere -- if loc = same, offset.

**** Automap ctrl-mouse-1 to mouse-3.

**** Deal with Finder aliases somehow.

**** Ctrl-F2 won't pull up menus.

*** Other / Low Priority:

**** Better recognition of Unicode scripts / Greek / composition.

**** Undo for color-drag face customization.

** Bidirectional editing

*** Support reordering structured text
Two important use cases: (1) comments and strings in program sources,
and (2) text with markup, like HTML or XML.

One idea is to invent a special text property that would instruct the
display engine to reorder only the parts of buffer text covered by
that property.  The display engine will then push its state onto the
iterator stack, restrict the bidi iterator to accessing only the
portion of buffer text covered by the property, reorder the text, then
pop its state from stack and continue as usual.  This will require
minor changes in the bidi_it structure.

This design requires Lisp-level code to put the text properties on the
relevant parts of the buffer text.  That could be done using JIT
fontifications, or as a preliminary processing when the file is
visited.  With HTML/XML, the code that puts text properties needs to
pay attention to the bidi directives embedded in the HTML/XML stream.

*** Allow the user to control the direction of the UI

**** Introduce user option to control direction of mode line.
One problem is the header line, which is produced by the same routines
as the mode line.  While it makes sense to have the mode-line
direction controlled by a single global variable, header lines are
buffer-specific, so they need a separate treatment in this regard.

**** User options to control direction of menu bar and tool bar.
For the tool bar, it's relatively easy: set it.paragraph_embedding
in redisplay_tool_bar according to the user variable, and make
f->desired_tool_bar_string multibyte with STRING_SET_MULTIBYTE.  Some
minor changes will be needed to set the right_box_line_p and
left_box_line_p flags correctly for the R2L tool bar.

However, it makes no sense to display the tool bar right to left if
the menu bar cannot be displayed in the same direction.

R2L menu bar is tricky for the same reasons as the mode line.  In
addition, toolkit builds create their menu bars in toolkit-specific
parts of code, bypassing xdisp.c, so those parts need to be enhanced
with toolkit-specific code to display the menu bar right to left.

** Custom

*** Extend :set-after to also mean initialize after.
If defcustom A specifies :set-after '(B), then if a user customizes
both A and B, custom will set A after B.  But if the user only customizes
A, then if B is already defined, it gets left at its original setting.
Instead, if B has not been customized it should be re-initialized
(on the assumption that the default value depends on A).
See the places where we manually call custom-reevaluate-setting,
such as for mail-host-address and user-mail-address in startup.el.

** ImageMagick support

*** image-type-header-regexps priorities the jpeg loader over the
ImageMagick one.  This is not wrong, but how should a user go about
preferring the ImageMagick loader?  The user might like zooming etc in jpegs.

Try (setq image-type-header-regexps nil) for a quick hack to prefer
ImageMagick over the jpg loader.

*** For some reason it's unbearably slow to look at a page in a large
image bundle using the :index feature.  The ImageMagick "display"
command is also a bit slow, but nowhere near as slow as the Emacs
code.  It seems ImageMagick tries to unpack every page when loading the
bundle.  This feature is not the primary usecase in Emacs though.

ImageMagick 6.6.2-9 introduced a bugfix for single page djvu load.  It
is now much faster to use the :index feature, but still not very fast.

*** Try to cache the num pages calculation.  It can take a while to
calculate the number of pages, and if you need to do it for each page
view, page-flipping becomes uselessly slow.

*** Integrate with image-dired.

*** Integrate with docview.

*** Integrate with image-mode.
Some work has been done, e.g. M-x image-transform-fit-to-height will
fit the image to the height of the Emacs window.

*** Look for optimizations for handling images with low depth.
Currently the code seems to default to 24 bit RGB which is costly for
images with lower bit depth.

*** Decide what to do with some uncommitted imagemagick support
functions for image size etc.

** nxml mode

*** High priority

**** Command to insert an element template, including all required
attributes and child elements.  When there's a choice of elements
possible, we could insert a comment, and put an overlay on that
comment that makes it behave like a button with a pop-up menu to
select the appropriate choice.

**** Command to tag a region.  With a schema should complete using legal
tags, but should work without a schema as well.

**** Provide a way to conveniently rename an element.  With a schema should
complete using legal tags, but should work without a schema as well.

*** Outlining

**** Implement C-c C-o C-q.

**** Install pre/post command hook for moving out of invisible section.

**** Put a modify hook on invisible sections that expands them.

**** Integrate dumb folding somehow.

**** An element should be able to be its own heading.

**** Optimize to avoid complete buffer scan on each command.

**** Make it work with HTML-style headings (i.e. level indicated by
name of heading element rather than depth of section nesting).

**** Recognize root element as a section provided it has a title, even
if it doesn't match section-element-name-regex.

**** Support for incremental search automatically making hidden text visible.

**** Allow title to be an attribute.

**** Command that says to recognize the tag at point as a section/heading.

**** Explore better ways to determine when an element is a section
or a heading.

**** rng-next-error needs to either ignore invisible portion or reveal it
(maybe use isearch oriented text properties).

**** Errors within hidden section should be highlighted by underlining the
ellipsis.

**** Make indirect buffers work.

**** How should nxml-refresh outline recover from non well-formed tags?

**** Hide tags in title elements?

**** Use overlays instead of text properties for holding outline state?
Necessary for indirect buffers to work?

**** Allow an outline to go in the speedbar.

**** Split up outlining manual section into subsections.

**** More detail in the manual about each outlining command.

**** More menu entries for hiding/showing?

**** Indication of many lines have been hidden?

*** Locating schemas

**** Should rng-validate-mode give the user an opportunity to specify a
schema if there is currently none? Or should it at least give a hint
to the user how to specify a non-vacuous schema?

**** Support for adding new schemas to schema-locating files.
Add documentElement and namespace elements.

**** C-c C-w should be able to report current type id.

**** Implement doctypePublicId.

**** Implement typeIdBase.

**** Implement typeIdProcessingInstruction.

**** Support xml:base.

**** Implement group.

**** Find preferred prefix from schema-locating files.  Get rid of
rng-preferred-prefix-alist.

**** Inserting document element with vacuous schema should complete using
document elements declared in schema locating files, and set schema
appropriately.

**** Add a ruleType attribute to the <include> element?

**** Allow processing instruction in prolog to contain the compact syntax
schema directly.

**** Use RDDL to locate a schema based on the namespace URI.

**** Should not prompt to add redundant association to schema locating file.

**** Command to reload current schema.

*** Schema-sensitive features

**** Should filter dynamic markup possibilities using schema validity, by
adding hook to nxml-mode.

**** Dynamic markup word should (at least optionally) be able to look in
other buffers that are using nxml-mode.

**** Should clicking on Invalid move to next error if already on an error?

**** Take advantage of a:documentation.  Needs change to schema format.

**** Provide feasible validation (as in Jing) toggle.

**** Save the validation state as a property on the error overlay to enable
more detailed diagnosis.

**** Provide an Error Summary buffer showing all the validation errors.

**** Pop-up menu.  What is useful?  Tag a region (should be grayed out if
the region is not balanced).  Suggestions based on error messages.

**** Have configurable list of namespace URIs so that we can provide
namespace URI completion on extension elements or with schema-less documents.

**** Allow validation to handle XInclude.

**** ID/IDREF support.

*** Completion

**** Make it work with icomplete.  Only use a function to complete when
some of the possible names have undeclared namespaces.

**** How should C-return in mixed text work?

**** When there's a vacuous schema, C-return after < will insert the end-tag.
Is this a bug or a feature?

**** After completing start-tag, ensure we don't get unhelpful message
from validation

**** Syntax table for completion.

**** Should complete start-tag name with a space if namespace attributes
are required.

**** When completing start-tag name with no prefix and it doesn't match
should try to infer namespace from local name.

**** Should completion pay attention to characters after point?  If so, how?

**** When completing start-tag name, add required atts if only one required
attribute.

**** When completing attribute name, add attribute value if only one value
is possible.

**** After attribute-value completion, insert space after close delimiter
if more attributes are required.

**** Complete on enumerated data values in elements.

**** When in context that allows only elements, should get tag
completion without having to type < first.

**** When immediately after start-tag name, and name is valid and not
prefix of any other name, should C-return complete on attribute names?

**** When completing attributes, more consistent to ignore all attributes
after point.

**** Inserting attribute value completions needs to be sensitive to what
delimiter is used so that it quotes the correct character.

**** Complete on encoding-names in XML decl.

**** Complete namespace declarations by searching for all namespaces
mentioned in the schema.

*** Well-formed XML support

**** Deal better with Mule-UCS

**** Deal with UTF-8 BOM when reading.

**** Complete entity names.

**** Provide some support for entity names for MathML.

**** Command to repeat the last tag.

**** Support for changing between character references and characters.
Need to check that context is one in which character references are
allowed.  xmltok prolog parsing will need to distinguish parameter
literals from other kinds of literal.

**** Provide a comment command to bind to M-; that works better than the
normal one.

**** Make indenting in a multi-line comment work.

**** Structure view.  Separate buffer displaying element tree.
Be able to navigate from structure view to document and vice-versa.

**** Flash matching >.

**** Smart selection command that selects increasingly large syntactically
coherent chunks of XML.  If point is in an attribute value, first
select complete value; then if command is repeated, select value plus
delimiters, then select attribute name as well, then complete
start-tag, then complete element, then enclosing element, etc.

**** ispell integration.

**** Block-level items in mixed content should be indented, e.g:
  <para>This is list:
    <ul>
      <li>item</li>

**** Provide option to indent like this:
    <para>This is a paragraph
     occupying multiple lines.</para>

**** Option to add make a / that closes a start-tag electrically insert a
space for the XHTML guys.

**** C-M-q should work.

*** Datatypes

**** Figure out workaround for CJK characters with regexps.

**** Does category C contain Cn?

**** Do ENTITY datatype properly.

*** XML Parsing Library

**** Parameter entity parsing option, nil (never), t (always),
unless-standalone (unless standalone="yes" in XML declaration).

**** When a file is currently being edited, there should be an option to
use its buffer instead of the on-disk copy.

*** Handling all XML features

**** Provide better support for editing external general parsed entities.
Perhaps provide a way to force ignoring undefined entities; maybe turn
this on automatically with <?xml encoding=""?> (with no version
pseudo-att).

**** Handle internal general entity declarations containing elements.

**** Handle external general entity declarations.

**** Handle default attribute declarations in internal subset.

**** Handle parameter entities (including DTD).

*** RELAX NG

**** Do complete schema checking, at least optionally.

**** Detect include/external loops during schema parse.

**** Coding system detection for schemas.  Should use utf-8/utf-16 per the
spec.  But also need to allow encodings other than UTF-8/16 to support
CJK charsets that Emacs cannot represent in Unicode.

*** Catching XML errors

**** Check public identifiers.

**** Check default attribute values.

*** Performance

**** Explore whether overlay-recenter can cure overlays performance problems.

**** Cache schemas.  Need to have list of files and mtimes.

**** Make it possible to reduce rng-validate-chunk-size significantly,
perhaps to 500 bytes, without bad performance impact: don't do
redisplay on every chunk; pass continue functions on other uses of
rng-do-some-validation.

**** Cache after first tag.

**** Introduce a new name class that is a choice between names (so that
we can use member)

**** intern-choice should simplify after patterns with same 1st/2nd args

**** Large numbers of overlays slow things down dramatically.  Represent
errors using text properties.  This implies we cannot incrementally
keep track of the number of errors, in order to determine validity.
Instead, when validation completes, scan for any characters with an
error text property; this seems to be fast enough even with large
buffers.  Problem with error at end of buffer, where there's no
character; need special variable for this.  Need to merge face from
font-lock with the error face: use :inherit attribute with list of two
faces.  How do we avoid making rng-valid depend on nxml-mode?

*** Error recovery

**** Don't stop at newline in looking for close of start-tag.

**** Use indentation to guide recovery from mismatched end-tags

**** Don't keep parsing when currently not well-formed but previously
well-formed

**** Try to recover from a bad start-tag by popping an open element if
there was a mismatched end-tag unaccounted for.

**** Try to recover from a bad start-tag open on the hypothesis that there
was an error in the namespace URI.

**** Better recovery from ill-formed XML declarations.

*** Usability improvements

**** Should print a "Parsing..." message during long movements.

**** Provide better position for reference to undefined pattern error.

**** Put Well-formed in the mode-line when validating against any-content.

**** Trim marking of illegal data for leading and trailing whitespace.

**** Show Invalid status as soon as we are sure it's invalid, rather than
waiting for everything to be completely up to date.

**** When narrowed, Valid or Invalid status should probably consider only
validity of narrowed region.

*** Bug fixes

**** Need to give an error for a document like: <foo/><![CDATA[  ]]>

**** Make nxml-forward-balanced-item work better for the prolog.

**** Make filling and indenting comments work in the prolog.

**** Should delete RNC Input buffers.

**** Figure out what regex use for NCName and use it consistently,

**** Should have not-well-formed tokens in ref.

**** Require version in XML declaration? Probably not because prevents
use for external parsed entities.  At least forbid standalone without version.

**** Reject schema that compiles to rng-not-allowed-ipattern.

**** Move point backwards on schema parse error so that it's on the right token.

*** Internal

**** Use rng-quote-string consistently.

**** Use parsing library for XML to texinfo conversion.

**** Rename xmltok.el to nxml-token.el.  Use nxml-t- prefix instead of
xmltok-.  Change nxml-t-type to nxml-t-token-type, nxml-t-start to
nxml-t-token-start.

**** Can we set fill-prefix to nil and rely on indenting?

**** xmltok should make available replacement text of entities containing
elements

**** In rng-valid, instead of using modification-hooks and
insert-behind-hooks on dependent overlays, use same technique as nxml-mode.

*** Fontification

**** Allow face to depend on element qname, attribute qname, attribute
value.  Use list with pairs of (R . F), where R specifies regexps and
F specifies faces.  How can this list be made to depend on the document type?

*** Other

**** Support RELAX NG XML syntax (use XML parsing library).

**** Support W3C XML Schema (use XML parsing library).

**** Command to infer schema from current document (like trang).

*** Schemas

**** XSLT schema should take advantage of RELAX NG to express cooccurrence
constraints on attributes (e.g. xsl:template).

*** Documentation

**** Move material from README to manual.

**** Document encodings.

*** Notes

**** How can we allow an error to be displayed on a different token from
where it is detected?  In particular, for a missing closing ">" we
will need to display it at the beginning of the following token.  At the
moment, when we parse the following token the error overlay will get cleared.

**** How should rng-goto-next-error deal with narrowing?

**** Perhaps should merge errors having same start position even if they
have different ends.

**** How to handle surrogates? One possibility is to be compatible with
utf8.e: represent as sequence of 4 chars.  But utf-16 is incompatible
with this.

**** Should we distinguish well-formedness errors from invalidity errors?
(I think not: we may want to recover from a bad start-tag by implying
an end-tag.)

**** Seems to be a bug with Emacs, where a mouse movement that causes
help-echo text to appear counts as pending input but does not cause
idle timer to be restarted.

**** Use XML to represent this file.

**** I had a TODO which said simply "split-string".  What did I mean?

**** Investigate performance on large files all on one line.

*** Issues for Emacs versions >= 22

**** Take advantage of UTF-8 CJK support.

**** Supply a next-error-function.

**** Investigate this NEWS item "Emacs now tries to set up buffer coding
systems for HTML/XML files automatically."

**** Take advantage of the pointer text property.

**** Leverage char-displayable-p.

** RefTeX

*** Provide a wdired-like mode for editing RefTeX TOC buffers.
As a first step, renaming of sections could be supported.  Ultimately,
it would be great if it also supported moving sections, e.g., by
killing and yanking or providing org-mode like "move section
upwards/downwards" commands.  However, that's not so easy in the
presence of multi-file documents.

* Internal changes

** Cleanup all the GC_ mark bit stuff -- there is no longer any distinction
   since the mark bit is no longer stored in the Lisp_Object itself.

** Refine the 'predicate' arg to read-file-name.
   Currently, it mixes up the predicate to apply when doing completion and the
   one to use when terminating the selection.

** Merge ibuffer.el and buff-menu.el.
   More specifically do what's needed to make ibuffer.el the default,
   or just an extension of buff-menu.el.

** Replace linum.el with nlinum.el
<<<<<<< HEAD
   https://lists.gnu.org/archive/html/emacs-devel/2013-08/msg00379.html
=======
   https://lists.gnu.org/r/emacs-devel/2013-08/msg00379.html
>>>>>>> 89212988

** Merge sendmail.el and messages.el.
   Probably not a complete merge, but at least arrange for messages.el to be
   a derived mode of sendmail.el.  Or arrange for messages.el to be split
   into a small core and "the rest" so that we use less resources as long as
   we stick to the features provided in sendmail.el.

** Replace gmalloc.c with the modified Doug Lea code from the current
   GNU libc so that the special mmapping of buffers can be removed --
   that apparently loses under Solaris, at least. [fx has mostly done
   this.]

** Rewrite make-docfile to be clean and maintainable.
   It might be better to replace it with Lisp, using the byte compiler.
<<<<<<< HEAD
   https://lists.gnu.org/archive/html/emacs-devel/2012-06/msg00037.html
=======
   https://lists.gnu.org/r/emacs-devel/2012-06/msg00037.html
>>>>>>> 89212988

** Add an inferior-comint-minor-mode to capture the common set of operations
   offered by major modes that offer an associated inferior
   comint-derived mode.  I.e. basically make cmuscheme.el/inf-lisp.el generic.
   For use by sml-mode, python-mode, tex-mode, scheme-mode, lisp-mode,
   haskell-mode, tuareg-mode, ...

** Add "link" button class
   Add a standard button-class named "link", and make all other link-like
   button classes inherit from it.  Set the default face of the "link" button
   class to the standard "link" face.

* Wishlist items:

** Maybe replace etags.c with a Lisp implementation.
<<<<<<< HEAD
https://lists.gnu.org/archive/html/emacs-devel/2012-06/msg00354.html
=======
https://lists.gnu.org/r/emacs-devel/2012-06/msg00354.html
>>>>>>> 89212988

** Maybe replace lib-src/rcs2log with a Lisp implementation.
It wouldn't have to be a complete replacement, just enough
for vc-rcs-update-changelog.

* Other known bugs:

** 'make-frame' forgets unhandled parameters, at least for X11 frames.

** a two-char comment-starter whose two chars are symbol constituents will
not be noticed if it appears within a word.


This file is part of GNU Emacs.

GNU Emacs is free software: you can redistribute it and/or modify
it under the terms of the GNU General Public License as published by
the Free Software Foundation, either version 3 of the License, or
(at your option) any later version.

GNU Emacs is distributed in the hope that it will be useful,
but WITHOUT ANY WARRANTY; without even the implied warranty of
MERCHANTABILITY or FITNESS FOR A PARTICULAR PURPOSE.  See the
GNU General Public License for more details.

You should have received a copy of the GNU General Public License
along with GNU Emacs.  If not, see <https://www.gnu.org/licenses/>.

;; Local Variables:
;; coding: utf-8
;; End:<|MERGE_RESOLUTION|>--- conflicted
+++ resolved
@@ -95,19 +95,6 @@
 
 ** Move idlwave to elpa.gnu.org.
 Need to sync up the Emacs and external versions.
-<<<<<<< HEAD
-See <https://lists.gnu.org/archive/html/emacs-devel/2014-07/msg00008.html>
-
-** Move Org mode to elpa.gnu.org.
-See <https://lists.gnu.org/archive/html/emacs-devel/2014-08/msg00300.html>
-<https://lists.gnu.org/archive/html/emacs-devel/2014-11/msg00257.html>
-
-** Move verilog-mode to elpa.gnu.org.
-See <https://lists.gnu.org/archive/html/emacs-devel/2015-02/msg01180.html>
-
-** Move vhdl-mode to elpa.gnu.org.
-See <https://lists.gnu.org/archive/html/emacs-devel/2015-02/msg01180.html>
-=======
 See <https://lists.gnu.org/r/emacs-devel/2014-07/msg00008.html>
 
 ** Move Org mode to elpa.gnu.org.
@@ -119,7 +106,6 @@
 
 ** Move vhdl-mode to elpa.gnu.org.
 See <https://lists.gnu.org/r/emacs-devel/2015-02/msg01180.html>
->>>>>>> 89212988
 
 * Simple tasks. These don't require much Emacs knowledge, they are
 suitable for anyone from beginners to experts.
@@ -171,11 +157,7 @@
 
 ** revert-buffer should eliminate overlays and the mark.
    For related problems consult the thread starting with
-<<<<<<< HEAD
-   https://lists.gnu.org/archive/html/emacs-devel/2005-11/msg01346.html
-=======
    https://lists.gnu.org/r/emacs-devel/2005-11/msg01346.html
->>>>>>> 89212988
 
 ** erase-buffer should perhaps disregard read-only properties of text.
 
@@ -203,11 +185,7 @@
 
 ** Define recompute-arg and recompute-arg-if for fix_command to use.
   See rms message of 11 Dec 05 in
-<<<<<<< HEAD
-  https://lists.gnu.org/archive/html/emacs-pretest-bug/2005-12/msg00165.html,
-=======
   https://lists.gnu.org/r/emacs-pretest-bug/2005-12/msg00165.html,
->>>>>>> 89212988
   and the rest of that discussion.
 
 ** In Emacs Info, examples of using Customize should be clickable
@@ -224,17 +202,10 @@
 ** make back_comment use syntax-ppss or equivalent.
 
 ** Consider improving src/sysdep.c's search for a fqdn.
-<<<<<<< HEAD
-https://lists.gnu.org/archive/html/emacs-devel/2007-04/msg00782.html
-
-** Find a proper fix for rcirc multiline nick adding.
-https://lists.gnu.org/archive/html/emacs-devel/2007-04/msg00684.html
-=======
 https://lists.gnu.org/r/emacs-devel/2007-04/msg00782.html
 
 ** Find a proper fix for rcirc multiline nick adding.
 https://lists.gnu.org/r/emacs-devel/2007-04/msg00684.html
->>>>>>> 89212988
 
 ** Check for any included packages that define obsolete bug-reporting commands.
 Change them to use report-emacs-bug.
@@ -257,20 +228,12 @@
 dired buffers and DTRT WRT 'auto-revert-mode'.
 
 ** Check uses of prin1 for error-handling.
-<<<<<<< HEAD
-https://lists.gnu.org/archive/html/emacs-devel/2008-08/msg00456.html
-=======
 https://lists.gnu.org/r/emacs-devel/2008-08/msg00456.html
->>>>>>> 89212988
 
 * Important features:
 
 ** "Emacs as word processor"
-<<<<<<< HEAD
-https://lists.gnu.org/archive/html/emacs-devel/2013-11/msg00515.html
-=======
 https://lists.gnu.org/r/emacs-devel/2013-11/msg00515.html
->>>>>>> 89212988
     rms writes:
     25 years ago I hoped we would extend Emacs to do WYSIWYG word
     processing.  That is why we added text properties and variable
@@ -348,24 +311,15 @@
 Perspectives also need to interact with the tabs.
 
 ** FFI (foreign function interface)
-<<<<<<< HEAD
-See eg https://lists.gnu.org/archive/html/emacs-devel/2013-10/msg00246.html
-=======
 See eg https://lists.gnu.org/r/emacs-devel/2013-10/msg00246.html
->>>>>>> 89212988
 
 One way of doing this is to start with fx's dynamic loading, and use it
 to implement things like auto-loaded buffer parsers and database
 access in cases which need more than Lisp.
 
 ** Replace unexec with a more portable form of dumping
-<<<<<<< HEAD
-See eg https://lists.gnu.org/archive/html/emacs-devel/2014-01/msg01034.html
-       https://lists.gnu.org/archive/html/emacs-devel/2014-06/msg00452.html
-=======
 See eg https://lists.gnu.org/r/emacs-devel/2014-01/msg01034.html
        https://lists.gnu.org/r/emacs-devel/2014-06/msg00452.html
->>>>>>> 89212988
 
 One way is to provide portable undumping using mmap (per gerd design).
 
@@ -445,13 +399,8 @@
 ** A more modern printing interface.  One that pops up a dialog that lets
 you choose printer, page style, etc.
 Integration with the Gtk print dialog is apparently difficult.  See eg:
-<<<<<<< HEAD
-https://lists.gnu.org/archive/html/emacs-devel/2009-03/msg00501.html
-https://lists.gnu.org/archive/html/emacs-devel/2009-04/msg00034.html
-=======
 https://lists.gnu.org/r/emacs-devel/2009-03/msg00501.html
 https://lists.gnu.org/r/emacs-devel/2009-04/msg00034.html
->>>>>>> 89212988
 
 ** Allow frames(terminals) created by emacsclient to inherit their environment
 from the emacsclient process.
@@ -550,11 +499,7 @@
 
 ** Get some major packages installed: W3 (development version needs
   significant work), PSGML, _possibly_ ECB.
-<<<<<<< HEAD
-  https://lists.gnu.org/archive/html/emacs-devel/2007-05/msg01493.html
-=======
   https://lists.gnu.org/r/emacs-devel/2007-05/msg01493.html
->>>>>>> 89212988
   Check the assignments file for other packages which might go in and
   have been missed.
 
@@ -700,29 +645,17 @@
 
 ** Possibly make 'list-holidays' eval items in the calendar-holidays variable.
    See thread
-<<<<<<< HEAD
-   <https://lists.gnu.org/archive/html/emacs-devel/2006-02/msg01034.html>.
-=======
    <https://lists.gnu.org/r/emacs-devel/2006-02/msg01034.html>.
->>>>>>> 89212988
    [rgm@gnu.org will look at this after 22.1]
 
 ** Possibly make cal-dst use the system timezone database directly.
    See thread
-<<<<<<< HEAD
-   <https://lists.gnu.org/archive/html/emacs-pretest-bug/2006-11/msg00060.html>
-=======
    <https://lists.gnu.org/r/emacs-pretest-bug/2006-11/msg00060.html>
->>>>>>> 89212988
 
 ** Possibly add a "close" button to the modeline.
    The idea is to add an "X" of some kind, that when clicked deletes
    the window associated with that modeline.
-<<<<<<< HEAD
-   https://lists.gnu.org/archive/html/emacs-devel/2007-09/msg02416.html
-=======
    https://lists.gnu.org/r/emacs-devel/2007-09/msg02416.html
->>>>>>> 89212988
 
 * Things to be done for specific packages or features
 
@@ -1559,11 +1492,7 @@
    or just an extension of buff-menu.el.
 
 ** Replace linum.el with nlinum.el
-<<<<<<< HEAD
-   https://lists.gnu.org/archive/html/emacs-devel/2013-08/msg00379.html
-=======
    https://lists.gnu.org/r/emacs-devel/2013-08/msg00379.html
->>>>>>> 89212988
 
 ** Merge sendmail.el and messages.el.
    Probably not a complete merge, but at least arrange for messages.el to be
@@ -1578,11 +1507,7 @@
 
 ** Rewrite make-docfile to be clean and maintainable.
    It might be better to replace it with Lisp, using the byte compiler.
-<<<<<<< HEAD
-   https://lists.gnu.org/archive/html/emacs-devel/2012-06/msg00037.html
-=======
    https://lists.gnu.org/r/emacs-devel/2012-06/msg00037.html
->>>>>>> 89212988
 
 ** Add an inferior-comint-minor-mode to capture the common set of operations
    offered by major modes that offer an associated inferior
@@ -1598,11 +1523,7 @@
 * Wishlist items:
 
 ** Maybe replace etags.c with a Lisp implementation.
-<<<<<<< HEAD
-https://lists.gnu.org/archive/html/emacs-devel/2012-06/msg00354.html
-=======
 https://lists.gnu.org/r/emacs-devel/2012-06/msg00354.html
->>>>>>> 89212988
 
 ** Maybe replace lib-src/rcs2log with a Lisp implementation.
 It wouldn't have to be a complete replacement, just enough
