%&tex
%
% Title:  GNU Emacs Survival Card
% Author: Wlodek Bzyl <matwb@univ.gda.pl>
%
<<<<<<< HEAD
% $Revision: 1.2 $
% $Date: 2007/08/26 20:55:07 $
%
=======
>>>>>>> 970a31dd
%**start of header

% User interface is `plain.tex' and macros described below
%
% \title{CARD TITLE}{for version 21}
% \section{NAME}
% optional paragraphs separated with \askip amount of vertical space
% \key{KEY-NAME} description of key or
% \mkey{M-x LONG-LISP-NAME} description of Elisp function
%
% \kbd{ARG} -- argument is typed literally

\def\plainfmtname{plain}
\ifx\fmtname\plainfmtname
\else
  \errmessage{This file requires `plain' format to be typeset correctly}
  \endinput
\fi

% PDF output layout.  0 for A4, 1 for letter (US), a `l' is added for
% a landscape layout.

\input pdflayout.sty
\pdflayout=(1)

% Copyright (C) 2000, 2001, 2002, 2003, 2004, 2005,
%   2006, 2007  Free Software Foundation, Inc.

% This file is part of GNU Emacs.

% GNU Emacs is free software; you can redistribute it and/or modify
% it under the terms of the GNU General Public License as published by
% the Free Software Foundation; either version 3, or (at your option)
% any later version.

% GNU Emacs is distributed in the hope that it will be useful,
% but WITHOUT ANY WARRANTY; without even the implied warranty of
% MERCHANTABILITY or FITNESS FOR A PARTICULAR PURPOSE.  See the
% GNU General Public License for more details.

% You should have received a copy of the GNU General Public License
% along with GNU Emacs; see the file COPYING.  If not, write to
% the Free Software Foundation, Inc., 51 Franklin Street, Fifth Floor,
% Boston, MA 02110-1301, USA.

\def\versionnumber{1.0}
\def\versionemacs{21}
\def\year{2007}                 % latest copyright year

\def\copyrightnotice{\penalty-1\vfill
  \vbox{\smallfont\baselineskip=0.8\baselineskip\raggedcenter
    Copyright \year\ Free Software Foundation, Inc.\break
    Version \versionnumber{} for GNU Emacs \versionemacs, April 2000\break
    Project W{\l}odek Bzyl (matwb@univ.gda.pl)

    Permission is granted to make and distribute copies of
    this card provided the copyright notice and this permission notice
    are preserved on all copies.\par}}

\hsize 3.2in
\vsize 7.95in
\font\titlefont=cmss10 scaled 1200
\font\headingfont=cmss10
\font\smallfont=cmr6
\font\smallsy=cmsy6
\font\eightrm=cmr8
\font\eightbf=cmbx8
\font\eightit=cmti8
\font\eighttt=cmtt8
\font\eightmi=cmmi8
\font\eightsy=cmsy8
\font\eightss=cmss8
\textfont0=\eightrm
\textfont1=\eightmi
\textfont2=\eightsy
\def\rm{\eightrm} \rm
\def\bf{\eightbf}
\def\it{\eightit}
\def\tt{\eighttt}
\def\ss{\eightss}
\baselineskip=0.8\baselineskip

\newdimen\intercolumnskip % horizontal space between columns
\intercolumnskip=0.5in

% The TeXbook, p. 257
\let\lr=L \newbox\leftcolumn
\output={\if L\lr
    \global\setbox\leftcolumn\columnbox \global\let\lr=R
  \else
       \doubleformat \global\let\lr=L\fi}
\def\doubleformat{\shipout\vbox{\makeheadline
    \leftline{\box\leftcolumn\hskip\intercolumnskip\columnbox}
    \makefootline}
  \advancepageno}
\def\columnbox{\leftline{\pagebody}}

\def\newcolumn{\vfil\eject}

\def\bye{\par\vfil\supereject
  \if R\lr \null\vfil\eject\fi
  \end}

\outer\def\title#1#2{{\titlefont\centerline{#1}}\vskip 1ex plus 0.5ex
   \centerline{\ss#2}
   \vskip2\baselineskip}

\outer\def\section#1{\filbreak
  \bskip
  \leftline{\headingfont #1}
  \askip}
\def\bskip{\vskip 2.5ex plus 0.25ex }
\def\askip{\vskip 0.75ex plus 0.25ex}

\newdimen\defwidth \defwidth=0.25\hsize
\def\hang{\hangindent\defwidth}

\def\textindent#1{\noindent\llap{\hbox to \defwidth{\tt#1\hfil}}\ignorespaces}
\def\key{\par\hangafter=0\hang\textindent}

\def\mtextindent#1{\noindent\hbox{\tt#1\quad}\ignorespaces}
\def\mkey{\par\hangafter=1\hang\mtextindent}

\def\kbd#{\bgroup\tt \let\next= }

\newdimen\raggedstretch
\newskip\raggedparfill \raggedparfill=0pt plus 1fil
\def\nohyphens
   {\hyphenpenalty10000\exhyphenpenalty10000\pretolerance10000}
\def\raggedspaces
   {\spaceskip=0.3333em\relax
    \xspaceskip=0.5em\relax}
\def\raggedright
   {\raggedstretch=6em
    \nohyphens
    \rightskip=0pt plus \raggedstretch
    \raggedspaces
    \parfillskip=\raggedparfill
    \relax}
\def\raggedcenter
   {\raggedstretch=6em
    \nohyphens
    \rightskip=0pt plus \raggedstretch
    \leftskip=\rightskip
    \raggedspaces
    \parfillskip=0pt
    \relax}

\chardef\\=`\\

\raggedright
\nopagenumbers
\parindent 0pt
\interlinepenalty=10000
\hoffset -0.2in
%\voffset 0.2in

%**end of header


\title{GNU\ \ Emacs\ \ Survival\ \ Card}{for version \versionemacs}

In the following, \kbd{C-z} means hit the `\kbd{z}' key while
holding down the {\it Ctrl}\ \ key. \kbd{M-z} means hit the
`\kbd{z}' key while hitting the {\it Meta\/} (labeled {\it Alt\/}
on some keyboards) or after hitting {\it Esc\/} key.

\section{Running Emacs}

To enter GNU Emacs, just type its name: \kbd{emacs}.
Emacs divides the frame into several areas:
  menu line,
  buffer area with the edited text,
  mode line describing the buffer in the window above it,
  and a minibuffer/echo area in the last line.
\askip
\key{C-x C-c} quit Emacs
\key{C-x C-f} edit file; this command uses the minibuffer to read
  the file name; use this to create new files by entering the name
  of the new file
\key{C-x C-s} save the file
\key{C-x k} kill a buffer
\key{C-g} in most context: cancel, stop, abort partially typed or
  executing command
\key{C-x u} undo

\section{Moving About}

\key{C-l} scroll current line to center of window
\key{C-x b} switch to another buffer
\key{M-<} move to beginning of buffer
\key{M->} move to end of buffer
\key{M-x goto-line} go to a given line number

\section{Multiple Windows}

\key{C-x 0} remove the current window from the display
\key{C-x 1} make active window the only window
\key{C-x 2} split window horizontally
\key{C-x 3} split window vertically
\key{C-x o} move to other window

\section{Regions}

Emacs defines a `region' as the space between the {\it mark\/} and
the {\it point}. A mark is set with \kbd{C-{\it space}}.
The point is at the cursor position.
\askip
\key{M-h} mark entire paragraph
\key{C-x h} mark entire buffer

\section{Killing and Copying}

\key{C-w} kill region
\key{M-w} copy region to kill-ring
\key{C-k} kill from the cursor all the way to the end of the line
\key{M-DEL} kill word
\key{C-y} yank back the last kill (\kbd{C-w C-y} combination could be
  used to move text around)
\key{M-y} replace last yank with previous kill

\section{Searching}

\key{C-s} search for a string
\key{C-r} search for a string backwards
\key{RET} quit searching
\key{M-C-s} regular expression search
\key{M-C-r} reverse regular expression search
\askip
Use \kbd{C-s} or \kbd{C-r} again to repeat the search in either direction.

\section{Tags}

Tags tables files record locations of function and
procedure definitions, global variables, data types and anything
else convenient. To create a tags table file, type
`{\tt etags} {\it input\_files}' as a shell command.
\askip
\key{M-.} find a definition
\key{C-u M-.} find next occurrence of definition
\key{M-*} pop back to where \kbd{M-.} was last invoked
\mkey{M-x tags-query-replace} run query-replace on all files
  recorded in tags table
\key{M-,} continue last tags search or query-replace

\section{Compiling}

\key{M-x compile} compile code in active window
\key{C-c C-c} go to the next compiler error, when in
  the compile window or
\key{C-x `} when in the window with source code

\section{Dired, the Directory Editor}

\key{C-x d} invoke Dired
\key{d} flag this file for deletion
\key{\~{}} flag all backup files for deletion
\key{u} remove deletion flag
\key{x} delete the files flagged for deletion
\key{C} copy file
\key{g} update the Dired buffer
\key{f} visit the file described on the current line
\key{s} switch between alphabetical date/time order

\section{Reading and Sending Mail}

\key{M-x rmail} start reading mail
\key{q} quit reading mail
\key{h} show headers
\key{d} mark the current message for deletion
\key{x} remove all messages marked for deletion

\key{C-x m} begin composing a message
\key{C-c C-c} send the message and switch to another buffer
\key{C-c C-f C-c} move to the `CC' header field, creating one
  if there is none

\section{Miscellaneous}

\key{M-q} fill paragraph
\key{M-/} expand previous word dynamically
\key{C-z} iconify (suspend) Emacs when running it under X or
  shell, respectively
\mkey{M-x revert-buffer} replace the text being edited with the
  text of the file on disk

\section{Query Replace}

\key{M-\%} interactively search and replace
\key{M-C-\%} using regular expressions
\askip
Valid responses in query-replace mode are
\askip
\key{SPC} replace this one, go on to next
\key{,} replace this one, don't move
\key{DEL} skip to next without replacing
\key{!} replace all remaining matches
\key{\^{}} back up to the previous match
\key{RET} exit query-replace
\key{C-r} enter recursive edit (\kbd{M-C-c} to exit)

\section{Regular Expressions}

\key{. {\rm(dot)}} any single character except a newline
\key{*} zero or more repeats
\key{+} one or more repeats
\key{?} zero or one repeat
\key{[$\ldots$]} denotes a class of character to match
\key{[\^{}$\ldots$]} negates the class

\key{\\{\it c}} quote characters otherwise having a special
  meaning in regular expressions

\key{$\ldots$\\|$\ldots$\\|$\ldots$} matches one of
  the alternatives (``or'')
\key{\\( $\ldots$ \\)} groups a series of pattern elements to
  a single element
\key{\\{\it n}} same text as {\it n\/}th group

\key{\^{}} matches at line beginning
\key{\$} matches at line end

\key{\\w} matches word-syntax character
\key{\\W} matches non-word-syntax character
\key{\\<} matches at word beginning
\key{\\>} matches at word end
\key{\\b} matches at word break
\key{\\B} matches at non-word break

\section{Registers}

\key{C-x r s} save region in register
\key{C-x r i} insert register contents into buffer

\key{C-x r SPC} save value of point in register
\key{C-x r j} jump to point saved in register

\section{Rectangles}

\key{C-x r r} copy rectangle to register
\key{C-x r k} kill rectangle
\key{C-x r y} yank rectangle
\key{C-x r t} prefix each line with a string

\key{C-x r o} open rectangle, shifting text right
\key{C-x r c} blank out rectangle

\section{Shells}

\key{M-x shell} start a shell within Emacs
\key{M-!} execute a shell command
\key{M-|} run a shell command on the region
\key{C-u M-|} filter region through a shell command

\section{Spelling Check}

\key{M-\$} check spelling of word at the cursor
\mkey{M-x ispell-region} check spelling of all words in region
\mkey{M-x ispell-buffer} check spelling of entire buffer

\section{International Character Sets}

\key{C-x RET C-\\} select and activate input method for
  the current buffer
\key{C-\\} enable or disable input method
\mkey{M-x list-input-methods} show all input methods
\mkey{M-x set-language-environment} specify principal language

\key{C-x RET c} set coding system for next command
\mkey{M-x find-file-literally} visit file with no conversion
  of any kind

\mkey{M-x list-coding-systems} show all coding systems
\mkey{M-x prefer-coding-system} choose preferred coding system

\section{Keyboard Macros}

\key{C-x (} start defining a keyboard macro
\key{C-x )} end keyboard macro definition
\key{C-x e} execute last-defined keyboard macro
\key{C-u C-x (} append to last keyboard macro
\mkey{M-x name-last-kbd-macro} name last keyboard macro

\section{Simple Customization}

\key{M-x customize} customize variables and faces

\section{Getting Help}

Emacs does command completion for you. Typing \kbd{M-x}
{\it tab\/} or {\it space\/} gives a list of Emacs commands.
\askip
\key{C-h} Emacs help
\key{C-h t} run the Emacs tutorial
\key{C-h i} enter Info, the documentation browser
\key{C-h a} show commands matching a string (apropos)
\key{C-h k} display documentation of the function invoked by
  keystroke
\askip
Emacs gets into different {\it modes}, each of which customizes
Emacs for editing text of a particular sort. The mode line
contains names of the current modes, in parentheses.
\askip
\key{C-h m} get mode-specific information

\copyrightnotice

\bye

% Local variables:
% compile-command: "pdftex survival"
% End:

% arch-tag: 4f9a0562-617b-4843-aee1-450c41d6b22c<|MERGE_RESOLUTION|>--- conflicted
+++ resolved
@@ -3,12 +3,6 @@
 % Title:  GNU Emacs Survival Card
 % Author: Wlodek Bzyl <matwb@univ.gda.pl>
 %
-<<<<<<< HEAD
-% $Revision: 1.2 $
-% $Date: 2007/08/26 20:55:07 $
-%
-=======
->>>>>>> 970a31dd
 %**start of header
 
 % User interface is `plain.tex' and macros described below
