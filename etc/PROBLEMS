Known Problems with GNU Emacs

Copyright (C) 1987-1989, 1993-1999, 2001-2018 Free Software Foundation,
Inc.
See the end of the file for license conditions.


This file describes various problems that have been encountered
in compiling, installing and running GNU Emacs.  Try doing C-c C-t
and browsing through the outline headers.  (See C-h m for help on
Outline mode.)  Information about systems that are no longer supported,
and old Emacs releases, has been removed.  Consult older versions of
this file if you are interested in that information.

* Mule-UCS doesn't work in Emacs 23 onwards

It's completely redundant now, as far as we know.

* Emacs startup failures

** Emacs fails to start, complaining about missing fonts.

A typical error message might be something like

  No fonts match ‘-*-fixed-medium-r-*--6-*-*-*-*-*-iso8859-1’

This happens because some X resource specifies a bad font family for
Emacs to use.  The possible places where this specification might be are:

  - in the X server resources database, often initialized from
    ~/.Xresources (use $ xrdb -query to find out the current state)

  - in your ~/.Xdefaults file

  - client-side X resource file, such as  ~/Emacs or
    /usr/share/X11/app-defaults/Emacs

One of these files might have bad or malformed specification of a
fontset that Emacs should use.  To fix the problem, you need to find
the problematic line(s) and correct them.

After correcting ~/.Xresources, the new data has to be merged into the
X server resources database.  Depending on the circumstances, the
following command may do the trick.  See xrdb(1) for more information.

  $ xrdb -merge ~/.Xresources

** Emacs aborts while starting up, only when run without X.

This problem often results from compiling Emacs with GCC when GCC was
installed incorrectly.  The usual error in installing GCC is to
specify --includedir=/usr/include.  Installation of GCC makes
corrected copies of the system header files.  GCC is supposed to use
the corrected copies in preference to the original system headers.
Specifying --includedir=/usr/include causes the original system header
files to be used.  On some systems, the definition of ioctl in the
original system header files is invalid for ANSI C and causes Emacs
not to work.

The fix is to reinstall GCC, and this time do not specify --includedir
when you configure it.  Then recompile Emacs.  Specifying --includedir
is appropriate only in very special cases and it should *never* be the
same directory where system header files are kept.

** Emacs does not start, complaining that it cannot open termcap database file.

If your system uses Terminfo rather than termcap (most modern
systems do), this could happen if the proper version of
ncurses is not visible to the Emacs configure script (i.e. it
cannot be found along the usual path the linker looks for
libraries).  It can happen because your version of ncurses is
obsolete, or is available only in form of binaries.

The solution is to install an up-to-date version of ncurses in
the developer's form (header files, static libraries and
symbolic links); in some GNU/Linux distributions (e.g. Debian)
it constitutes a separate package.

** Emacs 20 and later fails to load Lisp files at startup.

The typical error message might be like this:

  "Cannot open load file: fontset"

This could happen if you compress the file lisp/subdirs.el.  That file
tells Emacs what are the directories where it should look for Lisp
files.  Emacs cannot work with subdirs.el compressed, since the
Auto-compress mode it needs for this will not be loaded until later,
when your .emacs file is processed.  (The package 'fontset.el' is
required to set up fonts used to display text on window systems, and
it's loaded very early in the startup procedure.)

Similarly, any other .el file for which there's no corresponding .elc
file could fail to load if it is compressed.

The solution is to uncompress all .el files that don't have a .elc file.

Another possible reason for such failures is stale *.elc files
lurking somewhere on your load-path -- see the next section.

** Emacs prints an error at startup after upgrading from an earlier version.

An example of such an error is:

  x-complement-fontset-spec: "Wrong type argument: stringp, nil"

This can be another symptom of stale *.elc files in your load-path.
The following command will print any duplicate Lisp files that are
present in load-path:

    emacs -batch -f list-load-path-shadows

If this command prints any file names, some of these files are stale,
and should be deleted or their directories removed from your
load-path.

* Crash bugs

** Emacs crashes when running in a terminal, if compiled with GCC 4.5.0

This version of GCC is buggy: see

  https://debbugs.gnu.org/6031
  https://gcc.gnu.org/bugzilla/show_bug.cgi?id=43904

You can work around this error in gcc-4.5 by omitting sibling call
optimization.  To do this, configure Emacs with

 CFLAGS="-g -O2 -fno-optimize-sibling-calls" ./configure

** Emacs compiled with GCC 4.6.1 crashes on MS-Windows when C-g is pressed

This is known to happen when Emacs is compiled with MinGW GCC 4.6.1
with the -O2 option (which is the default in the Windows build).  The
reason is a bug in MinGW GCC 4.6.1; to work around, either add the
'-fno-omit-frame-pointer' switch to GCC or compile without
optimizations ('--no-opt' switch to the configure.bat script).

** Emacs crashes in x-popup-dialog.

This can happen if the dialog widget cannot find the font it wants to
use.  You can work around the problem by specifying another font with
an X resource--for example, 'Emacs.dialog*.font: 9x15' (or any font that
happens to exist on your X server).

** Emacs crashes when you use Bibtex mode.

This happens if your system puts a small limit on stack size.  You can
prevent the problem by using a suitable shell command (often 'ulimit')
to raise the stack size limit before you run Emacs.

Patches to raise the stack size limit automatically in 'main'
(src/emacs.c) on various systems would be greatly appreciated.

** Error message 'Symbol’s value as variable is void: x', followed by
a segmentation fault and core dump.

This has been tracked to a bug in tar!  People report that tar erroneously
added a line like this at the beginning of files of Lisp code:

   x FILENAME, N bytes, B tape blocks

If your tar has this problem, install GNU tar--if you can manage to
untar it :-).

** Emacs can crash when displaying PNG images with transparency.

This is due to a bug introduced in ImageMagick 6.8.2-3.  The bug should
be fixed in ImageMagick 6.8.3-10.  See <URL:https://debbugs.gnu.org/13867>.

** Crashes when displaying GIF images in Emacs built with version
libungif-4.1.0 are resolved by using version libungif-4.1.0b1.
Configure checks for the correct version, but this problem could occur
if a binary built against a shared libungif is run on a system with an
older version.

** Emacs aborts inside the function 'tparam1'.

This can happen if Emacs was built without terminfo support, but the
terminal's capabilities use format that is only supported by terminfo.
If your system has ncurses installed, this might happen if your
version of ncurses is broken; upgrading to a newer version of ncurses
and reconfiguring and rebuilding Emacs should solve this.

All modern systems support terminfo, so even if ncurses is not the
problem, you should look for a way to configure Emacs so that it uses
terminfo when built.

** Emacs crashes when using some version of the Exceed X server.

Upgrading to a newer version of Exceed has been reported to prevent
these crashes.  You should consider switching to a free X server, such
as Xming or Cygwin/X.

** Emacs crashes with SIGSEGV in XtInitializeWidgetClass.

It crashes on X, but runs fine when called with option "-nw".

This has been observed when Emacs is linked with GNU ld but without passing
the -z nocombreloc flag.  Emacs normally knows to pass the -z nocombreloc
flag when needed, so if you come across a situation where the flag is
necessary but missing, please report it via M-x report-emacs-bug.

On platforms such as Solaris, you can also work around this problem by
configuring your compiler to use the native linker instead of GNU ld.

** When Emacs is compiled with Gtk+, closing a display kills Emacs.

There is a long-standing bug in GTK that prevents it from recovering
from disconnects: http://bugzilla.gnome.org/show_bug.cgi?id=85715.

Thus, for instance, when Emacs is run as a server on a text terminal,
and an X frame is created, and the X server for that frame crashes or
exits unexpectedly, Emacs must exit to prevent a GTK error that would
result in an endless loop.

If you need Emacs to be able to recover from closing displays, compile
it with the Lucid toolkit instead of GTK.

** Emacs compiled with GTK crashes at startup due to X protocol error.

This is known to happen on elementary OS GNU/Linux systems.

The error message is:

  X protocol error: BadMatch (invalid parameter attributes) on protocol request 140
  When compiled with GTK, Emacs cannot recover from X disconnects.
  This is a GTK bug: https://bugzilla.gnome.org/show_bug.cgi?id=85715
  For details, see etc/PROBLEMS.
  Fatal error 6: Aborted

followed by a C backtrace.  (Sometimes the offending protocol request
number is 139.)

The relevant bug report is here:

  https://bugs.launchpad.net/elementaryos/+bug/1355274

A workaround is to set XLIB_SKIP_ARGB_VISUALS=1 in the environment
before starting Emacs, or run Emacs as root.

** Emacs crashes when you try to view a file with complex characters.

One possible reason for this could be a bug in the libotf or the
libm17n-flt/m17n-db libraries Emacs uses for displaying complex
scripts.  Make sure you have the latest versions of these libraries
installed.  If the problem still persists with the latest released
versions of these libraries, you can try building these libraries from
their CVS repository:

  cvs -z3 -d:pserver:anonymous@cvs.savannah.nongnu.org:/sources/m17n co libotf
  cvs -z3 -d:pserver:anonymous@cvs.savannah.nongnu.org:/sources/m17n co m17n-db
  cvs -z3 -d:pserver:anonymous@cvs.savannah.nongnu.org:/sources/m17n co m17n-lib

One known problem that causes such crashes is with using Noto Serif
Kannada fonts.  To work around that, force Emacs not to select these
fonts, by adding the following to your ~/.emacs init file:

  (push "Noto Serif Kannada" face-ignored-fonts)

You can try this interactively in a running Emacs session like this:

  M-: (push "Noto Serif Kannada" face-ignored-fonts) RET

Another set of problems is caused by an incompatible libotf library.
In this case, displaying the etc/HELLO file (as shown by C-h h)
triggers the following message to be shown in the terminal from which
you launched Emacs:

  symbol lookup error: /usr/bin/emacs: undefined symbol: OTF_open

This problem occurs because unfortunately there are two libraries
called "libotf".  One is the library for handling OpenType fonts,
http://www.m17n.org/libotf/, which is the one that Emacs expects.
The other is a library for Open Trace Format, and is used by some
versions of the MPI message passing interface for parallel
programming.

For example, on RHEL6 GNU/Linux, the OpenMPI rpm provides a version
of "libotf.so" in /usr/lib/openmpi/lib.  This directory is not
normally in the ld search path, but if you want to use OpenMPI,
you must issue the command "module load openmpi".  This adds
/usr/lib/openmpi/lib to LD_LIBRARY_PATH.  If you then start Emacs from
the same shell, you will encounter this crash.
Ref: <URL:https://bugzilla.redhat.com/show_bug.cgi?id=844776>

There is no good solution to this problem if you need to use both
OpenMPI and Emacs with libotf support.  The best you can do is use a
wrapper shell script (or function) "emacs" that removes the offending
element from LD_LIBRARY_PATH before starting emacs proper.
Or you could recompile Emacs with an -Wl,-rpath option that
gives the location of the correct libotf.

* General runtime problems

** Lisp problems

*** Changes made to .el files do not take effect.

You may have forgotten to recompile them into .elc files.
Then the old .elc files will be loaded, and your changes
will not be seen.  To fix this, do M-x byte-recompile-directory
and specify the directory that contains the Lisp files.

Emacs prints a warning when loading a .elc file which is older
than the corresponding .el file.

Alternatively, if you set the option 'load-prefer-newer' non-nil,
Emacs will load whichever version of a file is the newest.

*** Watch out for the EMACSLOADPATH environment variable

EMACSLOADPATH overrides which directories the function "load" will search.

If you observe strange problems, check for this variable in your
environment.

*** Using epop3.el package causes Emacs to signal an error.

The error message might be something like this:

  "Lisp nesting exceeds max-lisp-eval-depth"

This happens because epop3 redefines the function gethash, which is a
built-in primitive beginning with Emacs 21.1.  We don't have a patch
for epop3 to fix it, but perhaps a newer version of epop3 corrects that.

*** Buffers from 'with-output-to-temp-buffer' get set up in Help mode.

Changes in Emacs 20.4 to the hooks used by that function cause
problems for some packages, specifically BBDB.  See the function's
documentation for the hooks involved.  BBDB 2.00.06 fixes the problem.

*** The Hyperbole package causes *Help* buffers not to be displayed in
Help mode due to setting 'temp-buffer-show-hook' rather than using
'add-hook'.  Using '(add-hook 'temp-buffer-show-hook 'help-mode-finish)'
after loading Hyperbole should fix this.

** Keyboard problems

*** Unable to enter the M-| key on some German keyboards.
Some users have reported that M-| suffers from "keyboard ghosting".
This can't be fixed by Emacs, as the keypress never gets passed to it
at all (as can be verified using "xev").  You can work around this by
typing 'ESC |' instead.

*** "Compose Character" key does strange things when used as a Meta key.

If you define one key to serve as both Meta and Compose Character, you
will get strange results.  In previous Emacs versions, this "worked"
in that the key acted as Meta--that's because the older Emacs versions
did not try to support Compose Character.  Now Emacs tries to do
character composition in the standard X way.  This means that you
must pick one meaning or the other for any given key.

You can use both functions (Meta, and Compose Character) if you assign
them to two different keys.

*** C-z just refreshes the screen instead of suspending Emacs.

You are probably using a shell that doesn't support job control, even
though the system itself is capable of it.  Either use a different shell,
or set the variable 'cannot-suspend' to a non-nil value.

** Mailers and other helper programs

*** movemail compiled with POP support can't connect to the POP server.

This problem can occur if you do not configure --with-mailutils,
and don't have GNU Mailutils installed.  Then Emacs uses its own
version of movemail, which doesn't support secure POP connections.
To solve this, install GNU Mailutils.

Also, make sure that the 'pop' entry in /etc/services, or in the
services NIS map if your machine uses NIS, has the same port number as
the entry on the POP server.  A common error is for the POP server to
be listening on port 110, the assigned port for the POP3 protocol,
while the client is trying to connect on port 109, the assigned port
for the old POP protocol.

*** RMAIL gets error getting new mail.

RMAIL gets new mail from /usr/spool/mail/$USER using a program
called 'movemail'.  This program interlocks with /bin/mail using
the protocol defined by /bin/mail.

There are two different protocols in general use.  One of them uses
the 'flock' system call.  The other involves creating a lock file;
'movemail' must be able to write in /usr/spool/mail in order to do
this.  You control which one is used by defining, or not defining,
the macro MAIL_USE_FLOCK in config.h.
IF YOU DON'T USE THE FORM OF INTERLOCKING THAT IS NORMAL ON YOUR
SYSTEM, YOU CAN LOSE MAIL!

If your system uses the lock file protocol, and fascist restrictions
prevent ordinary users from writing the lock files in /usr/spool/mail,
you may need to make 'movemail' setgid to a suitable group such as
'mail'.  To do this,  use the following commands (as root) after doing the
make install.

        chgrp mail movemail
        chmod 2755 movemail

Installation normally copies movemail from the build directory to an
installation directory which is usually under /usr/local/lib.  The
installed copy of movemail is usually in the directory
/usr/local/lib/emacs/VERSION/TARGET.  You must change the group and
mode of the installed copy; changing the group and mode of the build
directory copy is ineffective.

*** rcs2log gives you the awk error message "too many fields".

This is due to an arbitrary limit in certain versions of awk.
The solution is to use gawk (GNU awk).

** Problems with hostname resolution

*** Emacs does not know your host's fully-qualified domain name.

For example, (system-name) returns some variation on
"localhost.localdomain", rather the name you were expecting.

You need to configure your machine with a fully qualified domain name,
(i.e., a name with at least one "."), either in /etc/hostname
or wherever your system calls for specifying this.

If you cannot fix the configuration, you can set the Lisp variable
mail-host-address to the value you want.

** NFS

*** Emacs says it has saved a file, but the file does not actually
appear on disk.

This can happen on certain systems when you are using NFS, if the
remote disk is full.  It is due to a bug in NFS (or certain NFS
implementations), and there is apparently nothing Emacs can do to
detect the problem.  Emacs checks the failure codes of all the system
calls involved in writing a file, including 'close'; but in the case
where the problem occurs, none of those system calls fails.

** PSGML conflicts with sgml-mode.

PSGML package uses the same names of some variables (like keymap)
as built-in sgml-mode.el because it was created as a replacement
of that package.  The conflict will be shown if you load
sgml-mode.el before psgml.el.  E.g. this could happen if you edit
HTML page and then start to work with SGML or XML file.  html-mode
(from sgml-mode.el) is used for HTML file and loading of psgml.el
(for sgml-mode or xml-mode) will cause an error.

** PCL-CVS

*** Lines are not updated or new lines are added in the buffer upon commit.

When committing files located higher in the hierarchy than the examined
directory, some versions of the CVS program return an ambiguous message
from which PCL-CVS cannot extract the full location of the committed
files.  As a result, the corresponding lines in the PCL-CVS buffer are
not updated with the new revision of these files, and new lines are
added to the top-level directory.

This can happen with CVS versions 1.12.8 and 1.12.9.  Upgrade to CVS
1.12.10 or newer to fix this problem.

** Miscellaneous problems

*** Editing files with very long lines is slow.

For example, simply moving through a file that contains hundreds of
thousands of characters per line is slow, and consumes a lot of CPU.
This is a known limitation of Emacs with no solution at this time.

*** Emacs uses 100% of CPU time

This was a known problem with some old versions of the Semantic package.
The solution was to upgrade Semantic to version 2.0pre4 (distributed
with CEDET 1.0pre4) or later.  Note that Emacs includes Semantic since
23.2, and this issue does not apply to the included version.

*** Display artifacts on GUI frames on X-based systems.

This is known to be caused by using double-buffering (which is enabled
by default in Emacs 26 and later).  The artifacts typically appear
after commands that cause Emacs to scroll the display.

You can disable double-buffering by evaluating the following form:

  (modify-all-frames-parameters '((inhibit-double-buffering . t)))

To make this permanent, add it to your ~/.emacs init file.

Note that disabling double-buffering will cause flickering of the
display in some situations.

*** Self-documentation messages are garbled.

This means that the file 'etc/DOC' doesn't properly correspond
with the Emacs executable.  Redumping Emacs and then installing the
corresponding pair of files should fix the problem.

*** Programs running under terminal emulator do not recognize 'emacs'
terminal type.

The cause of this is a shell startup file that sets the TERMCAP
environment variable.  The terminal emulator uses that variable to
provide the information on the special terminal type that Emacs emulates.

Rewrite your shell startup file so that it does not change TERMCAP
in such a case.  You could use the following conditional which sets
it only if it is undefined.

    if ( ! ${?TERMCAP} ) setenv TERMCAP ~/my-termcap-file

Or you could set TERMCAP only when you set TERM--which should not
happen in a non-login shell.

*** In Shell mode, you get a ^M at the end of every line.

This happens to people who use tcsh, because it is trying to be too
smart.  It sees that the Shell uses terminal type 'unknown' and turns
on the flag to output ^M at the end of each line.  You can fix the
problem by adding this to your .cshrc file:

    if ($?INSIDE_EMACS && $?tcsh)
        unset edit
        stty -icrnl -onlcr -echo susp ^Z
    endif

*** In Shell buffers using ksh, resizing a window inserts random characters.

The characters come from the PS2 prompt, but they are not followed by
a newline, which messes up the next command you type.  This strange
effect is caused by Emacs 25 and later telling the shell that its
screen size changed.

To work around the problem, customize the option
'window-adjust-process-window-size-function' to "Do not adjust process
window sizes" (Lisp value 'ignore').

*** In Inferior Python mode, input is echoed and native completion doesn't work.
<https://debbugs.gnu.org/cgi/bugreport.cgi?bug=25753>

This happens when python uses a libedit based readline module, which
is the default on macOS.  This can be worked around by installing a
GNU readline based module instead, for example, using setuptools

    sudo easy_install gnureadline

And then rename the system's readline so that it won't be loaded:

    cd /Library/Frameworks/Python.framework/Versions/2.7/lib/python2.7/lib-dynload
    mv readline.so readline.so.bak

See <https://pypi.python.org/pypi/gnureadline> for more details on
installation.

*** Emacs startup on GNU/Linux systems (and possibly other systems) is slow.

This can happen if the system is misconfigured and Emacs can't get the
full qualified domain name, FQDN.  You should have your FQDN in the
/etc/hosts file, something like this:

127.0.0.1	localhost
129.187.137.82	nuc04.t30.physik.tu-muenchen.de	nuc04

The way to set this up may vary on non-GNU systems.

*** Visiting files in some auto-mounted directories causes Emacs to print
'Error reading dir-locals: (file-error "Read error" "is a directory" ...'

This can happen if the auto-mounter mistakenly reports that
.dir-locals.el exists and is a directory.  There is nothing Emacs can
do about this, but you can avoid the issue by adding a suitable entry
to the variable 'locate-dominating-stop-dir-regexp'.  For example, if
the problem relates to "/smb/.dir-locals.el", set that variable
to a new value where you replace "net\\|afs" with "net\\|afs\\|smb".
(The default value already matches common auto-mount prefixes.)
<<<<<<< HEAD
See https://lists.gnu.org/archive/html/help-gnu-emacs/2015-02/msg00461.html .
=======
See https://lists.gnu.org/r/help-gnu-emacs/2015-02/msg00461.html .
>>>>>>> 89212988

*** Attempting to visit remote files via ange-ftp fails.

If the error message is "ange-ftp-file-modtime: Specified time is not
representable", then this could happen when 'lukemftp' is used as the
ftp client.  This was reported to happen on Debian GNU/Linux, kernel
version 2.4.3, with 'lukemftp' 1.5-5, but might happen on other
systems as well.  To avoid this problem, switch to using the standard
ftp client.  On a Debian system, type

  update-alternatives --config ftp

and then choose /usr/bin/netkit-ftp.

*** Dired is very slow.

This could happen if getting a file system's status takes a long
time.  Possible reasons for this include:

  - ClearCase mounted filesystems (VOBs) that sometimes make 'df'
    response time extremely slow (dozens of seconds);

  - slow automounters on some old versions of Unix;

To work around the problem, you could use Git or some other
free-software program, instead of ClearCase.

*** ps-print commands fail to find prologue files ps-prin*.ps.

This can happen if you use an old version of X-Symbol package: it
defines compatibility functions which trick ps-print into thinking it
runs in XEmacs, and look for the prologue files in a wrong directory.

The solution is to upgrade X-Symbol to a later version.

*** On systems with shared libraries you might encounter run-time errors
from the dynamic linker telling you that it is unable to find some
shared libraries, for instance those for Xaw3d or image support.
These errors mean Emacs has been linked with a library whose shared
library is not in the default search path of the dynamic linker.

Similar problems could prevent Emacs from building, since the build
process invokes Emacs several times.

On many systems, it is possible to set LD_LIBRARY_PATH in your
environment to specify additional directories where shared libraries
can be found.

Other systems allow to set LD_RUN_PATH in a similar way, but before
Emacs is linked.  With LD_RUN_PATH set, the linker will include a
specified run-time search path in the executable.

Please refer to the documentation of your dynamic linker for details.

*** When you run Ispell from Emacs, it reports a "misalignment" error.

This can happen if you compiled the Ispell program to use ASCII
characters only and then try to use it from Emacs with non-ASCII
characters, like Latin-1.  The solution is to recompile Ispell with
support for 8-bit characters.

To see whether your Ispell program supports 8-bit characters, type
this at your shell's prompt:

     ispell -vv

and look in the output for the string "NO8BIT".  If Ispell says
"!NO8BIT (8BIT)", your speller supports 8-bit characters; otherwise it
does not.

To rebuild Ispell with 8-bit character support, edit the local.h file
in the Ispell distribution and make sure it does _not_ define NO8BIT.
Then rebuild the speller.

Another possible cause for "misalignment" error messages is that the
version of Ispell installed on your machine is old.  Upgrade.

Yet another possibility is that you are trying to spell-check a word
in a language that doesn't fit the dictionary you choose for use by
Ispell.  (Ispell can only spell-check one language at a time, because
it uses a single dictionary.)  Make sure that the text you are
spelling and the dictionary used by Ispell conform to each other.

If your spell-checking program is Aspell, it has been reported that if
you have a personal configuration file (normally ~/.aspell.conf), it
can cause this error.  Remove that file, execute 'ispell-kill-ispell'
in Emacs, and then try spell-checking again.

*** TLS problems, e.g., Gnus hangs when fetching via imaps
https://debbugs.gnu.org/24247

gnutls-cli 3.5.3 (2016-08-09) does not generate a "- Handshake was
completed" message that tls.el relies upon, causing affected Emacs
functions to hang.  To work around the problem, use older or newer
versions of gnutls-cli, or use Emacs's built-in gnutls support.

* Runtime problems related to font handling

** Characters are displayed as empty boxes or with wrong font under X.

*** This can occur when two different versions of FontConfig are used.
For example, XFree86 4.3.0 has one version and Gnome usually comes
with a newer version.  Emacs compiled with Gtk+ will then use the
newer version.  In most cases the problem can be temporarily fixed by
stopping the application that has the error (it can be Emacs or any
other application), removing ~/.fonts.cache-1, and then starting the
application again.  If removing ~/.fonts.cache-1 and restarting
doesn't help, the application with problem must be recompiled with the
same version of FontConfig as the rest of the system uses.  For KDE,
it is sufficient to recompile Qt.

*** Some fonts have a missing glyph and no default character.  This is
known to occur for character number 160 (no-break space) in some
fonts, such as Lucida but Emacs sets the display table for the unibyte
and Latin-1 version of this character to display a space.

*** Some of the fonts called for in your fontset may not exist on your
X server.

Each X font covers just a fraction of the characters that Emacs
supports.  To display the whole range of Emacs characters requires
many different fonts, collected into a fontset.  You can remedy the
problem by installing additional fonts.

The intlfonts distribution includes a full spectrum of fonts that can
display all the characters Emacs supports.  The etl-unicode collection
of fonts (available from
<https://ftp.nluug.nl/windowing/X/contrib/fonts/>) includes fonts that
can display many Unicode characters; they can also be used by ps-print
and ps-mule to print Unicode characters.

** Under X, some characters appear improperly aligned in their lines.

You may have bad fonts.

** Under X, an unexpected monospace font is used as the default font.

When compiled with XFT, Emacs tries to use a default font named
"monospace".  This is a "virtual font", which the operating system
(Fontconfig) redirects to a suitable font such as DejaVu Sans Mono.
On some systems, there exists a font that is actually named Monospace,
which takes over the virtual font.  This is considered an operating
system bug; see

<<<<<<< HEAD
https://lists.gnu.org/archive/html/emacs-devel/2008-10/msg00696.html
=======
https://lists.gnu.org/r/emacs-devel/2008-10/msg00696.html
>>>>>>> 89212988

If you encounter this problem, set the default font to a specific font
in your .Xresources or initialization file.  For instance, you can put
the following in your .Xresources:

Emacs.font: DejaVu Sans Mono 12

** Certain fonts make each line take one pixel more than it should.

This is because these fonts contain characters a little taller than
the font's nominal height.  Emacs needs to make sure that lines do not
overlap.

** Font Lock displays portions of the buffer in incorrect faces.

By far the most frequent cause of this is a parenthesis '(' or a brace
'{' in column zero.  Font Lock assumes that such a paren is outside of
any comment or string.  This is of course not true in general, but the
vast majority of well-formatted program source files don't have such
parens, and therefore this assumption is used to allow optimizations
in Font Lock's syntactical analysis.  These optimizations avoid some
pathological cases where jit-lock, the Just-in-Time fontification
introduced with Emacs 21.1, could significantly slow down scrolling
through the buffer, especially scrolling backwards, and also jumping
to the end of a very large buffer.

Beginning with version 22.1, a parenthesis or a brace in column zero
is highlighted in bold-red face if it is inside a string or a comment,
to indicate that it could interfere with Font Lock (and also with
indentation) and should be moved or escaped with a backslash.

If you don't use large buffers, or have a very fast machine which
makes the delays insignificant, you can avoid the incorrect
fontification by setting the variable
'font-lock-beginning-of-syntax-function' to a nil value.  (This must
be done _after_ turning on Font Lock.)

Another alternative is to avoid a paren in column zero.  For example,
in a Lisp string you could precede the paren with a backslash.

** Emacs pauses for several seconds when changing the default font.

This has been reported for fvwm 2.2.5 and the window manager of KDE
2.1.  The reason for the pause is Xt waiting for a ConfigureNotify
event from the window manager, which the window manager doesn't send.
Xt stops waiting after a default timeout of usually 5 seconds.

A workaround for this is to add something like

emacs.waitForWM: false

to your X resources.  Alternatively, add '(wait-for-wm . nil)' to a
frame's parameter list, like this:

   (modify-frame-parameters nil '((wait-for-wm . nil)))

(this should go into your '.emacs' file).

** Underlines appear at the wrong position.

This is caused by fonts having a wrong UNDERLINE_POSITION property.
To avoid this problem (seen in some very old X releases and font packages),
set x-use-underline-position-properties to nil.

To see what is the value of UNDERLINE_POSITION defined by the font,
type 'xlsfonts -lll FONT' and look at the font's UNDERLINE_POSITION property.

** When using Exceed, fonts sometimes appear too tall.

When the display is set to an Exceed X-server and fonts are specified
(either explicitly with the -fn option or implicitly with X resources)
then the fonts may appear "too tall".  The actual character sizes are
correct but there is too much vertical spacing between rows,  which
gives the appearance of "double spacing".

To prevent this, turn off the Exceed's "automatic font substitution"
feature (in the font part of the configuration window).

** Subscript/superscript text in TeX is hard to read.

If 'tex-fontify-script' is non-nil, tex-mode displays
subscript/superscript text in the faces subscript/superscript, which
are smaller than the normal font and lowered/raised.  With some fonts,
nested superscripts (say) can be hard to read.  Switching to a
different font, or changing your antialiasing setting (on an LCD
screen), can both make the problem disappear.  Alternatively, customize
the following variables: tex-font-script-display (how much to
lower/raise); tex-suscript-height-ratio (how much smaller than
normal); tex-suscript-height-minimum (minimum height).

** Screen refresh is slow when there are special characters for which no suitable font is available

If the display is too slow in refreshing when you scroll to a new
region, or when you edit the buffer, it might be due to the fact that
some characters cannot be displayed in the default font, and Emacs is
spending too much time in looking for a suitable font to display them.

You can suspect this if you have several characters that are displayed
as small rectangles containing a hexadecimal code inside.

The solution is to install the appropriate fonts on your machine. For
instance if you are editing a text with a lot of math symbols, then
installing a font like 'Symbola' should solve this problem.

Another reason for slow display is reportedly the nerd-fonts
installation, even when Symbola is installed as well.  Uninstalling
nerd-fonts was reported to solve the problem in that case.

** Emacs running on GNU/Linux system with the m17n library Ver.1.7.1 or the
earlier version has a problem with rendering Bengali script.

The problem can be fixed by installing the newer version of the m17n
library (if any), or by following this procedure:

1. Locate the file BENG-OTF.flt installed on your system as part of the
m17n library.  Usually it is under the directory /usr/share/m17n.

2. Apply the following patch to BENG-OTF.flt

------------------------------------------------------------
diff --git a/FLT/BENG-OTF.flt b/FLT/BENG-OTF.flt
index 45cc554..0cc5e76 100644
--- a/FLT/BENG-OTF.flt
+++ b/FLT/BENG-OTF.flt
@@ -232,7 +232,7 @@
  (lang-forms
   (cond
    ("(.H)J" (1 :otf=beng=half+))
-   (".H" :otf=beng=blwf,half,vatu+)
+   (".+H" :otf=beng=blwf,half,vatu+)
    ("." =)))

  (post
------------------------------------------------------------

If you can't modify that file directly, copy it to the directory
~/.m17n.d/ (create it if it doesn't exist), and apply the patch.

** Emacs running on GNU/Linux system with the m17n library Ver.1.7.1 or the
earlier version has a problem with rendering Lao script with OpenType font.

The problem can be fixed by installing the newer version of the m17n
library (if any), or by following this procedure:

1. Locate the file LAOO-OTF.flt installed on your system as part of the
m17n library.  Usually it is under the directory /usr/share/m17n.

2. Apply the following patch to LAOO-OTF.flt

------------------------------------------------------------
diff --git a/FLT/LAOO-OTF.flt b/FLT/LAOO-OTF.flt
index 5504171..431adf8 100644
--- a/FLT/LAOO-OTF.flt
+++ b/FLT/LAOO-OTF.flt
@@ -3,7 +3,7 @@
 ;; See the end for copying conditions.

 (font layouter laoo-otf nil
-      (font (nil phetsarath\ ot unicode-bmp)))
+      (font (nil nil unicode-bmp :otf=lao\ )))

 ;;; <li> LAOO-OTF.flt

------------------------------------------------------------

If you can't modify that file directly, copy it to the directory
~/.m17n.d/ (create it if it doesn't exist), and apply the patch.

* Internationalization problems

** M-{ does not work on a Spanish PC keyboard.

Many Spanish keyboards seem to ignore that combination.  Emacs can't
do anything about it.

** International characters aren't displayed under X.

*** Missing X fonts

XFree86 4 contains many fonts in iso10646-1 encoding which have
minimal character repertoires (whereas the encoding part of the font
name is meant to be a reasonable indication of the repertoire
according to the XLFD spec).  Emacs may choose one of these to display
characters from the mule-unicode charsets and then typically won't be
able to find the glyphs to display many characters.  (Check with C-u
C-x = .)  To avoid this, you may need to use a fontset which sets the
font for the mule-unicode sets explicitly.  E.g. to use GNU unifont,
include in the fontset spec:

mule-unicode-2500-33ff:-gnu-unifont-*-iso10646-1,\
mule-unicode-e000-ffff:-gnu-unifont-*-iso10646-1,\
mule-unicode-0100-24ff:-gnu-unifont-*-iso10646-1

** The UTF-8/16/7 coding systems don't encode CJK (Far Eastern) characters.

Emacs directly supports the Unicode BMP whose code points are in the
ranges 0000-33ff and e000-ffff, and indirectly supports the parts of
CJK characters belonging to these legacy charsets:

    GB2312, Big5, JISX0208, JISX0212, JISX0213-1, JISX0213-2, KSC5601

The latter support is done in Utf-Translate-Cjk mode (turned on by
default).   Which Unicode CJK characters are decoded into which Emacs
charset is decided by the current language environment.  For instance,
in Chinese-GB, most of them are decoded into chinese-gb2312.

If you read UTF-8 data with code points outside these ranges, the
characters appear in the buffer as raw bytes of the original UTF-8
(composed into a single quasi-character) and they will be written back
correctly as UTF-8, assuming you don't break the composed sequences.
If you read such characters from UTF-16 or UTF-7 data, they are
substituted with the Unicode 'replacement character', and you lose
information.

** Accented ISO-8859-1 characters are displayed as | or _.

Try other font set sizes (S-mouse-1).  If the problem persists with
other sizes as well, your text is corrupted, probably through software
that is not 8-bit clean.  If the problem goes away with another font
size, it's probably because some fonts pretend to be ISO-8859-1 fonts
when they are really ASCII fonts.  In particular the schumacher-clean
fonts have this bug in some versions of X.

To see what glyphs are included in a font, use 'xfd', like this:

  xfd -fn -schumacher-clean-medium-r-normal--12-120-75-75-c-60-iso8859-1

If this shows only ASCII glyphs, the font is indeed the source of the problem.

The solution is to remove the corresponding lines from the appropriate
'fonts.alias' file, then run 'mkfontdir' in that directory, and then run
'xset fp rehash'.

** The 'oc-unicode' package doesn't work with Emacs 21.

This package tries to define more private charsets than there are free
slots now.  The current built-in Unicode support is actually more
flexible.  (Use option 'utf-translate-cjk-mode' if you need CJK
support.)  Files encoded as emacs-mule using oc-unicode aren't
generally read correctly by Emacs 21.

* X runtime problems

** X keyboard problems

*** You "lose characters" after typing Compose Character key.

This is because the Compose Character key is defined as the keysym
Multi_key, and Emacs (seeing that) does the proper X
character-composition processing.  If you don't want your Compose key
to do that, you can redefine it with xmodmap.

For example, here's one way to turn it into a Meta key:

    xmodmap -e "keysym Multi_key = Meta_L"

If all users at your site of a particular keyboard prefer Meta to
Compose, you can make the remapping happen automatically by adding the
xmodmap command to the xdm setup script for that display.

*** Using X Window System, control-shift-leftbutton makes Emacs hang.

Use the shell command 'xset bc' to make the old X Menu package work.

*** C-SPC fails to work on Fedora GNU/Linux (or with fcitx input method).

Fedora Core 4 steals the C-SPC key by default for the 'iiimx' program
which is the input method for some languages.  It blocks Emacs users
from using the C-SPC key for 'set-mark-command'.

One solutions is to remove the '<Ctrl>space' from the 'Iiimx' file
which can be found in the '/usr/lib/X11/app-defaults' directory.
However, that requires root access.

Another is to specify 'Emacs*useXIM: false' in your X resources.

Another is to build Emacs with the '--without-xim' configure option.

The same problem happens on any other system if you are using fcitx
(Chinese input method) which by default use C-SPC for toggling.  If
you want to use fcitx with Emacs, you have two choices.  Toggle fcitx
by another key (e.g. C-\) by modifying ~/.fcitx/config, or be
accustomed to use C-@ for 'set-mark-command'.

*** Link-time optimization with clang doesn't work on Fedora 20.

As of May 2014, Fedora 20 has broken LLVMgold.so plugin support in clang
(tested with clang-3.4-6.fc20) - 'clang --print-file-name=LLVMgold.so'
prints 'LLVMgold.so' instead of full path to plugin shared library, and
'clang -flto' is unable to find the plugin with the following error:

/bin/ld: error: /usr/bin/../lib/LLVMgold.so: could not load plugin library:
/usr/bin/../lib/LLVMgold.so: cannot open shared object file: No such file
or directory

The only way to avoid this is to build your own clang from source code
repositories, as described at http://clang.llvm.org/get_started.html.

*** M-SPC seems to be ignored as input.

See if your X server is set up to use this as a command
for character composition.

*** The S-C-t key combination doesn't get passed to Emacs on X.

This happens because some X configurations assign the Ctrl-Shift-t
combination the same meaning as the Multi_key.  The offending
definition is in the file '...lib/X11/locale/iso8859-1/Compose'; there
might be other similar combinations which are grabbed by X for similar
purposes.

We think that this can be countermanded with the 'xmodmap' utility, if
you want to be able to bind one of these key sequences within Emacs.

*** Under X, C-v and/or other keys don't work.

These may have been intercepted by your window manager.
See the WM's documentation for how to change this.

*** Clicking C-mouse-2 in the scroll bar doesn't split the window.

This currently doesn't work with scroll-bar widgets (and we don't know
a good way of implementing it with widgets).  If Emacs is configured
--without-toolkit-scroll-bars, C-mouse-2 on the scroll bar does work.

*** Inability to send an Alt-modified key, when Emacs is communicating
directly with an X server.

If you have tried to bind an Alt-modified key as a command, and it
does not work to type the command, the first thing you should check is
whether the key is getting through to Emacs.  To do this, type C-h c
followed by the Alt-modified key.  C-h c should say what kind of event
it read.  If it says it read an Alt-modified key, then make sure you
have made the key binding correctly.

If C-h c reports an event that doesn't have the Alt modifier, it may
be because your X server has no key for the Alt modifier.  The X
server that comes from MIT does not set up the Alt modifier by default.

If your keyboard has keys named Alt, you can enable them as follows:

    xmodmap -e 'add mod2 = Alt_L'
    xmodmap -e 'add mod2 = Alt_R'

If the keyboard has just one key named Alt, then only one of those
commands is needed.  The modifier 'mod2' is a reasonable choice if you
are using an unmodified MIT version of X.  Otherwise, choose any
modifier bit not otherwise used.

If your keyboard does not have keys named Alt, you can use some other
keys.  Use the keysym command in xmodmap to turn a function key (or
some other 'spare' key) into Alt_L or into Alt_R, and then use the
commands show above to make them modifier keys.

Note that if you have Alt keys but no Meta keys, Emacs translates Alt
into Meta.  This is because of the great importance of Meta in Emacs.

*** Emacs hangs or crashes when a large portion of text is selected or killed.

This is caused by a bug in the clipboard management applets (it has
been observed in 'klipper' and 'clipit'), which periodically request
the X clipboard contents from applications.  After a while, Emacs may
print a message:

  Timed out waiting for property-notify event

A workaround is to not use 'klipper'/'clipit'.  Upgrading 'klipper' to
the one coming with KDE 3.3 or later might solve the problem; if it
doesn't, set 'select-active-regions' to 'only' or nil.

** Window-manager and toolkit-related problems

*** Emacs built with GTK+ toolkit produces corrupted display on HiDPI screen

This can happen if you set GDK_SCALE=2 in the environment or in your
'.xinitrc' file.  (This setting is usually accompanied by
GDK_DPI_SCALE=0.5.)  Emacs can not support these settings correctly,
as it doesn't use GTK+ exclusively.  The result is that sometimes
widgets like the scroll bar are displayed incorrectly, and frames
could be displayed "cropped" to only part of the stuff that should be
displayed.

The workaround is to explicitly disable these settings when invoking
Emacs, for example (from a Posix shell prompt):

  $ GDK_SCALE=1 GDK_DPI_SCALE=1 emacs

*** Emacs built with GTK+ toolkit can unexpectedly widen frames

This resizing takes place when a frame is not wide enough to accommodate
its entire menu bar.  Typically, it occurs when switching buffers or
changing a buffer's major mode and the new mode adds entries to the menu
bar.  The frame is then widened by the window manager so that the menu
bar is fully shown.  Subsequently switching to another buffer or
changing the buffer's mode will not shrink the frame back to its
previous width.  The height of the frame remains unaltered.  Apparently,
the failure is also dependent on the chosen font.

The resizing is usually accompanied by console output like

Gtk-CRITICAL **: gtk_distribute_natural_allocation: assertion 'extra_space >= 0' failed

It's not clear whether the GTK version used has any impact on the
occurrence of the failure.  So far, the failure has been observed with
GTK+ versions 3.4.2, 3.14.5 and 3.18.7.  However, another 3.4.2 build
does not exhibit the bug.

Some window managers (Xfce) apparently work around this failure by
cropping the menu bar.  With other windows managers, it's possible to
shrink the frame manually after the problem occurs, e.g. by dragging the
frame's border with the mouse.  However, some window managers have been
reported to refuse such attempts and snap back to the width needed to
show the full menu bar (wmii) or at least cause the screen to flicker
during such resizing attempts (i3, IceWM).

See also https://debbugs.gnu.org/cgi/bugreport.cgi?bug=15700,
https://debbugs.gnu.org/cgi/bugreport.cgi?bug=22000,
https://debbugs.gnu.org/cgi/bugreport.cgi?bug=22898 and
<<<<<<< HEAD
https://lists.gnu.org/archive/html/emacs-devel/2016-07/msg00154.html.
=======
https://lists.gnu.org/r/emacs-devel/2016-07/msg00154.html.
>>>>>>> 89212988

*** Metacity: Resizing Emacs or ALT-Tab causes X to be unresponsive.

This happens sometimes when using Metacity.  Resizing Emacs or ALT-Tab:bing
makes the system unresponsive to the mouse or the keyboard.  Killing Emacs
or shifting out from X and back again usually cures it (i.e. Ctrl-Alt-F1
and then Alt-F7).  A bug for it is here:
https://bugs.launchpad.net/ubuntu/+source/metacity/+bug/231034.
Note that a permanent fix seems to be to disable "assistive technologies".

*** Gnome: Emacs receives input directly from the keyboard, bypassing XIM.

This seems to happen when gnome-settings-daemon version 2.12 or later
is running.  If gnome-settings-daemon is not running, Emacs receives
input through XIM without any problem.  Furthermore, this seems only
to happen in *.UTF-8 locales; zh_CN.GB2312 and zh_CN.GBK locales, for
example, work fine.  A bug report has been filed in the Gnome
bugzilla: http://bugzilla.gnome.org/show_bug.cgi?id=357032

*** Gnome: GPaste clipboard manager causes erratic behavior of 'yank'

The symptom is that 'kill-line' followed by 'yank' often (but not
always) doesn't insert the whitespace of the killed and yanked line.

The solution is to set the GPaste "trim items" option to OFF.

*** KDE: When running on KDE, colors or fonts are not as specified for Emacs,
or messed up.

For example, you could see background you set for Emacs only in the
empty portions of the Emacs display, while characters have some other
background.

This happens because KDE's defaults apply its color and font
definitions even to applications that weren't compiled for KDE.  The
solution is to uncheck the "Apply fonts and colors to non-KDE apps"
option in Preferences->Look&Feel->Style (KDE 2).  In KDE 3, this option
is in the "Colors" section, rather than "Style".

Alternatively, if you do want the KDE defaults to apply to other
applications, but not to Emacs, you could modify the file 'Emacs.ad'
(should be in the '/usr/share/apps/kdisplay/app-defaults/' directory)
so that it doesn't set the default background and foreground only for
Emacs.  For example, make sure the following resources are either not
present or commented out:

   Emacs.default.attributeForeground
   Emacs.default.attributeBackground
   Emacs*Foreground
   Emacs*Background

It is also reported that a bug in the gtk-engines-qt engine can cause this if
Emacs is compiled with Gtk+.
The bug is fixed in version 0.7 or newer of gtk-engines-qt.

*** KDE / Plasma 5: Emacs exhausts memory and needs to be killed

This problem occurs when large selections contain mixed line endings
(i.e. the buffer has LF line endings, but in some parts CRLF is used).
The source of the problem is currently under investigation, older
versions of Emacs up to 24.5 just hang for a few seconds and then
return with the message "Timed out waiting for property-notify event"
as described in the previous note.  As a workaround, go to the
settings dialog for the Clipboard widget and select the option "Ignore
Selection".

Note: Plasma 5 has replaced the separate klipper process from earlier
KDE versions with functionality directly integrated into plasmashell,
so even if you've previously did not use klipper this will affect you.
Also, all configuration you might have done to klipper is not used by
the new Clipboard widget / plasmoid since it uses its own settings.
You can hide the Clipboard widget by removing its entry from the
system tray settings "Extra Items", but it's not clear if the
underlying functionality in plasmashell gets fully disabled as well.
At least a restart of plasmashell is required for the clipboard
history to be cleared.

*** CDE: Frames may cover dialogs they created when using CDE.

This can happen if you have "Allow Primary Windows On Top" enabled which
seems to be the default in the Common Desktop Environment.
To change, go in to "Desktop Controls" -> "Window Style Manager"
and uncheck "Allow Primary Windows On Top".

*** Xaw3d : When using Xaw3d scroll bars without arrows, the very first mouse
click in a scroll bar might be ignored by the scroll bar widget.  This
is probably a bug in Xaw3d; when Xaw3d is compiled with arrows, the
problem disappears.

*** Xaw: There are known binary incompatibilities between Xaw, Xaw3d, neXtaw,
XawM and the few other derivatives of Xaw.  So when you compile with
one of these, it may not work to dynamically link with another one.
For example, strange problems, such as Emacs exiting when you type
"C-x 1", were reported when Emacs compiled with Xaw3d and libXaw was
used with neXtaw at run time.

The solution is to rebuild Emacs with the toolkit version you actually
want to use, or set LD_PRELOAD to preload the same toolkit version you
built Emacs with.

*** Open Motif: Problems with file dialogs in Emacs built with Open Motif.

When Emacs 21 is built with Open Motif 2.1, it can happen that the
graphical file dialog boxes do not work properly.  The "OK", "Filter"
and "Cancel" buttons do not respond to mouse clicks.  Dragging the
file dialog window usually causes the buttons to work again.

As a workaround, you can try building Emacs using Motif or LessTif instead.

Another workaround is not to use the mouse to trigger file prompts,
but to use the keyboard.  This way, you will be prompted for a file in
the minibuffer instead of a graphical file dialog.

*** LessTif: Problems in Emacs built with LessTif.

The problems seem to depend on the version of LessTif and the Motif
emulation for which it is set up.

Only the Motif 1.2 emulation seems to be stable enough in LessTif.
LessTif 0.92-17's Motif 1.2 emulation seems to work okay on FreeBSD.
On GNU/Linux systems, lesstif-0.92.6 configured with "./configure
--enable-build-12 --enable-default-12" is reported to be the most
successful.  The binary GNU/Linux package
lesstif-devel-0.92.0-1.i386.rpm was reported to have problems with
menu placement.

On some systems, Emacs occasionally locks up, grabbing all mouse and
keyboard events.  We don't know what causes these problems; they are
not reproducible by Emacs developers.

*** Motif: The Motif version of Emacs paints the screen a solid color.

This has been observed to result from the following X resource:

   Emacs*default.attributeFont:	-*-courier-medium-r-*-*-*-140-*-*-*-*-iso8859-*

That the resource has this effect indicates a bug in something, but we
do not know what.  If it is an Emacs bug, we hope someone can
explain what the bug is so we can fix it.  In the mean time, removing
the resource prevents the problem.

** General X problems

*** Redisplay using X is much slower than previous Emacs versions.

We've noticed that certain X servers draw the text much slower when
scroll bars are on the left.  We don't know why this happens.  If this
happens to you, you can work around it by putting the scroll bars
on the right (as they were in Emacs 19).

Here's how to do this:

  (set-scroll-bar-mode 'right)

If you're not sure whether (or how much) this problem affects you,
try that and see how much difference it makes.  To set things back
to normal, do

  (set-scroll-bar-mode 'left)

*** Error messages about undefined colors on X.

The messages might say something like this:

   Unable to load color "grey95"

(typically, in the '*Messages*' buffer), or something like this:

  Error while displaying tooltip: (error Undefined color lightyellow)

These problems could happen if some other X program has used up too
many colors of the X palette, leaving Emacs with insufficient system
resources to load all the colors it needs.

A solution is to exit the offending X programs before starting Emacs.

"undefined color" messages can also occur if the RgbPath entry in the
X configuration file is incorrect, or the rgb.txt file is not where
X expects to find it.

*** Improving performance with slow X connections.

There are several ways to improve this performance, any subset of which can
be carried out at the same time:

1) If you don't need X Input Methods (XIM) for entering text in some
   language you use, you can improve performance on WAN links by using
   the X resource useXIM to turn off use of XIM.  This does not affect
   the use of Emacs's own input methods, which are part of the Leim
   package.

2) If the connection is very slow, you might also want to consider
   switching off scroll bars, menu bar, and tool bar.  Adding the
   following forms to your .emacs file will accomplish that, but only
   after the initial frame is displayed:

    (scroll-bar-mode -1)
    (menu-bar-mode -1)
    (tool-bar-mode -1)

   For still quicker startup, put these X resources in your
   .Xresources or .Xdefaults file:

    Emacs.verticalScrollBars: off
    Emacs.menuBar: off
    Emacs.toolBar: off

3) Use ssh to forward the X connection, and enable compression on this
   forwarded X connection (ssh -XC remotehostname emacs ...).

4) Use lbxproxy on the remote end of the connection.  This is an interface
   to the low bandwidth X extension in most modern X servers, which
   improves performance dramatically, at the slight expense of correctness
   of the X protocol.  lbxproxy achieves the performance gain by grouping
   several X requests in one TCP packet and sending them off together,
   instead of requiring a round-trip for each X request in a separate
   packet.  The switches that seem to work best for emacs are:
    -noatomsfile  -nowinattr  -cheaterrors -cheatevents
   Note that the -nograbcmap option is known to cause problems.
   For more about lbxproxy, see:
   http://www.x.org/archive/X11R6.8.0/doc/lbxproxy.1.html

5) If copying and killing is slow, try to disable the interaction with the
   native system's clipboard by adding these lines to your .emacs file:
     (setq interprogram-cut-function nil)
     (setq interprogram-paste-function nil)

*** Emacs gives the error, Couldn't find per display information.

This can result if the X server runs out of memory because Emacs uses
a large number of fonts.  On systems where this happens, C-h h is
likely to cause it.

We do not know of a way to prevent the problem.

*** Emacs does not notice when you release the mouse.

There are reports that this happened with (some) Microsoft mice and
that replacing the mouse made it stop.

*** You can't select from submenus (in the X toolkit version).

On certain systems, mouse-tracking and selection in top-level menus
works properly with the X toolkit, but neither of them works when you
bring up a submenu (such as Bookmarks or Compare or Apply Patch, in
the Files menu).

This works on most systems.  There is speculation that the failure is
due to bugs in old versions of X toolkit libraries, but no one really
knows.  If someone debugs this and finds the precise cause, perhaps a
workaround can be found.

*** An error message such as 'X protocol error: BadMatch (invalid
parameter attributes) on protocol request 93'.

This comes from having an invalid X resource, such as
   emacs*Cursor:   black
(which is invalid because it specifies a color name for something
that isn't a color.)

The fix is to correct your X resources.

*** Slow startup on X11R6 with X windows.

If Emacs takes two minutes to start up on X11R6, see if your X
resources specify any Adobe fonts.  That causes the type-1 font
renderer to start up, even if the font you asked for is not a type-1
font.

One way to avoid this problem is to eliminate the type-1 fonts from
your font path, like this:

        xset -fp /usr/X11R6/lib/X11/fonts/Type1/

*** Pull-down menus appear in the wrong place, in the toolkit version of Emacs.

An X resource of this form can cause the problem:

   Emacs*geometry:	80x55+0+0

This resource is supposed to apply, and does apply, to the menus
individually as well as to Emacs frames.  If that is not what you
want, rewrite the resource.

To check thoroughly for such resource specifications, use 'xrdb
-query' to see what resources the X server records, and also look at
the user's ~/.Xdefaults and ~/.Xdefaults-* files.

*** Emacs running under X Window System does not handle mouse clicks.
*** 'emacs -geometry 80x20' finds a file named '80x20'.

One cause of such problems is having (setq term-file-prefix nil) in
your .emacs file.  Another cause is a bad value of EMACSLOADPATH in
the environment.

*** X doesn't work if DISPLAY uses a hostname.

People have reported kernel bugs in certain systems that cause Emacs
not to work with X if DISPLAY is set using a host name.  But
the problem does not occur if DISPLAY is set to 'unix:0.0'.  I think
the bug has to do with SIGIO or FIONREAD.

You may be able to compensate for the bug by doing (set-input-mode nil nil).
However, that has the disadvantage of turning off interrupts, so that
you are unable to quit out of a Lisp program by typing C-g.

*** Prevent double pastes in X

The problem:  a region, such as a command, is pasted twice when you copy
it with your mouse from GNU Emacs to an xterm or an RXVT shell in X.
The solution:  try the following in your X configuration file,
/etc/X11/xorg.conf  This should enable both PS/2 and USB mice for
single copies.  You do not need any other drivers or options.

    Section "InputDevice"
            Identifier	"Generic Mouse"
            Driver	"mousedev"
            Option	"Device"           "/dev/input/mice"
    EndSection

*** Emacs is slow to exit in X

After you use e.g. C-x C-c to exit, it takes many seconds before the
Emacs window disappears.  If Emacs was started from a terminal, you
see the message:

  Error saving to X clipboard manager.
  If the problem persists, set 'x-select-enable-clipboard-manager' to nil.

As the message suggests, this problem occurs when Emacs thinks you
have a clipboard manager program running, but has trouble contacting it.
If you don't want to use a clipboard manager, you can set the
suggested variable.  Or you can make Emacs not wait so long by
reducing the value of 'x-selection-timeout', either in .emacs or with
X resources.

Sometimes this problem is due to a bug in your clipboard manager.
Updating to the latest version of the manager can help.
For example, in the Xfce 4.8 desktop environment, the clipboard
manager in versions of xfce4-settings-helper before 4.8.2 is buggy;
https://bugzilla.xfce.org/show_bug.cgi?id=7588 .

*** Warning messages when running in Ubuntu

When you start Emacs you may see something like this:

(emacs:2286): LIBDBUSMENU-GTK-CRITICAL **: watch_submenu: assertion
'GTK_IS_MENU_SHELL(menu)' failed

This happens if the Emacs binary has been renamed.  The cause is the Ubuntu
appmenu concept.  It tries to track Emacs menus and show them in the top
panel, instead of in each Emacs window.  This is not properly implemented,
so it fails for Emacs.  The order of menus is wrong, and things like copy/paste
that depend on what state Emacs is in are usually wrong (i.e. paste disabled
even if you should be able to paste, and similar).

You can get back menus on each frame by starting emacs like this:
% env UBUNTU_MENUPROXY= emacs

* Runtime problems on character terminals

** The meta key does not work on xterm.

Typing M-x rings the terminal bell, and inserts a string like ";120~".
For recent xterm versions (>= 216), Emacs uses xterm's modifyOtherKeys
feature to generate strings for key combinations that are not
otherwise usable.  One circumstance in which this can cause problems
is if you have specified the X resource

  xterm*VT100.Translations

to contain translations that use the meta key.  Then xterm will not
use meta in modified function-keys, which confuses Emacs.  To fix
this, you can remove the X resource or put this in your init file:

  (xterm-remove-modify-other-keys)

** Emacs spontaneously displays "I-search: " at the bottom of the screen.

This means that Control-S/Control-Q (XON/XOFF) "flow control" is being
used.  C-s/C-q flow control is bad for Emacs editors because it takes
away C-s and C-q as user commands.  Since editors do not output long
streams of text without user commands, there is no need for a
user-issuable "stop output" command in an editor; therefore, a
properly designed flow control mechanism would transmit all possible
input characters without interference.  Designing such a mechanism is
easy, for a person with at least half a brain.

There are three possible reasons why flow control could be taking place:

  1) Terminal has not been told to disable flow control
  2) Insufficient padding for the terminal in use
  3) Some sort of terminal concentrator or line switch is responsible

First of all, many terminals have a set-up mode which controls whether
they generate XON/XOFF flow control characters.  This must be set to
"no XON/XOFF" in order for Emacs to work.  (For example, on a VT220
you may select "No XOFF" in the setup menu.)  Sometimes there is an
escape sequence that the computer can send to turn flow control off
and on.  If so, perhaps the termcap 'ti' string should turn flow
control off, and the 'te' string should turn it on.

Once the terminal has been told "no flow control", you may find it
needs more padding.  The amount of padding Emacs sends is controlled
by the termcap entry for the terminal in use, and by the output baud
rate as known by the kernel.  The shell command 'stty' will print
your output baud rate; 'stty' with suitable arguments will set it if
it is wrong.  Setting to a higher speed causes increased padding.  If
the results are wrong for the correct speed, there is probably a
problem in the termcap entry.  You must speak to a local Unix wizard
to fix this.  Perhaps you are just using the wrong terminal type.

For terminals that lack a "no flow control" mode, sometimes just
giving lots of padding will prevent actual generation of flow control
codes.  You might as well try it.

If you are really unlucky, your terminal is connected to the computer
through a concentrator which sends XON/XOFF flow control to the
computer, or it insists on sending flow control itself no matter how
much padding you give it.  Unless you can figure out how to turn flow
control off on this concentrator (again, refer to your local wizard),
you are screwed!  You should have the terminal or concentrator
replaced with a properly designed one.  In the mean time, some drastic
measures can make Emacs semi-work.

You can make Emacs ignore C-s and C-q and let the operating system
handle them.  To do this on a per-session basis, just type M-x
enable-flow-control RET.  You will see a message that C-\ and C-^ are
now translated to C-s and C-q.  (Use the same command M-x
enable-flow-control to turn *off* this special mode.  It toggles flow
control handling.)

If C-\ and C-^ are inconvenient for you (for example, if one of them
is the escape character of your terminal concentrator), you can choose
other characters by setting the variables flow-control-c-s-replacement
and flow-control-c-q-replacement.  But choose carefully, since all
other control characters are already used by emacs.

IMPORTANT: if you type C-s by accident while flow control is enabled,
Emacs output will freeze, and you will have to remember to type C-q in
order to continue.

If you work in an environment where a majority of terminals of a
certain type are flow control hobbled, you can use the function
'enable-flow-control-on' to turn on this flow control avoidance scheme
automatically.  Here is an example:

(enable-flow-control-on "vt200" "vt300" "vt101" "vt131")

If this isn't quite correct (e.g. you have a mixture of flow-control hobbled
and good vt200 terminals), you can still run enable-flow-control
manually.

I have no intention of ever redesigning the Emacs command set for the
assumption that terminals use C-s/C-q flow control.  XON/XOFF flow
control technique is a bad design, and terminals that need it are bad
merchandise and should not be purchased.  Now that X is becoming
widespread, XON/XOFF seems to be on the way out.  If you can get some
use out of GNU Emacs on inferior terminals, more power to you, but I
will not make Emacs worse for properly designed systems for the sake
of inferior systems.

** Control-S and Control-Q commands are ignored completely.

For some reason, your system is using brain-damaged C-s/C-q flow
control despite Emacs's attempts to turn it off.  Perhaps your
terminal is connected to the computer through a concentrator
that wants to use flow control.

You should first try to tell the concentrator not to use flow control.
If you succeed in this, try making the terminal work without
flow control, as described in the preceding section.

If that line of approach is not successful, map some other characters
into C-s and C-q using keyboard-translate-table.  The example above
shows how to do this with C-^ and C-\.

** Screen is updated wrong, but only on one kind of terminal.

This could mean that the termcap entry you are using for that
terminal is wrong, or it could mean that Emacs has a bug handling
the combination of features specified for that terminal.

The first step in tracking this down is to record what characters
Emacs is sending to the terminal.  Execute the Lisp expression
(open-termscript "./emacs-script") to make Emacs write all
terminal output into the file ~/emacs-script as well; then do
what makes the screen update wrong, and look at the file
and decode the characters using the manual for the terminal.
There are several possibilities:

1) The characters sent are correct, according to the terminal manual.

In this case, there is no obvious bug in Emacs, and most likely you
need more padding, or possibly the terminal manual is wrong.

2) The characters sent are incorrect, due to an obscure aspect
 of the terminal behavior not described in an obvious way by termcap.

This case is hard.  It will be necessary to think of a way for
Emacs to distinguish between terminals with this kind of behavior
and other terminals that behave subtly differently but are
classified the same by termcap; or else find an algorithm for
Emacs to use that avoids the difference.  Such changes must be
tested on many kinds of terminals.

3) The termcap entry is wrong.

See the file etc/TERMS for information on changes
that are known to be needed in commonly used termcap entries
for certain terminals.

4) The characters sent are incorrect, and clearly cannot be
 right for any terminal with the termcap entry you were using.

This is unambiguously an Emacs bug, and can probably be fixed
in termcap.c, tparam.c, term.c, scroll.c, cm.c or dispnew.c.

** Control-S and Control-Q commands are ignored completely on a net connection.

Some versions of rlogin (and possibly telnet) do not pass flow
control characters to the remote system to which they connect.
On such systems, emacs on the remote system cannot disable flow
control on the local system.  Sometimes 'rlogin -8' will avoid this problem.

One way to cure this is to disable flow control on the local host
(the one running rlogin, not the one running rlogind) using the
stty command, before starting the rlogin process.  On many systems,
"stty start u stop u" will do this.  On some systems, use
"stty -ixon" instead.

Some versions of tcsh will prevent even this from working.  One way
around this is to start another shell before starting rlogin, and
issue the stty command to disable flow control from that shell.

If none of these methods work, the best solution is to type
M-x enable-flow-control at the beginning of your emacs session, or
if you expect the problem to continue, add a line such as the
following to your .emacs (on the host running rlogind):

(enable-flow-control-on "vt200" "vt300" "vt101" "vt131")

See the entry about spontaneous display of I-search (above) for more info.

** Output from Control-V is slow.

On many bit-map terminals, scrolling operations are fairly slow.
Often the termcap entry for the type of terminal in use fails
to inform Emacs of this.  The two lines at the bottom of the screen
before a Control-V command are supposed to appear at the top after
the Control-V command.  If Emacs thinks scrolling the lines is fast,
it will scroll them to the top of the screen.

If scrolling is slow but Emacs thinks it is fast, the usual reason is
that the termcap entry for the terminal you are using does not
specify any padding time for the 'al' and 'dl' strings.  Emacs
concludes that these operations take only as much time as it takes to
send the commands at whatever line speed you are using.  You must
fix the termcap entry to specify, for the 'al' and 'dl', as much
time as the operations really take.

Currently Emacs thinks in terms of serial lines which send characters
at a fixed rate, so that any operation which takes time for the
terminal to execute must also be padded.  With bit-map terminals
operated across networks, often the network provides some sort of
flow control so that padding is never needed no matter how slow
an operation is.  You must still specify a padding time if you want
Emacs to realize that the operation takes a long time.  This will
cause padding characters to be sent unnecessarily, but they do
not really cost much.  They will be transmitted while the scrolling
is happening and then discarded quickly by the terminal.

Most bit-map terminals provide commands for inserting or deleting
multiple lines at once.  Define the 'AL' and 'DL' strings in the
termcap entry to say how to do these things, and you will have
fast output without wasted padding characters.  These strings should
each contain a single %-spec saying how to send the number of lines
to be scrolled.  These %-specs are like those in the termcap
'cm' string.

You should also define the 'IC' and 'DC' strings if your terminal
has a command to insert or delete multiple characters.  These
take the number of positions to insert or delete as an argument.

A 'cs' string to set the scrolling region will reduce the amount
of motion you see on the screen when part of the screen is scrolled.

** You type Control-H (Backspace) expecting to delete characters.

Put 'stty dec' in your .login file and your problems will disappear
after a day or two.

The choice of Backspace for erasure was based on confusion, caused by
the fact that backspacing causes erasure (later, when you type another
character) on most display terminals.  But it is a mistake.  Deletion
of text is not the same thing as backspacing followed by failure to
overprint.  I do not wish to propagate this confusion by conforming
to it.

For this reason, I believe 'stty dec' is the right mode to use,
and I have designed Emacs to go with that.  If there were a thousand
other control characters, I would define Control-h to delete as well;
but there are not very many other control characters, and I think
that providing the most mnemonic possible Help character is more
important than adapting to people who don't use 'stty dec'.

If you are obstinate about confusing buggy overprinting with deletion,
you can redefine Backspace in your .emacs file:
  (global-set-key "\b" 'delete-backward-char)
You can probably access  help-command  via f1.

** Colors are not available on a tty or in xterm.

Emacs 21 supports colors on character terminals and terminal
emulators, but this support relies on the terminfo or termcap database
entry to specify that the display supports color.  Emacs looks at the
"Co" capability for the terminal to find out how many colors are
supported; it should be non-zero to activate the color support within
Emacs.  (Most color terminals support 8 or 16 colors.)  If your system
uses terminfo, the name of the capability equivalent to "Co" is
"colors".

In addition to the "Co" capability, Emacs needs the "op" (for
"original pair") capability, which tells how to switch the terminal
back to the default foreground and background colors.  Emacs will not
use colors if this capability is not defined.  If your terminal entry
doesn't provide such a capability, try using the ANSI standard escape
sequence \E[00m (that is, define a new termcap/terminfo entry and make
it use your current terminal's entry plus \E[00m for the "op"
capability).

Finally, the "NC" capability (terminfo name: "ncv") tells Emacs which
attributes cannot be used with colors.  Setting this capability
incorrectly might have the effect of disabling colors; try setting
this capability to '0' (zero) and see if that helps.

Emacs uses the database entry for the terminal whose name is the value
of the environment variable TERM.  With 'xterm', a common terminal
entry that supports color is 'xterm-color', so setting TERM's value to
'xterm-color' might activate the color support on an xterm-compatible
emulator.

Beginning with version 22.1, Emacs supports the --color command-line
option which may be used to force Emacs to use one of a few popular
modes for getting colors on a tty.  For example, --color=ansi8 sets up
for using the ANSI-standard escape sequences that support 8 colors.

Some modes do not use colors unless you turn on the Font-lock mode.
Some people have long ago set their '~/.emacs' files to turn on
Font-lock on X only, so they won't see colors on a tty.  The
recommended way of turning on Font-lock is by typing "M-x
global-font-lock-mode RET" or by customizing the variable
'global-font-lock-mode'.

** Unexpected characters inserted into the buffer when you start Emacs.
See e.g. <URL:https://debbugs.gnu.org/11129>

This can happen when you start Emacs in -nw mode in an Xterm.
For example, in the *scratch* buffer, you might see something like:

  0;276;0c

This is more likely to happen if you are using Emacs over a slow
connection, and begin typing before Emacs is ready to respond.

This occurs when Emacs tries to query the terminal to see what
capabilities it supports, and gets confused by the answer.
To avoid it, set xterm-extra-capabilities to a value other than
'check' (the default).  See that variable's documentation (in
term/xterm.el) for more details.

* Runtime problems specific to individual Unix variants

** GNU/Linux

*** GNU/Linux: Process output is corrupted.

There is a bug in Linux kernel 2.6.10 PTYs that can cause emacs to
read corrupted process output.

*** GNU/Linux: Remote access to CVS with SSH causes file corruption.

If you access a remote CVS repository via SSH, files may be corrupted
due to bad interaction between CVS, SSH, and libc.

To fix the problem, save the following script into a file, make it
executable, and set CVS_RSH environment variable to the file name of
the script:

#!/bin/bash
exec 2> >(exec cat >&2 2>/dev/null)
exec ssh "$@"

*** GNU/Linux: Truncated svn annotate output with SSH.
https://debbugs.gnu.org/7791

The symptoms are: you are accessing a svn repository over SSH.
You use vc-annotate on a large (several thousand line) file, and the
result is truncated around the 1000 line mark.  It works fine with
other access methods (e.g. http), or from outside Emacs.

This may be a similar libc/SSH issue to the one mentioned above for CVS.
A similar workaround seems to be effective: create a script with the
same contents as the one used above for CVS_RSH, and set the SVN_SSH
environment variable to point to it.

*** GNU/Linux: After upgrading to a newer version of Emacs,
the Meta key stops working.

This was reported to happen on a GNU/Linux system distributed by
Mandrake.  The reason is that the previous version of Emacs was
modified by Mandrake to make the Alt key act as the Meta key, on a
keyboard where the Windows key is the one which produces the Meta
modifier.  A user who started using a newer version of Emacs, which
was not hacked by Mandrake, expected the Alt key to continue to act as
Meta, and was astonished when that didn't happen.

The solution is to find out what key on your keyboard produces the Meta
modifier, and use that key instead.  Try all of the keys to the left
and to the right of the space bar, together with the 'x' key, and see
which combination produces "M-x" in the echo area.  You can also use
the 'xmodmap' utility to show all the keys which produce a Meta
modifier:

         xmodmap -pk | grep -Ei "meta|alt"

A more convenient way of finding out which keys produce a Meta modifier
is to use the 'xkbprint' utility, if it's available on your system:

         xkbprint 0:0 /tmp/k.ps

This produces a PostScript file '/tmp/k.ps' with a picture of your
keyboard; printing that file on a PostScript printer will show what
keys can serve as Meta.

The 'xkeycaps' also shows a visual representation of the current
keyboard settings.  It also allows to modify them.

*** GNU/Linux: slow startup on Linux-based GNU systems.

People using systems based on the Linux kernel sometimes report that
startup takes 10 to 15 seconds longer than 'usual'.

This is because Emacs looks up the host name when it starts.
Normally, this takes negligible time; the extra delay is due to
improper system configuration.  This problem can occur for both
networked and non-networked machines.

Here is how to fix the configuration.  It requires being root.

**** Networked Case.

First, make sure the files '/etc/hosts' and '/etc/host.conf' both
exist.  The first line in the '/etc/hosts' file should look like this
(replace HOSTNAME with your host name):

    127.0.0.1      HOSTNAME

Also make sure that the '/etc/host.conf' files contains the following
lines:

    order hosts, bind
    multi on

Any changes, permanent and temporary, to the host name should be
indicated in the '/etc/hosts' file, since it acts a limited local
database of addresses and names (e.g., some SLIP connections
dynamically allocate ip addresses).

**** Non-Networked Case.

The solution described in the networked case applies here as well.
However, if you never intend to network your machine, you can use a
simpler solution: create an empty '/etc/host.conf' file.  The command
'touch /etc/host.conf' suffices to create the file.  The '/etc/hosts'
file is not necessary with this approach.

*** GNU/Linux: Emacs on a tty switches the cursor to large blinking block.

This was reported to happen on some GNU/Linux systems which use
ncurses version 5.0, but could be relevant for other versions as well.
These versions of ncurses come with a 'linux' terminfo entry, where
the "cvvis" capability (termcap "vs") is defined as "\E[?25h\E[?8c"
(show cursor, change size).  This escape sequence switches on a
blinking hardware text-mode cursor whose size is a full character
cell.  This blinking cannot be stopped, since a hardware cursor
always blinks.

A work-around is to redefine the "cvvis" capability so that it
enables a *software* cursor.  The software cursor works by inverting
the colors of the character at point, so what you see is a block
cursor that doesn't blink.  For this to work, you need to redefine
the "cnorm" capability as well, so that it operates on the software
cursor instead of the hardware cursor.

To this end, run "infocmp linux > linux-term", edit the file
'linux-term' to make both the "cnorm" and "cvvis" capabilities send
the sequence "\E[?25h\E[?17;0;64c", and then run "tic linux-term" to
produce a modified terminfo entry.

Alternatively, if you want a blinking underscore as your Emacs cursor,
set the 'visible-cursor' variable to nil in your ~/.emacs:
  (setq visible-cursor nil)

Still other way is to change the "cvvis" capability to send the
"\E[?25h\E[?0c" command.

** FreeBSD

*** FreeBSD: Getting a Meta key on the console.

By default, neither Alt nor any other key acts as a Meta key on
FreeBSD, but this can be changed using kbdcontrol(1).  Dump the
current keymap to a file with the command

  $ kbdcontrol -d >emacs.kbd

Edit emacs.kbd, and give the key you want to be the Meta key the
definition 'meta'.  For instance, if your keyboard has a "Windows"
key with scan code 105, change the line for scan code 105 in emacs.kbd
to look like this

  105   meta   meta   meta   meta   meta   meta   meta   meta    O

to make the Windows key the Meta key.  Load the new keymap with

  $ kbdcontrol -l emacs.kbd

** HP-UX

*** HP/UX : Shell mode gives the message, "`tty`: Ambiguous".

christos@theory.tn.cornell.edu says:

The problem is that in your .cshrc you have something that tries to
execute 'tty'.  If you are not running the shell on a real tty then
tty will print "not a tty".  Csh expects one word in some places,
but tty is giving it back 3.

The solution is to add a pair of quotes around `tty` to make it a single
word:

if (`tty` == "/dev/console")

should be changed to:

if ("`tty`" == "/dev/console")

Even better, move things that set up terminal sections out of .cshrc
and into .login.

*** HP/UX: 'Pid xxx killed due to text modification or page I/O error'.

On HP/UX, you can get that error when the Emacs executable is on an NFS
file system.  HP/UX responds this way if it tries to swap in a page and
does not get a response from the server within a timeout whose default
value is just ten seconds.

If this happens to you, extend the timeout period.

*** HP/UX: The right Alt key works wrong on German HP keyboards (and perhaps
other non-English HP keyboards too).

This is because HP-UX defines the modifiers wrong in X.  Here is a
shell script to fix the problem; be sure that it is run after VUE
configures the X server.

    xmodmap 2> /dev/null - << EOF
    keysym Alt_L = Meta_L
    keysym Alt_R = Meta_R
    EOF

    xmodmap - << EOF
    clear mod1
    keysym Mode_switch = NoSymbol
    add mod1 = Meta_L
    keysym Meta_R = Mode_switch
    add mod2 = Mode_switch
    EOF

*** HP/UX: Emacs does not recognize the AltGr key.

To fix this, set up a file ~/.dt/sessions/sessionetc with executable
rights, containing this text:

--------------------------------
xmodmap 2> /dev/null - << EOF
keysym Alt_L = Meta_L
keysym Alt_R = Meta_R
EOF

xmodmap - << EOF
clear mod1
keysym Mode_switch = NoSymbol
add mod1 = Meta_L
keysym Meta_R = Mode_switch
add mod2 = Mode_switch
EOF
--------------------------------

*** HP/UX 11.0: Emacs makes HP/UX 11.0 crash.

This is a bug in HPUX; HPUX patch PHKL_16260 is said to fix it.

** AIX

*** AIX: Trouble using ptys.

People often install the pty devices on AIX incorrectly.
Use 'smit pty' to reinstall them properly.

*** AIXterm: Your Delete key sends a Backspace to the terminal.

The solution is to include in your .Xdefaults the lines:

   *aixterm.Translations: #override <Key>BackSpace: string(0x7f)
   aixterm*ttyModes: erase ^?

This makes your Backspace key send DEL (ASCII 127).

*** AIX: If linking fails because libXbsd isn't found, check if you
are compiling with the system's 'cc' and CFLAGS containing '-O5'.  If
so, you have hit a compiler bug.  Please make sure to re-configure
Emacs so that it isn't compiled with '-O5'.

*** AIX 4.3.x or 4.4: Compiling fails.

This could happen if you use /bin/c89 as your compiler, instead of
the default 'cc'.  /bin/c89 treats certain warnings, such as benign
redefinitions of macros, as errors, and fails the build.  A solution
is to use the default compiler 'cc'.

*** AIX 4: Some programs fail when run in a Shell buffer
with an error message like   No terminfo entry for "unknown".

On AIX, many terminal type definitions are not installed by default.
'unknown' is one of them.  Install the "Special Generic Terminal
Definitions" to make them defined.

** Solaris

We list bugs in current versions here.  See also the section on legacy
systems.

*** On Solaris 10, Emacs crashes during the build process.
This was reported for Emacs 25.2 on i386-pc-solaris2.10 with Sun
Studio 12 (Sun C 5.9) and with Oracle Developer Studio 12.6 (Sun C
5.15), and intermittently for sparc-sun-solaris2.10 with Oracle
Developer Studio 12.5 (Sun C 5.14).  Disabling compiler optimization
seems to fix the bug, as does upgrading the Solaris 10 operating
system to Update 11.  The cause of the bug is unknown: it may be that
Emacs's archaic memory-allocation scheme is not compatible with
slightly-older versions of Solaris and/or Oracle Studio, or it may be
something else.  Since the cause is not known, possibly the bug is
still present in newer versions of Emacs, Oracle Studio, and/or
Solaris.  See Bug#26638.

*** On Solaris, C-x doesn't get through to Emacs when you use the console.

This is a Solaris feature (at least on Intel x86 cpus).  Type C-r
C-r C-t, to toggle whether C-x gets through to Emacs.

*** Problem with remote X server on Suns.

On a Sun, running Emacs on one machine with the X server on another
may not work if you have used the unshared system libraries.  This
is because the unshared libraries fail to use YP for host name lookup.
As a result, the host name you specify may not be recognized.

*** Solaris 2.6: Emacs crashes with SIGBUS or SIGSEGV on Solaris after you delete a frame.

We suspect that this is a bug in the X libraries provided by
Sun.  There is a report that one of these patches fixes the bug and
makes the problem stop:

105216-01 105393-01 105518-01 105621-01 105665-01 105615-02 105216-02
105667-01 105401-08 105615-03 105621-02 105686-02 105736-01 105755-03
106033-01 105379-01 105786-01 105181-04 105379-03 105786-04 105845-01
105284-05 105669-02 105837-01 105837-02 105558-01 106125-02 105407-01

Another person using a newer system (kernel patch level Generic_105181-06)
suspects that the bug was fixed by one of these more recent patches:

106040-07  SunOS 5.6: X Input & Output Method patch
106222-01  OpenWindows 3.6: filemgr (ff.core) fixes
105284-12  Motif 1.2.7: sparc Runtime library patch

*** Solaris 7 or 8: Emacs reports a BadAtom error (from X)

This happens when Emacs was built on some other version of Solaris.
Rebuild it on Solaris 8.

*** When using M-x dbx with the SparcWorks debugger, the 'up' and 'down'
commands do not move the arrow in Emacs.

You can fix this by adding the following line to '~/.dbxinit':

 dbxenv output_short_file_name off

*** On Solaris, CTRL-t is ignored by Emacs when you use
the fr.ISO-8859-15 locale (and maybe other related locales).

You can fix this by editing the file:

        /usr/openwin/lib/locale/iso8859-15/Compose

Near the bottom there is a line that reads:

        Ctrl<t> <quotedbl> <Y>                  : "\276"        threequarters

while it should read:

        Ctrl<T> <quotedbl> <Y>                  : "\276"        threequarters

Note the lower case <t>.  Changing this line should make C-t work.

*** On Solaris, Emacs fails to set menu-bar-update-hook on startup, with error
"Error in menu-bar-update-hook: (error Point before start of properties)".
This seems to be a GCC optimization bug that occurs for GCC 4.1.2 (-g
and -g -O2) and GCC 4.2.3 (-g -O and -g -O2).  You can fix this by
compiling with GCC 4.2.3 or CC 5.7, with no optimizations.

* Runtime problems specific to MS-Windows

** Emacs on Windows 9X requires UNICOWS.DLL

If that DLL is not available, Emacs will display an error dialog
stating its absence, and refuse to run.

This is because Emacs 24.4 and later uses functions whose non-stub
implementation is only available in UNICOWS.DLL, which implements the
Microsoft Layer for Unicode on Windows 9X, or "MSLU".  This article on
MSDN:

  http://msdn.microsoft.com/en-us/goglobal/bb688166.aspx

includes a short description of MSLU and a link where it can be
downloaded.

** Emacs refuses to start on Windows 9X because ctime64 function is missing

This is a sign that Emacs was compiled with MinGW runtime version
4.0.x or later.  These versions of runtime call in their startup code
the ctime64 function, which does not exist in MSVCRT.DLL, the C
runtime shared library, distributed with Windows 9X.

A workaround is to build Emacs with MinGW runtime 3.x (the latest
version is 3.20).

** addpm fails to run on Windows NT4, complaining about Shell32.dll

This is likely to happen because Shell32.dll shipped with NT4 lacks
the updates required by Emacs.  Installing Internet Explorer 4 solves
the problem.  Note that it is NOT enough to install IE6, because doing
so will not install the Shell32.dll update.

** A few seconds delay is seen at startup and for many file operations

This happens when the Net Logon service is enabled.  During Emacs
startup, this service issues many DNS requests looking up for the
Windows Domain Controller.  When Emacs accesses files on networked
drives, it automatically logs on the user into those drives, which
again causes delays when Net Logon is running.

The solution seems to be to disable Net Logon with this command typed
at the Windows shell prompt:

  net stop netlogon

To start the service again, type "net start netlogon".  (You can also
stop and start the service from the Computer Management application,
accessible by right-clicking "My Computer" or "Computer", selecting
"Manage", then clicking on "Services".)

** Emacs crashes when exiting the Emacs session

This was reported to happen when some optional DLLs, such as those
used for displaying images or the GnuTLS library or zlib compression
library, which are loaded on-demand, have a runtime dependency on the
libgcc DLL, libgcc_s_dw2-1.dll.  The reason seems to be a bug in
libgcc which rears its ugly head whenever the libgcc DLL is loaded
after Emacs has started.

One solution for this problem is to find an alternative build of the
same optional library that does not depend on the libgcc DLL.

Another possibility is to rebuild Emacs with the -shared-libgcc
switch, which will force Emacs to load libgcc_s_dw2-1.dll on startup,
ahead of any optional DLLs loaded on-demand later in the session.

** File selection dialog opens in incorrect directories

Invoking the file selection dialog on Windows 7 or later shows a
directory that is different from what was passed to 'read-file-name'
or 'x-file-dialog' via their arguments.

This is due to a deliberate change in behavior of the file selection
dialogs introduced in Windows 7.  It is explicitly described in the
MSDN documentation of the GetOpenFileName API used by Emacs to pop up
the file selection dialog.  For the details, see

  http://msdn.microsoft.com/en-us/library/windows/desktop/ms646839%28v=vs.85%29.aspx

The dialog shows the last directory in which the user selected a file
in a previous invocation of the dialog with the same initial
directory.

You can reset this "memory" of that directory by invoking the file
selection dialog with a different initial directory.

** PATH can contain unexpanded environment variables

Old releases of TCC (version 9) and 4NT (up to version 8) do not correctly
expand App Paths entries of type REG_EXPAND_SZ.  When Emacs is run from TCC
and such an entry exists for emacs.exe, exec-path will contain the
unexpanded entry.  This has been fixed in TCC 10.  For more information,
see bug#2062.

** Setting w32-pass-rwindow-to-system and w32-pass-lwindow-to-system to nil
does not prevent the Start menu from popping up when the left or right
"Windows" key is pressed.

This was reported to happen when XKeymacs is installed.  At least with
XKeymacs Version 3.47, deactivating XKeymacs when Emacs is active is
not enough to avoid its messing with the keyboard input.  Exiting
XKeymacs completely is reported to solve the problem.

** Pasting from Windows clipboard into Emacs doesn't work.

This was reported to be the result of an anti-virus software blocking
the clipboard-related operations when a Web browser is open, for
security reasons.  The solution is to close the Web browser while
working in Emacs, or to add emacs.exe to the list of applications that
are allowed to use the clipboard when the Web browser is open.

** "Pinning" Emacs to the taskbar doesn't work on Windows 10

"Doesn't work" here means that if you invoke Emacs by clicking on the
pinned icon, a separate button appears on the taskbar, instead of the
expected effect of the icon you clicked on being converted to that
button.

This is due to a bug in early versions of Windows 10, reportedly fixed
in build 1511 of Windows 10 (a.k.a. "Windows 10 SP1").  If you cannot
upgrade, read the work-around described below.

First, be sure to edit the Properties of the pinned icon to invoke
runemacs.exe, not emacs.exe.  (The latter will cause an extra cmd
window to appear when you invoke Emacs from the pinned icon.)

But the real cause of the problem is the fact that the pinned icon
(which is really a shortcut in a special directory) lacks a unique
application-defined Application User Model ID (AppUserModelID) that
identifies the current process to the taskbar.  This identifier allows
an application to group its associated processes and windows under a
single taskbar button.  Emacs on Windows specifies a unique
AppUserModelID when it starts, but Windows 10, unlike previous
versions of MS-Windows, does not propagate that ID to the pinned icon.

To work around this, use some utility, such as 'win7appid', to set the
AppUserModelID of the pinned icon to the string "Gnu.Emacs".  The
shortcut files corresponding to icons you pinned are stored by Windows
in the following subdirectory of your user's directory (by default
C:\Users\<UserName>\):

 AppData\Roaming\Microsoft\Internet Explorer\Quick Launch\User Pinned\TaskBar

Look for the file 'emacs.lnk' there.

** Windows 95 and networking.

To support server sockets, Emacs loads ws2_32.dll.  If this file is
missing, all Emacs networking features are disabled.

Old versions of Windows 95 may not have the required DLL.  To use
Emacs's networking features on Windows 95, you must install the
"Windows Socket 2" update available from MicroSoft's support Web.

** Emacs exits with "X protocol error" when run with an X server for MS-Windows.

A certain X server for Windows had a bug which caused this.
Supposedly the newer 32-bit version of this server doesn't have the
problem.

** Emacs crashes when opening a file with a UNC path and rails-mode is loaded.

Loading rails-mode seems to interfere with UNC path handling.  This has been
reported as a bug against both Emacs and rails-mode, so look for an updated
rails-mode that avoids this crash, or avoid using UNC paths if using
rails-mode.

** M-x term does not work on MS-Windows.

TTY emulation on Windows is undocumented, and programs such as stty
which are used on POSIX platforms to control tty emulation do not
exist for native windows terminals.

** Using create-fontset-from-ascii-font or the --font startup parameter
with a Chinese, Japanese or Korean font leads to display problems.
Use a Latin-only font as your default font.  If you want control over
which font is used to display Chinese, Japanese or Korean character,
use create-fontset-from-fontset-spec to define a fontset.

** Frames are not refreshed while dialogs or menus are displayed

This means no redisplay while the File or Font dialog or a pop-up menu
is displayed.  This also means tooltips with help text for pop-up
menus are not displayed at all (except in a TTY session, where the help
text is shown in the echo area).  This is because message handling
under Windows is synchronous, so we cannot handle repaint (or any
other) messages while waiting for a system function, which popped up
the menu/dialog, to return the result of the dialog or pop-up menu
interaction.

** Help text in tooltips does not work on old Windows versions

Windows 95 and Windows NT up to version 4.0 do not support help text
for menus.  Help text is only available in later versions of Windows.

** Display problems with ClearType method of smoothing

When "ClearType" method is selected as the "method to smooth edges of
screen fonts" (in Display Properties, Appearance tab, under
"Effects"), there are various problems related to display of
characters:  Bold fonts can be hard to read, small portions of some
characters could appear chopped, etc.  This happens because, under
ClearType, characters are drawn outside their advertised bounding box.
Emacs 21 disabled the use of ClearType, whereas Emacs 22 allows it and
has some code to enlarge the width of the bounding box.  Apparently,
this display feature needs more changes to get it 100% right.  A
workaround is to disable ClearType.

** Cursor is displayed as a thin vertical bar and cannot be changed

This is known to happen if the Windows Magnifier is turned on before
the Emacs session starts.  The Magnifier affects the cursor shape and
prevents any changes to it by setting the 'cursor-type' variable or
frame parameter.

The solution is to log off and on again, and then start the Emacs
session only after turning the Magnifier off.

To turn the Windows Magnifier off, click "Start->All Programs", or
"All Apps", depending on your Windows version, then select
"Accessibility" and click "Magnifier".  In the Magnifier Settings
dialog that opens, click "Exit".

** Problems with mouse-tracking and focus management

There are problems with display if mouse-tracking is enabled and the
mouse is moved off a frame, over another frame then back over the first
frame.  A workaround is to click the left mouse button inside the frame
after moving back into it.

Some minor flickering still persists during mouse-tracking, although
not as severely as in 21.1.

An inactive cursor remains in an active window after the Windows
Manager driven switch of the focus, until a key is pressed.

** Problems with Windows input methods

Some of the Windows input methods cause the keyboard to send
characters encoded in the appropriate coding system (e.g., ISO 8859-1
for Latin-1 characters, ISO 8859-8 for Hebrew characters, etc.).  To
make these input methods work with Emacs on Windows 9X, you might need
to set the keyboard coding system to the appropriate value after you
activate the Windows input method.  For example, if you activate the
Hebrew input method, type this:

   C-x RET k hebrew-iso-8bit RET

In addition, to use these Windows input methods, you might need to set
your "Language for non-Unicode programs" (on Windows XP, this is on
the Advanced tab of Regional Settings) to the language of the input
method.

To bind keys that produce non-ASCII characters with modifiers, you
must specify raw byte codes.  For instance, if you want to bind
META-a-grave to a command, you need to specify this in your '~/.emacs':

  (global-set-key [?\M-\340] ...)

The above example is for the Latin-1 environment where the byte code
of the encoded a-grave is 340 octal.  For other environments, use the
encoding appropriate to that environment.

** Problems with the %b format specifier for format-time-string

The %b specifier for format-time-string does not produce abbreviated
month names with consistent widths for some locales on some versions
of Windows.  This is caused by a deficiency in the underlying system
library function.

** Non-US time zones.

Many non-US time zones are implemented incorrectly.  This is due to
over-simplistic handling of daylight savings switchovers by the
Windows libraries.

** Files larger than 4GB report wrong size in a 32-bit Windows build

Files larger than 4GB cause overflow in the size (represented as a
32-bit integer) reported by 'file-attributes'.  This affects Dired as
well, since the Windows port uses a Lisp emulation of 'ls', which relies
on 'file-attributes'.

** Playing sound doesn't support the :data method

Sound playing is not supported with the ':data DATA' key-value pair.
You _must_ use the ':file FILE' method.

** Typing Alt-Shift has strange effects on MS-Windows.

This combination of keys is a command to change keyboard layout.  If
you proceed to type another non-modifier key before you let go of Alt
and Shift, the Alt and Shift act as modifiers in the usual way.  A
more permanent work around is to change it to another key combination,
or disable it in the "Regional and Language Options" applet of the
Control Panel.  (The exact sequence of mouse clicks in the "Regional
and Language Options" applet needed to find the key combination that
changes the keyboard layout depends on your Windows version; for XP,
in the Languages tab, click "Details" and then "Key Settings".)

** Interrupting Cygwin port of Bash from Emacs doesn't work.

Cygwin 1.x builds of the ported Bash cannot be interrupted from the
MS-Windows version of Emacs.  This is due to some change in the Bash
port or in the Cygwin library which apparently make Bash ignore the
keyboard interrupt event sent by Emacs to Bash.  (Older Cygwin ports
of Bash, up to b20.1, did receive SIGINT from Emacs.)

** Accessing remote files with ange-ftp hangs the MS-Windows version of Emacs.

If the FTP client is the Cygwin port of GNU 'ftp', this appears to be
due to some bug in the Cygwin DLL or some incompatibility between it
and the implementation of asynchronous subprocesses in the Windows
port of Emacs.  Specifically, some parts of the FTP server responses
are not flushed out, apparently due to buffering issues, which
confuses ange-ftp.

The solution is to downgrade to an older version of the Cygwin DLL
(version 1.3.2 was reported to solve the problem), or use the stock
Windows FTP client, usually found in the 'C:\WINDOWS' or 'C:\WINNT'
directory.  To force ange-ftp use the stock Windows client, set the
variable 'ange-ftp-ftp-program-name' to the absolute file name of the
client's executable.  For example:

 (setq ange-ftp-ftp-program-name "c:/windows/ftp.exe")

If you want to stick with the Cygwin FTP client, you can work around
this problem by putting this in your '.emacs' file:

 (setq ange-ftp-ftp-program-args '("-i" "-n" "-g" "-v" "--prompt" "")

** lpr commands don't work on MS-Windows with some cheap printers.

This problem may also strike other platforms, but the solution is
likely to be a global one, and not Emacs specific.

Many cheap inkjet, and even some cheap laser printers, do not
print plain text anymore, they will only print through graphical
printer drivers.  A workaround on MS-Windows is to use Windows's basic
built in editor to print (this is possibly the only useful purpose it
has):

(setq printer-name "")         ; notepad takes the default
(setq lpr-command "notepad")   ; notepad
(setq lpr-switches nil)        ; not needed
(setq lpr-printer-switch "/P") ; run notepad as batch printer

** Antivirus software interacts badly with the MS-Windows version of Emacs.

The usual manifestation of these problems is that subprocesses don't
work or even wedge the entire system.  In particular, "M-x shell RET"
was reported to fail to work.  But other commands also sometimes don't
work when an antivirus package is installed.

The solution is to switch the antivirus software to a less aggressive
mode (e.g., disable the "auto-protect" feature), or even uninstall
or disable it entirely.

** Pressing the mouse button on MS-Windows does not give a mouse-2 event.

This is usually a problem with the mouse driver.  Because most Windows
programs do not do anything useful with the middle mouse button, many
mouse drivers allow you to define the wheel press to do something
different.  Some drivers do not even have the option to generate a
middle button press.  In such cases, setting the wheel press to
"scroll" sometimes works if you press the button twice.  Trying a
generic mouse driver might help.

One particular situation where this happens is when you have
"Microsoft Intellipoint" installed, which runs the program
ipoint.exe.  The fix is reportedly to uninstall this software.

** Scrolling the mouse wheel on MS-Windows always scrolls the top window.

This is another common problem with mouse drivers.  Instead of
generating scroll events, some mouse drivers try to fake scroll bar
movement.  But they are not intelligent enough to handle multiple
scroll bars within a frame.  Trying a generic mouse driver might help.

** Mail sent through Microsoft Exchange in some encodings appears to be
mangled and is not seen correctly in Rmail or Gnus.  We don't know
exactly what happens, but it isn't an Emacs problem in cases we've
seen.

** On MS-Windows, you cannot use the right-hand ALT key and the left-hand
CTRL key together to type a Control-Meta character.

This is a consequence of a misfeature beyond Emacs's control.

Under Windows, the AltGr key on international keyboards generates key
events with the modifiers Right-Alt and Left-Ctrl.  Since Emacs cannot
distinguish AltGr from an explicit Right-Alt and Left-Ctrl
combination, whenever it sees Right-Alt and Left-Ctrl it assumes that
AltGr has been pressed.  The variable 'w32-recognize-altgr' can be set
to nil to tell Emacs that AltGr is really Ctrl and Alt.

** Under some X-servers running on MS-Windows, Emacs's display is incorrect.

The symptoms are that Emacs does not completely erase blank areas of the
screen during scrolling or some other screen operations (e.g., selective
display or when killing a region).  M-x recenter will cause the screen
to be completely redisplayed and the "extra" characters will disappear.

This is known to occur under Exceed 6, and possibly earlier versions
as well; it is reportedly solved in version 6.2.0.16 and later.  The
problem lies in the X-server settings.

There are reports that you can solve the problem with Exceed by
running 'Xconfig' from within NT, choosing "X selection", then
un-checking the boxes "auto-copy X selection" and "auto-paste to X
selection".

If this does not work, please inform bug-gnu-emacs@gnu.org.  Then
please call support for your X-server and see if you can get a fix.
If you do, please send it to bug-gnu-emacs@gnu.org so we can list it here.


* Build-time problems

** Configuration

*** 'configure' warns "accepted by the compiler, rejected by the preprocessor".

This indicates a mismatch between the C compiler and preprocessor that
configure is using.  For example, on Solaris 10 trying to use
CC=/opt/SUNWspro/bin/cc (the Sun Studio compiler) together with
CPP=/usr/ccs/lib/cpp can result in errors of this form (you may also
see the error '"/usr/include/sys/isa_defs.h", line 500: undefined control').

The solution is to tell configure to use the correct C preprocessor
for your C compiler (CPP="/opt/SUNWspro/bin/cc -E" in the above
example).

** Compilation

*** Building Emacs over NFS fails with "Text file busy".

This was reported to happen when building Emacs on a GNU/Linux system
(Red Hat Linux 6.2) using a build directory automounted from Solaris
(SunOS 5.6) file server, but it might not be limited to that
configuration alone.  Presumably, the NFS server doesn't commit the
files' data to disk quickly enough, and the Emacs executable file is
left "busy" for several seconds after Emacs has finished dumping
itself.  This causes the subsequent commands which invoke the dumped
Emacs executable to fail with the above message.

In some of these cases, a time skew between the NFS server and the
machine where Emacs is built is detected and reported by GNU Make
(it says that some of the files have modification time in the future).
This might be a symptom of NFS-related problems.

If the NFS server runs on Solaris, apply the Solaris patch 105379-05
(Sunos 5.6: /kernel/misc/nfssrv patch).  If that doesn't work, or if
you have a different version of the OS or the NFS server, you can
force the NFS server to use 1KB blocks, which was reported to fix the
problem albeit at a price of slowing down file I/O.  You can force 1KB
blocks by specifying the "-o  rsize=1024,wsize=1024" options to the
'mount' command, or by adding ",rsize=1024,wsize=1024" to the mount
options in the appropriate system configuration file, such as
'/etc/auto.home'.

Alternatively, when Make fails due to this problem, you could wait for
a few seconds and then invoke Make again.  In one particular case,
waiting for 10 or more seconds between the two Make invocations seemed
to work around the problem.

Similar problems can happen if your machine NFS-mounts a directory
onto itself.  Suppose the Emacs sources live in '/usr/local/src' and
you are working on the host called 'marvin'.  Then an entry in the
'/etc/fstab' file like the following is asking for trouble:

    marvin:/usr/local/src /usr/local/src ...options.omitted...

The solution is to remove this line from '/etc/fstab'.

*** Building a 32-bit executable on a 64-bit GNU/Linux architecture.

First ensure that the necessary 32-bit system libraries and include
files are installed.  Then use:

  env CC="gcc -m32" ./configure --build=i386-linux-gnu --x-libraries=/usr/lib

(using the location of the 32-bit X libraries on your system).

*** Building on FreeBSD 11 fails at link time due to unresolved symbol

The symbol is sendmmsg@FBSD_1.4.  This is due to a faulty libgio
library on these systems.  The solution is to reconfigure Emacs while
disabling all the features that require libgio: rsvg, dbus, gconf, and
imagemagick.

*** Building Emacs for Cygwin can fail with GCC 3

As of Emacs 22.1, there have been stability problems with Cygwin
builds of Emacs using GCC 3.  Cygwin users are advised to use GCC 4.

*** Building Emacs 23.3 and later will fail under Cygwin 1.5.19

This is a consequence of a change to src/dired.c on 2010-07-27.  The
issue is that Cygwin 1.5.19 did not have d_ino in 'struct dirent'.
See

<<<<<<< HEAD
  https://lists.gnu.org/archive/html/emacs-devel/2010-07/msg01266.html
=======
  https://lists.gnu.org/r/emacs-devel/2010-07/msg01266.html
>>>>>>> 89212988

*** Building the native MS-Windows port fails due to unresolved externals

The linker error messages look like this:

 oo-spd/i386/ctags.o:ctags.c:(.text+0x156e): undefined reference to `_imp__re_set_syntax'
 collect2: ld returned 1 exit status

This happens because GCC finds an incompatible regex.h header
somewhere on the include path, before the version of regex.h supplied
with Emacs.  One such incompatible version of regex.h is part of the
GnuWin32 Regex package.

The solution is to remove the incompatible regex.h from the include
path, when compiling Emacs.  Alternatively, re-run the configure.bat
script with the "-isystem C:/GnuWin32/include" switch (adapt for your
system's place where you keep the GnuWin32 include files) -- this will
cause the compiler to search headers in the directories specified by
the Emacs Makefile _before_ it looks in the GnuWin32 include
directories.

*** Building the native MS-Windows port with Cygwin GCC can fail.

Emacs may not build using some Cygwin builds of GCC, such as Cygwin
version 1.1.8, using the default configure settings.  It appears to be
necessary to specify the -mwin32 flag when compiling, and define
__MSVCRT__, like so:

  configure --with-gcc --cflags -mwin32 --cflags -D__MSVCRT__

*** Building the MS-Windows port fails with a CreateProcess failure.

Some versions of mingw32 make on some versions of Windows do not seem
to detect the shell correctly.  Try "make SHELL=cmd.exe", or if that
fails, try running make from Cygwin bash instead.

*** Building 'ctags' for MS-Windows with the MinGW port of GCC fails.

This might happen due to a bug in the MinGW header assert.h, which
defines the 'assert' macro with a trailing semi-colon.  The following
patch to assert.h should solve this:

 *** include/assert.h.orig	Sun Nov  7 02:41:36 1999
 --- include/assert.h	Mon Jan 29 11:49:10 2001
 ***************
 *** 41,47 ****
   /*
    * If not debugging, assert does nothing.
    */
 ! #define assert(x)	((void)0);

   #else /* debugging enabled */

 --- 41,47 ----
   /*
    * If not debugging, assert does nothing.
    */
 ! #define assert(x)	((void)0)

   #else /* debugging enabled */


*** Building the MS-Windows port with Visual Studio 2005 fails.

Microsoft no longer ships the single threaded version of the C library
with their compiler, and the multithreaded static library is missing
some functions that Microsoft have deemed non-threadsafe.  The
dynamically linked C library has all the functions, but there is a
conflict between the versions of malloc in the DLL and in Emacs, which
is not resolvable due to the way Windows does dynamic linking.

We recommend the use of the MinGW port of GCC for compiling Emacs, as
not only does it not suffer these problems, but it is also Free
software like Emacs.

*** Building the MS-Windows port with Visual Studio fails compiling emacs.rc

If the build fails with the following message then the problem
described here most likely applies:

../nt/emacs.rc(1) : error RC2176 : old DIB in icons\emacs.ico; pass it
through SDKPAINT

The Emacs icon contains a high resolution PNG icon for Vista, which is
not recognized by older versions of the resource compiler.  There are
several workarounds for this problem:
	1. Use Free MinGW tools to compile, which do not have this problem.
	2. Install the latest Windows SDK.
	3. Replace emacs.ico with an older or edited icon.

*** Building the MS-Windows port complains about unknown escape sequences.

Errors and warnings can look like this:

 w32.c:1959:27: error: \x used with no following hex digits
 w32.c:1959:27: warning: unknown escape sequence '\i'

This happens when paths using backslashes are passed to the compiler or
linker (via -I and possibly other compiler flags); when these paths are
included in source code, the backslashes are interpreted as escape sequences.
<<<<<<< HEAD
See https://lists.gnu.org/archive/html/emacs-devel/2010-07/msg00995.html
=======
See https://lists.gnu.org/r/emacs-devel/2010-07/msg00995.html
>>>>>>> 89212988

The fix is to use forward slashes in all paths passed to the compiler.

** Linking

*** Building Emacs with a system compiler fails to link because of an
undefined symbol such as __eprintf which does not appear in Emacs.

This can happen if some of the libraries linked into Emacs were built
with GCC, but Emacs itself is being linked with a compiler other than
GCC.  Object files compiled with GCC might need some helper functions
from libgcc.a, the library which comes with GCC, but the system
compiler does not instruct the linker to search libgcc.a during the
link stage.

A solution is to link with GCC, like this:

        make CC=gcc

Since the .o object files already exist, this will not recompile Emacs
with GCC, but just restart by trying again to link temacs.

*** Sun with acc: Link failure when using acc on a Sun.

To use acc, you need additional options just before the libraries, such as

   /usr/lang/SC2.0.1/values-Xt.o -L/usr/lang/SC2.0.1/cg87 -L/usr/lang/SC2.0.1

and you need to add -lansi just before -lc.

The precise file names depend on the compiler version, so we
cannot easily arrange to supply them.

*** 'tparam' reported as a multiply-defined symbol when linking with ncurses.

This problem results from an incompatible change in ncurses, in
version 1.9.9e approximately.  This version is unable to provide a
definition of tparm without also defining tparam.  This is also
incompatible with Terminfo; as a result, the Emacs Terminfo support
does not work with this version of ncurses.

The fix is to install a newer version of ncurses, such as version 4.2.

** Bootstrapping

Bootstrapping (compiling the .el files) is normally only necessary
with development builds, since the .elc files are pre-compiled in releases.

*** "No rule to make target" with Ubuntu 8.04 make 3.81-3build1

Compiling the lisp files fails at random places, complaining:
"No rule to make target '/path/to/some/lisp.elc'".
The causes of this problem are not understood.  Using GNU make 3.81 compiled
from source, rather than the Ubuntu version, worked.
See <URL:https://debbugs.gnu.org/327>, <URL:https://debbugs.gnu.org/821>.

** Dumping

*** Segfault during 'make'

If Emacs segfaults when 'make' executes one of these commands:

  LC_ALL=C ./temacs -batch -l loadup bootstrap
  LC_ALL=C ./temacs -batch -l loadup dump

the problem may be due to inadequate workarounds for address space
layout randomization (ASLR), an operating system feature that
randomizes the virtual address space of a process.  ASLR is commonly
enabled in Linux and NetBSD kernels, and is intended to deter exploits
of pointer-related bugs in applications.  If ASLR is enabled, the
command:

   cat /proc/sys/kernel/randomize_va_space  # GNU/Linux
   sysctl security.pax.aslr.global          # NetBSD

outputs a nonzero value.

These segfaults should not occur on most modern systems, because the
Emacs build procedure uses the command 'setfattr' or 'paxctl' to mark
the Emacs executable as requiring non-randomized address space, and
Emacs uses the 'personality' system call to disable address space
randomization when dumping.  However, older kernels may not support
'setfattr', 'paxctl', or 'personality', and newer Linux kernels have a
secure computing mode (seccomp) that can be configured to disable the
'personality' call.

It may be possible to work around the 'personality' problem in a newer
Linux kernel by configuring seccomp to allow the 'personality' call.
For example, if you are building Emacs under Docker, you can run the
Docker container with a security profile that allows 'personality' by
using Docker's --security-opt option with an appropriate profile; see
<https://docs.docker.com/engine/security/seccomp/>.

To work around the ASLR problem in either an older or a newer kernel,
you can temporarily disable the feature while building Emacs.  On
GNU/Linux you can do so using the following command (as root).

    echo 0 > /proc/sys/kernel/randomize_va_space

You can re-enable the feature when you are done, by echoing the
original value back to the file.  NetBSD uses a different command,
e.g., 'sysctl -w security.pax.aslr.global=0'.

Alternatively, you can try using the 'setarch' command when building
temacs like this, where -R disables address space randomization:

    setarch $(uname -m) -R make

ASLR is not the only problem that can break Emacs dumping.  Another
issue is that in Red Hat Linux kernels, Exec-shield is enabled by
default, and this creates a different memory layout.  Emacs should
handle this at build time, but if this fails the following
instructions may be useful.  Exec-shield is enabled on your system if

    cat /proc/sys/kernel/exec-shield

prints a nonzero value.  You can temporarily disable it as follows:

    echo 0 > /proc/sys/kernel/exec-shield

As with randomize_va_space, you can re-enable Exec-shield when you are
done, by echoing the original value back to the file.

*** temacs prints "Pure Lisp storage exhausted".

This means that the Lisp code loaded from the .elc and .el files during
'temacs --batch --load loadup dump' took up more space than was allocated.

This could be caused by
 1) adding code to the preloaded Lisp files
 2) adding more preloaded files in loadup.el
 3) having a site-init.el or site-load.el which loads files.
   Note that ANY site-init.el or site-load.el is nonstandard;
   if you have received Emacs from some other site and it contains a
   site-init.el or site-load.el file, consider deleting that file.
 4) getting the wrong .el or .elc files
   (not from the directory you expected).
 5) deleting some .elc files that are supposed to exist.
   This would cause the source files (.el files) to be
   loaded instead.  They take up more room, so you lose.
 6) a bug in the Emacs distribution which underestimates the space required.

If the need for more space is legitimate, change the definition
of PURESIZE in puresize.h.

But in some of the cases listed above, this problem is a consequence
of something else that is wrong.  Be sure to check and fix the real problem.

*** OpenBSD 4.0 macppc: Segfault during dumping.

The build aborts with signal 11 when the command './temacs --batch
--load loadup bootstrap' tries to load files.el.  A workaround seems
to be to reduce the level of compiler optimization used during the
build (from -O2 to -O1).  It is possible this is an OpenBSD
GCC problem specific to the macppc architecture, possibly only
occurring with older versions of GCC (e.g. 3.3.5).

*** openSUSE 10.3: Segfault in bcopy during dumping.

This is due to a bug in the bcopy implementation in openSUSE 10.3.
It is/will be fixed in an openSUSE update.

** First execution

*** Emacs binary is not in executable format, and cannot be run.

This was reported to happen when Emacs is built in a directory mounted
via NFS, for some combinations of NFS client and NFS server.
Usually, the file 'emacs' produced in these cases is full of
binary null characters, and the 'file' utility says:

    emacs: ASCII text, with no line terminators

We don't know what exactly causes this failure.  A work-around is to
build Emacs in a directory on a local disk.

*** The dumped Emacs crashes when run, trying to write pure data.

On a system where getpagesize is not a system call, it is defined
as a macro.  If the definition (in both unex*.c and malloc.c) is wrong,
it can cause problems like this.  You might be able to find the correct
value in the man page for a.out(5).

* Problems on legacy systems

This section covers bugs reported on very old hardware or software.
If you are using hardware and an operating system shipped after 2000,
it is unlikely you will see any of these.

*** Solaris 2.x

**** Strange results from format %d in a few cases, on a Sun.

Sun compiler version SC3.0 has been found to miscompile part of editfns.c.
The workaround is to compile with some other compiler such as GCC.

**** On Solaris, Emacs dumps core if lisp-complete-symbol is called.

If you compile Emacs with the -fast or -xO4 option with version 3.0.2
of the Sun C compiler, Emacs dumps core when lisp-complete-symbol is
called.  The problem does not happen if you compile with GCC.

**** On Solaris, Emacs crashes if you use (display-time).

This can happen if you configure Emacs without specifying the precise
version of Solaris that you are using.

**** Solaris 2.x: GCC complains "64 bit integer types not supported".

This suggests that GCC is not installed correctly.  Most likely you
are using GCC 2.7.2.3 (or earlier) on Solaris 2.6 (or later); this
does not work without patching.  To run GCC 2.7.2.3 on Solaris 2.6 or
later, you must patch fixinc.svr4 and reinstall GCC from scratch as
described in the Solaris FAQ
<http://www.wins.uva.nl/pub/solaris/solaris2.html>.  A better fix is
to upgrade to GCC 2.8.1 or later.

**** Solaris 2.7: Building Emacs with WorkShop Compilers 5.0 98/12/15
C 5.0 failed, apparently with non-default CFLAGS, most probably due to
compiler bugs.  Using Sun Solaris 2.7 Sun WorkShop 6 update 1 C
release was reported to work without problems.  It worked OK on
another system with Solaris 8 using apparently the same 5.0 compiler
and the default CFLAGS.

**** Solaris 2.6 and 7: the Compose key does not work.

This is a bug in Motif in Solaris.  Supposedly it has been fixed for
the next major release of Solaris.  However, if someone with Sun
support complains to Sun about the bug, they may release a patch.
If you do this, mention Sun bug #4188711.

One workaround is to use a locale that allows non-ASCII characters.
For example, before invoking emacs, set the LC_ALL environment
variable to "en_US" (American English).  The directory /usr/lib/locale
lists the supported locales; any locale other than "C" or "POSIX"
should do.

pen@lysator.liu.se says (Feb 1998) that the Compose key does work
if you link with the MIT X11 libraries instead of the Solaris X11 libraries.

** MS-Windows 95, 98, ME, and NT

*** MS-Windows NT/95: Problems running Perl under Emacs

'perl -de 0' just hangs when executed in an Emacs subshell.
The fault lies with Perl (indirectly with Windows NT/95).

The problem is that the Perl debugger explicitly opens a connection to
"CON", which is the DOS/NT equivalent of "/dev/tty", for interacting
with the user.

On Unix, this is okay, because Emacs (or the shell?) creates a
pseudo-tty so that /dev/tty is really the pipe Emacs is using to
communicate with the subprocess.

On NT, this fails because CON always refers to the handle for the
relevant console (approximately equivalent to a tty), and cannot be
redirected to refer to the pipe Emacs assigned to the subprocess as
stdin.

A workaround is to modify perldb.pl to use STDIN/STDOUT instead of CON.

For Perl 4:

    *** PERL/LIB/PERLDB.PL.orig	Wed May 26 08:24:18 1993
    --- PERL/LIB/PERLDB.PL	Mon Jul 01 15:28:16 1996
    ***************
    *** 68,74 ****
          $rcfile=".perldb";
      }
      else {
    !     $console = "con";
          $rcfile="perldb.ini";
      }

    --- 68,74 ----
          $rcfile=".perldb";
      }
      else {
    !     $console = "";
          $rcfile="perldb.ini";
      }


    For Perl 5:
    *** perl/5.001/lib/perl5db.pl.orig	Sun Jun 04 21:13:40 1995
    --- perl/5.001/lib/perl5db.pl	Mon Jul 01 17:00:08 1996
    ***************
    *** 22,28 ****
          $rcfile=".perldb";
      }
      elsif (-e "con") {
    !     $console = "con";
          $rcfile="perldb.ini";
      }
      else {
    --- 22,28 ----
          $rcfile=".perldb";
      }
      elsif (-e "con") {
    !     $console = "";
          $rcfile="perldb.ini";
      }
      else {

*** MS-Windows 95: Alt-f6 does not get through to Emacs.

This character seems to be trapped by the kernel in Windows 95.
You can enter M-f6 by typing ESC f6.

*** MS-Windows 95/98/ME: subprocesses do not terminate properly.

This is a limitation of the Operating System, and can cause problems
when shutting down Windows.  Ensure that all subprocesses are exited
cleanly before exiting Emacs.  For more details, see the Emacs on MS
Windows FAQ (info manual "efaq-w32").

*** MS-Windows 95/98/ME: crashes when Emacs invokes non-existent programs.

When a program you are trying to run is not found on the PATH,
Windows might respond by crashing or locking up your system.  In
particular, this has been reported when trying to compile a Java
program in JDEE when javac.exe is installed, but not on the system PATH.

** Archaic window managers and toolkits

*** Open Look: Under Open Look, the Emacs window disappears when you type M-q.

Some versions of the Open Look window manager interpret M-q as a quit
command for whatever window you are typing at.  If you want to use
Emacs with that window manager, you should try to configure the window
manager to use some other command.   You can disable the
shortcut keys entirely by adding this line to ~/.OWdefaults:

    OpenWindows.WindowMenuAccelerators: False

*** twm: A position you specified in .Xdefaults is ignored, using twm.

twm normally ignores "program-specified" positions.
You can tell it to obey them with this command in your '.twmrc' file:

  UsePPosition	"on"		#allow clients to request a position

** Bugs related to old DEC hardware

*** The Compose key on a DEC keyboard does not work as Meta key.

This shell command should fix it:

  xmodmap -e 'keycode 0xb1 = Meta_L'

*** Keyboard input gets confused after a beep when using a DECserver
as a concentrator.

This problem seems to be a matter of configuring the DECserver to use
7 bit characters rather than 8 bit characters.

This file is part of GNU Emacs.

GNU Emacs is free software: you can redistribute it and/or modify
it under the terms of the GNU General Public License as published by
the Free Software Foundation, either version 3 of the License, or
(at your option) any later version.

GNU Emacs is distributed in the hope that it will be useful,
but WITHOUT ANY WARRANTY; without even the implied warranty of
MERCHANTABILITY or FITNESS FOR A PARTICULAR PURPOSE.  See the
GNU General Public License for more details.

You should have received a copy of the GNU General Public License
along with GNU Emacs.  If not, see <https://www.gnu.org/licenses/>.


Local variables:
mode: outline
paragraph-separate: "[  ]*$"
end:<|MERGE_RESOLUTION|>--- conflicted
+++ resolved
@@ -576,11 +576,7 @@
 the problem relates to "/smb/.dir-locals.el", set that variable
 to a new value where you replace "net\\|afs" with "net\\|afs\\|smb".
 (The default value already matches common auto-mount prefixes.)
-<<<<<<< HEAD
-See https://lists.gnu.org/archive/html/help-gnu-emacs/2015-02/msg00461.html .
-=======
 See https://lists.gnu.org/r/help-gnu-emacs/2015-02/msg00461.html .
->>>>>>> 89212988
 
 *** Attempting to visit remote files via ange-ftp fails.
 
@@ -725,11 +721,7 @@
 which takes over the virtual font.  This is considered an operating
 system bug; see
 
-<<<<<<< HEAD
-https://lists.gnu.org/archive/html/emacs-devel/2008-10/msg00696.html
-=======
 https://lists.gnu.org/r/emacs-devel/2008-10/msg00696.html
->>>>>>> 89212988
 
 If you encounter this problem, set the default font to a specific font
 in your .Xresources or initialization file.  For instance, you can put
@@ -1148,11 +1140,7 @@
 See also https://debbugs.gnu.org/cgi/bugreport.cgi?bug=15700,
 https://debbugs.gnu.org/cgi/bugreport.cgi?bug=22000,
 https://debbugs.gnu.org/cgi/bugreport.cgi?bug=22898 and
-<<<<<<< HEAD
-https://lists.gnu.org/archive/html/emacs-devel/2016-07/msg00154.html.
-=======
 https://lists.gnu.org/r/emacs-devel/2016-07/msg00154.html.
->>>>>>> 89212988
 
 *** Metacity: Resizing Emacs or ALT-Tab causes X to be unresponsive.
 
@@ -2679,11 +2667,7 @@
 issue is that Cygwin 1.5.19 did not have d_ino in 'struct dirent'.
 See
 
-<<<<<<< HEAD
-  https://lists.gnu.org/archive/html/emacs-devel/2010-07/msg01266.html
-=======
   https://lists.gnu.org/r/emacs-devel/2010-07/msg01266.html
->>>>>>> 89212988
 
 *** Building the native MS-Windows port fails due to unresolved externals
 
@@ -2784,11 +2768,7 @@
 This happens when paths using backslashes are passed to the compiler or
 linker (via -I and possibly other compiler flags); when these paths are
 included in source code, the backslashes are interpreted as escape sequences.
-<<<<<<< HEAD
-See https://lists.gnu.org/archive/html/emacs-devel/2010-07/msg00995.html
-=======
 See https://lists.gnu.org/r/emacs-devel/2010-07/msg00995.html
->>>>>>> 89212988
 
 The fix is to use forward slashes in all paths passed to the compiler.
 
