--- conflicted
+++ resolved
@@ -228,15 +228,6 @@
 # This is like AC_PROG_CC_C99, except that
 # - AC_PROG_CC_C99 did not exist in Autoconf versions < 2.60,
 # - AC_PROG_CC_C99 does not mix well with AC_PROG_CC_STDC
-<<<<<<< HEAD
-#   <https://lists.gnu.org/archive/html/bug-gnulib/2011-09/msg00367.html>,
-#   but many more packages use AC_PROG_CC_STDC than AC_PROG_CC_C99
-#   <https://lists.gnu.org/archive/html/bug-gnulib/2011-09/msg00441.html>.
-# Remaining problems:
-# - When AC_PROG_CC_STDC is invoked twice, it adds the C99 enabling options
-#   to CC twice
-#   <https://lists.gnu.org/archive/html/bug-gnulib/2011-09/msg00431.html>.
-=======
 #   <https://lists.gnu.org/r/bug-gnulib/2011-09/msg00367.html>,
 #   but many more packages use AC_PROG_CC_STDC than AC_PROG_CC_C99
 #   <https://lists.gnu.org/r/bug-gnulib/2011-09/msg00441.html>.
@@ -244,7 +235,6 @@
 # - When AC_PROG_CC_STDC is invoked twice, it adds the C99 enabling options
 #   to CC twice
 #   <https://lists.gnu.org/r/bug-gnulib/2011-09/msg00431.html>.
->>>>>>> 89212988
 # - AC_PROG_CC_STDC is likely to change now that C11 is an ISO standard.
 AC_DEFUN([gl_PROG_CC_C99],
 [
