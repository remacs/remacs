--- conflicted
+++ resolved
@@ -1,9 +1,5 @@
 # manywarnings.m4 serial 13
-<<<<<<< HEAD
-dnl Copyright (C) 2008-2017 Free Software Foundation, Inc.
-=======
 dnl Copyright (C) 2008-2018 Free Software Foundation, Inc.
->>>>>>> 89212988
 dnl This file is free software; the Free Software Foundation
 dnl gives unlimited permission to copy and/or distribute it,
 dnl with or without modifications, as long as this notice is preserved.
