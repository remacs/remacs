--- conflicted
+++ resolved
@@ -1,9 +1,8 @@
-<<<<<<< HEAD
 2013-07-20  Kenichi Handa  <handa@gnu.org>
 
 	* coding.c (CODING_ISO_FLAG_LEVEL_4): New macro.
 	(decode_coding_iso_2022): Check the single-shift area.  (Bug#8522)
-=======
+
 2013-07-20  Andreas Schwab  <schwab@linux-m68k.org>
 
 	* lread.c (Fload): Avoid uninitialized warning.
@@ -81,7 +80,6 @@
 	* keyboard.c (kbd_buffer_get_event):
 	* w32term.c (x_focus_changed): Port FOCUS_(IN|OUT)_EVENT changes to W32.
 	Followup to 2013-07-16T11:41:06Z!jan.h.d@swipnet.se.
->>>>>>> 6b1b199d
 
 2013-07-18  Paul Eggert  <eggert@cs.ucla.edu>
 
