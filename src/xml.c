/* Interface to libxml2.
   Copyright (C) 2010-2017 Free Software Foundation, Inc.

This file is part of GNU Emacs.

GNU Emacs is free software: you can redistribute it and/or modify
it under the terms of the GNU General Public License as published by
the Free Software Foundation, either version 3 of the License, or (at
your option) any later version.

GNU Emacs is distributed in the hope that it will be useful,
but WITHOUT ANY WARRANTY; without even the implied warranty of
MERCHANTABILITY or FITNESS FOR A PARTICULAR PURPOSE.  See the
GNU General Public License for more details.

You should have received a copy of the GNU General Public License
along with GNU Emacs.  If not, see <https://www.gnu.org/licenses/>.  */

#include <config.h>

#include "lisp.h"
#include "buffer.h"

#ifdef HAVE_LIBXML2

#include <libxml/tree.h>
#include <libxml/parser.h>
#include <libxml/HTMLparser.h>


#ifdef WINDOWSNT

# include <windows.h>
# include "w32.h"

DEF_DLL_FN (htmlDocPtr, htmlReadMemory,
	     (const char *, int, const char *, const char *, int));
DEF_DLL_FN (xmlDocPtr, xmlReadMemory,
	     (const char *, int, const char *, const char *, int));
DEF_DLL_FN (xmlNodePtr, xmlDocGetRootElement, (xmlDocPtr));
DEF_DLL_FN (void, xmlFreeDoc, (xmlDocPtr));
DEF_DLL_FN (void, xmlCleanupParser, (void));
DEF_DLL_FN (void, xmlCheckVersion, (int));

static bool
libxml2_loaded_p (void)
{
  Lisp_Object found = Fassq (Qlibxml2, Vlibrary_cache);

  return CONSP (found) && EQ (XCDR (found), Qt);
}

# undef htmlReadMemory
# undef xmlCheckVersion
# undef xmlCleanupParser
# undef xmlDocGetRootElement
# undef xmlFreeDoc
# undef xmlReadMemory

# define htmlReadMemory fn_htmlReadMemory
# define xmlCheckVersion fn_xmlCheckVersion
# define xmlCleanupParser fn_xmlCleanupParser
# define xmlDocGetRootElement fn_xmlDocGetRootElement
# define xmlFreeDoc fn_xmlFreeDoc
# define xmlReadMemory fn_xmlReadMemory

static bool
load_dll_functions (HMODULE library)
{
  LOAD_DLL_FN (library, htmlReadMemory);
  LOAD_DLL_FN (library, xmlReadMemory);
  LOAD_DLL_FN (library, xmlDocGetRootElement);
  LOAD_DLL_FN (library, xmlFreeDoc);
  LOAD_DLL_FN (library, xmlCleanupParser);
  LOAD_DLL_FN (library, xmlCheckVersion);
  return true;
}

#else  /* !WINDOWSNT */

static bool
libxml2_loaded_p (void)
{
  return true;
}

#endif	/* !WINDOWSNT */

bool
init_libxml2_functions (void)
{
#ifdef WINDOWSNT
  if (libxml2_loaded_p ())
    return true;
  else
    {
      HMODULE library;

      if (!(library = w32_delayed_load (Qlibxml2)))
	{
	  message1 ("libxml2 library not found");
	  return false;
	}

      if (! load_dll_functions (library))
	goto bad_library;

      Vlibrary_cache = Fcons (Fcons (Qlibxml2, Qt), Vlibrary_cache);
      return true;
    }

 bad_library:
  Vlibrary_cache = Fcons (Fcons (Qlibxml2, Qnil), Vlibrary_cache);

  return false;
#else  /* !WINDOWSNT */
  return true;
#endif	/* !WINDOWSNT */
}

static Lisp_Object
make_dom (xmlNode *node)
{
  if (node->type == XML_ELEMENT_NODE)
    {
      Lisp_Object result = list1 (intern ((char *) node->name));
      xmlNode *child;
      xmlAttr *property;
      Lisp_Object plist = Qnil;

      /* First add the attributes. */
      property = node->properties;
      while (property != NULL)
	{
	  if (property->children &&
	      property->children->content)
	    {
	      char *content = (char *) property->children->content;
	      plist = Fcons (Fcons (intern ((char *) property->name),
				    build_string (content)),
			     plist);
	    }
	  property = property->next;
	}
      result = Fcons (Fnreverse (plist), result);

      /* Then add the children of the node. */
      child = node->children;
      while (child != NULL)
	{
	  result = Fcons (make_dom (child), result);
	  child = child->next;
	}

      return Fnreverse (result);
    }
  else if (node->type == XML_TEXT_NODE || node->type == XML_CDATA_SECTION_NODE)
    {
      if (node->content)
	return build_string ((char *) node->content);
      else
	return Qnil;
    }
  else if (node->type == XML_COMMENT_NODE)
    {
      if (node->content)
	return list3 (intern ("comment"), Qnil,
		      build_string ((char *) node->content));
      else
	return Qnil;
    }
  else
    return Qnil;
}

Lisp_Object
parse_region (Lisp_Object start, Lisp_Object end, Lisp_Object base_url,
	      Lisp_Object discard_comments, bool htmlp)
{
  xmlDoc *doc;
  Lisp_Object result = Qnil;
  const char *burl = "";
  ptrdiff_t istart, iend, istart_byte, iend_byte;
  unsigned char *buftext;

  xmlCheckVersion (LIBXML_VERSION);

  validate_region (&start, &end);

  istart = XINT (start);
  iend = XINT (end);
  istart_byte = CHAR_TO_BYTE (istart);
  iend_byte = CHAR_TO_BYTE (iend);

  if (istart < GPT && GPT < iend)
    move_gap_both (iend, iend_byte);

  if (! NILP (base_url))
    {
      CHECK_STRING (base_url);
      burl = SSDATA (base_url);
    }

  buftext = BYTE_POS_ADDR (istart_byte);
#ifdef REL_ALLOC
  /* Prevent ralloc.c from relocating the current buffer while libxml2
     functions below read its text.  */
  r_alloc_inhibit_buffer_relocation (1);
#endif
  if (htmlp)
    doc = htmlReadMemory ((char *)buftext,
			  iend_byte - istart_byte, burl, "utf-8",
			  HTML_PARSE_RECOVER|HTML_PARSE_NONET|
			  HTML_PARSE_NOWARNING|HTML_PARSE_NOERROR|
			  HTML_PARSE_NOBLANKS);
  else
    doc = xmlReadMemory ((char *)buftext,
			 iend_byte - istart_byte, burl, "utf-8",
			 XML_PARSE_NONET|XML_PARSE_NOWARNING|
			 XML_PARSE_NOBLANKS |XML_PARSE_NOERROR);

#ifdef REL_ALLOC
  r_alloc_inhibit_buffer_relocation (0);
#endif
  /* If the assertion below fails, malloc was called inside the above
     libxml2 functions, and ralloc.c caused relocation of buffer text,
     so we could have read from unrelated memory.  */
  eassert (buftext == BYTE_POS_ADDR (istart_byte));

  if (doc != NULL)
    {
      Lisp_Object r = Qnil;
      if (NILP(discard_comments))
        {
          /* If the document has toplevel comments, then this should
             get us the nodes and the comments. */
          xmlNode *n = doc->children;

          while (n) {
            if (!NILP (r))
              result = Fcons (r, result);
            r = make_dom (n);
            n = n->next;
          }
        }

      if (NILP (result)) {
	/* The document doesn't have toplevel comments or we discarded
	   them.  Get the tree the proper way. */
	xmlNode *node = xmlDocGetRootElement (doc);
	if (node != NULL)
	  result = make_dom (node);
      } else
	result = Fcons (Qtop, Fcons (Qnil, Fnreverse (Fcons (r, result))));

      xmlFreeDoc (doc);
    }

  return result;
}

void
xml_cleanup_parser (void)
{
  if (libxml2_loaded_p ())
    xmlCleanupParser ();
}

<<<<<<< HEAD
#endif /* HAVE_LIBXML2 */
=======
DEFUN ("libxml-parse-html-region", Flibxml_parse_html_region,
       Slibxml_parse_html_region,
       2, 4, 0,
       doc: /* Parse the region as an HTML document and return the parse tree.
If BASE-URL is non-nil, it is used to expand relative URLs.
If DISCARD-COMMENTS is non-nil, all HTML comments are discarded. */)
  (Lisp_Object start, Lisp_Object end, Lisp_Object base_url, Lisp_Object discard_comments)
{
  if (init_libxml2_functions ())
    return parse_region (start, end, base_url, discard_comments, true);
  return Qnil;
}

DEFUN ("libxml-parse-xml-region", Flibxml_parse_xml_region,
       Slibxml_parse_xml_region,
       2, 4, 0,
       doc: /* Parse the region as an XML document and return the parse tree.
If BASE-URL is non-nil, it is used to expand relative URLs.
If DISCARD-COMMENTS is non-nil, all HTML comments are discarded. */)
  (Lisp_Object start, Lisp_Object end, Lisp_Object base_url, Lisp_Object discard_comments)
{
  if (init_libxml2_functions ())
    return parse_region (start, end, base_url, discard_comments, false);
  return Qnil;
}
#endif /* HAVE_LIBXML2 */



DEFUN ("libxml-available-p", Flibxml_available_p, Slibxml_available_p, 0, 0, 0,
       doc: /* Return t if libxml2 support is available in this instance of Emacs.*/)
  (void)
{
#ifdef HAVE_LIBXML2
# ifdef WINDOWSNT
  Lisp_Object found = Fassq (Qlibxml2, Vlibrary_cache);
  if (CONSP (found))
    return XCDR (found);
  else
    {
      Lisp_Object status;
      status = init_libxml2_functions () ? Qt : Qnil;
      Vlibrary_cache = Fcons (Fcons (Qlibxml2, status), Vlibrary_cache);
      return status;
    }
# else
  return Qt;
# endif /* WINDOWSNT */
#else
  return Qnil;
#endif	/* HAVE_LIBXML2 */
}

/***********************************************************************
			    Initialization
 ***********************************************************************/
void
syms_of_xml (void)
{
#ifdef HAVE_LIBXML2
  defsubr (&Slibxml_parse_html_region);
  defsubr (&Slibxml_parse_xml_region);
#endif
  defsubr (&Slibxml_available_p);
}
>>>>>>> f1204e1d
<|MERGE_RESOLUTION|>--- conflicted
+++ resolved
@@ -267,73 +267,28 @@
     xmlCleanupParser ();
 }
 
-<<<<<<< HEAD
 #endif /* HAVE_LIBXML2 */
-=======
-DEFUN ("libxml-parse-html-region", Flibxml_parse_html_region,
-       Slibxml_parse_html_region,
-       2, 4, 0,
-       doc: /* Parse the region as an HTML document and return the parse tree.
-If BASE-URL is non-nil, it is used to expand relative URLs.
-If DISCARD-COMMENTS is non-nil, all HTML comments are discarded. */)
-  (Lisp_Object start, Lisp_Object end, Lisp_Object base_url, Lisp_Object discard_comments)
-{
-  if (init_libxml2_functions ())
-    return parse_region (start, end, base_url, discard_comments, true);
-  return Qnil;
-}
-
-DEFUN ("libxml-parse-xml-region", Flibxml_parse_xml_region,
-       Slibxml_parse_xml_region,
-       2, 4, 0,
-       doc: /* Parse the region as an XML document and return the parse tree.
-If BASE-URL is non-nil, it is used to expand relative URLs.
-If DISCARD-COMMENTS is non-nil, all HTML comments are discarded. */)
-  (Lisp_Object start, Lisp_Object end, Lisp_Object base_url, Lisp_Object discard_comments)
-{
-  if (init_libxml2_functions ())
-    return parse_region (start, end, base_url, discard_comments, false);
-  return Qnil;
-}
-#endif /* HAVE_LIBXML2 */
-
--
-
-DEFUN ("libxml-available-p", Flibxml_available_p, Slibxml_available_p, 0, 0, 0,
-       doc: /* Return t if libxml2 support is available in this instance of Emacs.*/)
-  (void)
-{
-#ifdef HAVE_LIBXML2
-# ifdef WINDOWSNT
-  Lisp_Object found = Fassq (Qlibxml2, Vlibrary_cache);
-  if (CONSP (found))
-    return XCDR (found);
-  else
-    {
-      Lisp_Object status;
-      status = init_libxml2_functions () ? Qt : Qnil;
-      Vlibrary_cache = Fcons (Fcons (Qlibxml2, status), Vlibrary_cache);
-      return status;
-    }
-# else
-  return Qt;
-# endif /* WINDOWSNT */
-#else
-  return Qnil;
-#endif	/* HAVE_LIBXML2 */
-}
-
-/***********************************************************************
-			    Initialization
- ***********************************************************************/
-void
-syms_of_xml (void)
-{
-#ifdef HAVE_LIBXML2
-  defsubr (&Slibxml_parse_html_region);
-  defsubr (&Slibxml_parse_xml_region);
-#endif
-  defsubr (&Slibxml_available_p);
-}
->>>>>>> f1204e1d
+
+//DEFUN ("libxml-available-p", Flibxml_available_p, Slibxml_available_p, 0, 0, 0,
+//       doc: /* Return t if libxml2 support is available in this instance of Emacs.*/)
+//  (void)
+//{
+//#ifdef HAVE_LIBXML2
+//# ifdef WINDOWSNT
+//  Lisp_Object found = Fassq (Qlibxml2, Vlibrary_cache);
+//  if (CONSP (found))
+//    return XCDR (found);
+//  else
+//    {
+//      Lisp_Object status;
+//      status = init_libxml2_functions () ? Qt : Qnil;
+//      Vlibrary_cache = Fcons (Fcons (Qlibxml2, status), Vlibrary_cache);
+//      return status;
+//    }
+//# else
+//  return Qt;
+//# endif /* WINDOWSNT */
+//#else
+//  return Qnil;
+//#endif	/* HAVE_LIBXML2 */
+//}