/* sysselect.h - System-dependent definitions for the select function.
   Copyright (C) 1995, 2001-2018 Free Software Foundation, Inc.

This file is part of GNU Emacs.

GNU Emacs is free software: you can redistribute it and/or modify
it under the terms of the GNU General Public License as published by
the Free Software Foundation, either version 3 of the License, or (at
your option) any later version.

GNU Emacs is distributed in the hope that it will be useful,
but WITHOUT ANY WARRANTY; without even the implied warranty of
MERCHANTABILITY or FITNESS FOR A PARTICULAR PURPOSE.  See the
GNU General Public License for more details.

You should have received a copy of the GNU General Public License
along with GNU Emacs.  If not, see <https://www.gnu.org/licenses/>.  */

#ifndef SYSSELECT_H
#define SYSSELECT_H 1

#ifndef DOS_NT
#include <sys/select.h>
#endif

#include "lisp.h"

/* The w32 build defines select stuff in w32.h, which is included
   where w32 needs it, but not where sysselect.h is included.  The w32
   definitions in w32.h are incompatible with the below.  */
#ifndef WINDOWSNT
#ifdef FD_SET
#ifndef FD_SETSIZE
#define FD_SETSIZE 64
#endif
#else /* no FD_SET */
#define FD_SETSIZE 32
typedef int fd_set;

/* Define the macros to access a single-int bitmap of descriptors.  */
#define FD_SET(n, p) (*(p) |= (1 << (n)))
#define FD_CLR(n, p) (*(p) &= ~(1 << (n)))
#define FD_ISSET(n, p) (*(p) & (1 << (n)))
#define FD_ZERO(p) (*(p) = 0)
#endif /* no FD_SET */
#endif /* not WINDOWSNT */

#if !defined (HAVE_SELECT)
#define select sys_select
#endif

<<<<<<< HEAD
=======
#ifdef MSDOS
/* The above #define for 'select' gets in the way because sysselect.h
   is included in thread.h, which is included everywhere, and 'select'
   declared in DJGPP system headers has a signature incompatible with
   'pselect', which we emulate in msdos.c.  */
#undef select
#define pselect sys_select
#endif

>>>>>>> 89212988
#ifndef WINDOWSNT
INLINE_HEADER_BEGIN

/* Check for out-of-range errors if ENABLE_CHECKING is defined.  */

INLINE void
fd_CLR (int fd, fd_set *set)
{
  eassume (0 <= fd && fd < FD_SETSIZE);
  FD_CLR (fd, set);
}

INLINE bool
fd_ISSET (int fd, fd_set *set)
{
  eassume (0 <= fd && fd < FD_SETSIZE);
  return FD_ISSET (fd, set) != 0;
}

INLINE void
fd_SET (int fd, fd_set *set)
{
  eassume (0 <= fd && fd < FD_SETSIZE);
  FD_SET (fd, set);
}

#undef FD_CLR
#undef FD_ISSET
#undef FD_SET
#define FD_CLR(fd, set) fd_CLR (fd, set)
#define FD_ISSET(fd, set) fd_ISSET (fd, set)
#define FD_SET(fd, set) fd_SET (fd, set)

INLINE_HEADER_END

#endif	/* !WINDOWSNT */

#endif<|MERGE_RESOLUTION|>--- conflicted
+++ resolved
@@ -49,8 +49,6 @@
 #define select sys_select
 #endif
 
-<<<<<<< HEAD
-=======
 #ifdef MSDOS
 /* The above #define for 'select' gets in the way because sysselect.h
    is included in thread.h, which is included everywhere, and 'select'
@@ -60,7 +58,6 @@
 #define pselect sys_select
 #endif
 
->>>>>>> 89212988
 #ifndef WINDOWSNT
 INLINE_HEADER_BEGIN
 
