/* Lisp parsing and input streams.

Copyright (C) 1985-1989, 1993-1995, 1997-2018 Free Software Foundation,
Inc.

This file is part of GNU Emacs.

GNU Emacs is free software: you can redistribute it and/or modify
it under the terms of the GNU General Public License as published by
the Free Software Foundation, either version 3 of the License, or (at
your option) any later version.

GNU Emacs is distributed in the hope that it will be useful,
but WITHOUT ANY WARRANTY; without even the implied warranty of
MERCHANTABILITY or FITNESS FOR A PARTICULAR PURPOSE.  See the
GNU General Public License for more details.

You should have received a copy of the GNU General Public License
along with GNU Emacs.  If not, see <https://www.gnu.org/licenses/>.  */

/* Tell globals.h to define tables needed by init_obarray.  */
#define DEFINE_SYMBOLS

#include <config.h>
#include "sysstdio.h"
#include <stdlib.h>
#include <sys/types.h>
#include <sys/stat.h>
#include <sys/file.h>
#include <errno.h>
#include <math.h>
#include <stat-time.h>
#include "lisp.h"
#include "dispextern.h"
#include "intervals.h"
#include "character.h"
#include "buffer.h"
#include "charset.h"
#include <epaths.h>
#include "commands.h"
#include "keyboard.h"
#include "systime.h"
#include "termhooks.h"
#include "blockinput.h"
#include <c-ctype.h>

#ifdef HAVE_NS
#include "nsterm.h"
#endif

#include <unistd.h>

#ifdef HAVE_SETLOCALE
#include <locale.h>
#endif /* HAVE_SETLOCALE */

#include <fcntl.h>

#ifdef HAVE_FSEEKO
#define file_offset off_t
#define file_tell ftello
#else
#define file_offset long
#define file_tell ftell
#endif

/* The objects or placeholders read with the #n=object form.

   A hash table maps a number to either a placeholder (while the
   object is still being parsed, in case it's referenced within its
   own definition) or to the completed object.  With small integers
   for keys, it's effectively little more than a vector, but it'll
   manage any needed resizing for us.

   The variable must be reset to an empty hash table before all
   top-level calls to read0.  In between calls, it may be an empty
   hash table left unused from the previous call (to reduce
   allocations), or nil.  */
static Lisp_Object read_objects_map;

/* The recursive objects read with the #n=object form.

   Objects that might have circular references are stored here, so
   that recursive substitution knows not to keep processing them
   multiple times.

   Only objects that are completely processed, including substituting
   references to themselves (but not necessarily replacing
   placeholders for other objects still being read), are stored.

   A hash table is used for efficient lookups of keys.  We don't care
   what the value slots hold.  The variable must be set to an empty
   hash table before all top-level calls to read0.  In between calls,
   it may be an empty hash table left unused from the previous call
   (to reduce allocations), or nil.  */
static Lisp_Object read_objects_completed;

/* For use within read-from-string (this reader is non-reentrant!!)  */
static ptrdiff_t read_from_string_index;
static ptrdiff_t read_from_string_index_byte;
static ptrdiff_t read_from_string_limit;

/* Number of characters read in the current call to Fread or
   Fread_from_string.  */
static EMACS_INT readchar_count;

/* This contains the last string skipped with #@.  */
static char *saved_doc_string;
/* Length of buffer allocated in saved_doc_string.  */
static ptrdiff_t saved_doc_string_size;
/* Length of actual data in saved_doc_string.  */
static ptrdiff_t saved_doc_string_length;
/* This is the file position that string came from.  */
static file_offset saved_doc_string_position;

/* This contains the previous string skipped with #@.
   We copy it from saved_doc_string when a new string
   is put in saved_doc_string.  */
static char *prev_saved_doc_string;
/* Length of buffer allocated in prev_saved_doc_string.  */
static ptrdiff_t prev_saved_doc_string_size;
/* Length of actual data in prev_saved_doc_string.  */
static ptrdiff_t prev_saved_doc_string_length;
/* This is the file position that string came from.  */
static file_offset prev_saved_doc_string_position;

/* True means inside a new-style backquote with no surrounding
   parentheses.  Fread initializes this to the value of
   `force_new_style_backquotes', so we need not specbind it or worry
   about what happens to it when there is an error.  */
static bool new_backquote_flag;

/* A list of file names for files being loaded in Fload.  Used to
   check for recursive loads.  */

static Lisp_Object Vloads_in_progress;

static int read_emacs_mule_char (int, int (*) (int, Lisp_Object),
                                 Lisp_Object);

<<<<<<< HEAD
=======
static void readevalloop (Lisp_Object, struct infile *, Lisp_Object, bool,
                          Lisp_Object, Lisp_Object,
                          Lisp_Object, Lisp_Object);

static void build_load_history (Lisp_Object, bool);
>>>>>>> b61a8729

/* Functions that read one byte from the current source READCHARFUN
   or unreads one byte.  If the integer argument C is -1, it returns
   one read byte, or -1 when there's no more byte in the source.  If C
   is 0 or positive, it unreads C, and the return value is not
   interesting.  */

static int readbyte_for_lambda (int, Lisp_Object);
static int readbyte_from_file (int, Lisp_Object);
static int readbyte_from_string (int, Lisp_Object);

/* Handle unreading and rereading of characters.
   Write READCHAR to read a character,
   UNREAD(c) to unread c to be read again.

   These macros correctly read/unread multibyte characters.  */

#define READCHAR readchar (readcharfun, NULL)
#define UNREAD(c) unreadchar (readcharfun, c)

/* Same as READCHAR but set *MULTIBYTE to the multibyteness of the source.  */
#define READCHAR_REPORT_MULTIBYTE(multibyte) readchar (readcharfun, multibyte)

/* When READCHARFUN is Qget_file_char, Qget_emacs_mule_file_char,
   Qlambda, or a cons, we use this to keep an unread character because
   a file stream can't handle multibyte-char unreading.  The value -1
   means that there's no unread character.  */
static int unread_char;

static int
readchar (Lisp_Object readcharfun, bool *multibyte)
{
  Lisp_Object tem;
  register int c;
  int (*readbyte) (int, Lisp_Object);
  unsigned char buf[MAX_MULTIBYTE_LENGTH];
  int i, len;
  bool emacs_mule_encoding = 0;

  if (multibyte)
    *multibyte = 0;

  readchar_count++;

  if (BUFFERP (readcharfun))
    {
      register struct buffer *inbuffer = XBUFFER (readcharfun);

      ptrdiff_t pt_byte = BUF_PT_BYTE (inbuffer);

      if (! BUFFER_LIVE_P (inbuffer))
	return -1;

      if (pt_byte >= BUF_ZV_BYTE (inbuffer))
	return -1;

      if (! NILP (BVAR (inbuffer, enable_multibyte_characters)))
	{
	  /* Fetch the character code from the buffer.  */
	  unsigned char *p = BUF_BYTE_ADDRESS (inbuffer, pt_byte);
	  BUF_INC_POS (inbuffer, pt_byte);
	  c = STRING_CHAR (p);
	  if (multibyte)
	    *multibyte = 1;
	}
      else
	{
	  c = BUF_FETCH_BYTE (inbuffer, pt_byte);
	  if (! ASCII_CHAR_P (c))
	    c = BYTE8_TO_CHAR (c);
	  pt_byte++;
	}
      SET_BUF_PT_BOTH (inbuffer, BUF_PT (inbuffer) + 1, pt_byte);

      return c;
    }
  if (MARKERP (readcharfun))
    {
      register struct buffer *inbuffer = XMARKER (readcharfun)->buffer;

      ptrdiff_t bytepos = marker_byte_position (readcharfun);

      if (bytepos >= BUF_ZV_BYTE (inbuffer))
	return -1;

      if (! NILP (BVAR (inbuffer, enable_multibyte_characters)))
	{
	  /* Fetch the character code from the buffer.  */
	  unsigned char *p = BUF_BYTE_ADDRESS (inbuffer, bytepos);
	  BUF_INC_POS (inbuffer, bytepos);
	  c = STRING_CHAR (p);
	  if (multibyte)
	    *multibyte = 1;
	}
      else
	{
	  c = BUF_FETCH_BYTE (inbuffer, bytepos);
	  if (! ASCII_CHAR_P (c))
	    c = BYTE8_TO_CHAR (c);
	  bytepos++;
	}

      XMARKER (readcharfun)->bytepos = bytepos;
      XMARKER (readcharfun)->charpos++;

      return c;
    }

  if (EQ (readcharfun, Qlambda))
    {
      readbyte = readbyte_for_lambda;
      goto read_multibyte;
    }

  if (EQ (readcharfun, Qget_file_char))
    {
      readbyte = readbyte_from_file;
      goto read_multibyte;
    }

  if (STRINGP (readcharfun))
    {
      if (read_from_string_index >= read_from_string_limit)
	c = -1;
      else if (STRING_MULTIBYTE (readcharfun))
	{
	  if (multibyte)
	    *multibyte = 1;
	  FETCH_STRING_CHAR_ADVANCE_NO_CHECK (c, readcharfun,
					      read_from_string_index,
					      read_from_string_index_byte);
	}
      else
	{
	  c = SREF (readcharfun, read_from_string_index_byte);
	  read_from_string_index++;
	  read_from_string_index_byte++;
	}
      return c;
    }

  if (CONSP (readcharfun) && STRINGP (XCAR (readcharfun)))
    {
      /* This is the case that read_vector is reading from a unibyte
	 string that contains a byte sequence previously skipped
	 because of #@NUMBER.  The car part of readcharfun is that
	 string, and the cdr part is a value of readcharfun given to
	 read_vector.  */
      readbyte = readbyte_from_string;
      if (EQ (XCDR (readcharfun), Qget_emacs_mule_file_char))
	emacs_mule_encoding = 1;
      goto read_multibyte;
    }

  if (EQ (readcharfun, Qget_emacs_mule_file_char))
    {
      readbyte = readbyte_from_file;
      emacs_mule_encoding = 1;
      goto read_multibyte;
    }

  tem = call0 (readcharfun);

  if (NILP (tem))
    return -1;
  return XINT (tem);

 read_multibyte:
  if (unread_char >= 0)
    {
      c = unread_char;
      unread_char = -1;
      return c;
    }
  c = (*readbyte) (-1, readcharfun);
  if (c < 0)
    return c;
  if (multibyte)
    *multibyte = 1;
  if (ASCII_CHAR_P (c))
    return c;
  if (emacs_mule_encoding)
    return read_emacs_mule_char (c, readbyte, readcharfun);
  i = 0;
  buf[i++] = c;
  len = BYTES_BY_CHAR_HEAD (c);
  while (i < len)
    {
      buf[i++] = c = (*readbyte) (-1, readcharfun);
      if (c < 0 || ! TRAILING_CODE_P (c))
	{
	  for (i -= c < 0; 0 < --i; )
	    (*readbyte) (buf[i], readcharfun);
	  return BYTE8_TO_CHAR (buf[0]);
	}
    }
  return STRING_CHAR (buf);
}

#define FROM_FILE_P(readcharfun)			\
  (EQ (readcharfun, Qget_file_char)			\
   || EQ (readcharfun, Qget_emacs_mule_file_char))

static void
skip_dyn_bytes (Lisp_Object readcharfun, ptrdiff_t n)
{
  if (FROM_FILE_P (readcharfun))
    {
      block_input ();		/* FIXME: Not sure if it's needed.  */
      fseek (infile->stream, n - infile->lookahead, SEEK_CUR);
      unblock_input ();
      infile->lookahead = 0;
    }
  else
    { /* We're not reading directly from a file.  In that case, it's difficult
	 to reliably count bytes, since these are usually meant for the file's
	 encoding, whereas we're now typically in the internal encoding.
	 But luckily, skip_dyn_bytes is used to skip over a single
	 dynamic-docstring (or dynamic byte-code) which is always quoted such
	 that \037 is the final char.  */
      int c;
      do {
	c = READCHAR;
      } while (c >= 0 && c != '\037');
    }
}

static void
skip_dyn_eof (Lisp_Object readcharfun)
{
  if (FROM_FILE_P (readcharfun))
    {
      block_input ();		/* FIXME: Not sure if it's needed.  */
      fseek (infile->stream, 0, SEEK_END);
      unblock_input ();
      infile->lookahead = 0;
    }
  else
    while (READCHAR >= 0);
}

/* Unread the character C in the way appropriate for the stream READCHARFUN.
   If the stream is a user function, call it with the char as argument.  */

static void
unreadchar (Lisp_Object readcharfun, int c)
{
  readchar_count--;
  if (c == -1)
    /* Don't back up the pointer if we're unreading the end-of-input mark,
       since readchar didn't advance it when we read it.  */
    ;
  else if (BUFFERP (readcharfun))
    {
      struct buffer *b = XBUFFER (readcharfun);
      ptrdiff_t charpos = BUF_PT (b);
      ptrdiff_t bytepos = BUF_PT_BYTE (b);

      if (! NILP (BVAR (b, enable_multibyte_characters)))
	BUF_DEC_POS (b, bytepos);
      else
	bytepos--;

      SET_BUF_PT_BOTH (b, charpos - 1, bytepos);
    }
  else if (MARKERP (readcharfun))
    {
      struct buffer *b = XMARKER (readcharfun)->buffer;
      ptrdiff_t bytepos = XMARKER (readcharfun)->bytepos;

      XMARKER (readcharfun)->charpos--;
      if (! NILP (BVAR (b, enable_multibyte_characters)))
	BUF_DEC_POS (b, bytepos);
      else
	bytepos--;

      XMARKER (readcharfun)->bytepos = bytepos;
    }
  else if (STRINGP (readcharfun))
    {
      read_from_string_index--;
      read_from_string_index_byte
	= string_char_to_byte (readcharfun, read_from_string_index);
    }
  else if (CONSP (readcharfun) && STRINGP (XCAR (readcharfun)))
    {
      unread_char = c;
    }
  else if (EQ (readcharfun, Qlambda))
    {
      unread_char = c;
    }
  else if (FROM_FILE_P (readcharfun))
    {
      unread_char = c;
    }
  else
    call1 (readcharfun, make_number (c));
}

static int
readbyte_for_lambda (int c, Lisp_Object readcharfun)
{
  return read_bytecode_char (c >= 0);
}


static int
readbyte_from_stdio (void)
{
  if (infile->lookahead)
    return infile->buf[--infile->lookahead];

  int c;
  FILE *instream = infile->stream;

  block_input ();

  /* Interrupted reads have been observed while reading over the network.  */
  while ((c = getc_unlocked (instream)) == EOF && errno == EINTR
	 && ferror_unlocked (instream))
    {
      unblock_input ();
      maybe_quit ();
      block_input ();
      clearerr_unlocked (instream);
    }

  unblock_input ();

  return (c == EOF ? -1 : c);
}

static int
readbyte_from_file (int c, Lisp_Object readcharfun)
{
  if (c >= 0)
    {
      eassert (infile->lookahead < sizeof infile->buf);
      infile->buf[infile->lookahead++] = c;
      return 0;
    }

  return readbyte_from_stdio ();
}

static int
readbyte_from_string (int c, Lisp_Object readcharfun)
{
  Lisp_Object string = XCAR (readcharfun);

  if (c >= 0)
    {
      read_from_string_index--;
      read_from_string_index_byte
	= string_char_to_byte (string, read_from_string_index);
    }

  if (read_from_string_index >= read_from_string_limit)
    c = -1;
  else
    FETCH_STRING_CHAR_ADVANCE (c, string,
			       read_from_string_index,
			       read_from_string_index_byte);
  return c;
}


/* Read one non-ASCII character from INFILE.  The character is
   encoded in `emacs-mule' and the first byte is already read in
   C.  */

static int
read_emacs_mule_char (int c, int (*readbyte) (int, Lisp_Object), Lisp_Object readcharfun)
{
  /* Emacs-mule coding uses at most 4-byte for one character.  */
  unsigned char buf[4];
  int len = emacs_mule_bytes[c];
  struct charset *charset;
  int i;
  unsigned code;

  if (len == 1)
    /* C is not a valid leading-code of `emacs-mule'.  */
    return BYTE8_TO_CHAR (c);

  i = 0;
  buf[i++] = c;
  while (i < len)
    {
      buf[i++] = c = (*readbyte) (-1, readcharfun);
      if (c < 0xA0)
	{
	  for (i -= c < 0; 0 < --i; )
	    (*readbyte) (buf[i], readcharfun);
	  return BYTE8_TO_CHAR (buf[0]);
	}
    }

  if (len == 2)
    {
      charset = CHARSET_FROM_ID (emacs_mule_charset[buf[0]]);
      code = buf[1] & 0x7F;
    }
  else if (len == 3)
    {
      if (buf[0] == EMACS_MULE_LEADING_CODE_PRIVATE_11
	  || buf[0] == EMACS_MULE_LEADING_CODE_PRIVATE_12)
	{
	  charset = CHARSET_FROM_ID (emacs_mule_charset[buf[1]]);
	  code = buf[2] & 0x7F;
	}
      else
	{
	  charset = CHARSET_FROM_ID (emacs_mule_charset[buf[0]]);
	  code = ((buf[1] << 8) | buf[2]) & 0x7F7F;
	}
    }
  else
    {
      charset = CHARSET_FROM_ID (emacs_mule_charset[buf[1]]);
      code = ((buf[2] << 8) | buf[3]) & 0x7F7F;
    }
  c = DECODE_CHAR (charset, code);
  if (c < 0)
    Fsignal (Qinvalid_read_syntax,
	     list1 (build_string ("invalid multibyte form")));
  return c;
}


/* An in-progress substitution of OBJECT for PLACEHOLDER.  */
struct subst
{
  Lisp_Object object;
  Lisp_Object placeholder;

  /* Hash table of subobjects of OBJECT that might be circular.  If
     Qt, all such objects might be circular.  */
  Lisp_Object completed;

  /* List of subobjects of OBJECT that have already been visited.  */
  Lisp_Object seen;
};

static Lisp_Object read0 (Lisp_Object);
static Lisp_Object read1 (Lisp_Object, int *, bool);

static Lisp_Object read_list (bool, Lisp_Object);
static Lisp_Object read_vector (Lisp_Object, bool);

static Lisp_Object substitute_object_recurse (struct subst *, Lisp_Object);
static void substitute_in_interval (INTERVAL, void *);


/* Get a character from the tty.  */

/* Read input events until we get one that's acceptable for our purposes.

   If NO_SWITCH_FRAME, switch-frame events are stashed
   until we get a character we like, and then stuffed into
   unread_switch_frame.

   If ASCII_REQUIRED, check function key events to see
   if the unmodified version of the symbol has a Qascii_character
   property, and use that character, if present.

   If ERROR_NONASCII, signal an error if the input we
   get isn't an ASCII character with modifiers.  If it's false but
   ASCII_REQUIRED is true, just re-read until we get an ASCII
   character.

   If INPUT_METHOD, invoke the current input method
   if the character warrants that.

   If SECONDS is a number, wait that many seconds for input, and
   return Qnil if no input arrives within that time.  */

static Lisp_Object
read_filtered_event (bool no_switch_frame, bool ascii_required,
		     bool error_nonascii, bool input_method, Lisp_Object seconds)
{
  Lisp_Object val, delayed_switch_frame;
  struct timespec end_time;

#ifdef HAVE_WINDOW_SYSTEM
  if (display_hourglass_p)
    cancel_hourglass ();
#endif

  delayed_switch_frame = Qnil;

  /* Compute timeout.  */
  if (NUMBERP (seconds))
    {
      double duration = XFLOATINT (seconds);
      struct timespec wait_time = dtotimespec (duration);
      end_time = timespec_add (current_timespec (), wait_time);
    }

  /* Read until we get an acceptable event.  */
 retry:
  do
    val = read_char (0, Qnil, (input_method ? Qnil : Qt), 0,
		     NUMBERP (seconds) ? &end_time : NULL);
  while (INTEGERP (val) && XINT (val) == -2); /* wrong_kboard_jmpbuf */

  if (BUFFERP (val))
    goto retry;

  /* `switch-frame' events are put off until after the next ASCII
     character.  This is better than signaling an error just because
     the last characters were typed to a separate minibuffer frame,
     for example.  Eventually, some code which can deal with
     switch-frame events will read it and process it.  */
  if (no_switch_frame
      && EVENT_HAS_PARAMETERS (val)
      && EQ (EVENT_HEAD_KIND (EVENT_HEAD (val)), Qswitch_frame))
    {
      delayed_switch_frame = val;
      goto retry;
    }

  if (ascii_required && !(NUMBERP (seconds) && NILP (val)))
    {
      /* Convert certain symbols to their ASCII equivalents.  */
      if (SYMBOLP (val))
	{
	  Lisp_Object tem, tem1;
	  tem = Fget (val, Qevent_symbol_element_mask);
	  if (!NILP (tem))
	    {
	      tem1 = Fget (Fcar (tem), Qascii_character);
	      /* Merge this symbol's modifier bits
		 with the ASCII equivalent of its basic code.  */
	      if (!NILP (tem1))
		XSETFASTINT (val, XINT (tem1) | XINT (Fcar (Fcdr (tem))));
	    }
	}

      /* If we don't have a character now, deal with it appropriately.  */
      if (!INTEGERP (val))
	{
	  if (error_nonascii)
	    {
	      Vunread_command_events = list1 (val);
	      error ("Non-character input-event");
	    }
	  else
	    goto retry;
	}
    }

  if (! NILP (delayed_switch_frame))
    unread_switch_frame = delayed_switch_frame;

#if 0

#ifdef HAVE_WINDOW_SYSTEM
  if (display_hourglass_p)
    start_hourglass ();
#endif

#endif

  return val;
}

DEFUN ("read-char", Fread_char, Sread_char, 0, 3, 0,
       doc: /* Read a character from the command input (keyboard or macro).
It is returned as a number.
If the character has modifiers, they are resolved and reflected to the
character code if possible (e.g. C-SPC -> 0).

If the user generates an event which is not a character (i.e. a mouse
click or function key event), `read-char' signals an error.  As an
exception, switch-frame events are put off until non-character events
can be read.
If you want to read non-character events, or ignore them, call
`read-event' or `read-char-exclusive' instead.

If the optional argument PROMPT is non-nil, display that as a prompt.
If the optional argument INHERIT-INPUT-METHOD is non-nil and some
input method is turned on in the current buffer, that input method
is used for reading a character.
If the optional argument SECONDS is non-nil, it should be a number
specifying the maximum number of seconds to wait for input.  If no
input arrives in that time, return nil.  SECONDS may be a
floating-point value.  */)
  (Lisp_Object prompt, Lisp_Object inherit_input_method, Lisp_Object seconds)
{
  Lisp_Object val;

  if (! NILP (prompt))
    message_with_string ("%s", prompt, 0);
  val = read_filtered_event (1, 1, 1, ! NILP (inherit_input_method), seconds);

  return (NILP (val) ? Qnil
	  : make_number (char_resolve_modifier_mask (XINT (val))));
}

DEFUN ("read-event", Fread_event, Sread_event, 0, 3, 0,
       doc: /* Read an event object from the input stream.
If the optional argument PROMPT is non-nil, display that as a prompt.
If the optional argument INHERIT-INPUT-METHOD is non-nil and some
input method is turned on in the current buffer, that input method
is used for reading a character.
If the optional argument SECONDS is non-nil, it should be a number
specifying the maximum number of seconds to wait for input.  If no
input arrives in that time, return nil.  SECONDS may be a
floating-point value.  */)
  (Lisp_Object prompt, Lisp_Object inherit_input_method, Lisp_Object seconds)
{
  if (! NILP (prompt))
    message_with_string ("%s", prompt, 0);
  return read_filtered_event (0, 0, 0, ! NILP (inherit_input_method), seconds);
}

DEFUN ("read-char-exclusive", Fread_char_exclusive, Sread_char_exclusive, 0, 3, 0,
       doc: /* Read a character from the command input (keyboard or macro).
It is returned as a number.  Non-character events are ignored.
If the character has modifiers, they are resolved and reflected to the
character code if possible (e.g. C-SPC -> 0).

If the optional argument PROMPT is non-nil, display that as a prompt.
If the optional argument INHERIT-INPUT-METHOD is non-nil and some
input method is turned on in the current buffer, that input method
is used for reading a character.
If the optional argument SECONDS is non-nil, it should be a number
specifying the maximum number of seconds to wait for input.  If no
input arrives in that time, return nil.  SECONDS may be a
floating-point value.  */)
  (Lisp_Object prompt, Lisp_Object inherit_input_method, Lisp_Object seconds)
{
  Lisp_Object val;

  if (! NILP (prompt))
    message_with_string ("%s", prompt, 0);

  val = read_filtered_event (1, 1, 0, ! NILP (inherit_input_method), seconds);

  return (NILP (val) ? Qnil
	  : make_number (char_resolve_modifier_mask (XINT (val))));
}

DEFUN ("get-file-char", Fget_file_char, Sget_file_char, 0, 0, 0,
       doc: /* Don't use this yourself.  */)
  (void)
{
  if (!infile)
    error ("get-file-char misused");
  return make_number (readbyte_from_stdio ());
}




/* Return true if the lisp code read using READCHARFUN defines a non-nil
   `lexical-binding' file variable.  After returning, the stream is
   positioned following the first line, if it is a comment or #! line,
   otherwise nothing is read.  */

static bool
lisp_file_lexically_bound_p (Lisp_Object readcharfun)
{
  int ch = READCHAR;

  if (ch == '#')
    {
      ch = READCHAR;
      if (ch != '!')
        {
          UNREAD (ch);
          UNREAD ('#');
          return 0;
        }
      while (ch != '\n' && ch != EOF)
        ch = READCHAR;
      if (ch == '\n') ch = READCHAR;
      /* It is OK to leave the position after a #! line, since
         that is what read1 does.  */
    }

  if (ch != ';')
    /* The first line isn't a comment, just give up.  */
    {
      UNREAD (ch);
      return 0;
    }
  else
    /* Look for an appropriate file-variable in the first line.  */
    {
      bool rv = 0;
      enum {
	NOMINAL, AFTER_FIRST_DASH, AFTER_ASTERIX
      } beg_end_state = NOMINAL;
      bool in_file_vars = 0;

#define UPDATE_BEG_END_STATE(ch)				\
  if (beg_end_state == NOMINAL)					\
    beg_end_state = (ch == '-' ? AFTER_FIRST_DASH : NOMINAL);	\
  else if (beg_end_state == AFTER_FIRST_DASH)			\
    beg_end_state = (ch == '*' ? AFTER_ASTERIX : NOMINAL);	\
  else if (beg_end_state == AFTER_ASTERIX)			\
    {								\
      if (ch == '-')						\
	in_file_vars = !in_file_vars;				\
      beg_end_state = NOMINAL;					\
    }

      /* Skip until we get to the file vars, if any.  */
      do
	{
	  ch = READCHAR;
	  UPDATE_BEG_END_STATE (ch);
	}
      while (!in_file_vars && ch != '\n' && ch != EOF);

      while (in_file_vars)
	{
	  char var[100], val[100];
	  unsigned i;

	  ch = READCHAR;

	  /* Read a variable name.  */
	  while (ch == ' ' || ch == '\t')
	    ch = READCHAR;

	  i = 0;
	  while (ch != ':' && ch != '\n' && ch != EOF && in_file_vars)
	    {
	      if (i < sizeof var - 1)
		var[i++] = ch;
	      UPDATE_BEG_END_STATE (ch);
	      ch = READCHAR;
	    }

	  /* Stop scanning if no colon was found before end marker.  */
	  if (!in_file_vars || ch == '\n' || ch == EOF)
	    break;

	  while (i > 0 && (var[i - 1] == ' ' || var[i - 1] == '\t'))
	    i--;
	  var[i] = '\0';

	  if (ch == ':')
	    {
	      /* Read a variable value.  */
	      ch = READCHAR;

	      while (ch == ' ' || ch == '\t')
		ch = READCHAR;

	      i = 0;
	      while (ch != ';' && ch != '\n' && ch != EOF && in_file_vars)
		{
		  if (i < sizeof val - 1)
		    val[i++] = ch;
		  UPDATE_BEG_END_STATE (ch);
		  ch = READCHAR;
		}
	      if (! in_file_vars)
		/* The value was terminated by an end-marker, which remove.  */
		i -= 3;
	      while (i > 0 && (val[i - 1] == ' ' || val[i - 1] == '\t'))
		i--;
	      val[i] = '\0';

	      if (strcmp (var, "lexical-binding") == 0)
		/* This is it...  */
		{
		  rv = (strcmp (val, "nil") != 0);
		  break;
		}
	    }
	}

      while (ch != '\n' && ch != EOF)
	ch = READCHAR;

      return rv;
    }
}

/* Value is a version number of byte compiled code if the file
   associated with file descriptor FD is a compiled Lisp file that's
   safe to load.  Only files compiled with Emacs are safe to load.
   Files compiled with XEmacs can lead to a crash in Fbyte_code
   because of an incompatible change in the byte compiler.  */

static int
safe_to_load_version (int fd)
{
  char buf[512];
  int nbytes, i;
  int version = 1;

  /* Read the first few bytes from the file, and look for a line
     specifying the byte compiler version used.  */
  nbytes = emacs_read_quit (fd, buf, sizeof buf);
  if (nbytes > 0)
    {
      /* Skip to the next newline, skipping over the initial `ELC'
	 with NUL bytes following it, but note the version.  */
      for (i = 0; i < nbytes && buf[i] != '\n'; ++i)
	if (i == 4)
	  version = buf[i];

      if (i >= nbytes
	  || fast_c_string_match_ignore_case (Vbytecomp_version_regexp,
					      buf + i, nbytes - i) < 0)
	version = 0;
    }

  lseek (fd, 0, SEEK_SET);
  return version;
}


/* Callback for record_unwind_protect.  Restore the old load list OLD,
   after loading a file successfully.  */

static void
record_load_unwind (Lisp_Object old)
{
  Vloads_in_progress = old;
}

/* This handler function is used via internal_condition_case_1.  */

static Lisp_Object
load_error_handler (Lisp_Object data)
{
  return Qnil;
}

static _Noreturn void
load_error_old_style_backquotes (void)
{
  if (NILP (Vload_file_name))
    xsignal1 (Qerror, build_string ("Old-style backquotes detected!"));
  else
    {
      AUTO_STRING (format, "Loading `%s': old-style backquotes detected!");
      xsignal1 (Qerror, CALLN (Fformat_message, format, Vload_file_name));
    }
}

static void
load_warn_unescaped_character_literals (Lisp_Object file)
{
  if (NILP (Vlread_unescaped_character_literals)) return;
  CHECK_CONS (Vlread_unescaped_character_literals);
  Lisp_Object format =
    build_string ("Loading `%s': unescaped character literals %s detected!");
  Lisp_Object separator = build_string (", ");
  Lisp_Object inner_format = build_string ("`?%c'");
  CALLN (Fmessage,
         format, file,
         Fmapconcat (list3 (Qlambda, list1 (Qchar),
                            list3 (Qformat, inner_format, Qchar)),
                     Fsort (Vlread_unescaped_character_literals, Qlss),
                     separator));
}

DEFUN ("get-load-suffixes", Fget_load_suffixes, Sget_load_suffixes, 0, 0, 0,
       doc: /* Return the suffixes that `load' should try if a suffix is \
required.
This uses the variables `load-suffixes' and `load-file-rep-suffixes'.  */)
  (void)
{
  Lisp_Object lst = Qnil, suffixes = Vload_suffixes, suffix, ext;
  while (CONSP (suffixes))
    {
      Lisp_Object exts = Vload_file_rep_suffixes;
      suffix = XCAR (suffixes);
      suffixes = XCDR (suffixes);
      while (CONSP (exts))
	{
	  ext = XCAR (exts);
	  exts = XCDR (exts);
	  lst = Fcons (concat2 (suffix, ext), lst);
	}
    }
  return Fnreverse (lst);
}

/* Returns true if STRING ends with SUFFIX */
static bool
suffix_p (Lisp_Object string, const char *suffix)
{
  ptrdiff_t suffix_len = strlen (suffix);
  ptrdiff_t string_len = SBYTES (string);

  return string_len >= suffix_len && !strcmp (SSDATA (string) + string_len - suffix_len, suffix);
}

static void
close_infile_unwind (void *arg)
{
  FILE *stream = arg;
  eassert (infile == NULL || infile->stream == stream);
  infile = NULL;
  fclose (stream);
}

DEFUN ("load", Fload, Sload, 1, 5, 0,
       doc: /* Execute a file of Lisp code named FILE.
First try FILE with `.elc' appended, then try with `.el', then try
with a system-dependent suffix of dynamic modules (see `load-suffixes'),
then try FILE unmodified (the exact suffixes in the exact order are
determined by `load-suffixes').  Environment variable references in
FILE are replaced with their values by calling `substitute-in-file-name'.
This function searches the directories in `load-path'.

If optional second arg NOERROR is non-nil,
report no error if FILE doesn't exist.
Print messages at start and end of loading unless
optional third arg NOMESSAGE is non-nil (but `force-load-messages'
overrides that).
If optional fourth arg NOSUFFIX is non-nil, don't try adding
suffixes to the specified name FILE.
If optional fifth arg MUST-SUFFIX is non-nil, insist on
the suffix `.elc' or `.el' or the module suffix; don't accept just
FILE unless it ends in one of those suffixes or includes a directory name.

If NOSUFFIX is nil, then if a file could not be found, try looking for
a different representation of the file by adding non-empty suffixes to
its name, before trying another file.  Emacs uses this feature to find
compressed versions of files when Auto Compression mode is enabled.
If NOSUFFIX is non-nil, disable this feature.

The suffixes that this function tries out, when NOSUFFIX is nil, are
given by the return value of `get-load-suffixes' and the values listed
in `load-file-rep-suffixes'.  If MUST-SUFFIX is non-nil, only the
return value of `get-load-suffixes' is used, i.e. the file name is
required to have a non-empty suffix.

When searching suffixes, this function normally stops at the first
one that exists.  If the option `load-prefer-newer' is non-nil,
however, it tries all suffixes, and uses whichever file is the newest.

Loading a file records its definitions, and its `provide' and
`require' calls, in an element of `load-history' whose
car is the file name loaded.  See `load-history'.

While the file is in the process of being loaded, the variable
`load-in-progress' is non-nil and the variable `load-file-name'
is bound to the file's name.

Return t if the file exists and loads successfully.  */)
  (Lisp_Object file, Lisp_Object noerror, Lisp_Object nomessage,
   Lisp_Object nosuffix, Lisp_Object must_suffix)
{
  FILE *stream;
  int fd;
  int fd_index UNINIT;
  ptrdiff_t count = SPECPDL_INDEX ();
  Lisp_Object found, efound, hist_file_name;
  /* True means we printed the ".el is newer" message.  */
  bool newer = 0;
  /* True means we are loading a compiled file.  */
  bool compiled = 0;
  Lisp_Object handler;
  bool safe_p = 1;
  const char *fmode = "r" FOPEN_TEXT;
  int version;

  CHECK_STRING (file);

  /* If file name is magic, call the handler.  */
  /* This shouldn't be necessary any more now that `openp' handles it right.
    handler = Ffind_file_name_handler (file, Qload);
    if (!NILP (handler))
      return call5 (handler, Qload, file, noerror, nomessage, nosuffix); */

  /* The presence of this call is the result of a historical accident:
     it used to be in every file-operation and when it got removed
     everywhere, it accidentally stayed here.  Since then, enough people
     supposedly have things like (load "$PROJECT/foo.el") in their .emacs
     that it seemed risky to remove.  */
  if (! NILP (noerror))
    {
      file = internal_condition_case_1 (Fsubstitute_in_file_name, file,
					Qt, load_error_handler);
      if (NILP (file))
	return Qnil;
    }
  else
    file = Fsubstitute_in_file_name (file);

  /* Avoid weird lossage with null string as arg,
     since it would try to load a directory as a Lisp file.  */
  if (SCHARS (file) == 0)
    {
      fd = -1;
      errno = ENOENT;
    }
  else
    {
      Lisp_Object suffixes;
      found = Qnil;

      if (! NILP (must_suffix))
	{
	  /* Don't insist on adding a suffix if FILE already ends with one.  */
	  if (suffix_p (file, ".el")
	      || suffix_p (file, ".elc")
#ifdef HAVE_MODULES
	      || suffix_p (file, MODULES_SUFFIX)
#endif
	      )
	    must_suffix = Qnil;
	  /* Don't insist on adding a suffix
	     if the argument includes a directory name.  */
	  else if (! NILP (Ffile_name_directory (file)))
	    must_suffix = Qnil;
	}

      if (!NILP (nosuffix))
	suffixes = Qnil;
      else
	{
	  suffixes = Fget_load_suffixes ();
	  if (NILP (must_suffix))
	    suffixes = CALLN (Fappend, suffixes, Vload_file_rep_suffixes);
	}

      fd = openp (Vload_path, file, suffixes, &found, Qnil, load_prefer_newer);
    }

  if (fd == -1)
    {
      if (NILP (noerror))
	report_file_error ("Cannot open load file", file);
      return Qnil;
    }

  /* Tell startup.el whether or not we found the user's init file.  */
  if (EQ (Qt, Vuser_init_file))
    Vuser_init_file = found;

  /* If FD is -2, that means openp found a magic file.  */
  if (fd == -2)
    {
      if (NILP (Fequal (found, file)))
	/* If FOUND is a different file name from FILE,
	   find its handler even if we have already inhibited
	   the `load' operation on FILE.  */
	handler = Ffind_file_name_handler (found, Qt);
      else
	handler = Ffind_file_name_handler (found, Qload);
      if (! NILP (handler))
	return call5 (handler, Qload, found, noerror, nomessage, Qt);
#ifdef DOS_NT
      /* Tramp has to deal with semi-broken packages that prepend
	 drive letters to remote files.  For that reason, Tramp
	 catches file operations that test for file existence, which
	 makes openp think X:/foo.elc files are remote.  However,
	 Tramp does not catch `load' operations for such files, so we
	 end up with a nil as the `load' handler above.  If we would
	 continue with fd = -2, we will behave wrongly, and in
	 particular try reading a .elc file in the "rt" mode instead
	 of "rb".  See bug #9311 for the results.  To work around
	 this, we try to open the file locally, and go with that if it
	 succeeds.  */
      fd = emacs_open (SSDATA (ENCODE_FILE (found)), O_RDONLY, 0);
      if (fd == -1)
	fd = -2;
#endif
    }

  if (0 <= fd)
    {
      fd_index = SPECPDL_INDEX ();
      record_unwind_protect_int (close_file_unwind, fd);
    }

#ifdef HAVE_MODULES
  bool is_module = suffix_p (found, MODULES_SUFFIX);
#else
  bool is_module = false;
#endif

  /* Check if we're stuck in a recursive load cycle.

     2000-09-21: It's not possible to just check for the file loaded
     being a member of Vloads_in_progress.  This fails because of the
     way the byte compiler currently works; `provide's are not
     evaluated, see font-lock.el/jit-lock.el as an example.  This
     leads to a certain amount of ``normal'' recursion.

     Also, just loading a file recursively is not always an error in
     the general case; the second load may do something different.  */
  {
    int load_count = 0;
    Lisp_Object tem;
    for (tem = Vloads_in_progress; CONSP (tem); tem = XCDR (tem))
      if (!NILP (Fequal (found, XCAR (tem))) && (++load_count > 3))
	signal_error ("Recursive load", Fcons (found, Vloads_in_progress));
    record_unwind_protect (record_load_unwind, Vloads_in_progress);
    Vloads_in_progress = Fcons (found, Vloads_in_progress);
  }

  /* All loads are by default dynamic, unless the file itself specifies
     otherwise using a file-variable in the first line.  This is bound here
     so that it takes effect whether or not we use
     Vload_source_file_function.  */
  specbind (Qlexical_binding, Qnil);

  /* Get the name for load-history.  */
  hist_file_name = (! NILP (Vpurify_flag)
                    ? concat2 (Ffile_name_directory (file),
                               Ffile_name_nondirectory (found))
                    : found) ;

  version = -1;

  /* Check for the presence of unescaped character literals and warn
     about them. */
  specbind (Qlread_unescaped_character_literals, Qnil);
  record_unwind_protect (load_warn_unescaped_character_literals, file);

  int is_elc;
  if ((is_elc = suffix_p (found, ".elc")) != 0
      /* version = 1 means the file is empty, in which case we can
	 treat it as not byte-compiled.  */
      || (fd >= 0 && (version = safe_to_load_version (fd)) > 1))
    /* Load .elc files directly, but not when they are
       remote and have no handler!  */
    {
      if (fd != -2)
	{
	  struct stat s1, s2;
	  int result;

	  if (version < 0
	      && ! (version = safe_to_load_version (fd)))
	    {
	      safe_p = 0;
	      if (!load_dangerous_libraries)
		error ("File `%s' was not compiled in Emacs", SDATA (found));
	      else if (!NILP (nomessage) && !force_load_messages)
		message_with_string ("File `%s' not compiled in Emacs", found, 1);
	    }

	  compiled = 1;

	  efound = ENCODE_FILE (found);
	  fmode = "r" FOPEN_BINARY;

          /* openp already checked for newness, no point doing it again.
             FIXME would be nice to get a message when openp
             ignores suffix order due to load_prefer_newer.  */
          if (!load_prefer_newer && is_elc)
            {
              result = stat (SSDATA (efound), &s1);
              if (result == 0)
                {
                  SSET (efound, SBYTES (efound) - 1, 0);
                  result = stat (SSDATA (efound), &s2);
                  SSET (efound, SBYTES (efound) - 1, 'c');
                }

              if (result == 0
                  && timespec_cmp (get_stat_mtime (&s1), get_stat_mtime (&s2)) < 0)
                {
                  /* Make the progress messages mention that source is newer.  */
                  newer = 1;

                  /* If we won't print another message, mention this anyway.  */
                  if (!NILP (nomessage) && !force_load_messages)
                    {
                      Lisp_Object msg_file;
                      msg_file = Fsubstring (found, make_number (0), make_number (-1));
                      message_with_string ("Source file `%s' newer than byte-compiled file",
                                           msg_file, 1);
                    }
                }
            } /* !load_prefer_newer */
	}
    }
  else if (!is_module)
    {
      /* We are loading a source file (*.el).  */
      if (!NILP (Vload_source_file_function))
	{
	  Lisp_Object val;

	  if (fd >= 0)
	    {
	      emacs_close (fd);
	      clear_unwind_protect (fd_index);
	    }
	  val = call4 (Vload_source_file_function, found, hist_file_name,
		       NILP (noerror) ? Qnil : Qt,
		       (NILP (nomessage) || force_load_messages) ? Qnil : Qt);
	  return unbind_to (count, val);
	}
    }

  if (fd < 0)
    {
      /* We somehow got here with fd == -2, meaning the file is deemed
	 to be remote.  Don't even try to reopen the file locally;
	 just force a failure.  */
      stream = NULL;
      errno = EINVAL;
    }
  else if (!is_module)
    {
#ifdef WINDOWSNT
      emacs_close (fd);
      clear_unwind_protect (fd_index);
      efound = ENCODE_FILE (found);
      stream = emacs_fopen (SSDATA (efound), fmode);
#else
      stream = fdopen (fd, fmode);
#endif
    }

  if (is_module)
    {
      /* `module-load' uses the file name, so we can close the stream
         now.  */
      if (fd >= 0)
        {
          emacs_close (fd);
          clear_unwind_protect (fd_index);
        }
    }
  else
    {
      if (! stream)
        report_file_error ("Opening stdio stream", file);
      set_unwind_protect_ptr (fd_index, close_infile_unwind, stream);
    }

  if (! NILP (Vpurify_flag))
    Vpreloaded_file_list = Fcons (Fpurecopy (file), Vpreloaded_file_list);

  if (NILP (nomessage) || force_load_messages)
    {
      if (!safe_p)
	message_with_string ("Loading %s (compiled; note unsafe, not compiled in Emacs)...",
		 file, 1);
      else if (is_module)
        message_with_string ("Loading %s (module)...", file, 1);
      else if (!compiled)
	message_with_string ("Loading %s (source)...", file, 1);
      else if (newer)
	message_with_string ("Loading %s (compiled; note, source file is newer)...",
		 file, 1);
      else /* The typical case; compiled file newer than source file.  */
	message_with_string ("Loading %s...", file, 1);
    }

  specbind (Qload_file_name, found);
  specbind (Qinhibit_file_name_operation, Qnil);
  specbind (Qload_in_progress, Qt);

  if (is_module)
    {
#ifdef HAVE_MODULES
      specbind (Qcurrent_load_list, Qnil);
      LOADHIST_ATTACH (found);
      Fmodule_load (found);
      build_load_history (found, true);
#else
      /* This cannot happen.  */
      emacs_abort ();
#endif
    }
  else
    {
      struct infile input;
      input.stream = stream;
      input.lookahead = 0;
      infile = &input;

      if (lisp_file_lexically_bound_p (Qget_file_char))
        Fset (Qlexical_binding, Qt);

      if (! version || version >= 22)
        readevalloop (Qget_file_char, &input, hist_file_name,
                      0, Qnil, Qnil, Qnil, Qnil);
      else
        {
          /* We can't handle a file which was compiled with
             byte-compile-dynamic by older version of Emacs.  */
          specbind (Qload_force_doc_strings, Qt);
          readevalloop (Qget_emacs_mule_file_char, &input, hist_file_name,
                        0, Qnil, Qnil, Qnil, Qnil);
        }
    }
  unbind_to (count, Qnil);

  /* Run any eval-after-load forms for this file.  */
  if (!NILP (Ffboundp (Qdo_after_load_evaluation)))
    call1 (Qdo_after_load_evaluation, hist_file_name) ;

  xfree (saved_doc_string);
  saved_doc_string = 0;
  saved_doc_string_size = 0;

  xfree (prev_saved_doc_string);
  prev_saved_doc_string = 0;
  prev_saved_doc_string_size = 0;

  if (!noninteractive && (NILP (nomessage) || force_load_messages))
    {
      if (!safe_p)
	message_with_string ("Loading %s (compiled; note unsafe, not compiled in Emacs)...done",
		 file, 1);
      else if (is_module)
        message_with_string ("Loading %s (module)...done", file, 1);
      else if (!compiled)
	message_with_string ("Loading %s (source)...done", file, 1);
      else if (newer)
	message_with_string ("Loading %s (compiled; note, source file is newer)...done",
		 file, 1);
      else /* The typical case; compiled file newer than source file.  */
	message_with_string ("Loading %s...done", file, 1);
    }

  return Qt;
}

static bool
complete_filename_p (Lisp_Object pathname)
{
  const unsigned char *s = SDATA (pathname);
  return (IS_DIRECTORY_SEP (s[0])
	  || (SCHARS (pathname) > 2
	      && IS_DEVICE_SEP (s[1]) && IS_DIRECTORY_SEP (s[2])));
}

DEFUN ("locate-file-internal", Flocate_file_internal, Slocate_file_internal, 2, 4, 0,
       doc: /* Search for FILENAME through PATH.
Returns the file's name in absolute form, or nil if not found.
If SUFFIXES is non-nil, it should be a list of suffixes to append to
file name when searching.
If non-nil, PREDICATE is used instead of `file-readable-p'.
PREDICATE can also be an integer to pass to the faccessat(2) function,
in which case file-name-handlers are ignored.
This function will normally skip directories, so if you want it to find
directories, make sure the PREDICATE function returns `dir-ok' for them.  */)
  (Lisp_Object filename, Lisp_Object path, Lisp_Object suffixes, Lisp_Object predicate)
{
  Lisp_Object file;
  int fd = openp (path, filename, suffixes, &file, predicate, false);
  if (NILP (predicate) && fd >= 0)
    emacs_close (fd);
  return file;
}

/* Search for a file whose name is STR, looking in directories
   in the Lisp list PATH, and trying suffixes from SUFFIX.
   On success, return a file descriptor (or 1 or -2 as described below).
   On failure, return -1 and set errno.

   SUFFIXES is a list of strings containing possible suffixes.
   The empty suffix is automatically added if the list is empty.

   PREDICATE t means the files are binary.
   PREDICATE non-nil and non-t means don't open the files,
   just look for one that satisfies the predicate.  In this case,
   return -2 on success.  The predicate can be a lisp function or
   an integer to pass to `access' (in which case file-name-handlers
   are ignored).

   If STOREPTR is nonzero, it points to a slot where the name of
   the file actually found should be stored as a Lisp string.
   nil is stored there on failure.

   If the file we find is remote, return -2
   but store the found remote file name in *STOREPTR.

   If NEWER is true, try all SUFFIXes and return the result for the
   newest file that exists.  Does not apply to remote files,
   or if a non-nil and non-t PREDICATE is specified.  */

int
openp (Lisp_Object path, Lisp_Object str, Lisp_Object suffixes,
       Lisp_Object *storeptr, Lisp_Object predicate, bool newer)
{
  ptrdiff_t fn_size = 100;
  char buf[100];
  char *fn = buf;
  bool absolute;
  ptrdiff_t want_length;
  Lisp_Object filename;
  Lisp_Object string, tail, encoded_fn, save_string;
  ptrdiff_t max_suffix_len = 0;
  int last_errno = ENOENT;
  int save_fd = -1;
  USE_SAFE_ALLOCA;

  /* The last-modified time of the newest matching file found.
     Initialize it to something less than all valid timestamps.  */
  struct timespec save_mtime = make_timespec (TYPE_MINIMUM (time_t), -1);

  CHECK_STRING (str);

  for (tail = suffixes; CONSP (tail); tail = XCDR (tail))
    {
      CHECK_STRING_CAR (tail);
      max_suffix_len = max (max_suffix_len,
			    SBYTES (XCAR (tail)));
    }

  string = filename = encoded_fn = save_string = Qnil;

  if (storeptr)
    *storeptr = Qnil;

  absolute = complete_filename_p (str);

  for (; CONSP (path); path = XCDR (path))
    {
      ptrdiff_t baselen, prefixlen;

      filename = Fexpand_file_name (str, XCAR (path));
      if (!complete_filename_p (filename))
	/* If there are non-absolute elts in PATH (eg ".").  */
	/* Of course, this could conceivably lose if luser sets
	   default-directory to be something non-absolute...  */
	{
	  filename = Fexpand_file_name (filename, BVAR (current_buffer, directory));
	  if (!complete_filename_p (filename))
	    /* Give up on this path element!  */
	    continue;
	}

      /* Calculate maximum length of any filename made from
	 this path element/specified file name and any possible suffix.  */
      want_length = max_suffix_len + SBYTES (filename);
      if (fn_size <= want_length)
	{
	  fn_size = 100 + want_length;
	  fn = SAFE_ALLOCA (fn_size);
	}

      /* Copy FILENAME's data to FN but remove starting /: if any.  */
      prefixlen = ((SCHARS (filename) > 2
		    && SREF (filename, 0) == '/'
		    && SREF (filename, 1) == ':')
		   ? 2 : 0);
      baselen = SBYTES (filename) - prefixlen;
      memcpy (fn, SDATA (filename) + prefixlen, baselen);

      /* Loop over suffixes.  */
      for (tail = NILP (suffixes) ? list1 (empty_unibyte_string) : suffixes;
	   CONSP (tail); tail = XCDR (tail))
	{
	  Lisp_Object suffix = XCAR (tail);
	  ptrdiff_t fnlen, lsuffix = SBYTES (suffix);
	  Lisp_Object handler;

	  /* Make complete filename by appending SUFFIX.  */
	  memcpy (fn + baselen, SDATA (suffix), lsuffix + 1);
	  fnlen = baselen + lsuffix;

	  /* Check that the file exists and is not a directory.  */
	  /* We used to only check for handlers on non-absolute file names:
	        if (absolute)
	          handler = Qnil;
	        else
		  handler = Ffind_file_name_handler (filename, Qfile_exists_p);
	     It's not clear why that was the case and it breaks things like
	     (load "/bar.el") where the file is actually "/bar.el.gz".  */
	  /* make_string has its own ideas on when to return a unibyte
	     string and when a multibyte string, but we know better.
	     We must have a unibyte string when dumping, since
	     file-name encoding is shaky at best at that time, and in
	     particular default-file-name-coding-system is reset
	     several times during loadup.  We therefore don't want to
	     encode the file before passing it to file I/O library
	     functions.  */
	  if (!STRING_MULTIBYTE (filename) && !STRING_MULTIBYTE (suffix))
	    string = make_unibyte_string (fn, fnlen);
	  else
	    string = make_string (fn, fnlen);
	  handler = Ffind_file_name_handler (string, Qfile_exists_p);
	  if ((!NILP (handler) || (!NILP (predicate) && !EQ (predicate, Qt)))
	      && !NATNUMP (predicate))
            {
	      bool exists;
	      if (NILP (predicate) || EQ (predicate, Qt))
		exists = !NILP (Ffile_readable_p (string));
	      else
		{
		  Lisp_Object tmp = call1 (predicate, string);
		  if (NILP (tmp))
		    exists = false;
		  else if (EQ (tmp, Qdir_ok)
			   || NILP (Ffile_directory_p (string)))
		    exists = true;
		  else
		    {
		      exists = false;
		      last_errno = EISDIR;
		    }
		}

	      if (exists)
		{
                  /* We succeeded; return this descriptor and filename.  */
                  if (storeptr)
                    *storeptr = string;
		  SAFE_FREE ();
                  return -2;
		}
	    }
	  else
	    {
	      int fd;
	      const char *pfn;
	      struct stat st;

	      encoded_fn = ENCODE_FILE (string);
	      pfn = SSDATA (encoded_fn);

	      /* Check that we can access or open it.  */
	      if (NATNUMP (predicate))
		{
		  fd = -1;
		  if (INT_MAX < XFASTINT (predicate))
		    last_errno = EINVAL;
		  else if (faccessat (AT_FDCWD, pfn, XFASTINT (predicate),
				      AT_EACCESS)
			   == 0)
		    {
		      if (file_directory_p (encoded_fn))
			last_errno = EISDIR;
		      else
			fd = 1;
		    }
		}
	      else
		{
		  fd = emacs_open (pfn, O_RDONLY, 0);
		  if (fd < 0)
		    {
		      if (errno != ENOENT)
			last_errno = errno;
		    }
		  else
		    {
		      int err = (fstat (fd, &st) != 0 ? errno
				 : S_ISDIR (st.st_mode) ? EISDIR : 0);
		      if (err)
			{
			  last_errno = err;
			  emacs_close (fd);
			  fd = -1;
			}
		    }
		}

	      if (fd >= 0)
		{
                  if (newer && !NATNUMP (predicate))
                    {
                      struct timespec mtime = get_stat_mtime (&st);

		      if (timespec_cmp (mtime, save_mtime) <= 0)
			emacs_close (fd);
		      else
                        {
			  if (0 <= save_fd)
			    emacs_close (save_fd);
                          save_fd = fd;
                          save_mtime = mtime;
                          save_string = string;
                        }
                    }
                  else
                    {
                      /* We succeeded; return this descriptor and filename.  */
                      if (storeptr)
                        *storeptr = string;
		      SAFE_FREE ();
                      return fd;
                    }
		}

              /* No more suffixes.  Return the newest.  */
	      if (0 <= save_fd && ! CONSP (XCDR (tail)))
                {
                  if (storeptr)
                    *storeptr = save_string;
		  SAFE_FREE ();
                  return save_fd;
                }
	    }
	}
      if (absolute)
	break;
    }

  SAFE_FREE ();
  errno = last_errno;
  return -1;
}


/* Merge the list we've accumulated of globals from the current input source
   into the load_history variable.  The details depend on whether
   the source has an associated file name or not.

   FILENAME is the file name that we are loading from.

   ENTIRE is true if loading that entire file, false if evaluating
   part of it.  */

static void
build_load_history (Lisp_Object filename, bool entire)
{
  Lisp_Object tail, prev, newelt;
  Lisp_Object tem, tem2;
  bool foundit = 0;

  tail = Vload_history;
  prev = Qnil;

  while (CONSP (tail))
    {
      tem = XCAR (tail);

      /* Find the feature's previous assoc list...  */
      if (!NILP (Fequal (filename, Fcar (tem))))
	{
	  foundit = 1;

	  /*  If we're loading the entire file, remove old data.  */
	  if (entire)
	    {
	      if (NILP (prev))
		Vload_history = XCDR (tail);
	      else
		Fsetcdr (prev, XCDR (tail));
	    }

	  /*  Otherwise, cons on new symbols that are not already members.  */
	  else
	    {
	      tem2 = Vcurrent_load_list;

	      while (CONSP (tem2))
		{
		  newelt = XCAR (tem2);

		  if (NILP (Fmember (newelt, tem)))
		    Fsetcar (tail, Fcons (XCAR (tem),
		     			  Fcons (newelt, XCDR (tem))));

		  tem2 = XCDR (tem2);
		  maybe_quit ();
		}
	    }
	}
      else
	prev = tail;
      tail = XCDR (tail);
      maybe_quit ();
    }

  /* If we're loading an entire file, cons the new assoc onto the
     front of load-history, the most-recently-loaded position.  Also
     do this if we didn't find an existing member for the file.  */
  if (entire || !foundit)
    Vload_history = Fcons (Fnreverse (Vcurrent_load_list),
			   Vload_history);
}

static void
readevalloop_1 (int old)
{
  load_convert_to_unibyte = old;
}

/* Signal an `end-of-file' error, if possible with file name
   information.  */

static _Noreturn void
end_of_file_error (void)
{
  if (STRINGP (Vload_file_name))
    xsignal1 (Qend_of_file, Vload_file_name);

  xsignal0 (Qend_of_file);
}

static Lisp_Object
readevalloop_eager_expand_eval (Lisp_Object val, Lisp_Object macroexpand)
{
  /* If we macroexpand the toplevel form non-recursively and it ends
     up being a `progn' (or if it was a progn to start), treat each
     form in the progn as a top-level form.  This way, if one form in
     the progn defines a macro, that macro is in effect when we expand
     the remaining forms.  See similar code in bytecomp.el.  */
  val = call2 (macroexpand, val, Qnil);
  if (EQ (CAR_SAFE (val), Qprogn))
    {
      Lisp_Object subforms = XCDR (val);

      for (val = Qnil; CONSP (subforms); subforms = XCDR (subforms))
          val = readevalloop_eager_expand_eval (XCAR (subforms),
                                                macroexpand);
    }
  else
      val = eval_sub (call2 (macroexpand, val, Qt));
  return val;
}

/* UNIBYTE specifies how to set load_convert_to_unibyte
   for this invocation.
   READFUN, if non-nil, is used instead of `read'.

   START, END specify region to read in current buffer (from eval-region).
   If the input is not from a buffer, they must be nil.  */

void
readevalloop (Lisp_Object readcharfun,
	      struct infile *infile0,
	      Lisp_Object sourcename,
	      bool printflag,
	      Lisp_Object unibyte, Lisp_Object readfun,
	      Lisp_Object start, Lisp_Object end)
{
  int c;
  Lisp_Object val;
  ptrdiff_t count = SPECPDL_INDEX ();
  struct buffer *b = 0;
  bool continue_reading_p;
  Lisp_Object lex_bound;
  /* True if reading an entire buffer.  */
  bool whole_buffer = 0;
  /* True on the first time around.  */
  bool first_sexp = 1;
  Lisp_Object macroexpand = intern ("internal-macroexpand-for-load");

  if (NILP (Ffboundp (macroexpand))
      /* Don't macroexpand in .elc files, since it should have been done
	 already.  We actually don't know whether we're in a .elc file or not,
	 so we use circumstantial evidence: .el files normally go through
	 Vload_source_file_function -> load-with-code-conversion
	 -> eval-buffer.  */
      || EQ (readcharfun, Qget_file_char)
      || EQ (readcharfun, Qget_emacs_mule_file_char))
    macroexpand = Qnil;

  if (MARKERP (readcharfun))
    {
      if (NILP (start))
	start = readcharfun;
    }

  if (BUFFERP (readcharfun))
    b = XBUFFER (readcharfun);
  else if (MARKERP (readcharfun))
    b = XMARKER (readcharfun)->buffer;

  /* We assume START is nil when input is not from a buffer.  */
  if (! NILP (start) && !b)
    emacs_abort ();

  specbind (Qstandard_input, readcharfun);
  specbind (Qcurrent_load_list, Qnil);
  record_unwind_protect_int (readevalloop_1, load_convert_to_unibyte);
  load_convert_to_unibyte = !NILP (unibyte);

  /* If lexical binding is active (either because it was specified in
     the file's header, or via a buffer-local variable), create an empty
     lexical environment, otherwise, turn off lexical binding.  */
  lex_bound = find_symbol_value (Qlexical_binding);
  specbind (Qinternal_interpreter_environment,
	    (NILP (lex_bound) || EQ (lex_bound, Qunbound)
	     ? Qnil : list1 (Qt)));

  /* Try to ensure sourcename is a truename, except whilst preloading.  */
  if (NILP (Vpurify_flag)
      && !NILP (sourcename) && !NILP (Ffile_name_absolute_p (sourcename))
      && !NILP (Ffboundp (Qfile_truename)))
    sourcename = call1 (Qfile_truename, sourcename) ;

  LOADHIST_ATTACH (sourcename);

  continue_reading_p = 1;
  while (continue_reading_p)
    {
      ptrdiff_t count1 = SPECPDL_INDEX ();

      if (b != 0 && !BUFFER_LIVE_P (b))
	error ("Reading from killed buffer");

      if (!NILP (start))
	{
	  /* Switch to the buffer we are reading from.  */
	  record_unwind_protect (save_excursion_restore, save_excursion_save ());
	  set_buffer_internal (b);

	  /* Save point in it.  */
	  record_unwind_protect (save_excursion_restore, save_excursion_save ());
	  /* Save ZV in it.  */
	  record_unwind_protect (save_restriction_restore, save_restriction_save ());
	  /* Those get unbound after we read one expression.  */

	  /* Set point and ZV around stuff to be read.  */
	  Fgoto_char (start);
	  if (!NILP (end))
	    Fnarrow_to_region (make_number (BEGV), end);

	  /* Just for cleanliness, convert END to a marker
	     if it is an integer.  */
	  if (INTEGERP (end))
	    end = Fpoint_max_marker ();
	}

      /* On the first cycle, we can easily test here
	 whether we are reading the whole buffer.  */
      if (b && first_sexp)
	whole_buffer = (BUF_PT (b) == BUF_BEG (b) && BUF_ZV (b) == BUF_Z (b));

      infile = infile0;
    read_next:
      c = READCHAR;
      if (c == ';')
	{
	  while ((c = READCHAR) != '\n' && c != -1);
	  goto read_next;
	}
      if (c < 0)
	{
	  unbind_to (count1, Qnil);
	  break;
	}

      /* Ignore whitespace here, so we can detect eof.  */
      if (c == ' ' || c == '\t' || c == '\n' || c == '\f' || c == '\r'
	  || c == NO_BREAK_SPACE)
	goto read_next;

      if (! HASH_TABLE_P (read_objects_map)
	  || XHASH_TABLE (read_objects_map)->count)
	read_objects_map
	  = make_hash_table (hashtest_eq, DEFAULT_HASH_SIZE,
			     DEFAULT_REHASH_SIZE, DEFAULT_REHASH_THRESHOLD,
			     Qnil, false);
      if (! HASH_TABLE_P (read_objects_completed)
	  || XHASH_TABLE (read_objects_completed)->count)
	read_objects_completed
	  = make_hash_table (hashtest_eq, DEFAULT_HASH_SIZE,
			     DEFAULT_REHASH_SIZE, DEFAULT_REHASH_THRESHOLD,
			     Qnil, false);
      if (!NILP (Vpurify_flag) && c == '(')
	{
	  val = read_list (0, readcharfun);
	}
      else
	{
	  UNREAD (c);
	  if (!NILP (readfun))
	    {
	      val = call1 (readfun, readcharfun);

	      /* If READCHARFUN has set point to ZV, we should
	         stop reading, even if the form read sets point
		 to a different value when evaluated.  */
	      if (BUFFERP (readcharfun))
		{
		  struct buffer *buf = XBUFFER (readcharfun);
		  if (BUF_PT (buf) == BUF_ZV (buf))
		    continue_reading_p = 0;
		}
	    }
	  else if (! NILP (Vload_read_function))
	    val = call1 (Vload_read_function, readcharfun);
	  else
	    val = read_internal_start (readcharfun, Qnil, Qnil);
	}
      /* Empty hashes can be reused; otherwise, reset on next call.  */
      if (HASH_TABLE_P (read_objects_map)
	  && XHASH_TABLE (read_objects_map)->count > 0)
	read_objects_map = Qnil;
      if (HASH_TABLE_P (read_objects_completed)
	  && XHASH_TABLE (read_objects_completed)->count > 0)
	read_objects_completed = Qnil;

      if (!NILP (start) && continue_reading_p)
	start = Fpoint_marker ();

      /* Restore saved point and BEGV.  */
      unbind_to (count1, Qnil);

      /* Now eval what we just read.  */
      if (!NILP (macroexpand))
        val = readevalloop_eager_expand_eval (val, macroexpand);
      else
        val = eval_sub (val);

      if (printflag)
	{
	  Vvalues = Fcons (val, Vvalues);
	  if (EQ (Vstandard_output, Qt))
	    Fprin1 (val, Qnil);
	  else
	    Fprint (val, Qnil);
	}

      first_sexp = 0;
    }

  build_load_history (sourcename,
		      infile0 || whole_buffer);

  unbind_to (count, Qnil);
}

DEFUN ("eval-buffer", Feval_buffer, Seval_buffer, 0, 5, "",
       doc: /* Execute the accessible portion of current buffer as Lisp code.
You can use \\[narrow-to-region] to limit the part of buffer to be evaluated.
When called from a Lisp program (i.e., not interactively), this
function accepts up to five optional arguments:
BUFFER is the buffer to evaluate (nil means use current buffer),
 or a name of a buffer (a string).
PRINTFLAG controls printing of output by any output functions in the
 evaluated code, such as `print', `princ', and `prin1':
  a value of nil means discard it; anything else is the stream to print to.
  See Info node `(elisp)Output Streams' for details on streams.
FILENAME specifies the file name to use for `load-history'.
UNIBYTE, if non-nil, specifies `load-convert-to-unibyte' for this
 invocation.
DO-ALLOW-PRINT, if non-nil, specifies that output functions in the
 evaluated code should work normally even if PRINTFLAG is nil, in
 which case the output is displayed in the echo area.

This function preserves the position of point.  */)
  (Lisp_Object buffer, Lisp_Object printflag, Lisp_Object filename, Lisp_Object unibyte, Lisp_Object do_allow_print)
{
  ptrdiff_t count = SPECPDL_INDEX ();
  Lisp_Object tem, buf;

  if (NILP (buffer))
    buf = Fcurrent_buffer ();
  else
    buf = Fget_buffer (buffer);
  if (NILP (buf))
    error ("No such buffer");

  if (NILP (printflag) && NILP (do_allow_print))
    tem = Qsymbolp;
  else
    tem = printflag;

  if (NILP (filename))
    filename = BVAR (XBUFFER (buf), filename);

  specbind (Qeval_buffer_list, Fcons (buf, Veval_buffer_list));
  specbind (Qstandard_output, tem);
  record_unwind_protect (save_excursion_restore, save_excursion_save ());
  BUF_TEMP_SET_PT (XBUFFER (buf), BUF_BEGV (XBUFFER (buf)));
  specbind (Qlexical_binding, lisp_file_lexically_bound_p (buf) ? Qt : Qnil);
  BUF_TEMP_SET_PT (XBUFFER (buf), BUF_BEGV (XBUFFER (buf)));
  readevalloop (buf, 0, filename,
		!NILP (printflag), unibyte, Qnil, Qnil, Qnil);
  unbind_to (count, Qnil);

  return Qnil;
}


DEFUN ("read-from-string", Fread_from_string, Sread_from_string, 1, 3, 0,
       doc: /* Read one Lisp expression which is represented as text by STRING.
Returns a cons: (OBJECT-READ . FINAL-STRING-INDEX).
FINAL-STRING-INDEX is an integer giving the position of the next
remaining character in STRING.  START and END optionally delimit
a substring of STRING from which to read;  they default to 0 and
\(length STRING) respectively.  Negative values are counted from
the end of STRING.  */)
  (Lisp_Object string, Lisp_Object start, Lisp_Object end)
{
  Lisp_Object ret;
  CHECK_STRING (string);
  /* `read_internal_start' sets `read_from_string_index'.  */
  ret = read_internal_start (string, start, end);
  return Fcons (ret, make_number (read_from_string_index));
}

/* Function to set up the global context we need in toplevel read
   calls.  START and END only used when STREAM is a string.  */
Lisp_Object
read_internal_start (Lisp_Object stream, Lisp_Object start, Lisp_Object end)
{
  Lisp_Object retval;

  readchar_count = 0;
  new_backquote_flag = force_new_style_backquotes;
  /* We can get called from readevalloop which may have set these
     already.  */
  if (! HASH_TABLE_P (read_objects_map)
      || XHASH_TABLE (read_objects_map)->count)
    read_objects_map
      = make_hash_table (hashtest_eq, DEFAULT_HASH_SIZE, DEFAULT_REHASH_SIZE,
			 DEFAULT_REHASH_THRESHOLD, Qnil, false);
  if (! HASH_TABLE_P (read_objects_completed)
      || XHASH_TABLE (read_objects_completed)->count)
    read_objects_completed
      = make_hash_table (hashtest_eq, DEFAULT_HASH_SIZE, DEFAULT_REHASH_SIZE,
			 DEFAULT_REHASH_THRESHOLD, Qnil, false);
  if (EQ (Vread_with_symbol_positions, Qt)
      || EQ (Vread_with_symbol_positions, stream))
    Vread_symbol_positions_list = Qnil;

  if (STRINGP (stream)
      || ((CONSP (stream) && STRINGP (XCAR (stream)))))
    {
      ptrdiff_t startval, endval;
      Lisp_Object string;

      if (STRINGP (stream))
	string = stream;
      else
	string = XCAR (stream);

      validate_subarray (string, start, end, SCHARS (string),
			 &startval, &endval);

      read_from_string_index = startval;
      read_from_string_index_byte = string_char_to_byte (string, startval);
      read_from_string_limit = endval;
    }

  retval = read0 (stream);
  if (EQ (Vread_with_symbol_positions, Qt)
      || EQ (Vread_with_symbol_positions, stream))
    Vread_symbol_positions_list = Fnreverse (Vread_symbol_positions_list);
  /* Empty hashes can be reused; otherwise, reset on next call.  */
  if (HASH_TABLE_P (read_objects_map)
      && XHASH_TABLE (read_objects_map)->count > 0)
    read_objects_map = Qnil;
  if (HASH_TABLE_P (read_objects_completed)
      && XHASH_TABLE (read_objects_completed)->count > 0)
    read_objects_completed = Qnil;
  return retval;
}


/* Signal Qinvalid_read_syntax error.
   S is error string of length N (if > 0)  */

static _Noreturn void
invalid_syntax (const char *s)
{
  xsignal1 (Qinvalid_read_syntax, build_string (s));
}


/* Use this for recursive reads, in contexts where internal tokens
   are not allowed.  */

static Lisp_Object
read0 (Lisp_Object readcharfun)
{
  register Lisp_Object val;
  int c;

  val = read1 (readcharfun, &c, 0);
  if (!c)
    return val;

  xsignal1 (Qinvalid_read_syntax,
	    Fmake_string (make_number (1), make_number (c), Qnil));
}

/* Grow a read buffer BUF that contains OFFSET useful bytes of data,
   by at least MAX_MULTIBYTE_LENGTH bytes.  Update *BUF_ADDR and
   *BUF_SIZE accordingly; 0 <= OFFSET <= *BUF_SIZE.  If *BUF_ADDR is
   initially null, BUF is on the stack: copy its data to the new heap
   buffer.  Otherwise, BUF must equal *BUF_ADDR and can simply be
   reallocated.  Either way, remember the heap allocation (which is at
   pdl slot COUNT) so that it can be freed when unwinding the stack.*/

static char *
grow_read_buffer (char *buf, ptrdiff_t offset,
		  char **buf_addr, ptrdiff_t *buf_size, ptrdiff_t count)
{
  char *p = xpalloc (*buf_addr, buf_size, MAX_MULTIBYTE_LENGTH, -1, 1);
  if (!*buf_addr)
    {
      memcpy (p, buf, offset);
      record_unwind_protect_ptr (xfree, p);
    }
  else
    set_unwind_protect_ptr (count, xfree, p);
  *buf_addr = p;
  return p;
}

/* Return the scalar value that has the Unicode character name NAME.
   Raise 'invalid-read-syntax' if there is no such character.  */
static int
character_name_to_code (char const *name, ptrdiff_t name_len)
{
  /* For "U+XXXX", pass the leading '+' to string_to_number to reject
     monstrosities like "U+-0000".  */
  Lisp_Object code
    = (name[0] == 'U' && name[1] == '+'
       ? string_to_number (name + 1, 16, false)
       : call2 (Qchar_from_name, make_unibyte_string (name, name_len), Qt));

  if (! RANGED_INTEGERP (0, code, MAX_UNICODE_CHAR)
      || char_surrogate_p (XINT (code)))
    {
      AUTO_STRING (format, "\\N{%s}");
      AUTO_STRING_WITH_LEN (namestr, name, name_len);
      xsignal1 (Qinvalid_read_syntax, CALLN (Fformat, format, namestr));
    }

  return XINT (code);
}

/* Bound on the length of a Unicode character name.  As of
   Unicode 9.0.0 the maximum is 83, so this should be safe.  */
enum { UNICODE_CHARACTER_NAME_LENGTH_BOUND = 200 };

/* Read a \-escape sequence, assuming we already read the `\'.
   If the escape sequence forces unibyte, return eight-bit char.  */

static int
read_escape (Lisp_Object readcharfun, bool stringp)
{
  int c = READCHAR;
  /* \u allows up to four hex digits, \U up to eight.  Default to the
     behavior for \u, and change this value in the case that \U is seen.  */
  int unicode_hex_count = 4;

  switch (c)
    {
    case -1:
      end_of_file_error ();

    case 'a':
      return '\007';
    case 'b':
      return '\b';
    case 'd':
      return 0177;
    case 'e':
      return 033;
    case 'f':
      return '\f';
    case 'n':
      return '\n';
    case 'r':
      return '\r';
    case 't':
      return '\t';
    case 'v':
      return '\v';
    case '\n':
      return -1;
    case ' ':
      if (stringp)
	return -1;
      return ' ';

    case 'M':
      c = READCHAR;
      if (c != '-')
	error ("Invalid escape character syntax");
      c = READCHAR;
      if (c == '\\')
	c = read_escape (readcharfun, 0);
      return c | meta_modifier;

    case 'S':
      c = READCHAR;
      if (c != '-')
	error ("Invalid escape character syntax");
      c = READCHAR;
      if (c == '\\')
	c = read_escape (readcharfun, 0);
      return c | shift_modifier;

    case 'H':
      c = READCHAR;
      if (c != '-')
	error ("Invalid escape character syntax");
      c = READCHAR;
      if (c == '\\')
	c = read_escape (readcharfun, 0);
      return c | hyper_modifier;

    case 'A':
      c = READCHAR;
      if (c != '-')
	error ("Invalid escape character syntax");
      c = READCHAR;
      if (c == '\\')
	c = read_escape (readcharfun, 0);
      return c | alt_modifier;

    case 's':
      c = READCHAR;
      if (stringp || c != '-')
	{
	  UNREAD (c);
	  return ' ';
	}
      c = READCHAR;
      if (c == '\\')
	c = read_escape (readcharfun, 0);
      return c | super_modifier;

    case 'C':
      c = READCHAR;
      if (c != '-')
	error ("Invalid escape character syntax");
      FALLTHROUGH;
    case '^':
      c = READCHAR;
      if (c == '\\')
	c = read_escape (readcharfun, 0);
      if ((c & ~CHAR_MODIFIER_MASK) == '?')
	return 0177 | (c & CHAR_MODIFIER_MASK);
      else if (! SINGLE_BYTE_CHAR_P ((c & ~CHAR_MODIFIER_MASK)))
	return c | ctrl_modifier;
      /* ASCII control chars are made from letters (both cases),
	 as well as the non-letters within 0100...0137.  */
      else if ((c & 0137) >= 0101 && (c & 0137) <= 0132)
	return (c & (037 | ~0177));
      else if ((c & 0177) >= 0100 && (c & 0177) <= 0137)
	return (c & (037 | ~0177));
      else
	return c | ctrl_modifier;

    case '0':
    case '1':
    case '2':
    case '3':
    case '4':
    case '5':
    case '6':
    case '7':
      /* An octal escape, as in ANSI C.  */
      {
	register int i = c - '0';
	register int count = 0;
	while (++count < 3)
	  {
	    if ((c = READCHAR) >= '0' && c <= '7')
	      {
		i *= 8;
		i += c - '0';
	      }
	    else
	      {
		UNREAD (c);
		break;
	      }
	  }

	if (i >= 0x80 && i < 0x100)
	  i = BYTE8_TO_CHAR (i);
	return i;
      }

    case 'x':
      /* A hex escape, as in ANSI C.  */
      {
	unsigned int i = 0;
	int count = 0;
	while (1)
	  {
	    c = READCHAR;
	    int digit = char_hexdigit (c);
	    if (digit < 0)
	      {
		UNREAD (c);
		break;
	      }
	    i = (i << 4) + digit;
	    /* Allow hex escapes as large as ?\xfffffff, because some
	       packages use them to denote characters with modifiers.  */
	    if ((CHAR_META | (CHAR_META - 1)) < i)
	      error ("Hex character out of range: \\x%x...", i);
	    count += count < 3;
	  }

	if (count < 3 && i >= 0x80)
	  return BYTE8_TO_CHAR (i);
	return i;
      }

    case 'U':
      /* Post-Unicode-2.0: Up to eight hex chars.  */
      unicode_hex_count = 8;
      FALLTHROUGH;
    case 'u':

      /* A Unicode escape.  We only permit them in strings and characters,
	 not arbitrarily in the source code, as in some other languages.  */
      {
	unsigned int i = 0;
	int count = 0;

	while (++count <= unicode_hex_count)
	  {
	    c = READCHAR;
	    /* `isdigit' and `isalpha' may be locale-specific, which we don't
	       want.  */
	    int digit = char_hexdigit (c);
	    if (digit < 0)
	      error ("Non-hex digit used for Unicode escape");
	    i = (i << 4) + digit;
	  }
	if (i > 0x10FFFF)
	  error ("Non-Unicode character: 0x%x", i);
	return i;
      }

    case 'N':
      /* Named character.  */
      {
        c = READCHAR;
        if (c != '{')
          invalid_syntax ("Expected opening brace after \\N");
        char name[UNICODE_CHARACTER_NAME_LENGTH_BOUND + 1];
        bool whitespace = false;
        ptrdiff_t length = 0;
        while (true)
          {
            c = READCHAR;
            if (c < 0)
              end_of_file_error ();
            if (c == '}')
              break;
            if (! (0 < c && c < 0x80))
              {
                AUTO_STRING (format,
                             "Invalid character U+%04X in character name");
                xsignal1 (Qinvalid_read_syntax,
                          CALLN (Fformat, format, make_natnum (c)));
              }
            /* Treat multiple adjacent whitespace characters as a
               single space character.  This makes it easier to use
               character names in e.g. multi-line strings.  */
            if (c_isspace (c))
              {
                if (whitespace)
                  continue;
                c = ' ';
                whitespace = true;
              }
            else
              whitespace = false;
            name[length++] = c;
            if (length >= sizeof name)
              invalid_syntax ("Character name too long");
          }
        if (length == 0)
          invalid_syntax ("Empty character name");
	name[length] = '\0';

	/* character_name_to_code can invoke read1, recursively.
	   This is why read1's buffer is not static.  */
	return character_name_to_code (name, length);
      }

    default:
      return c;
    }
}

/* Return the digit that CHARACTER stands for in the given BASE.
   Return -1 if CHARACTER is out of range for BASE,
   and -2 if CHARACTER is not valid for any supported BASE.  */
static int
digit_to_number (int character, int base)
{
  int digit;

  if ('0' <= character && character <= '9')
    digit = character - '0';
  else if ('a' <= character && character <= 'z')
    digit = character - 'a' + 10;
  else if ('A' <= character && character <= 'Z')
    digit = character - 'A' + 10;
  else
    return -2;

  return digit < base ? digit : -1;
}

/* Read an integer in radix RADIX using READCHARFUN to read
   characters.  RADIX must be in the interval [2..36]; if it isn't, a
   read error is signaled .  Value is the integer read.  Signals an
   error if encountering invalid read syntax or if RADIX is out of
   range.  */

static Lisp_Object
read_integer (Lisp_Object readcharfun, EMACS_INT radix)
{
  /* Room for sign, leading 0, other digits, trailing null byte.
     Also, room for invalid syntax diagnostic.  */
  char buf[max (1 + 1 + UINTMAX_WIDTH + 1,
		sizeof "integer, radix " + INT_STRLEN_BOUND (EMACS_INT))];

  int valid = -1; /* 1 if valid, 0 if not, -1 if incomplete.  */

  if (radix < 2 || radix > 36)
    valid = 0;
  else
    {
      char *p = buf;
      int c, digit;

      c = READCHAR;
      if (c == '-' || c == '+')
	{
	  *p++ = c;
	  c = READCHAR;
	}

      if (c == '0')
	{
	  *p++ = c;
	  valid = 1;

	  /* Ignore redundant leading zeros, so the buffer doesn't
	     fill up with them.  */
	  do
	    c = READCHAR;
	  while (c == '0');
	}

      while ((digit = digit_to_number (c, radix)) >= -1)
	{
	  if (digit == -1)
	    valid = 0;
	  if (valid < 0)
	    valid = 1;

	  if (p < buf + sizeof buf - 1)
	    *p++ = c;
	  else
	    valid = 0;

	  c = READCHAR;
	}

      UNREAD (c);
      *p = '\0';
    }

  if (valid != 1)
    {
      sprintf (buf, "integer, radix %"pI"d", radix);
      invalid_syntax (buf);
    }

  return string_to_number (buf, radix, 0);
}


/* If the next token is ')' or ']' or '.', we store that character
   in *PCH and the return value is not interesting.  Else, we store
   zero in *PCH and we read and return one lisp object.

   FIRST_IN_LIST is true if this is the first element of a list.  */

static Lisp_Object
read1 (Lisp_Object readcharfun, int *pch, bool first_in_list)
{
  int c;
  bool uninterned_symbol = false;
  bool multibyte;
  char stackbuf[MAX_ALLOCA];
  current_thread->stack_top = stackbuf;

  *pch = 0;

 retry:

  c = READCHAR_REPORT_MULTIBYTE (&multibyte);
  if (c < 0)
    end_of_file_error ();

  switch (c)
    {
    case '(':
      return read_list (0, readcharfun);

    case '[':
      return read_vector (readcharfun, 0);

    case ')':
    case ']':
      {
	*pch = c;
	return Qnil;
      }

    case '#':
      c = READCHAR;
      if (c == 's')
	{
	  c = READCHAR;
	  if (c == '(')
	    {
	      /* Accept extended format for hash tables (extensible to
		 other types), e.g.
		 #s(hash-table size 2 test equal data (k1 v1 k2 v2))  */
	      Lisp_Object tmp = read_list (0, readcharfun);
	      Lisp_Object head = CAR_SAFE (tmp);
	      Lisp_Object data = Qnil;
	      Lisp_Object val = Qnil;
	      /* The size is 2 * number of allowed keywords to
		 make-hash-table.  */
	      Lisp_Object params[12];
	      Lisp_Object ht;
	      Lisp_Object key = Qnil;
	      int param_count = 0;

	      if (!EQ (head, Qhash_table))
		{
		  ptrdiff_t size = XINT (Flength (tmp));
		  Lisp_Object record = Fmake_record (CAR_SAFE (tmp),
						     make_number (size - 1),
						     Qnil);
		  for (int i = 1; i < size; i++)
		    {
		      tmp = Fcdr (tmp);
		      ASET (record, i, Fcar (tmp));
		    }
		  return record;
		}

	      tmp = CDR_SAFE (tmp);

	      /* This is repetitive but fast and simple.  */
	      params[param_count] = QCsize;
	      params[param_count + 1] = Fplist_get (tmp, Qsize);
	      if (!NILP (params[param_count + 1]))
		param_count += 2;

	      params[param_count] = QCtest;
	      params[param_count + 1] = Fplist_get (tmp, Qtest);
	      if (!NILP (params[param_count + 1]))
		param_count += 2;

	      params[param_count] = QCweakness;
	      params[param_count + 1] = Fplist_get (tmp, Qweakness);
	      if (!NILP (params[param_count + 1]))
		param_count += 2;

	      params[param_count] = QCrehash_size;
	      params[param_count + 1] = Fplist_get (tmp, Qrehash_size);
	      if (!NILP (params[param_count + 1]))
		param_count += 2;

	      params[param_count] = QCrehash_threshold;
	      params[param_count + 1] = Fplist_get (tmp, Qrehash_threshold);
	      if (!NILP (params[param_count + 1]))
		param_count += 2;

              params[param_count] = QCpurecopy;
              params[param_count + 1] = Fplist_get (tmp, Qpurecopy);
              if (!NILP (params[param_count + 1]))
                param_count += 2;

	      /* This is the hash table data.  */
	      data = Fplist_get (tmp, Qdata);

	      /* Now use params to make a new hash table and fill it.  */
	      ht = Fmake_hash_table (param_count, params);

	      while (CONSP (data))
	      	{
	      	  key = XCAR (data);
	      	  data = XCDR (data);
	      	  if (!CONSP (data))
		    error ("Odd number of elements in hash table data");
	      	  val = XCAR (data);
	      	  data = XCDR (data);
	      	  Fputhash (key, val, ht);
	      	}

	      return ht;
	    }
	  UNREAD (c);
	  invalid_syntax ("#");
	}
      if (c == '^')
	{
	  c = READCHAR;
	  if (c == '[')
	    {
	      Lisp_Object tmp;
	      tmp = read_vector (readcharfun, 0);
	      if (ASIZE (tmp) < CHAR_TABLE_STANDARD_SLOTS)
		error ("Invalid size char-table");
	      XSETPVECTYPE (XVECTOR (tmp), PVEC_CHAR_TABLE);
	      return tmp;
	    }
	  else if (c == '^')
	    {
	      c = READCHAR;
	      if (c == '[')
		{
		  /* Sub char-table can't be read as a regular
		     vector because of a two C integer fields.  */
		  Lisp_Object tbl, tmp = read_list (1, readcharfun);
		  ptrdiff_t size = XINT (Flength (tmp));
		  int i, depth, min_char;
		  struct Lisp_Cons *cell;

		  if (size == 0)
		    error ("Zero-sized sub char-table");

		  if (! RANGED_INTEGERP (1, XCAR (tmp), 3))
		    error ("Invalid depth in sub char-table");
		  depth = XINT (XCAR (tmp));
		  if (chartab_size[depth] != size - 2)
		    error ("Invalid size in sub char-table");
		  cell = XCONS (tmp), tmp = XCDR (tmp), size--;
		  free_cons (cell);

		  if (! RANGED_INTEGERP (0, XCAR (tmp), MAX_CHAR))
		    error ("Invalid minimum character in sub-char-table");
		  min_char = XINT (XCAR (tmp));
		  cell = XCONS (tmp), tmp = XCDR (tmp), size--;
		  free_cons (cell);

		  tbl = make_uninit_sub_char_table (depth, min_char);
		  for (i = 0; i < size; i++)
		    {
		      XSUB_CHAR_TABLE (tbl)->contents[i] = XCAR (tmp);
		      cell = XCONS (tmp), tmp = XCDR (tmp);
		      free_cons (cell);
		    }
		  return tbl;
		}
	      invalid_syntax ("#^^");
	    }
	  invalid_syntax ("#^");
	}
      if (c == '&')
	{
	  Lisp_Object length;
	  length = read1 (readcharfun, pch, first_in_list);
	  c = READCHAR;
	  if (c == '"')
	    {
	      Lisp_Object tmp, val;
	      EMACS_INT size_in_chars = bool_vector_bytes (XFASTINT (length));
	      unsigned char *data;

	      UNREAD (c);
	      tmp = read1 (readcharfun, pch, first_in_list);
	      if (STRING_MULTIBYTE (tmp)
		  || (size_in_chars != SCHARS (tmp)
		      /* We used to print 1 char too many
			 when the number of bits was a multiple of 8.
			 Accept such input in case it came from an old
			 version.  */
		      && ! (XFASTINT (length)
			    == (SCHARS (tmp) - 1) * BOOL_VECTOR_BITS_PER_CHAR)))
		invalid_syntax ("#&...");

	      val = make_uninit_bool_vector (XFASTINT (length));
	      data = bool_vector_uchar_data (val);
	      memcpy (data, SDATA (tmp), size_in_chars);
	      /* Clear the extraneous bits in the last byte.  */
	      if (XINT (length) != size_in_chars * BOOL_VECTOR_BITS_PER_CHAR)
		data[size_in_chars - 1]
		  &= (1 << (XINT (length) % BOOL_VECTOR_BITS_PER_CHAR)) - 1;
	      return val;
	    }
	  invalid_syntax ("#&...");
	}
      if (c == '[')
	{
	  /* Accept compiled functions at read-time so that we don't have to
	     build them using function calls.  */
	  Lisp_Object tmp;
	  struct Lisp_Vector *vec;
	  tmp = read_vector (readcharfun, 1);
	  vec = XVECTOR (tmp);
	  if (vec->header.size == 0)
	    invalid_syntax ("Empty byte-code object");
	  make_byte_code (vec);
	  return tmp;
	}
      if (c == '(')
	{
	  Lisp_Object tmp;
	  int ch;

	  /* Read the string itself.  */
	  tmp = read1 (readcharfun, &ch, 0);
	  if (ch != 0 || !STRINGP (tmp))
	    invalid_syntax ("#");
	  /* Read the intervals and their properties.  */
	  while (1)
	    {
	      Lisp_Object beg, end, plist;

	      beg = read1 (readcharfun, &ch, 0);
	      end = plist = Qnil;
	      if (ch == ')')
		break;
	      if (ch == 0)
		end = read1 (readcharfun, &ch, 0);
	      if (ch == 0)
		plist = read1 (readcharfun, &ch, 0);
	      if (ch)
		invalid_syntax ("Invalid string property list");
	      Fset_text_properties (beg, end, plist, tmp);
	    }

	  return tmp;
	}

      /* #@NUMBER is used to skip NUMBER following bytes.
	 That's used in .elc files to skip over doc strings
	 and function definitions.  */
      if (c == '@')
	{
	  enum { extra = 100 };
	  ptrdiff_t i, nskip = 0, digits = 0;

	  /* Read a decimal integer.  */
	  while ((c = READCHAR) >= 0
		 && c >= '0' && c <= '9')
	    {
	      if ((STRING_BYTES_BOUND - extra) / 10 <= nskip)
		string_overflow ();
	      digits++;
	      nskip *= 10;
	      nskip += c - '0';
	      if (digits == 2 && nskip == 0)
		{ /* We've just seen #@00, which means "skip to end".  */
		  skip_dyn_eof (readcharfun);
		  return Qnil;
		}
	    }
	  if (nskip > 0)
	    /* We can't use UNREAD here, because in the code below we side-step
               READCHAR.  Instead, assume the first char after #@NNN occupies
               a single byte, which is the case normally since it's just
               a space.  */
	    nskip--;
	  else
	    UNREAD (c);

	  if (load_force_doc_strings
	      && (FROM_FILE_P (readcharfun)))
	    {
	      /* If we are supposed to force doc strings into core right now,
		 record the last string that we skipped,
		 and record where in the file it comes from.  */

	      /* But first exchange saved_doc_string
		 with prev_saved_doc_string, so we save two strings.  */
	      {
		char *temp = saved_doc_string;
		ptrdiff_t temp_size = saved_doc_string_size;
		file_offset temp_pos = saved_doc_string_position;
		ptrdiff_t temp_len = saved_doc_string_length;

		saved_doc_string = prev_saved_doc_string;
		saved_doc_string_size = prev_saved_doc_string_size;
		saved_doc_string_position = prev_saved_doc_string_position;
		saved_doc_string_length = prev_saved_doc_string_length;

		prev_saved_doc_string = temp;
		prev_saved_doc_string_size = temp_size;
		prev_saved_doc_string_position = temp_pos;
		prev_saved_doc_string_length = temp_len;
	      }

	      if (saved_doc_string_size == 0)
		{
		  saved_doc_string = xmalloc (nskip + extra);
		  saved_doc_string_size = nskip + extra;
		}
	      if (nskip > saved_doc_string_size)
		{
		  saved_doc_string = xrealloc (saved_doc_string, nskip + extra);
		  saved_doc_string_size = nskip + extra;
		}

	      FILE *instream = infile->stream;
	      saved_doc_string_position = (file_tell (instream)
					   - infile->lookahead);

	      /* Copy that many bytes into saved_doc_string.  */
	      i = 0;
	      for (int n = min (nskip, infile->lookahead); 0 < n; n--)
		saved_doc_string[i++]
		  = c = infile->buf[--infile->lookahead];
	      block_input ();
	      for (; i < nskip && 0 <= c; i++)
		saved_doc_string[i] = c = getc_unlocked (instream);
	      unblock_input ();

	      saved_doc_string_length = i;
	    }
	  else
	    /* Skip that many bytes.  */
	    skip_dyn_bytes (readcharfun, nskip);

	  goto retry;
	}
      if (c == '!')
	{
	  /* #! appears at the beginning of an executable file.
	     Skip the first line.  */
	  while (c != '\n' && c >= 0)
	    c = READCHAR;
	  goto retry;
	}
      if (c == '$')
	return Vload_file_name;
      if (c == '\'')
	return list2 (Qfunction, read0 (readcharfun));
      /* #:foo is the uninterned symbol named foo.  */
      if (c == ':')
	{
	  uninterned_symbol = true;
	  c = READCHAR;
	  if (!(c > 040
		&& c != NO_BREAK_SPACE
		&& (c >= 0200
		    || strchr ("\"';()[]#`,", c) == NULL)))
	    {
	      /* No symbol character follows, this is the empty
		 symbol.  */
	      UNREAD (c);
	      return Fmake_symbol (empty_unibyte_string);
	    }
	  goto read_symbol;
	}
      /* ## is the empty symbol.  */
      if (c == '#')
	return Fintern (empty_unibyte_string, Qnil);
      /* Reader forms that can reuse previously read objects.  */
      if (c >= '0' && c <= '9')
	{
	  EMACS_INT n = 0;
	  Lisp_Object tem;
	  bool overflow = false;

	  /* Read a non-negative integer.  */
	  while (c >= '0' && c <= '9')
	    {
	      overflow |= INT_MULTIPLY_WRAPV (n, 10, &n);
	      overflow |= INT_ADD_WRAPV (n, c - '0', &n);
	      c = READCHAR;
	    }

	  if (!overflow && n <= MOST_POSITIVE_FIXNUM)
	    {
	      if (c == 'r' || c == 'R')
		return read_integer (readcharfun, n);

	      if (! NILP (Vread_circle))
		{
		  /* #n=object returns object, but associates it with
                      n for #n#.  */
		  if (c == '=')
		    {
		      /* Make a placeholder for #n# to use temporarily.  */
		      /* Note: We used to use AUTO_CONS to allocate
			 placeholder, but that is a bad idea, since it
			 will place a stack-allocated cons cell into
			 the list in read_objects_map, which is a
			 staticpro'd global variable, and thus each of
			 its elements is marked during each GC.  A
			 stack-allocated object will become garbled
			 when its stack slot goes out of scope, and
			 some other function reuses it for entirely
			 different purposes, which will cause crashes
			 in GC.  */
		      Lisp_Object placeholder = Fcons (Qnil, Qnil);
		      struct Lisp_Hash_Table *h
			= XHASH_TABLE (read_objects_map);
		      EMACS_UINT hash;
		      Lisp_Object number = make_number (n);

		      ptrdiff_t i = hash_lookup (h, number, &hash);
		      if (i >= 0)
			/* Not normal, but input could be malformed.  */
			set_hash_value_slot (h, i, placeholder);
		      else
			hash_put (h, number, placeholder, hash);

		      /* Read the object itself.  */
		      tem = read0 (readcharfun);

		      /* If it can be recursive, remember it for
			 future substitutions.  */
		      if (! SYMBOLP (tem)
			  && ! NUMBERP (tem)
			  && ! (STRINGP (tem) && !string_intervals (tem)))
			{
			  struct Lisp_Hash_Table *h2
			    = XHASH_TABLE (read_objects_completed);
			  i = hash_lookup (h2, tem, &hash);
			  eassert (i < 0);
			  hash_put (h2, tem, Qnil, hash);
			}

		      /* Now put it everywhere the placeholder was...  */
                      if (CONSP (tem))
                        {
                          Fsetcar (placeholder, XCAR (tem));
                          Fsetcdr (placeholder, XCDR (tem));
                          return placeholder;
                        }
                      else
                        {
		          Flread__substitute_object_in_subtree
			    (tem, placeholder, read_objects_completed);

		          /* ...and #n# will use the real value from now on.  */
			  i = hash_lookup (h, number, &hash);
			  eassert (i >= 0);
			  set_hash_value_slot (h, i, tem);

		          return tem;
                        }
		    }

		  /* #n# returns a previously read object.  */
		  if (c == '#')
		    {
		      struct Lisp_Hash_Table *h
			= XHASH_TABLE (read_objects_map);
		      ptrdiff_t i = hash_lookup (h, make_number (n), NULL);
		      if (i >= 0)
			return HASH_VALUE (h, i);
		    }
		}
	    }
	  /* Fall through to error message.  */
	}
      else if (c == 'x' || c == 'X')
	return read_integer (readcharfun, 16);
      else if (c == 'o' || c == 'O')
	return read_integer (readcharfun, 8);
      else if (c == 'b' || c == 'B')
	return read_integer (readcharfun, 2);

      UNREAD (c);
      invalid_syntax ("#");

    case ';':
      while ((c = READCHAR) >= 0 && c != '\n');
      goto retry;

    case '\'':
      return list2 (Qquote, read0 (readcharfun));

    case '`':
      {
	int next_char = READCHAR;
	UNREAD (next_char);
	/* Transition from old-style to new-style:
	   If we see "(`" it used to mean old-style, which usually works
	   fine because ` should almost never appear in such a position
	   for new-style.  But occasionally we need "(`" to mean new
	   style, so we try to distinguish the two by the fact that we
	   can either write "( `foo" or "(` foo", where the first
	   intends to use new-style whereas the second intends to use
	   old-style.  For Emacs-25, we should completely remove this
	   first_in_list exception (old-style can still be obtained via
	   "(\`" anyway).  */
	if (!new_backquote_flag && first_in_list && next_char == ' ')
	  load_error_old_style_backquotes ();
	else
	  {
	    Lisp_Object value;
	    bool saved_new_backquote_flag = new_backquote_flag;

	    new_backquote_flag = 1;
	    value = read0 (readcharfun);
	    new_backquote_flag = saved_new_backquote_flag;

	    return list2 (Qbackquote, value);
	  }
      }
    case ',':
      {
	int next_char = READCHAR;
	UNREAD (next_char);
	/* Transition from old-style to new-style:
           It used to be impossible to have a new-style , other than within
	   a new-style `.  This is sufficient when ` and , are used in the
	   normal way, but ` and , can also appear in args to macros that
	   will not interpret them in the usual way, in which case , may be
	   used without any ` anywhere near.
	   So we now use the same heuristic as for backquote: old-style
	   unquotes are only recognized when first on a list, and when
	   followed by a space.
	   Because it's more difficult to peek 2 chars ahead, a new-style
	   ,@ can still not be used outside of a `, unless it's in the middle
	   of a list.  */
	if (new_backquote_flag
	    || !first_in_list
	    || (next_char != ' ' && next_char != '@'))
	  {
	    Lisp_Object comma_type = Qnil;
	    Lisp_Object value;
	    int ch = READCHAR;

	    if (ch == '@')
	      comma_type = Qcomma_at;
	    else if (ch == '.')
	      comma_type = Qcomma_dot;
	    else
	      {
		if (ch >= 0) UNREAD (ch);
		comma_type = Qcomma;
	      }

	    value = read0 (readcharfun);
	    return list2 (comma_type, value);
	  }
	else
	  load_error_old_style_backquotes ();
      }
    case '?':
      {
	int modifiers;
	int next_char;
	bool ok;

	c = READCHAR;
	if (c < 0)
	  end_of_file_error ();

	/* Accept `single space' syntax like (list ? x) where the
	   whitespace character is SPC or TAB.
	   Other literal whitespace like NL, CR, and FF are not accepted,
	   as there are well-established escape sequences for these.  */
	if (c == ' ' || c == '\t')
	  return make_number (c);

	if (c == '(' || c == ')' || c == '[' || c == ']'
            || c == '"' || c == ';')
	  {
            CHECK_LIST (Vlread_unescaped_character_literals);
            Lisp_Object char_obj = make_natnum (c);
            if (NILP (Fmemq (char_obj, Vlread_unescaped_character_literals)))
              Vlread_unescaped_character_literals =
                Fcons (char_obj, Vlread_unescaped_character_literals);
	  }

	if (c == '\\')
	  c = read_escape (readcharfun, 0);
	modifiers = c & CHAR_MODIFIER_MASK;
	c &= ~CHAR_MODIFIER_MASK;
	if (CHAR_BYTE8_P (c))
	  c = CHAR_TO_BYTE8 (c);
	c |= modifiers;

	next_char = READCHAR;
	ok = (next_char <= 040
	      || (next_char < 0200
		  && strchr ("\"';()[]#?`,.", next_char) != NULL));
	UNREAD (next_char);
	if (ok)
	  return make_number (c);

	invalid_syntax ("?");
      }

    case '"':
      {
	ptrdiff_t count = SPECPDL_INDEX ();
	char *read_buffer = stackbuf;
	ptrdiff_t read_buffer_size = sizeof stackbuf;
	char *heapbuf = NULL;
	char *p = read_buffer;
	char *end = read_buffer + read_buffer_size;
	int ch;
	/* True if we saw an escape sequence specifying
	   a multibyte character.  */
	bool force_multibyte = false;
	/* True if we saw an escape sequence specifying
	   a single-byte character.  */
	bool force_singlebyte = false;
	bool cancel = false;
	ptrdiff_t nchars = 0;

	while ((ch = READCHAR) >= 0
	       && ch != '\"')
	  {
	    if (end - p < MAX_MULTIBYTE_LENGTH)
	      {
		ptrdiff_t offset = p - read_buffer;
		read_buffer = grow_read_buffer (read_buffer, offset,
						&heapbuf, &read_buffer_size,
						count);
		p = read_buffer + offset;
		end = read_buffer + read_buffer_size;
	      }

	    if (ch == '\\')
	      {
		int modifiers;

		ch = read_escape (readcharfun, 1);

		/* CH is -1 if \ newline or \ space has just been seen.  */
		if (ch == -1)
		  {
		    if (p == read_buffer)
		      cancel = true;
		    continue;
		  }

		modifiers = ch & CHAR_MODIFIER_MASK;
		ch = ch & ~CHAR_MODIFIER_MASK;

		if (CHAR_BYTE8_P (ch))
		  force_singlebyte = true;
		else if (! ASCII_CHAR_P (ch))
		  force_multibyte = true;
		else		/* I.e. ASCII_CHAR_P (ch).  */
		  {
		    /* Allow `\C- ' and `\C-?'.  */
		    if (modifiers == CHAR_CTL)
		      {
			if (ch == ' ')
			  ch = 0, modifiers = 0;
			else if (ch == '?')
			  ch = 127, modifiers = 0;
		      }
		    if (modifiers & CHAR_SHIFT)
		      {
			/* Shift modifier is valid only with [A-Za-z].  */
			if (ch >= 'A' && ch <= 'Z')
			  modifiers &= ~CHAR_SHIFT;
			else if (ch >= 'a' && ch <= 'z')
			  ch -= ('a' - 'A'), modifiers &= ~CHAR_SHIFT;
		      }

		    if (modifiers & CHAR_META)
		      {
			/* Move the meta bit to the right place for a
			   string.  */
			modifiers &= ~CHAR_META;
			ch = BYTE8_TO_CHAR (ch | 0x80);
			force_singlebyte = true;
		      }
		  }

		/* Any modifiers remaining are invalid.  */
		if (modifiers)
		  error ("Invalid modifier in string");
		p += CHAR_STRING (ch, (unsigned char *) p);
	      }
	    else
	      {
		p += CHAR_STRING (ch, (unsigned char *) p);
		if (CHAR_BYTE8_P (ch))
		  force_singlebyte = true;
		else if (! ASCII_CHAR_P (ch))
		  force_multibyte = true;
	      }
	    nchars++;
	  }

	if (ch < 0)
	  end_of_file_error ();

	/* If purifying, and string starts with \ newline,
	   return zero instead.  This is for doc strings
	   that we are really going to find in etc/DOC.nn.nn.  */
	if (!NILP (Vpurify_flag) && NILP (Vdoc_file_name) && cancel)
	  return unbind_to (count, make_number (0));

	if (! force_multibyte && force_singlebyte)
	  {
	    /* READ_BUFFER contains raw 8-bit bytes and no multibyte
	       forms.  Convert it to unibyte.  */
	    nchars = str_as_unibyte ((unsigned char *) read_buffer,
				     p - read_buffer);
	    p = read_buffer + nchars;
	  }

	Lisp_Object result
	  = make_specified_string (read_buffer, nchars, p - read_buffer,
				   (force_multibyte
				    || (p - read_buffer != nchars)));
	return unbind_to (count, result);
      }

    case '.':
      {
	int next_char = READCHAR;
	UNREAD (next_char);

	if (next_char <= 040
	    || (next_char < 0200
		&& strchr ("\"';([#?`,", next_char) != NULL))
	  {
	    *pch = c;
	    return Qnil;
	  }
      }
      /* The atom-reading loop below will now loop at least once,
	 assuring that we will not try to UNREAD two characters in a
	 row.  */
      FALLTHROUGH;
    default:
      if (c <= 040) goto retry;
      if (c == NO_BREAK_SPACE)
	goto retry;

    read_symbol:
      {
	ptrdiff_t count = SPECPDL_INDEX ();
	char *read_buffer = stackbuf;
	ptrdiff_t read_buffer_size = sizeof stackbuf;
	char *heapbuf = NULL;
	char *p = read_buffer;
	char *end = read_buffer + read_buffer_size;
	bool quoted = false;
	EMACS_INT start_position = readchar_count - 1;

	do
	  {
	    if (end - p < MAX_MULTIBYTE_LENGTH + 1)
	      {
		ptrdiff_t offset = p - read_buffer;
		read_buffer = grow_read_buffer (read_buffer, offset,
						&heapbuf, &read_buffer_size,
						count);
		p = read_buffer + offset;
		end = read_buffer + read_buffer_size;
	      }

	    if (c == '\\')
	      {
		c = READCHAR;
		if (c == -1)
		  end_of_file_error ();
		quoted = true;
	      }

	    if (multibyte)
	      p += CHAR_STRING (c, (unsigned char *) p);
	    else
	      *p++ = c;
	    c = READCHAR;
	  }
	while (c > 040
	       && c != NO_BREAK_SPACE
	       && (c >= 0200
		   || strchr ("\"';()[]#`,", c) == NULL));

	*p = 0;
	UNREAD (c);

	if (!quoted && !uninterned_symbol)
	  {
	    Lisp_Object result = string_to_number (read_buffer, 10, 0);
	    if (! NILP (result))
	      return unbind_to (count, result);
	  }
        if (!quoted && multibyte)
          {
            int ch = STRING_CHAR ((unsigned char *) read_buffer);
            if (confusable_symbol_character_p (ch))
              xsignal2 (Qinvalid_read_syntax, build_string ("strange quote"),
                        CALLN (Fstring, make_number (ch)));
          }
	{
	  Lisp_Object result;
	  ptrdiff_t nbytes = p - read_buffer;
	  ptrdiff_t nchars
	    = (multibyte
	       ? multibyte_chars_in_text ((unsigned char *) read_buffer,
					  nbytes)
	       : nbytes);

	  if (uninterned_symbol)
	    {
	      Lisp_Object name
		= ((! NILP (Vpurify_flag)
		    ? make_pure_string : make_specified_string)
		   (read_buffer, nchars, nbytes, multibyte));
	      result = Fmake_symbol (name);
	    }
	  else
	    {
	      /* Don't create the string object for the name unless
		 we're going to retain it in a new symbol.

		 Like intern_1 but supports multibyte names.  */
	      Lisp_Object obarray = check_obarray (Vobarray);
	      Lisp_Object tem = oblookup (obarray, read_buffer,
					  nchars, nbytes);

	      if (SYMBOLP (tem))
		result = tem;
	      else
		{
		  Lisp_Object name
		    = make_specified_string (read_buffer, nchars, nbytes,
					     multibyte);
		  result = intern_driver (name, obarray, tem);
		}
	    }

	  if (EQ (Vread_with_symbol_positions, Qt)
	      || EQ (Vread_with_symbol_positions, readcharfun))
	    Vread_symbol_positions_list
	      = Fcons (Fcons (result, make_number (start_position)),
		       Vread_symbol_positions_list);
	  return unbind_to (count, result);
	}
      }
    }
}

DEFUN ("lread--substitute-object-in-subtree",
       Flread__substitute_object_in_subtree,
       Slread__substitute_object_in_subtree, 3, 3, 0,
       doc: /* In OBJECT, replace every occurrence of PLACEHOLDER with OBJECT.
COMPLETED is a hash table of objects that might be circular, or is t
if any object might be circular.  */)
  (Lisp_Object object, Lisp_Object placeholder, Lisp_Object completed)
{
  struct subst subst = { object, placeholder, completed, Qnil };
  Lisp_Object check_object = substitute_object_recurse (&subst, object);

  /* The returned object here is expected to always eq the
     original.  */
  if (!EQ (check_object, object))
    error ("Unexpected mutation error in reader");
  return Qnil;
}

static Lisp_Object
substitute_object_recurse (struct subst *subst, Lisp_Object subtree)
{
  /* If we find the placeholder, return the target object.  */
  if (EQ (subst->placeholder, subtree))
    return subst->object;

  /* For common object types that can't contain other objects, don't
     bother looking them up; we're done.  */
  if (SYMBOLP (subtree)
      || (STRINGP (subtree) && !string_intervals (subtree))
      || NUMBERP (subtree))
    return subtree;

  /* If we've been to this node before, don't explore it again.  */
  if (!EQ (Qnil, Fmemq (subtree, subst->seen)))
    return subtree;

  /* If this node can be the entry point to a cycle, remember that
     we've seen it.  It can only be such an entry point if it was made
     by #n=, which means that we can find it as a value in
     COMPLETED.  */
  if (EQ (subst->completed, Qt)
      || hash_lookup (XHASH_TABLE (subst->completed), subtree, NULL) >= 0)
    subst->seen = Fcons (subtree, subst->seen);

  /* Recurse according to subtree's type.
     Every branch must return a Lisp_Object.  */
  switch (XTYPE (subtree))
    {
    case Lisp_Vectorlike:
      {
	ptrdiff_t i = 0, length = 0;
	if (BOOL_VECTOR_P (subtree))
	  return subtree;		/* No sub-objects anyway.  */
	else if (CHAR_TABLE_P (subtree) || SUB_CHAR_TABLE_P (subtree)
		 || COMPILEDP (subtree) || HASH_TABLE_P (subtree)
		 || RECORDP (subtree))
	  length = PVSIZE (subtree);
	else if (VECTORP (subtree))
	  length = ASIZE (subtree);
	else
	  /* An unknown pseudovector may contain non-Lisp fields, so we
	     can't just blindly traverse all its fields.  We used to call
	     `Flength' which signaled `sequencep', so I just preserved this
	     behavior.  */
	  wrong_type_argument (Qsequencep, subtree);

	if (SUB_CHAR_TABLE_P (subtree))
	  i = 2;
	for ( ; i < length; i++)
	  ASET (subtree, i,
		substitute_object_recurse (subst, AREF (subtree, i)));
	return subtree;
      }

    case Lisp_Cons:
      XSETCAR (subtree, substitute_object_recurse (subst, XCAR (subtree)));
      XSETCDR (subtree, substitute_object_recurse (subst, XCDR (subtree)));
      return subtree;

    case Lisp_String:
      {
	/* Check for text properties in each interval.
	   substitute_in_interval contains part of the logic.  */

	INTERVAL root_interval = string_intervals (subtree);
	traverse_intervals_noorder (root_interval,
				    substitute_in_interval, subst);
	return subtree;
      }

      /* Other types don't recurse any further.  */
    default:
      return subtree;
    }
}

/*  Helper function for substitute_object_recurse.  */
static void
substitute_in_interval (INTERVAL interval, void *arg)
{
  set_interval_plist (interval,
		      substitute_object_recurse (arg, interval->plist));
}


/* Convert STRING to a number, assuming base BASE.  Return a fixnum if
   STRING has integer syntax and fits in a fixnum, else return the
   nearest float if STRING has either floating point or integer syntax
   and BASE is 10, else return nil.  If IGNORE_TRAILING, consider just
   the longest prefix of STRING that has valid floating point syntax.
   Signal an overflow if BASE is not 10 and the number has integer
   syntax but does not fit.  */

Lisp_Object
string_to_number (char const *string, int base, bool ignore_trailing)
{
  char const *cp = string;
  bool float_syntax = 0;
  double value = 0;

  /* Negate the value ourselves.  This treats 0, NaNs, and infinity properly on
     IEEE floating point hosts, and works around a formerly-common bug where
     atof ("-0.0") drops the sign.  */
  bool negative = *cp == '-';

  bool signedp = negative || *cp == '+';
  cp += signedp;

  enum { INTOVERFLOW = 1, LEAD_INT = 2, DOT_CHAR = 4, TRAIL_INT = 8,
	 E_EXP = 16 };
  int state = 0;
  int leading_digit = digit_to_number (*cp, base);
  uintmax_t n = leading_digit;
  if (leading_digit >= 0)
    {
      state |= LEAD_INT;
      for (int digit; 0 <= (digit = digit_to_number (*++cp, base)); )
	{
	  if (INT_MULTIPLY_OVERFLOW (n, base))
	    state |= INTOVERFLOW;
	  n *= base;
	  if (INT_ADD_OVERFLOW (n, digit))
	    state |= INTOVERFLOW;
	  n += digit;
	}
    }
  if (*cp == '.')
    {
      state |= DOT_CHAR;
      cp++;
    }

  if (base == 10)
    {
      if ('0' <= *cp && *cp <= '9')
	{
	  state |= TRAIL_INT;
	  do
	    cp++;
	  while ('0' <= *cp && *cp <= '9');
	}
      if (*cp == 'e' || *cp == 'E')
	{
	  char const *ecp = cp;
	  cp++;
	  if (*cp == '+' || *cp == '-')
	    cp++;
	  if ('0' <= *cp && *cp <= '9')
	    {
	      state |= E_EXP;
	      do
		cp++;
	      while ('0' <= *cp && *cp <= '9');
	    }
	  else if (cp[-1] == '+'
		   && cp[0] == 'I' && cp[1] == 'N' && cp[2] == 'F')
	    {
	      state |= E_EXP;
	      cp += 3;
	      value = INFINITY;
	    }
	  else if (cp[-1] == '+'
		   && cp[0] == 'N' && cp[1] == 'a' && cp[2] == 'N')
	    {
	      state |= E_EXP;
	      cp += 3;
	      /* NAN is a "positive" NaN on all known Emacs hosts.  */
	      value = NAN;
	    }
	  else
	    cp = ecp;
	}

      float_syntax = ((state & (DOT_CHAR|TRAIL_INT)) == (DOT_CHAR|TRAIL_INT)
		      || (state & ~INTOVERFLOW) == (LEAD_INT|E_EXP));
    }

  /* Return nil if the number uses invalid syntax.  If IGNORE_TRAILING, accept
     any prefix that matches.  Otherwise, the entire string must match.  */
  if (! (ignore_trailing
	 ? ((state & LEAD_INT) != 0 || float_syntax)
	 : (!*cp && ((state & ~(INTOVERFLOW | DOT_CHAR)) == LEAD_INT
		     || float_syntax))))
    return Qnil;

  /* If the number uses integer and not float syntax, and is in C-language
     range, use its value, preferably as a fixnum.  */
  if (leading_digit >= 0 && ! float_syntax)
    {
      if (state & INTOVERFLOW)
	{
	  /* Unfortunately there's no simple and accurate way to convert
	     non-base-10 numbers that are out of C-language range.  */
	  if (base != 10)
	    xsignal1 (Qoverflow_error, build_string (string));
	}
      else if (n <= (negative ? -MOST_NEGATIVE_FIXNUM : MOST_POSITIVE_FIXNUM))
	{
	  EMACS_INT signed_n = n;
	  return make_number (negative ? -signed_n : signed_n);
	}
      else
	value = n;
    }

  /* Either the number uses float syntax, or it does not fit into a fixnum.
     Convert it from string to floating point, unless the value is already
     known because it is an infinity, a NAN, or its absolute value fits in
     uintmax_t.  */
  if (! value)
    value = atof (string + signedp);

  return make_float (negative ? -value : value);
}


static Lisp_Object
read_vector (Lisp_Object readcharfun, bool bytecodeflag)
{
  ptrdiff_t i, size;
  Lisp_Object *ptr;
  Lisp_Object tem, item, vector;
  struct Lisp_Cons *otem;
  Lisp_Object len;

  tem = read_list (1, readcharfun);
  len = Flength (tem);
  vector = Fmake_vector (len, Qnil);

  size = ASIZE (vector);
  ptr = XVECTOR (vector)->contents;
  for (i = 0; i < size; i++)
    {
      item = Fcar (tem);
      /* If `load-force-doc-strings' is t when reading a lazily-loaded
	 bytecode object, the docstring containing the bytecode and
	 constants values must be treated as unibyte and passed to
	 Fread, to get the actual bytecode string and constants vector.  */
      if (bytecodeflag && load_force_doc_strings)
	{
	  if (i == COMPILED_BYTECODE)
	    {
	      if (!STRINGP (item))
		error ("Invalid byte code");

	      /* Delay handling the bytecode slot until we know whether
		 it is lazily-loaded (we can tell by whether the
		 constants slot is nil).  */
	      ASET (vector, COMPILED_CONSTANTS, item);
	      item = Qnil;
	    }
	  else if (i == COMPILED_CONSTANTS)
	    {
	      Lisp_Object bytestr = ptr[COMPILED_CONSTANTS];

	      if (NILP (item))
		{
		  /* Coerce string to unibyte (like string-as-unibyte,
		     but without generating extra garbage and
		     guaranteeing no change in the contents).  */
		  STRING_SET_CHARS (bytestr, SBYTES (bytestr));
		  STRING_SET_UNIBYTE (bytestr);

		  item = Fread (Fcons (bytestr, readcharfun));
		  if (!CONSP (item))
		    error ("Invalid byte code");

		  otem = XCONS (item);
		  bytestr = XCAR (item);
		  item = XCDR (item);
		  free_cons (otem);
		}

	      /* Now handle the bytecode slot.  */
	      ASET (vector, COMPILED_BYTECODE, bytestr);
	    }
	  else if (i == COMPILED_DOC_STRING
		   && STRINGP (item)
		   && ! STRING_MULTIBYTE (item))
	    {
	      if (EQ (readcharfun, Qget_emacs_mule_file_char))
		item = Fdecode_coding_string (item, Qemacs_mule, Qnil, Qnil);
	      else
		item = Fstring_as_multibyte (item);
	    }
	}
      ASET (vector, i, item);
      otem = XCONS (tem);
      tem = Fcdr (tem);
      free_cons (otem);
    }
  return vector;
}

/* FLAG means check for ']' to terminate rather than ')' and '.'.  */

static Lisp_Object
read_list (bool flag, Lisp_Object readcharfun)
{
  Lisp_Object val, tail;
  Lisp_Object elt, tem;
  /* 0 is the normal case.
     1 means this list is a doc reference; replace it with the number 0.
     2 means this list is a doc reference; replace it with the doc string.  */
  int doc_reference = 0;

  /* Initialize this to 1 if we are reading a list.  */
  bool first_in_list = flag <= 0;

  val = Qnil;
  tail = Qnil;

  while (1)
    {
      int ch;
      elt = read1 (readcharfun, &ch, first_in_list);

      first_in_list = 0;

      /* While building, if the list starts with #$, treat it specially.  */
      if (EQ (elt, Vload_file_name)
	  && ! NILP (elt)
	  && !NILP (Vpurify_flag))
	{
	  if (NILP (Vdoc_file_name))
	    /* We have not yet called Snarf-documentation, so assume
	       this file is described in the DOC file
	       and Snarf-documentation will fill in the right value later.
	       For now, replace the whole list with 0.  */
	    doc_reference = 1;
	  else
	    /* We have already called Snarf-documentation, so make a relative
	       file name for this file, so it can be found properly
	       in the installed Lisp directory.
	       We don't use Fexpand_file_name because that would make
	       the directory absolute now.  */
	    {
	      AUTO_STRING (dot_dot_lisp, "../lisp/");
	      elt = concat2 (dot_dot_lisp, Ffile_name_nondirectory (elt));
	    }
	}
      else if (EQ (elt, Vload_file_name)
	       && ! NILP (elt)
	       && load_force_doc_strings)
	doc_reference = 2;

      if (ch)
	{
	  if (flag > 0)
	    {
	      if (ch == ']')
		return val;
	      invalid_syntax (") or . in a vector");
	    }
	  if (ch == ')')
	    return val;
	  if (ch == '.')
	    {
	      if (!NILP (tail))
		XSETCDR (tail, read0 (readcharfun));
	      else
		val = read0 (readcharfun);
	      read1 (readcharfun, &ch, 0);

	      if (ch == ')')
		{
		  if (doc_reference == 1)
		    return make_number (0);
		  if (doc_reference == 2 && INTEGERP (XCDR (val)))
		    {
		      char *saved = NULL;
		      file_offset saved_position;
		      /* Get a doc string from the file we are loading.
			 If it's in saved_doc_string, get it from there.

			 Here, we don't know if the string is a
			 bytecode string or a doc string.  As a
			 bytecode string must be unibyte, we always
			 return a unibyte string.  If it is actually a
			 doc string, caller must make it
			 multibyte.  */

		      /* Position is negative for user variables.  */
		      EMACS_INT pos = eabs (XINT (XCDR (val)));
		      if (pos >= saved_doc_string_position
			  && pos < (saved_doc_string_position
				    + saved_doc_string_length))
			{
			  saved = saved_doc_string;
			  saved_position = saved_doc_string_position;
			}
		      /* Look in prev_saved_doc_string the same way.  */
		      else if (pos >= prev_saved_doc_string_position
			       && pos < (prev_saved_doc_string_position
					 + prev_saved_doc_string_length))
			{
			  saved = prev_saved_doc_string;
			  saved_position = prev_saved_doc_string_position;
			}
		      if (saved)
			{
			  ptrdiff_t start = pos - saved_position;
			  ptrdiff_t from, to;

			  /* Process quoting with ^A,
			     and find the end of the string,
			     which is marked with ^_ (037).  */
			  for (from = start, to = start;
			       saved[from] != 037;)
			    {
			      int c = saved[from++];
			      if (c == 1)
				{
				  c = saved[from++];
				  saved[to++] = (c == 1 ? c
						 : c == '0' ? 0
						 : c == '_' ? 037
						 : c);
				}
			      else
				saved[to++] = c;
			    }

			  return make_unibyte_string (saved + start,
						      to - start);
			}
		      else
			return get_doc_string (val, 1, 0);
		    }

		  return val;
		}
	      invalid_syntax (". in wrong context");
	    }
	  invalid_syntax ("] in a list");
	}
      tem = list1 (elt);
      if (!NILP (tail))
	XSETCDR (tail, tem);
      else
	val = tem;
      tail = tem;
    }
}

Lisp_Object initial_obarray;

/* `oblookup' stores the bucket number here, for the sake of Funintern.  */

static size_t oblookup_last_bucket_number;

/* Intern symbol SYM in OBARRAY using bucket INDEX.  */

Lisp_Object
intern_sym (Lisp_Object sym, Lisp_Object obarray, Lisp_Object index)
{
  Lisp_Object *ptr;

  XSYMBOL (sym)->u.s.interned = (EQ (obarray, initial_obarray)
				 ? SYMBOL_INTERNED_IN_INITIAL_OBARRAY
				 : SYMBOL_INTERNED);

  if (SREF (SYMBOL_NAME (sym), 0) == ':' && EQ (obarray, initial_obarray))
    {
      make_symbol_constant (sym);
      XSYMBOL (sym)->u.s.redirect = SYMBOL_PLAINVAL;
      SET_SYMBOL_VAL (XSYMBOL (sym), sym);
    }

  ptr = aref_addr (obarray, XINT (index));
  set_symbol_next (sym, SYMBOLP (*ptr) ? XSYMBOL (*ptr) : NULL);
  *ptr = sym;
  return sym;
}

static void
define_symbol (Lisp_Object sym, char const *str)
{
  ptrdiff_t len = strlen (str);
  Lisp_Object string = make_pure_c_string (str, len);
  init_symbol (sym, string);

  /* Qunbound is uninterned, so that it's not confused with any symbol
     'unbound' created by a Lisp program.  */
  if (! EQ (sym, Qunbound))
    {
      Lisp_Object bucket = oblookup (initial_obarray, str, len, len);
      eassert (INTEGERP (bucket));
      intern_sym (sym, initial_obarray, bucket);
    }
}


DEFUN ("unintern", Funintern, Sunintern, 1, 2, 0,
       doc: /* Delete the symbol named NAME, if any, from OBARRAY.
The value is t if a symbol was found and deleted, nil otherwise.
NAME may be a string or a symbol.  If it is a symbol, that symbol
is deleted, if it belongs to OBARRAY--no other symbol is deleted.
OBARRAY, if nil, defaults to the value of the variable `obarray'.
usage: (unintern NAME OBARRAY)  */)
  (Lisp_Object name, Lisp_Object obarray)
{
  register Lisp_Object string, tem;
  size_t hash;

  if (NILP (obarray)) obarray = Vobarray;
  obarray = check_obarray (obarray);

  if (SYMBOLP (name))
    string = SYMBOL_NAME (name);
  else
    {
      CHECK_STRING (name);
      string = name;
    }

  tem = oblookup (obarray, SSDATA (string),
		  SCHARS (string),
		  SBYTES (string));
  if (INTEGERP (tem))
    return Qnil;
  /* If arg was a symbol, don't delete anything but that symbol itself.  */
  if (SYMBOLP (name) && !EQ (name, tem))
    return Qnil;

  /* There are plenty of other symbols which will screw up the Emacs
     session if we unintern them, as well as even more ways to use
     `setq' or `fset' or whatnot to make the Emacs session
     unusable.  Let's not go down this silly road.  --Stef  */
  /* if (EQ (tem, Qnil) || EQ (tem, Qt))
       error ("Attempt to unintern t or nil"); */

  XSYMBOL (tem)->u.s.interned = SYMBOL_UNINTERNED;

  hash = oblookup_last_bucket_number;

  if (EQ (AREF (obarray, hash), tem))
    {
      if (XSYMBOL (tem)->u.s.next)
	{
	  Lisp_Object sym;
	  XSETSYMBOL (sym, XSYMBOL (tem)->u.s.next);
	  ASET (obarray, hash, sym);
	}
      else
	ASET (obarray, hash, make_number (0));
    }
  else
    {
      Lisp_Object tail, following;

      for (tail = AREF (obarray, hash);
	   XSYMBOL (tail)->u.s.next;
	   tail = following)
	{
	  XSETSYMBOL (following, XSYMBOL (tail)->u.s.next);
	  if (EQ (following, tem))
	    {
	      set_symbol_next (tail, XSYMBOL (following)->u.s.next);
	      break;
	    }
	}
    }

  return Qt;
}

/* Return the symbol in OBARRAY whose names matches the string
   of SIZE characters (SIZE_BYTE bytes) at PTR.
   If there is no such symbol, return the integer bucket number of
   where the symbol would be if it were present.

   Also store the bucket number in oblookup_last_bucket_number.  */

Lisp_Object
oblookup (Lisp_Object obarray, register const char *ptr, ptrdiff_t size, ptrdiff_t size_byte)
{
  size_t hash;
  size_t obsize;
  register Lisp_Object tail;
  Lisp_Object bucket, tem;

  obarray = check_obarray (obarray);
  /* This is sometimes needed in the middle of GC.  */
  obsize = gc_asize (obarray);
  hash = hash_string (ptr, size_byte) % obsize;
  bucket = AREF (obarray, hash);
  oblookup_last_bucket_number = hash;
  if (EQ (bucket, make_number (0)))
    ;
  else if (!SYMBOLP (bucket))
    error ("Bad data in guts of obarray"); /* Like CADR error message.  */
  else
    for (tail = bucket; ; XSETSYMBOL (tail, XSYMBOL (tail)->u.s.next))
      {
	if (SBYTES (SYMBOL_NAME (tail)) == size_byte
	    && SCHARS (SYMBOL_NAME (tail)) == size
	    && !memcmp (SDATA (SYMBOL_NAME (tail)), ptr, size_byte))
	  return tail;
	else if (XSYMBOL (tail)->u.s.next == 0)
	  break;
      }
  XSETINT (tem, hash);
  return tem;
}

#define OBARRAY_SIZE 15121

void
init_obarray (void)
{
  Vobarray = Fmake_vector (make_number (OBARRAY_SIZE), make_number (0));
  initial_obarray = Vobarray;
  staticpro (&initial_obarray);

  for (int i = 0; i < ARRAYELTS (lispsym); i++)
    define_symbol (builtin_lisp_symbol (i), defsym_name[i]);

  DEFSYM (Qunbound, "unbound");

  DEFSYM (Qnil, "nil");
  SET_SYMBOL_VAL (XSYMBOL (Qnil), Qnil);
  make_symbol_constant (Qnil);
  XSYMBOL (Qnil)->u.s.declared_special = true;

  DEFSYM (Qt, "t");
  SET_SYMBOL_VAL (XSYMBOL (Qt), Qt);
  make_symbol_constant (Qt);
  XSYMBOL (Qt)->u.s.declared_special = true;

  /* Qt is correct even if CANNOT_DUMP.  loadup.el will set to nil at end.  */
  Vpurify_flag = Qt;

  DEFSYM (Qvariable_documentation, "variable-documentation");
}

void
defsubr (struct Lisp_Subr *sname)
{
  Lisp_Object sym, tem;
  sym = intern_c_string (sname->symbol_name);
  XSETPVECTYPE (sname, PVEC_SUBR);
  XSETSUBR (tem, sname);
  set_symbol_function (sym, tem);
}

#ifdef NOTDEF /* Use fset in subr.el now!  */
void
defalias (struct Lisp_Subr *sname, char *string)
{
  Lisp_Object sym;
  sym = intern (string);
  XSETSUBR (XSYMBOL (sym)->u.s.function, sname);
}
#endif /* NOTDEF */


/* Check that the elements of lpath exist.  */

static void
load_path_check (Lisp_Object lpath)
{
  Lisp_Object path_tail;

  /* The only elements that might not exist are those from
     PATH_LOADSEARCH, EMACSLOADPATH.  Anything else is only added if
     it exists.  */
  for (path_tail = lpath; !NILP (path_tail); path_tail = XCDR (path_tail))
    {
      Lisp_Object dirfile;
      dirfile = Fcar (path_tail);
      if (STRINGP (dirfile))
        {
          dirfile = Fdirectory_file_name (dirfile);
          if (! file_accessible_directory_p (dirfile))
            dir_warning ("Lisp directory", XCAR (path_tail));
        }
    }
}

/* Return the default load-path, to be used if EMACSLOADPATH is unset.
   This does not include the standard site-lisp directories
   under the installation prefix (i.e., PATH_SITELOADSEARCH),
   but it does (unless no_site_lisp is set) include site-lisp
   directories in the source/build directories if those exist and we
   are running uninstalled.

   Uses the following logic:
   If CANNOT_DUMP:
     If Vinstallation_directory is not nil (ie, running uninstalled),
     use PATH_DUMPLOADSEARCH (ie, build path).  Else use PATH_LOADSEARCH.
   The remainder is what happens when dumping works:
   If purify-flag (ie dumping) just use PATH_DUMPLOADSEARCH.
   Otherwise use PATH_LOADSEARCH.

   If !initialized, then just return PATH_DUMPLOADSEARCH.
   If initialized:
   If Vinstallation_directory is not nil (ie, running uninstalled):
   If installation-dir/lisp exists and not already a member,
   we must be running uninstalled.  Reset the load-path
   to just installation-dir/lisp.  (The default PATH_LOADSEARCH
   refers to the eventual installation directories.  Since we
   are not yet installed, we should not use them, even if they exist.)
   If installation-dir/lisp does not exist, just add
   PATH_DUMPLOADSEARCH at the end instead.
   Add installation-dir/site-lisp (if !no_site_lisp, and exists
   and not already a member) at the front.
   If installation-dir != source-dir (ie running an uninstalled,
   out-of-tree build) AND install-dir/src/Makefile exists BUT
   install-dir/src/Makefile.in does NOT exist (this is a sanity
   check), then repeat the above steps for source-dir/lisp, site-lisp.  */

static Lisp_Object
load_path_default (void)
{
  Lisp_Object lpath = Qnil;
  const char *normal;

#ifdef CANNOT_DUMP
#ifdef HAVE_NS
  const char *loadpath = ns_load_path ();
#endif

  normal = PATH_LOADSEARCH;
  if (!NILP (Vinstallation_directory)) normal = PATH_DUMPLOADSEARCH;

#ifdef HAVE_NS
  lpath = decode_env_path (0, loadpath ? loadpath : normal, 0);
#else
  lpath = decode_env_path (0, normal, 0);
#endif

#else  /* !CANNOT_DUMP */

  normal = NILP (Vpurify_flag) ? PATH_LOADSEARCH : PATH_DUMPLOADSEARCH;

  if (initialized)
    {
#ifdef HAVE_NS
      const char *loadpath = ns_load_path ();
      lpath = decode_env_path (0, loadpath ? loadpath : normal, 0);
#else
      lpath = decode_env_path (0, normal, 0);
#endif
      if (!NILP (Vinstallation_directory))
        {
          Lisp_Object tem, tem1;

          /* Add to the path the lisp subdir of the installation
             dir, if it is accessible.  Note: in out-of-tree builds,
             this directory is empty save for Makefile.  */
          tem = Fexpand_file_name (build_string ("lisp"),
                                   Vinstallation_directory);
          tem1 = Ffile_accessible_directory_p (tem);
          if (!NILP (tem1))
            {
              if (NILP (Fmember (tem, lpath)))
                {
                  /* We are running uninstalled.  The default load-path
                     points to the eventual installed lisp directories.
                     We should not use those now, even if they exist,
                     so start over from a clean slate.  */
                  lpath = list1 (tem);
                }
            }
          else
            /* That dir doesn't exist, so add the build-time
               Lisp dirs instead.  */
            {
              Lisp_Object dump_path =
                decode_env_path (0, PATH_DUMPLOADSEARCH, 0);
              lpath = nconc2 (lpath, dump_path);
            }

          /* Add site-lisp under the installation dir, if it exists.  */
          if (!no_site_lisp)
            {
              tem = Fexpand_file_name (build_string ("site-lisp"),
                                       Vinstallation_directory);
              tem1 = Ffile_accessible_directory_p (tem);
              if (!NILP (tem1))
                {
                  if (NILP (Fmember (tem, lpath)))
                    lpath = Fcons (tem, lpath);
                }
            }

          /* If Emacs was not built in the source directory,
             and it is run from where it was built, add to load-path
             the lisp and site-lisp dirs under that directory.  */

          if (NILP (Fequal (Vinstallation_directory, Vsource_directory)))
            {
              Lisp_Object tem2;

              tem = Fexpand_file_name (build_string ("src/Makefile"),
                                       Vinstallation_directory);
              tem1 = Ffile_exists_p (tem);

              /* Don't be fooled if they moved the entire source tree
                 AFTER dumping Emacs.  If the build directory is indeed
                 different from the source dir, src/Makefile.in and
                 src/Makefile will not be found together.  */
              tem = Fexpand_file_name (build_string ("src/Makefile.in"),
                                       Vinstallation_directory);
              tem2 = Ffile_exists_p (tem);
              if (!NILP (tem1) && NILP (tem2))
                {
                  tem = Fexpand_file_name (build_string ("lisp"),
                                           Vsource_directory);

                  if (NILP (Fmember (tem, lpath)))
                    lpath = Fcons (tem, lpath);

                  if (!no_site_lisp)
                    {
                      tem = Fexpand_file_name (build_string ("site-lisp"),
                                               Vsource_directory);
                      tem1 = Ffile_accessible_directory_p (tem);
                      if (!NILP (tem1))
                        {
                          if (NILP (Fmember (tem, lpath)))
                            lpath = Fcons (tem, lpath);
                        }
                    }
                }
            } /* Vinstallation_directory != Vsource_directory */

        } /* if Vinstallation_directory */
    }
  else                          /* !initialized */
    {
      /* NORMAL refers to PATH_DUMPLOADSEARCH, ie the lisp dir in the
         source directory.  We used to add ../lisp (ie the lisp dir in
         the build directory) at the front here, but that should not
         be necessary, since in out of tree builds lisp/ is empty, save
         for Makefile.  */
      lpath = decode_env_path (0, normal, 0);
    }
#endif /* !CANNOT_DUMP */

  return lpath;
}

void
init_lread (void)
{
  if (NILP (Vpurify_flag) && !NILP (Ffboundp (Qfile_truename)))
    Vsource_directory = call1 (Qfile_truename, Vsource_directory);

  /* First, set Vload_path.  */

  /* Ignore EMACSLOADPATH when dumping.  */
#ifdef CANNOT_DUMP
  bool use_loadpath = true;
#else
  bool use_loadpath = NILP (Vpurify_flag);
#endif

  if (use_loadpath && egetenv ("EMACSLOADPATH"))
    {
      Vload_path = decode_env_path ("EMACSLOADPATH", 0, 1);

      /* Check (non-nil) user-supplied elements.  */
      load_path_check (Vload_path);

      /* If no nils in the environment variable, use as-is.
         Otherwise, replace any nils with the default.  */
      if (! NILP (Fmemq (Qnil, Vload_path)))
        {
          Lisp_Object elem, elpath = Vload_path;
          Lisp_Object default_lpath = load_path_default ();

          /* Check defaults, before adding site-lisp.  */
          load_path_check (default_lpath);

          /* Add the site-lisp directories to the front of the default.  */
          if (!no_site_lisp && PATH_SITELOADSEARCH[0] != '\0')
            {
              Lisp_Object sitelisp;
              sitelisp = decode_env_path (0, PATH_SITELOADSEARCH, 0);
              if (! NILP (sitelisp))
                default_lpath = nconc2 (sitelisp, default_lpath);
            }

          Vload_path = Qnil;

          /* Replace nils from EMACSLOADPATH by default.  */
          while (CONSP (elpath))
            {
              elem = XCAR (elpath);
              elpath = XCDR (elpath);
              Vload_path = CALLN (Fappend, Vload_path,
				  NILP (elem) ? default_lpath : list1 (elem));
            }
        }                       /* Fmemq (Qnil, Vload_path) */
    }
  else
    {
      Vload_path = load_path_default ();

      /* Check before adding site-lisp directories.
         The install should have created them, but they are not
         required, so no need to warn if they are absent.
         Or we might be running before installation.  */
      load_path_check (Vload_path);

      /* Add the site-lisp directories at the front.  */
      if (initialized && !no_site_lisp && PATH_SITELOADSEARCH[0] != '\0')
        {
          Lisp_Object sitelisp;
          sitelisp = decode_env_path (0, PATH_SITELOADSEARCH, 0);
          if (! NILP (sitelisp)) Vload_path = nconc2 (sitelisp, Vload_path);
        }
    }

  Vvalues = Qnil;

  load_in_progress = 0;
  Vload_file_name = Qnil;
  Vstandard_input = Qt;
  Vloads_in_progress = Qnil;
}

/* Print a warning that directory intended for use USE and with name
   DIRNAME cannot be accessed.  On entry, errno should correspond to
   the access failure.  Print the warning on stderr and put it in
   *Messages*.  */

void
dir_warning (char const *use, Lisp_Object dirname)
{
  static char const format[] = "Warning: %s '%s': %s\n";
  char *diagnostic = emacs_strerror (errno);
  fprintf (stderr, format, use, SSDATA (ENCODE_SYSTEM (dirname)), diagnostic);

  /* Don't log the warning before we've initialized!!  */
  if (initialized)
    {
      ptrdiff_t diaglen = strlen (diagnostic);
      AUTO_STRING_WITH_LEN (diag, diagnostic, diaglen);
      if (! NILP (Vlocale_coding_system))
	{
	  Lisp_Object s
	    = code_convert_string_norecord (diag, Vlocale_coding_system, false);
	  diagnostic = SSDATA (s);
	  diaglen = SBYTES (s);
	}
      USE_SAFE_ALLOCA;
      char *buffer = SAFE_ALLOCA (sizeof format - 3 * (sizeof "%s" - 1)
				  + strlen (use) + SBYTES (dirname) + diaglen);
      ptrdiff_t message_len = esprintf (buffer, format, use, SSDATA (dirname),
					diagnostic);
      message_dolog (buffer, message_len, 0, STRING_MULTIBYTE (dirname));
      SAFE_FREE ();
    }
}

void
syms_of_lread (void)
{
  defsubr (&Sread_from_string);
  defsubr (&Slread__substitute_object_in_subtree);
  defsubr (&Sunintern);
  defsubr (&Sget_load_suffixes);
  defsubr (&Sload);
  defsubr (&Seval_buffer);
  defsubr (&Sread_char);
  defsubr (&Sread_char_exclusive);
  defsubr (&Sread_event);
  defsubr (&Sget_file_char);
  defsubr (&Slocate_file_internal);

  DEFVAR_LISP ("obarray", Vobarray,
	       doc: /* Symbol table for use by `intern' and `read'.
It is a vector whose length ought to be prime for best results.
The vector's contents don't make sense if examined from Lisp programs;
to find all the symbols in an obarray, use `mapatoms'.  */);

  DEFVAR_LISP ("values", Vvalues,
	       doc: /* List of values of all expressions which were read, evaluated and printed.
Order is reverse chronological.  */);
  XSYMBOL (intern ("values"))->u.s.declared_special = false;

  DEFVAR_LISP ("standard-input", Vstandard_input,
	       doc: /* Stream for read to get input from.
See documentation of `read' for possible values.  */);
  Vstandard_input = Qt;

  DEFVAR_LISP ("read-with-symbol-positions", Vread_with_symbol_positions,
	       doc: /* If non-nil, add position of read symbols to `read-symbol-positions-list'.

If this variable is a buffer, then only forms read from that buffer
will be added to `read-symbol-positions-list'.
If this variable is t, then all read forms will be added.
The effect of all other values other than nil are not currently
defined, although they may be in the future.

The positions are relative to the last call to `read' or
`read-from-string'.  It is probably a bad idea to set this variable at
the toplevel; bind it instead.  */);
  Vread_with_symbol_positions = Qnil;

  DEFVAR_LISP ("read-symbol-positions-list", Vread_symbol_positions_list,
	       doc: /* A list mapping read symbols to their positions.
This variable is modified during calls to `read' or
`read-from-string', but only when `read-with-symbol-positions' is
non-nil.

Each element of the list looks like (SYMBOL . CHAR-POSITION), where
CHAR-POSITION is an integer giving the offset of that occurrence of the
symbol from the position where `read' or `read-from-string' started.

Note that a symbol will appear multiple times in this list, if it was
read multiple times.  The list is in the same order as the symbols
were read in.  */);
  Vread_symbol_positions_list = Qnil;

  DEFVAR_LISP ("read-circle", Vread_circle,
	       doc: /* Non-nil means read recursive structures using #N= and #N# syntax.  */);
  Vread_circle = Qt;

  DEFVAR_LISP ("load-path", Vload_path,
	       doc: /* List of directories to search for files to load.
Each element is a string (directory file name) or nil (meaning
`default-directory').
This list is consulted by the `require' function.
Initialized during startup as described in Info node `(elisp)Library Search'.
Use `directory-file-name' when adding items to this path.  However, Lisp
programs that process this list should tolerate directories both with
and without trailing slashes.  */);

  DEFVAR_LISP ("load-suffixes", Vload_suffixes,
	       doc: /* List of suffixes for Emacs Lisp files and dynamic modules.
This list includes suffixes for both compiled and source Emacs Lisp files.
This list should not include the empty string.
`load' and related functions try to append these suffixes, in order,
to the specified file name if a suffix is allowed or required.  */);
#ifdef HAVE_MODULES
  Vload_suffixes = list3 (build_pure_c_string (".elc"),
			  build_pure_c_string (".el"),
			  build_pure_c_string (MODULES_SUFFIX));
#else
  Vload_suffixes = list2 (build_pure_c_string (".elc"),
			  build_pure_c_string (".el"));
#endif
  DEFVAR_LISP ("module-file-suffix", Vmodule_file_suffix,
	       doc: /* Suffix of loadable module file, or nil if modules are not supported.  */);
#ifdef HAVE_MODULES
  Vmodule_file_suffix = build_pure_c_string (MODULES_SUFFIX);
#else
  Vmodule_file_suffix = Qnil;
#endif
  DEFVAR_LISP ("load-file-rep-suffixes", Vload_file_rep_suffixes,
	       doc: /* List of suffixes that indicate representations of \
the same file.
This list should normally start with the empty string.

Enabling Auto Compression mode appends the suffixes in
`jka-compr-load-suffixes' to this list and disabling Auto Compression
mode removes them again.  `load' and related functions use this list to
determine whether they should look for compressed versions of a file
and, if so, which suffixes they should try to append to the file name
in order to do so.  However, if you want to customize which suffixes
the loading functions recognize as compression suffixes, you should
customize `jka-compr-load-suffixes' rather than the present variable.  */);
  Vload_file_rep_suffixes = list1 (empty_unibyte_string);

  DEFVAR_BOOL ("load-in-progress", load_in_progress,
	       doc: /* Non-nil if inside of `load'.  */);
  DEFSYM (Qload_in_progress, "load-in-progress");

  DEFVAR_LISP ("after-load-alist", Vafter_load_alist,
	       doc: /* An alist of functions to be evalled when particular files are loaded.
Each element looks like (REGEXP-OR-FEATURE FUNCS...).

REGEXP-OR-FEATURE is either a regular expression to match file names, or
a symbol (a feature name).

When `load' is run and the file-name argument matches an element's
REGEXP-OR-FEATURE, or when `provide' is run and provides the symbol
REGEXP-OR-FEATURE, the FUNCS in the element are called.

An error in FORMS does not undo the load, but does prevent execution of
the rest of the FORMS.  */);
  Vafter_load_alist = Qnil;

  DEFVAR_LISP ("load-history", Vload_history,
	       doc: /* Alist mapping loaded file names to symbols and features.
Each alist element should be a list (FILE-NAME ENTRIES...), where
FILE-NAME is the name of a file that has been loaded into Emacs.
The file name is absolute and true (i.e. it doesn't contain symlinks).
As an exception, one of the alist elements may have FILE-NAME nil,
for symbols and features not associated with any file.

The remaining ENTRIES in the alist element describe the functions and
variables defined in that file, the features provided, and the
features required.  Each entry has the form `(provide . FEATURE)',
`(require . FEATURE)', `(defun . FUNCTION)', `(autoload . SYMBOL)',
`(defface . SYMBOL)', `(define-type . SYMBOL)',
`(cl-defmethod METHOD SPECIALIZERS)', or `(t . SYMBOL)'.
Entries like `(t . SYMBOL)' may precede a `(defun . FUNCTION)' entry,
and means that SYMBOL was an autoload before this file redefined it
as a function.  In addition, entries may also be single symbols,
which means that symbol was defined by `defvar' or `defconst'.

During preloading, the file name recorded is relative to the main Lisp
directory.  These file names are converted to absolute at startup.  */);
  Vload_history = Qnil;

  DEFVAR_LISP ("load-file-name", Vload_file_name,
	       doc: /* Full name of file being loaded by `load'.  */);
  Vload_file_name = Qnil;

  DEFVAR_LISP ("user-init-file", Vuser_init_file,
	       doc: /* File name, including directory, of user's initialization file.
If the file loaded had extension `.elc', and the corresponding source file
exists, this variable contains the name of source file, suitable for use
by functions like `custom-save-all' which edit the init file.
While Emacs loads and evaluates the init file, value is the real name
of the file, regardless of whether or not it has the `.elc' extension.  */);
  Vuser_init_file = Qnil;

  DEFVAR_LISP ("current-load-list", Vcurrent_load_list,
	       doc: /* Used for internal purposes by `load'.  */);
  Vcurrent_load_list = Qnil;

  DEFVAR_LISP ("load-read-function", Vload_read_function,
	       doc: /* Function used by `load' and `eval-region' for reading expressions.
Called with a single argument (the stream from which to read).
The default is to use the function `read'.  */);
  DEFSYM (Qread, "read");
  Vload_read_function = Qread;

  DEFVAR_LISP ("load-source-file-function", Vload_source_file_function,
	       doc: /* Function called in `load' to load an Emacs Lisp source file.
The value should be a function for doing code conversion before
reading a source file.  It can also be nil, in which case loading is
done without any code conversion.

If the value is a function, it is called with four arguments,
FULLNAME, FILE, NOERROR, NOMESSAGE.  FULLNAME is the absolute name of
the file to load, FILE is the non-absolute name (for messages etc.),
and NOERROR and NOMESSAGE are the corresponding arguments passed to
`load'.  The function should return t if the file was loaded.  */);
  Vload_source_file_function = Qnil;

  DEFVAR_BOOL ("load-force-doc-strings", load_force_doc_strings,
	       doc: /* Non-nil means `load' should force-load all dynamic doc strings.
This is useful when the file being loaded is a temporary copy.  */);
  load_force_doc_strings = 0;

  DEFVAR_BOOL ("load-convert-to-unibyte", load_convert_to_unibyte,
	       doc: /* Non-nil means `read' converts strings to unibyte whenever possible.
This is normally bound by `load' and `eval-buffer' to control `read',
and is not meant for users to change.  */);
  load_convert_to_unibyte = 0;

  DEFVAR_LISP ("source-directory", Vsource_directory,
	       doc: /* Directory in which Emacs sources were found when Emacs was built.
You cannot count on them to still be there!  */);
  Vsource_directory
    = Fexpand_file_name (build_string ("../"),
			 Fcar (decode_env_path (0, PATH_DUMPLOADSEARCH, 0)));

  DEFVAR_LISP ("preloaded-file-list", Vpreloaded_file_list,
	       doc: /* List of files that were preloaded (when dumping Emacs).  */);
  Vpreloaded_file_list = Qnil;

  DEFVAR_LISP ("byte-boolean-vars", Vbyte_boolean_vars,
	       doc: /* List of all DEFVAR_BOOL variables, used by the byte code optimizer.  */);
  Vbyte_boolean_vars = Qnil;

  DEFVAR_BOOL ("load-dangerous-libraries", load_dangerous_libraries,
	       doc: /* Non-nil means load dangerous compiled Lisp files.
Some versions of XEmacs use different byte codes than Emacs.  These
incompatible byte codes can make Emacs crash when it tries to execute
them.  */);
  load_dangerous_libraries = 0;

  DEFVAR_BOOL ("force-load-messages", force_load_messages,
	       doc: /* Non-nil means force printing messages when loading Lisp files.
This overrides the value of the NOMESSAGE argument to `load'.  */);
  force_load_messages = 0;

  DEFVAR_LISP ("bytecomp-version-regexp", Vbytecomp_version_regexp,
	       doc: /* Regular expression matching safe to load compiled Lisp files.
When Emacs loads a compiled Lisp file, it reads the first 512 bytes
from the file, and matches them against this regular expression.
When the regular expression matches, the file is considered to be safe
to load.  See also `load-dangerous-libraries'.  */);
  Vbytecomp_version_regexp
    = build_pure_c_string ("^;;;.\\(in Emacs version\\|bytecomp version FSF\\)");

  DEFSYM (Qlexical_binding, "lexical-binding");
  DEFVAR_LISP ("lexical-binding", Vlexical_binding,
	       doc: /* Whether to use lexical binding when evaluating code.
Non-nil means that the code in the current buffer should be evaluated
with lexical binding.
This variable is automatically set from the file variables of an
interpreted Lisp file read using `load'.  Unlike other file local
variables, this must be set in the first line of a file.  */);
  Vlexical_binding = Qnil;
  Fmake_variable_buffer_local (Qlexical_binding);

  DEFVAR_LISP ("eval-buffer-list", Veval_buffer_list,
	       doc: /* List of buffers being read from by calls to `eval-buffer' and `eval-region'.  */);
  Veval_buffer_list = Qnil;

  DEFVAR_LISP ("lread--unescaped-character-literals",
               Vlread_unescaped_character_literals,
               doc: /* List of deprecated unescaped character literals encountered by `read'.
For internal use only.  */);
  Vlread_unescaped_character_literals = Qnil;
  DEFSYM (Qlread_unescaped_character_literals,
          "lread--unescaped-character-literals");

  DEFSYM (Qlss, "<");
  DEFSYM (Qchar, "char");
  DEFSYM (Qformat, "format");

  DEFVAR_BOOL ("load-prefer-newer", load_prefer_newer,
               doc: /* Non-nil means `load' prefers the newest version of a file.
This applies when a filename suffix is not explicitly specified and
`load' is trying various possible suffixes (see `load-suffixes' and
`load-file-rep-suffixes').  Normally, it stops at the first file
that exists unless you explicitly specify one or the other.  If this
option is non-nil, it checks all suffixes and uses whichever file is
newest.
Note that if you customize this, obviously it will not affect files
that are loaded before your customizations are read!  */);
  load_prefer_newer = 0;

  DEFVAR_BOOL ("force-new-style-backquotes", force_new_style_backquotes,
               doc: /* Non-nil means to always use the current syntax for backquotes.
If nil, `load' and `read' raise errors when encountering some
old-style variants of backquote and comma.  If non-nil, these
constructs are always interpreted as described in the Info node
`(elisp)Backquotes', even if that interpretation is incompatible with
previous versions of Emacs.  Setting this variable to non-nil makes
Emacs compatible with the behavior planned for Emacs 28.  In Emacs 28,
this variable will become obsolete.  */);
  force_new_style_backquotes = false;

  /* Vsource_directory was initialized in init_lread.  */

  DEFSYM (Qcurrent_load_list, "current-load-list");
  DEFSYM (Qstandard_input, "standard-input");
  DEFSYM (Qread_char, "read-char");
  DEFSYM (Qget_file_char, "get-file-char");

  /* Used instead of Qget_file_char while loading *.elc files compiled
     by Emacs 21 or older.  */
  DEFSYM (Qget_emacs_mule_file_char, "get-emacs-mule-file-char");

  DEFSYM (Qload_force_doc_strings, "load-force-doc-strings");

  DEFSYM (Qbackquote, "`");
  DEFSYM (Qcomma, ",");
  DEFSYM (Qcomma_at, ",@");
  DEFSYM (Qcomma_dot, ",.");

  DEFSYM (Qinhibit_file_name_operation, "inhibit-file-name-operation");
  DEFSYM (Qascii_character, "ascii-character");
  DEFSYM (Qload, "load");
  DEFSYM (Qload_file_name, "load-file-name");
  DEFSYM (Qeval_buffer_list, "eval-buffer-list");
  DEFSYM (Qfile_truename, "file-truename");
  DEFSYM (Qdir_ok, "dir-ok");
  DEFSYM (Qdo_after_load_evaluation, "do-after-load-evaluation");

  staticpro (&read_objects_map);
  read_objects_map = Qnil;
  staticpro (&read_objects_completed);
  read_objects_completed = Qnil;

  Vloads_in_progress = Qnil;
  staticpro (&Vloads_in_progress);

  DEFSYM (Qhash_table, "hash-table");
  DEFSYM (Qdata, "data");
  DEFSYM (Qtest, "test");
  DEFSYM (Qsize, "size");
  DEFSYM (Qpurecopy, "purecopy");
  DEFSYM (Qweakness, "weakness");
  DEFSYM (Qrehash_size, "rehash-size");
  DEFSYM (Qrehash_threshold, "rehash-threshold");

  DEFSYM (Qchar_from_name, "char-from-name");
}<|MERGE_RESOLUTION|>--- conflicted
+++ resolved
@@ -138,14 +138,7 @@
 static int read_emacs_mule_char (int, int (*) (int, Lisp_Object),
                                  Lisp_Object);
 
-<<<<<<< HEAD
-=======
-static void readevalloop (Lisp_Object, struct infile *, Lisp_Object, bool,
-                          Lisp_Object, Lisp_Object,
-                          Lisp_Object, Lisp_Object);
-
 static void build_load_history (Lisp_Object, bool);
->>>>>>> b61a8729
  
 /* Functions that read one byte from the current source READCHARFUN
