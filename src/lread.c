--- conflicted
+++ resolved
@@ -4202,47 +4202,6 @@
 }
  
-<<<<<<< HEAD
-=======
-void
-map_obarray (Lisp_Object obarray, void (*fn) (Lisp_Object, Lisp_Object), Lisp_Object arg)
-{
-  ptrdiff_t i;
-  register Lisp_Object tail;
-  CHECK_VECTOR (obarray);
-  for (i = ASIZE (obarray) - 1; i >= 0; i--)
-    {
-      tail = AREF (obarray, i);
-      if (SYMBOLP (tail))
-	while (1)
-	  {
-	    (*fn) (tail, arg);
-	    if (XSYMBOL (tail)->u.s.next == 0)
-	      break;
-	    XSETSYMBOL (tail, XSYMBOL (tail)->u.s.next);
-	  }
-    }
-}
-
-static void
-mapatoms_1 (Lisp_Object sym, Lisp_Object function)
-{
-  call1 (function, sym);
-}
-
-DEFUN ("mapatoms", Fmapatoms, Smapatoms, 1, 2, 0,
-       doc: /* Call FUNCTION on every symbol in OBARRAY.
-OBARRAY defaults to the value of `obarray'.  */)
-  (Lisp_Object function, Lisp_Object obarray)
-{
-  if (NILP (obarray)) obarray = Vobarray;
-  obarray = check_obarray (obarray);
-
-  map_obarray (obarray, mapatoms_1, function);
-  return Qnil;
-}
-
->>>>>>> 89212988
 #define OBARRAY_SIZE 15121
 
 void
@@ -4673,19 +4632,19 @@
 bool
 symbol_is_interned (struct Lisp_Symbol *symbol)
 {
-  return symbol->interned == SYMBOL_INTERNED_IN_INITIAL_OBARRAY;
+  return symbol->u.s.interned == SYMBOL_INTERNED_IN_INITIAL_OBARRAY;
 }
 
 bool
 symbol_is_alias (struct Lisp_Symbol *symbol)
 {
-  return symbol->redirect == SYMBOL_VARALIAS;
+  return symbol->u.s.redirect == SYMBOL_VARALIAS;
 }
 
 bool
 symbol_is_constant (struct Lisp_Symbol *symbol)
 {
-  return symbol->trapped_write == SYMBOL_NOWRITE;
+  return symbol->u.s.trapped_write == SYMBOL_NOWRITE;
 }
 
 uint16_t
