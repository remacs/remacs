--- conflicted
+++ resolved
@@ -3187,11 +3187,6 @@
   command_remapping_vector = Fmake_vector (make_number (2), Qremap);
   staticpro (&command_remapping_vector);
 
-<<<<<<< HEAD
-  defsubr (&Smap_keymap_internal);
-=======
-  defsubr (&Scopy_keymap);
->>>>>>> 9894e23d
   defsubr (&Scommand_remapping);
   defsubr (&Skey_binding);
   defsubr (&Sminor_mode_key_binding);
