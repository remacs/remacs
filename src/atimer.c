--- conflicted
+++ resolved
@@ -415,11 +415,7 @@
   else if (nbytes < 0)
     /* For some not yet known reason, we may get weird event and no
        data on timer descriptor.  This can break Gnus at least, see:
-<<<<<<< HEAD
-       https://lists.gnu.org/archive/html/emacs-devel/2014-07/msg00503.html.  */
-=======
        https://lists.gnu.org/r/emacs-devel/2014-07/msg00503.html.  */
->>>>>>> 89212988
     eassert (errno == EAGAIN);
   else
     /* I don't know what else can happen with this descriptor.  */
