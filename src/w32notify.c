/* Filesystem notifications support for GNU Emacs on the Microsoft Windows API.

Copyright (C) 2012-2018 Free Software Foundation, Inc.

Author: Eli Zaretskii <eliz@gnu.org>

This file is part of GNU Emacs.

GNU Emacs is free software: you can redistribute it and/or modify
it under the terms of the GNU General Public License as published by
the Free Software Foundation, either version 3 of the License, or (at
your option) any later version.

GNU Emacs is distributed in the hope that it will be useful,
but WITHOUT ANY WARRANTY; without even the implied warranty of
MERCHANTABILITY or FITNESS FOR A PARTICULAR PURPOSE.  See the
GNU General Public License for more details.

You should have received a copy of the GNU General Public License
along with GNU Emacs.  If not, see <https://www.gnu.org/licenses/>.  */
<<<<<<< HEAD

/* Written by Eli Zaretskii <eliz@gnu.org>.
=======
>>>>>>> 89212988

/* Design overview:

   For each watch request, we launch a separate worker thread.  The
   worker thread runs the watch_worker function, which issues an
   asynchronous call to ReadDirectoryChangesW, and then calls
   WaitForSingleObjectEx to wait that an event be signaled
   to terminate the thread.
   Waiting with WaitForSingleObjectEx puts the thread in an
   "alertable" state, so it wakes up when either (a) the call to
   ReadDirectoryChangesW completes, or (b) the main thread instructs
   the worker thread to terminate by signaling an event, see below.

   When the ReadDirectoryChangesW call completes, its completion
   routine watch_completion is automatically called.  watch_completion
   stashes the received file events in a linked list used to
   communicate them to the main thread (using a critical section, so
   that several threads could alter the same linked list), posts a
   special message, WM_EMACS_FILENOTIFY, to the Emacs's message queue,
   and returns.  That causes the WaitForSingleObjectEx function call
   inside watch_worker to return, but the thread won't terminate until
   the event telling to do so will be signaled.  The completion
   routine issued another call to ReadDirectoryChangesW as quickly as
   possible.  (Except when it does not, see below.)

   In a GUI session, the WM_EMACS_FILENOTIFY message posted to the
   message queue gets dispatched to the main Emacs window procedure,
   which queues it for processing by w32_read_socket.  When
   w32_read_socket sees this message, it accesses the linked list with file
   notifications (using a critical section), extracts the information,
   converts it to a series of FILE_NOTIFY_EVENT events, and stuffs
   them into the input event queue to be processed by keyboard.c input
   machinery (read_char via a call to kbd_buffer_get_event).

   In a non-GUI session, we send the WM_EMACS_FILENOTIFY message to
   the main (a.k.a. "Lisp") thread instead, since there are no window
   procedures in console programs.  That message wakes up
   MsgWaitForMultipleObjects inside sys_select, which then signals to
   its caller that some keyboard input is available.  This causes
   w32_console_read_socket to be called, which accesses the linked list
   with file notifications and stuffs them into the input event queue
   for keyboard.c to process.

   When the FILE_NOTIFY_EVENT event is processed by keyboard.c's
   kbd_buffer_get_event, it is converted to a Lispy event that can be
   bound to a command.  The default binding is file-notify-handle-event,
   defined on subr.el.

   Routines w32_read_socket or w32_console_read_socket process notifications
   sets as long as some are available.

   When the watch is removed by a call to w32notify-rm-watch, the main
   thread requests that the worker thread terminates by signaling the
   appropriate event and queuing an APC for the worker thread.  The
   APC specifies the watch_end function to be called.  watch_end calls
   CancelIo on the outstanding ReadDirectoryChangesW call.  When
   watch_end returns, the watch_completion function is called one last
   time with the ERROR_OPERATION_ABORTED status, which causes it to
   clean up and set a flag telling watch_worker to exit without
   issuing another ReadDirectoryChangesW call.  Since watch_worker is
   the thread procedure of the worker thread, exiting it causes the
   thread to exit.  The main thread waits for some time for the worker
   thread to exit, and if it doesn't, terminates it forcibly.  */

#define DEFER_MS_W32_H
#include <config.h>

#include <stddef.h>
#include <errno.h>

/* Include CRT headers *before* ms-w32.h.  */
#include <ms-w32.h>

#include <windows.h>

#include "lisp.h"
#include "w32term.h"	/* for enter_crit/leave_crit and WM_EMACS_FILENOTIFY */
#include "w32common.h"	/* for OS version data */
#include "w32.h"	/* for w32_strerror */
#include "coding.h"
#include "keyboard.h"
#include "frame.h"	/* needed by termhooks.h */
#include "termhooks.h"	/* for FILE_NOTIFY_EVENT */

#define DIRWATCH_BUFFER_SIZE 16384
#define DIRWATCH_SIGNATURE 0x01233210

struct notification {
  BYTE *buf;		/* buffer for ReadDirectoryChangesW */
  OVERLAPPED *io_info;	/* the OVERLAPPED structure for async I/O */
  BOOL subtree;		/* whether to watch subdirectories */
  DWORD filter;		/* bit mask for events to watch */
  char *watchee;	/* the file we are interested in, UTF-8 encoded */
  HANDLE dir;		/* handle to the watched directory */
  HANDLE thr;		/* handle to the thread that watches */
  HANDLE terminate;     /* event signaling the thread to terminate */
  unsigned signature;
};

/* Used for communicating notifications to the main thread.  */
struct notifications_set *notifications_set_head;

static Lisp_Object watch_list;

/* Signal to the main thread that we have file notifications for it to
   process.  */
static void
send_notifications (struct notifications_set *ns)
{
  struct frame *f = SELECTED_FRAME ();

  /* We add the current notification set to the linked list.  Use the
     critical section to make sure only one thread will access the
     linked list. */
      enter_crit ();
  ns->next = notifications_set_head;
  ns->prev = notifications_set_head->prev;
  ns->prev->next = ns;
  notifications_set_head->prev = ns;
  leave_crit();

  /* If PostMessage fails, the message queue is full.  If that
     happens, the last thing they will worry about is file
     notifications.  So we effectively discard the notification in
     that case.  */
  if (FRAME_TERMCAP_P (f))
    /* We send the message to the main (a.k.a. "Lisp") thread, where
       it will wake up MsgWaitForMultipleObjects inside sys_select,
       causing it to report that there's some keyboard input
       available.  This will in turn cause w32_console_read_socket to
       be called, which will pick up the file notifications.  */
    PostThreadMessage (dwMainThreadId, WM_EMACS_FILENOTIFY, 0, 0);
  else if (FRAME_W32_P (f))
    PostMessage (FRAME_W32_WINDOW (f),
                 WM_EMACS_FILENOTIFY, 0, 0);
  /* When we are running in batch mode, there's no one to send a
     message, so we just signal the data is available and hope
     sys_select will be called soon and will read the data.  */
#if 0
  else if (FRAME_INITIAL_P (f) && noninteractive)
    ;
#endif
}

/* An APC routine to cancel outstanding directory watch.  Invoked by
   the main thread via QueueUserAPC.  This is needed because only the
   thread that issued the ReadDirectoryChangesW call can call CancelIo
   to cancel that.  (CancelIoEx is only available since Vista, so we
   cannot use it on XP.)  */
VOID CALLBACK watch_end (ULONG_PTR);

VOID CALLBACK
watch_end (ULONG_PTR arg)
{
  HANDLE hdir = (HANDLE)arg;

  if (hdir && hdir != INVALID_HANDLE_VALUE)
    CancelIo (hdir);
}

/* A completion routine (a.k.a. "APC function") for handling events
   read by ReadDirectoryChangesW.  Called by the OS when the thread
   which issued the asynchronous ReadDirectoryChangesW call is in the
   "alertable state", i.e. waiting inside SleepEx call.  */
VOID CALLBACK watch_completion (DWORD, DWORD, OVERLAPPED *);

VOID CALLBACK
watch_completion (DWORD status, DWORD bytes_ret, OVERLAPPED *io_info)
{
  struct notification *dirwatch;
  DWORD _bytes;
  struct notifications_set *ns = NULL;
  BOOL terminate = FALSE;

  /* Who knows what happened?  Perhaps the OVERLAPPED structure was
     freed by someone already?  In any case, we cannot do anything
     with this request, so just punt and skip it.  FIXME: should we
     raise the 'terminate' flag in this case?  */
  if (!io_info)
    {
      DebPrint(("watch_completion: io_info is null.\n"));
      return;
    }

  /* We have a pointer to our dirwatch structure conveniently stashed
     away in the hEvent member of the OVERLAPPED struct.  According to
     MSDN documentation of ReadDirectoryChangesW: "The hEvent member
     of the OVERLAPPED structure is not used by the system, so you can
     use it yourself."  */
  dirwatch = (struct notification *)io_info->hEvent;

  if (status == ERROR_OPERATION_ABORTED)
    {
      /* We've been called because the main thread told us to issue
	 CancelIo on the directory we watch, and watch_end did so.
         We must exit, without issuing another call to
         ReadDirectoryChangesW. */
      return;
    }

  /* We allocate a new set of notifications to be linked to the linked
     list of notifications set.  This will be processed by Emacs event
     loop in the main thread.  We need to duplicate the notifications
     buffer, but not the dirwatch structure.  */

  /* Implementation note: In general, allocating memory in non-main
     threads is a no-no in Emacs.  We certainly cannot call xmalloc
     and friends, because it can longjmp when allocation fails, which
     will crash Emacs because the jmp_buf is set up to a location on
     the main thread's stack.  However, we can call 'malloc' directly,
     since that is redirected to HeapAlloc that uses our private heap,
     see w32heap.c, and that is thread-safe.  */
  ns = malloc (sizeof(struct notifications_set));
  if (ns)
    {
      memset (ns, 0, sizeof(struct notifications_set));
      ns->notifications = malloc (bytes_ret);
      if (ns->notifications)
	{
	  memcpy (ns->notifications, dirwatch->buf, bytes_ret);
	  ns->size = bytes_ret;
	  ns->desc = dirwatch;
	}
      else
	{
	  free (ns);
	  ns = NULL;
	}
    }
  if (ns == NULL)
    DebPrint(("Out of memory.  Notifications lost."));

  /* Calling ReadDirectoryChangesW quickly to watch again for new
     notifications.  */
  if (!ReadDirectoryChangesW (dirwatch->dir, dirwatch->buf,
			      DIRWATCH_BUFFER_SIZE, dirwatch->subtree,
			      dirwatch->filter, &_bytes, dirwatch->io_info,
			      watch_completion))
    {
      DebPrint (("ReadDirectoryChangesW error: %lu\n", GetLastError ()));
      /* If this call fails, it means that the directory is not
         watchable any more.  We need to terminate the worker thread.
         Still, we will wait until the current notifications have been
         sent to the main thread.  */
      terminate = TRUE;
    }

  if (ns)
    send_notifications(ns);

  /* If we were asked to terminate the thread, then fire the event. */
  if (terminate)
    SetEvent(dirwatch->terminate);
}

/* Worker routine for the watch thread.  */
static DWORD WINAPI
watch_worker (LPVOID arg)
{
  struct notification *dirwatch = (struct notification *)arg;
  BOOL bErr;
  DWORD _bytes = 0;
  DWORD status;

  if (dirwatch->dir)
    {
      bErr = ReadDirectoryChangesW (dirwatch->dir, dirwatch->buf,
				    DIRWATCH_BUFFER_SIZE, dirwatch->subtree,
				    dirwatch->filter, &_bytes,
				    dirwatch->io_info, watch_completion);
      if (!bErr)
	{
	  DebPrint (("ReadDirectoryChangesW: %lu\n", GetLastError ()));
	  /* We cannot remove the dirwatch object from watch_list,
	     because we are in a separate thread.  For the same
	     reason, we also cannot free memory consumed by the
	     buffers allocated for the dirwatch object.  So we close
	     the directory handle, but do not free the object itself
	     or its buffers.  We also don't touch the signature.  This
	     way, remove_watch can still identify the object, remove
	     it, and free its memory.  */
	  CloseHandle (dirwatch->dir);
	  dirwatch->dir = NULL;
	  return 1;
	}
    }

  do {
    status = WaitForSingleObjectEx(dirwatch->terminate, INFINITE, TRUE);
  } while (status == WAIT_IO_COMPLETION);

  /* The thread is about to terminate, so we clean up the dir handle.  */
  CloseHandle (dirwatch->dir);
  dirwatch->dir = NULL;

  return 0;
}
/* Launch a thread to watch changes to FILE in a directory open on
   handle HDIR.  */
static struct notification *
start_watching (const char *file, HANDLE hdir, BOOL subdirs, DWORD flags)
{
  struct notification *dirwatch = xzalloc (sizeof (struct notification));

  dirwatch->signature = DIRWATCH_SIGNATURE;
  dirwatch->buf = xmalloc (DIRWATCH_BUFFER_SIZE);
  dirwatch->io_info = xzalloc (sizeof(OVERLAPPED));
  /* Stash a pointer to dirwatch structure for use by the completion
     routine.  According to MSDN documentation of ReadDirectoryChangesW:
     "The hEvent member of the OVERLAPPED structure is not used by the
     system, so you can use it yourself." */
  dirwatch->io_info->hEvent = dirwatch;
  dirwatch->subtree = subdirs;
  dirwatch->filter = flags;
  dirwatch->watchee = xstrdup (file);

  dirwatch->terminate = CreateEvent(NULL, FALSE, FALSE, NULL);

  dirwatch->dir = hdir;

  /* See w32proc.c where it calls CreateThread for the story behind
     the 2nd and 5th argument in the call to CreateThread.  */
  dirwatch->thr = CreateThread (NULL, 64 * 1024, watch_worker, (void *)dirwatch,
				0x00010000, NULL);

  if (!dirwatch->thr)
    {
      CloseHandle(dirwatch->terminate);
      xfree (dirwatch->buf);
      xfree (dirwatch->io_info);
      xfree (dirwatch->watchee);
      xfree (dirwatch);
    }
  return dirwatch;
}

/* Called from the main thread to start watching FILE in PARENT_DIR,
   subject to FLAGS.  If SUBDIRS is TRUE, watch the subdirectories of
   PARENT_DIR as well.  Value is a pointer to 'struct notification'
   used by the thread that watches the changes.  */
static struct notification *
add_watch (const char *parent_dir, const char *file, BOOL subdirs, DWORD flags)
{
  HANDLE hdir;
  struct notification *dirwatch = NULL;

  if (!file)
    return NULL;

  if (w32_unicode_filenames)
    {
      wchar_t dir_w[MAX_PATH], file_w[MAX_PATH];

      filename_to_utf16 (parent_dir, dir_w);
      if (*file)
	filename_to_utf16 (file, file_w);
      else
	file_w[0] = 0;

      hdir = CreateFileW (dir_w,
			  FILE_LIST_DIRECTORY,
			  /* FILE_SHARE_DELETE doesn't preclude other
			     processes from deleting files inside
			     parent_dir.  */
			  FILE_SHARE_READ|FILE_SHARE_WRITE|FILE_SHARE_DELETE,
			  NULL, OPEN_EXISTING,
			  FILE_FLAG_BACKUP_SEMANTICS | FILE_FLAG_OVERLAPPED,
			  NULL);
    }
  else
    {
      char dir_a[MAX_PATH], file_a[MAX_PATH];

      filename_to_ansi (parent_dir, dir_a);
      if (*file)
	filename_to_ansi (file, file_a);
      else
	file_a[0] = '\0';

      hdir = CreateFileA (dir_a,
			  FILE_LIST_DIRECTORY,
			  FILE_SHARE_READ|FILE_SHARE_WRITE|FILE_SHARE_DELETE,
			  NULL, OPEN_EXISTING,
			  FILE_FLAG_BACKUP_SEMANTICS | FILE_FLAG_OVERLAPPED,
			  NULL);
    }
  if (hdir == INVALID_HANDLE_VALUE)
    return NULL;

  if ((dirwatch = start_watching (file, hdir, subdirs, flags)) == NULL)
    {
      CloseHandle (hdir);
      dirwatch->dir = NULL;
    }

  return dirwatch;
}

/* Stop watching a directory specified by a pointer to its dirwatch object.  */
static int
remove_watch (struct notification *dirwatch)
{
  if (dirwatch && dirwatch->signature == DIRWATCH_SIGNATURE)
    {
      int i;
      BOOL status;
      DWORD exit_code = 0, err = 0;

      /* Only the thread that issued the outstanding I/O call can call
	 CancelIo on it.  (CancelIoEx is available only since Vista.)
	 So we need to queue an APC for the worker thread telling it
	 to terminate.  */
      if (!QueueUserAPC (watch_end, dirwatch->thr, (ULONG_PTR)dirwatch->dir))
	DebPrint (("QueueUserAPC failed (%lu)!\n", GetLastError ()));

      /* We also signal the thread that it can terminate.  */
      SetEvent(dirwatch->terminate);

      /* Wait for the thread to exit.  FIXME: is there a better method
	 that is not overly complex?  */
      for (i = 0; i < 50; i++)
	{
	  if (!((status = GetExitCodeThread (dirwatch->thr, &exit_code))
		&& exit_code == STILL_ACTIVE))
	    break;
	  Sleep (10);
	}

      if ((status == FALSE && (err = GetLastError ()) == ERROR_INVALID_HANDLE)
	  || exit_code == STILL_ACTIVE)
	{
	  if (!(status == FALSE && err == ERROR_INVALID_HANDLE))
	    {
              DebPrint(("Forcing thread termination.\n"));
	      TerminateThread (dirwatch->thr, 0);
	      if (dirwatch->dir)
		CloseHandle (dirwatch->dir);
	    }
	}

      /* Clean up.  */
      if (dirwatch->thr)
	{
	  CloseHandle (dirwatch->thr);
	  dirwatch->thr = NULL;
	}
      CloseHandle(dirwatch->terminate);
      xfree (dirwatch->buf);
      xfree (dirwatch->io_info);
      xfree (dirwatch->watchee);
      xfree (dirwatch);
      return 0;
    }
  else
    {
      DebPrint (("Unknown dirwatch object!\n"));
      return -1;
    }
}

static DWORD
filter_list_to_flags (Lisp_Object filter_list)
{
  DWORD flags = 0;

  if (NILP (filter_list))
    return flags;

  if (!NILP (Fmember (Qfile_name, filter_list)))
    flags |= FILE_NOTIFY_CHANGE_FILE_NAME;
  if (!NILP (Fmember (Qdirectory_name, filter_list)))
    flags |= FILE_NOTIFY_CHANGE_DIR_NAME;
  if (!NILP (Fmember (Qattributes, filter_list)))
    flags |= FILE_NOTIFY_CHANGE_ATTRIBUTES;
  if (!NILP (Fmember (Qsize, filter_list)))
    flags |= FILE_NOTIFY_CHANGE_SIZE;
  if (!NILP (Fmember (Qlast_write_time, filter_list)))
    flags |= FILE_NOTIFY_CHANGE_LAST_WRITE;
  if (!NILP (Fmember (Qlast_access_time, filter_list)))
    flags |= FILE_NOTIFY_CHANGE_LAST_ACCESS;
  if (!NILP (Fmember (Qcreation_time, filter_list)))
    flags |= FILE_NOTIFY_CHANGE_CREATION;
  if (!NILP (Fmember (Qsecurity_desc, filter_list)))
    flags |= FILE_NOTIFY_CHANGE_SECURITY;

  return flags;
}

DEFUN ("w32notify-add-watch", Fw32notify_add_watch,
       Sw32notify_add_watch, 3, 3, 0,
       doc: /* Add a watch for filesystem events pertaining to FILE.

This arranges for filesystem events pertaining to FILE to be reported
to Emacs.  Use `w32notify-rm-watch' to cancel the watch.

Value is a descriptor for the added watch.  If the file cannot be
watched for some reason, this function signals a `file-error' error.

FILTER is a list of conditions for reporting an event.  It can include
the following symbols:

  'file-name'          -- report file creation, deletion, or renaming
  'directory-name'     -- report directory creation, deletion, or renaming
  'attributes'         -- report changes in attributes
  'size'               -- report changes in file-size
  'last-write-time'    -- report changes in last-write time
  'last-access-time'   -- report changes in last-access time
  'creation-time'      -- report changes in creation time
  'security-desc'      -- report changes in security descriptor

If FILE is a directory, and FILTER includes 'subtree', then all the
subdirectories will also be watched and changes in them reported.

When any event happens that satisfies the conditions specified by
FILTER, Emacs will call the CALLBACK function passing it a single
argument EVENT, which is of the form

  (DESCRIPTOR ACTION FILE)

DESCRIPTOR is the same object as the one returned by this function.
ACTION is the description of the event.  It could be any one of the
following:

  'added'        -- FILE was added
  'removed'      -- FILE was deleted
  'modified'     -- FILE's contents or its attributes were modified
  'renamed-from' -- a file was renamed whose old name was FILE
  'renamed-to'   -- a file was renamed and its new name is FILE

FILE is the name of the file whose event is being reported.

Note that some networked filesystems, such as Samba-mounted Unix
volumes, might not send notifications about file changes.  In these
cases, this function will return a valid descriptor, but notifications
will never come in.  Volumes shared from remote Windows machines do
generate notifications correctly, though.  */)
  (Lisp_Object file, Lisp_Object filter, Lisp_Object callback)
{
  Lisp_Object dirfn, basefn, watch_object, watch_descriptor;
  DWORD flags;
  BOOL subdirs = FALSE;
  struct notification *dirwatch = NULL;
  Lisp_Object lisp_errstr;
  char *errstr;

  CHECK_LIST (filter);

  /* The underlying features are available only since XP.  */
  if (os_subtype == OS_9X
      || (w32_major_version == 5 && w32_minor_version < 1))
    {
      errno = ENOSYS;
      report_file_notify_error ("Watching filesystem events is not supported",
				Qnil);
    }

  /* filenotify.el always passes us a directory, either the parent
     directory of a file to be watched, or the directory to be
     watched.  */
  file = Fdirectory_file_name (Fexpand_file_name (file, Qnil));
  if (NILP (Ffile_directory_p (file)))
    {
      /* This should only happen if we are called directly, not via
	 filenotify.el.  If BASEFN is empty, the argument was the root
	 directory on its drive.  */
      dirfn = ENCODE_FILE (Ffile_name_directory (file));
      basefn = ENCODE_FILE (Ffile_name_nondirectory (file));
      if (*SDATA (basefn) == '\0')
	subdirs = TRUE;
    }
  else
    {
      dirfn = ENCODE_FILE (file);
      basefn = Qnil;
    }

  if (!NILP (Fmember (Qsubtree, filter)))
    subdirs = TRUE;

  flags = filter_list_to_flags (filter);

  dirwatch = add_watch (SSDATA (dirfn), NILP (basefn) ? "" : SSDATA (basefn),
			subdirs, flags);
  if (!dirwatch)
    {
      DWORD err = GetLastError ();

      errno = EINVAL;
      if (err)
	{
	  errstr = w32_strerror (err);
	  if (!NILP (Vlocale_coding_system))
	    lisp_errstr
	      = code_convert_string_norecord (build_unibyte_string (errstr),
					      Vlocale_coding_system, 0);
	  else
	    lisp_errstr = build_string (errstr);
	  report_file_notify_error ("Cannot watch file",
				    Fcons (lisp_errstr, Fcons (file, Qnil)));
	}
      else
	report_file_notify_error ("Cannot watch file", Fcons (file, Qnil));
    }
  /* Store watch object in watch list. */
  watch_descriptor = make_pointer_integer (dirwatch);
  watch_object = Fcons (watch_descriptor, callback);
  watch_list = Fcons (watch_object, watch_list);

  return watch_descriptor;
}

DEFUN ("w32notify-rm-watch", Fw32notify_rm_watch,
       Sw32notify_rm_watch, 1, 1, 0,
       doc: /* Remove an existing watch specified by its WATCH-DESCRIPTOR.

WATCH-DESCRIPTOR should be an object returned by `w32notify-add-watch'.  */)
     (Lisp_Object watch_descriptor)
{
  Lisp_Object watch_object;
  struct notification *dirwatch;
  int status = -1;

  /* Remove the watch object from watch list.  Do this before freeing
     the object, do that even if we fail to free it, watch_list is
     kept free of junk.  */
  watch_object = Fassoc (watch_descriptor, watch_list, Qnil);
  if (!NILP (watch_object))
    {
      watch_list = Fdelete (watch_object, watch_list);
      dirwatch = (struct notification *)XINTPTR (watch_descriptor);
      if (w32_valid_pointer_p (dirwatch, sizeof(struct notification)))
	status = remove_watch (dirwatch);
    }

  if (status == -1)
    report_file_notify_error ("Invalid watch descriptor",
			      Fcons (watch_descriptor, Qnil));

  return Qnil;
}

Lisp_Object
w32_get_watch_object (void *desc)
{
  Lisp_Object descriptor = make_pointer_integer (desc);

  /* This is called from the input queue handling code, inside a
     critical section, so we cannot possibly quit if watch_list is not
     in the right condition.  */
  return NILP (watch_list) ? Qnil : assoc_no_quit (descriptor, watch_list);
}

DEFUN ("w32notify-valid-p", Fw32notify_valid_p, Sw32notify_valid_p, 1, 1, 0,
       doc: /* Check a watch specified by its WATCH-DESCRIPTOR for validity.

WATCH-DESCRIPTOR should be an object returned by `w32notify-add-watch'.

A watch can become invalid if the directory it watches is deleted, or if
the watcher thread exits abnormally for any other reason.  Removing the
watch by calling `w32notify-rm-watch' also makes it invalid.  */)
     (Lisp_Object watch_descriptor)
{
  Lisp_Object watch_object = Fassoc (watch_descriptor, watch_list, Qnil);

  if (!NILP (watch_object))
    {
      struct notification *dirwatch =
	(struct notification *)XINTPTR (watch_descriptor);
      if (w32_valid_pointer_p (dirwatch, sizeof(struct notification))
	  && dirwatch->dir != NULL)
	return Qt;
    }

  return Qnil;
}

void
globals_of_w32notify (void)
{
  watch_list = Qnil;
}

void
syms_of_w32notify (void)
{
  DEFSYM (Qfile_name, "file-name");
  DEFSYM (Qdirectory_name, "directory-name");
  DEFSYM (Qattributes, "attributes");
  DEFSYM (Qlast_write_time, "last-write-time");
  DEFSYM (Qlast_access_time, "last-access-time");
  DEFSYM (Qcreation_time, "creation-time");
  DEFSYM (Qsecurity_desc, "security-desc");
  DEFSYM (Qsubtree, "subtree");

  defsubr (&Sw32notify_add_watch);
  defsubr (&Sw32notify_rm_watch);
  defsubr (&Sw32notify_valid_p);

  staticpro (&watch_list);

  Fprovide (intern_c_string ("w32notify"), Qnil);
}<|MERGE_RESOLUTION|>--- conflicted
+++ resolved
@@ -18,11 +18,6 @@
 
 You should have received a copy of the GNU General Public License
 along with GNU Emacs.  If not, see <https://www.gnu.org/licenses/>.  */
-<<<<<<< HEAD
-
-/* Written by Eli Zaretskii <eliz@gnu.org>.
-=======
->>>>>>> 89212988
 
 /* Design overview:
 
