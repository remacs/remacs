/* Evaluator for GNU Emacs Lisp interpreter.

Copyright (C) 1985-1987, 1993-1995, 1999-2018 Free Software Foundation,
Inc.

This file is part of GNU Emacs.

GNU Emacs is free software: you can redistribute it and/or modify
it under the terms of the GNU General Public License as published by
the Free Software Foundation, either version 3 of the License, or (at
your option) any later version.

GNU Emacs is distributed in the hope that it will be useful,
but WITHOUT ANY WARRANTY; without even the implied warranty of
MERCHANTABILITY or FITNESS FOR A PARTICULAR PURPOSE.  See the
GNU General Public License for more details.

You should have received a copy of the GNU General Public License
along with GNU Emacs.  If not, see <https://www.gnu.org/licenses/>.  */


#include <config.h>
#include <limits.h>
#include <stdio.h>
#include <stdlib.h>
#include "lisp.h"
#include "blockinput.h"
#include "commands.h"
#include "keyboard.h"
#include "dispextern.h"
#include "buffer.h"

/* CACHEABLE is ordinarily nothing, except it is 'volatile' if
   necessary to cajole GCC into not warning incorrectly that a
   variable should be volatile.  */
#if defined GCC_LINT || defined lint
# define CACHEABLE volatile
#else
# define CACHEABLE /* empty */
#endif

/* Chain of condition and catch handlers currently in effect.  */

/* struct handler *handlerlist; */

/* Non-nil means record all fset's and provide's, to be undone
   if the file being autoloaded is not fully loaded.
   They are recorded by being consed onto the front of Vautoload_queue:
   (FUN . ODEF) for a defun, (0 . OFEATURES) for a provide.  */

Lisp_Object Vautoload_queue;

/* This holds either the symbol `run-hooks' or nil.
   It is nil at an early stage of startup, and when Emacs
   is shutting down.  */
Lisp_Object Vrun_hooks;

/* The commented-out variables below are macros defined in thread.h.  */

/* Current number of specbindings allocated in specpdl, not counting
   the dummy entry specpdl[-1].  */

/* ptrdiff_t specpdl_size; */

/* Pointer to beginning of specpdl.  A dummy entry specpdl[-1] exists
   only so that its address can be taken.  */

/* union specbinding *specpdl; */

/* Pointer to first unused element in specpdl.  */

/* union specbinding *specpdl_ptr; */

/* Depth in Lisp evaluations and function calls.  */

/* static EMACS_INT lisp_eval_depth; */

/* The value of num_nonmacro_input_events as of the last time we
   started to enter the debugger.  If we decide to enter the debugger
   again when this is still equal to num_nonmacro_input_events, then we
   know that the debugger itself has an error, and we should just
   signal the error instead of entering an infinite loop of debugger
   invocations.  */

static EMACS_INT when_entered_debugger;

/* The function from which the last `signal' was called.  Set in
   Fsignal.  */
/* FIXME: We should probably get rid of this!  */
Lisp_Object Vsignaling_function;

/* If non-nil, Lisp code must not be run since some part of Emacs is in
   an inconsistent state.  Currently unused.  */
Lisp_Object inhibit_lisp_code;

/* These would ordinarily be static, but they need to be visible to GDB.  */
bool backtrace_p (union specbinding *) EXTERNALLY_VISIBLE;
Lisp_Object *backtrace_args (union specbinding *) EXTERNALLY_VISIBLE;
Lisp_Object backtrace_function (union specbinding *) EXTERNALLY_VISIBLE;
union specbinding *backtrace_next (union specbinding *) EXTERNALLY_VISIBLE;
union specbinding *backtrace_top (void) EXTERNALLY_VISIBLE;

static Lisp_Object lambda_arity (Lisp_Object);

static Lisp_Object
specpdl_symbol (union specbinding *pdl)
{
  eassert (pdl->kind >= SPECPDL_LET);
  return pdl->let.symbol;
}

static enum specbind_tag
specpdl_kind (union specbinding *pdl)
{
  eassert (pdl->kind >= SPECPDL_LET);
  return pdl->let.kind;
}

static Lisp_Object
specpdl_old_value (union specbinding *pdl)
{
  eassert (pdl->kind >= SPECPDL_LET);
  return pdl->let.old_value;
}

static void
set_specpdl_old_value (union specbinding *pdl, Lisp_Object val)
{
  eassert (pdl->kind >= SPECPDL_LET);
  pdl->let.old_value = val;
}

static Lisp_Object
specpdl_where (union specbinding *pdl)
{
  eassert (pdl->kind > SPECPDL_LET);
  return pdl->let.where;
}

static Lisp_Object
specpdl_saved_value (union specbinding *pdl)
{
  eassert (pdl->kind >= SPECPDL_LET);
  return pdl->let.saved_value;
}

static Lisp_Object
specpdl_arg (union specbinding *pdl)
{
  eassert (pdl->kind == SPECPDL_UNWIND);
  return pdl->unwind.arg;
}

Lisp_Object
backtrace_function (union specbinding *pdl)
{
  eassert (pdl->kind == SPECPDL_BACKTRACE);
  return pdl->bt.function;
}

static ptrdiff_t
backtrace_nargs (union specbinding *pdl)
{
  eassert (pdl->kind == SPECPDL_BACKTRACE);
  return pdl->bt.nargs;
}

Lisp_Object *
backtrace_args (union specbinding *pdl)
{
  eassert (pdl->kind == SPECPDL_BACKTRACE);
  return pdl->bt.args;
}

bool
backtrace_debug_on_exit (union specbinding *pdl)
{
  eassert (pdl->kind == SPECPDL_BACKTRACE);
  return pdl->bt.debug_on_exit;
}

/* Functions to modify slots of backtrace records.  */

void
set_backtrace_args (union specbinding *pdl, Lisp_Object *args, ptrdiff_t nargs)
{
  eassert (pdl->kind == SPECPDL_BACKTRACE);
  pdl->bt.args = args;
  pdl->bt.nargs = nargs;
}

static void
set_backtrace_debug_on_exit (union specbinding *pdl, bool doe)
{
  eassert (pdl->kind == SPECPDL_BACKTRACE);
  pdl->bt.debug_on_exit = doe;
}

/* Helper functions to scan the backtrace.  */

bool
backtrace_p (union specbinding *pdl)
{ return pdl >= specpdl; }

union specbinding *
backtrace_top (void)
{
  union specbinding *pdl = specpdl_ptr - 1;
  while (backtrace_p (pdl) && pdl->kind != SPECPDL_BACKTRACE)
    pdl--;
  return pdl;
}

union specbinding *
backtrace_next (union specbinding *pdl)
{
  pdl--;
  while (backtrace_p (pdl) && pdl->kind != SPECPDL_BACKTRACE)
    pdl--;
  return pdl;
}

void
init_eval_once (void)
{
  enum { size = 50 };
  union specbinding *pdlvec = xmalloc ((size + 1) * sizeof *specpdl);
  specpdl_size = size;
  specpdl = specpdl_ptr = pdlvec + 1;
  /* Don't forget to update docs (lispref node "Local Variables").  */
  max_specpdl_size = 1300; /* 1000 is not enough for CEDET's c-by.el.  */
  max_lisp_eval_depth = 800;

  Vrun_hooks = Qnil;
}

/* static struct handler handlerlist_sentinel; */

void
init_eval (void)
{
  specpdl_ptr = specpdl;
  { /* Put a dummy catcher at top-level so that handlerlist is never NULL.
       This is important since handlerlist->nextfree holds the freelist
       which would otherwise leak every time we unwind back to top-level.   */
    handlerlist_sentinel = xzalloc (sizeof (struct handler));
    handlerlist = handlerlist_sentinel->nextfree = handlerlist_sentinel;
    struct handler *c = push_handler (Qunbound, CATCHER);
    eassert (c == handlerlist_sentinel);
    handlerlist_sentinel->nextfree = NULL;
    handlerlist_sentinel->next = NULL;
  }
  Vquit_flag = Qnil;
  debug_on_next_call = 0;
  lisp_eval_depth = 0;
  /* This is less than the initial value of num_nonmacro_input_events.  */
  when_entered_debugger = -1;
}

/* Unwind-protect function used by call_debugger.  */

static void
restore_stack_limits (Lisp_Object data)
{
  max_specpdl_size = XINT (XCAR (data));
  max_lisp_eval_depth = XINT (XCDR (data));
}

/* Call the Lisp debugger, giving it argument ARG.  */

Lisp_Object
call_debugger (Lisp_Object arg)
{
  bool debug_while_redisplaying;
  ptrdiff_t count = SPECPDL_INDEX ();
  Lisp_Object val;
  EMACS_INT old_depth = max_lisp_eval_depth;
  /* Do not allow max_specpdl_size less than actual depth (Bug#16603).  */
  EMACS_INT old_max = max (max_specpdl_size, count);

  if (lisp_eval_depth + 40 > max_lisp_eval_depth)
    max_lisp_eval_depth = lisp_eval_depth + 40;

  /* While debugging Bug#16603, previous value of 100 was found
     too small to avoid specpdl overflow in the debugger itself.  */
  if (max_specpdl_size - 200 < count)
    max_specpdl_size = count + 200;

  if (old_max == count)
    {
      /* We can enter the debugger due to specpdl overflow (Bug#16603).  */
      specpdl_ptr--;
      grow_specpdl ();
    }

  /* Restore limits after leaving the debugger.  */
  record_unwind_protect (restore_stack_limits,
			 Fcons (make_number (old_max),
				make_number (old_depth)));

#ifdef HAVE_WINDOW_SYSTEM
  if (display_hourglass_p)
    cancel_hourglass ();
#endif

  debug_on_next_call = 0;
  when_entered_debugger = num_nonmacro_input_events;

  /* Resetting redisplaying_p to 0 makes sure that debug output is
     displayed if the debugger is invoked during redisplay.  */
  debug_while_redisplaying = redisplaying_p;
  redisplaying_p = 0;
  specbind (intern ("debugger-may-continue"),
	    debug_while_redisplaying ? Qnil : Qt);
  specbind (Qinhibit_redisplay, Qnil);
  specbind (Qinhibit_debugger, Qt);

  /* If we are debugging an error while `inhibit-changing-match-data'
     is bound to non-nil (e.g., within a call to `string-match-p'),
     then make sure debugger code can still use match data.  */
  specbind (Qinhibit_changing_match_data, Qnil);

#if 0 /* Binding this prevents execution of Lisp code during
	 redisplay, which necessarily leads to display problems.  */
  specbind (Qinhibit_eval_during_redisplay, Qt);
#endif

  val = apply1 (Vdebugger, arg);

  /* Interrupting redisplay and resuming it later is not safe under
     all circumstances.  So, when the debugger returns, abort the
     interrupted redisplay by going back to the top-level.  */
  if (debug_while_redisplaying)
    Ftop_level ();

  return unbind_to (count, val);
}

void
do_debug_on_call (Lisp_Object code, ptrdiff_t count)
{
  debug_on_next_call = 0;
  set_backtrace_debug_on_exit (specpdl + count, true);
  call_debugger (list1 (code));
}

/* NOTE!!! Every function that can call EVAL must protect its args
   and temporaries from garbage collection while it needs them.
   The definition of `For' shows what you have to do.  */

DEFUN ("defvaralias", Fdefvaralias, Sdefvaralias, 2, 3, 0,
       doc: /* Make NEW-ALIAS a variable alias for symbol BASE-VARIABLE.
Aliased variables always have the same value; setting one sets the other.
Third arg DOCSTRING, if non-nil, is documentation for NEW-ALIAS.  If it is
omitted or nil, NEW-ALIAS gets the documentation string of BASE-VARIABLE,
or of the variable at the end of the chain of aliases, if BASE-VARIABLE is
itself an alias.  If NEW-ALIAS is bound, and BASE-VARIABLE is not,
then the value of BASE-VARIABLE is set to that of NEW-ALIAS.
The return value is BASE-VARIABLE.  */)
  (Lisp_Object new_alias, Lisp_Object base_variable, Lisp_Object docstring)
{
  struct Lisp_Symbol *sym;

  CHECK_SYMBOL (new_alias);
  CHECK_SYMBOL (base_variable);

  if (SYMBOL_CONSTANT_P (new_alias))
    /* Making it an alias effectively changes its value.  */
    error ("Cannot make a constant an alias");

  sym = XSYMBOL (new_alias);

  switch (sym->u.s.redirect)
    {
    case SYMBOL_FORWARDED:
      error ("Cannot make an internal variable an alias");
    case SYMBOL_LOCALIZED:
      error ("Don't know how to make a localized variable an alias");
    case SYMBOL_PLAINVAL:
    case SYMBOL_VARALIAS:
      break;
    default:
      emacs_abort ();
    }

  /* https://lists.gnu.org/r/emacs-devel/2008-04/msg00834.html
     If n_a is bound, but b_v is not, set the value of b_v to n_a,
     so that old-code that affects n_a before the aliasing is setup
     still works.  */
  if (NILP (Fboundp (base_variable)))
    set_internal (base_variable, find_symbol_value (new_alias),
                  Qnil, SET_INTERNAL_BIND);
  {
    union specbinding *p;

    for (p = specpdl_ptr; p > specpdl; )
      if ((--p)->kind >= SPECPDL_LET
	  && (EQ (new_alias, specpdl_symbol (p))))
	error ("Don't know how to make a let-bound variable an alias");
  }

  if (sym->u.s.trapped_write == SYMBOL_TRAPPED_WRITE)
    notify_variable_watchers (new_alias, base_variable, Qdefvaralias, Qnil);

  sym->u.s.declared_special = true;
  XSYMBOL (base_variable)->u.s.declared_special = true;
  sym->u.s.redirect = SYMBOL_VARALIAS;
  SET_SYMBOL_ALIAS (sym, XSYMBOL (base_variable));
  sym->u.s.trapped_write = XSYMBOL (base_variable)->u.s.trapped_write;
  LOADHIST_ATTACH (new_alias);
  /* Even if docstring is nil: remove old docstring.  */
  Fput (new_alias, Qvariable_documentation, docstring);

  return base_variable;
}

static union specbinding *
default_toplevel_binding (Lisp_Object symbol)
{
  union specbinding *binding = NULL;
  union specbinding *pdl = specpdl_ptr;
  while (pdl > specpdl)
    {
      switch ((--pdl)->kind)
	{
	case SPECPDL_LET_DEFAULT:
	case SPECPDL_LET:
	  if (EQ (specpdl_symbol (pdl), symbol))
	    binding = pdl;
	  break;

	case SPECPDL_UNWIND:
	case SPECPDL_UNWIND_PTR:
	case SPECPDL_UNWIND_INT:
	case SPECPDL_UNWIND_VOID:
	case SPECPDL_BACKTRACE:
	case SPECPDL_LET_LOCAL:
	  break;

	default:
	  emacs_abort ();
	}
    }
  return binding;
}

DEFUN ("default-toplevel-value", Fdefault_toplevel_value, Sdefault_toplevel_value, 1, 1, 0,
       doc: /* Return SYMBOL's toplevel default value.
"Toplevel" means outside of any let binding.  */)
  (Lisp_Object symbol)
{
  union specbinding *binding = default_toplevel_binding (symbol);
  Lisp_Object value
    = binding ? specpdl_old_value (binding) : Fdefault_value (symbol);
  if (!EQ (value, Qunbound))
    return value;
  xsignal1 (Qvoid_variable, symbol);
}

DEFUN ("set-default-toplevel-value", Fset_default_toplevel_value,
       Sset_default_toplevel_value, 2, 2, 0,
       doc: /* Set SYMBOL's toplevel default value to VALUE.
"Toplevel" means outside of any let binding.  */)
     (Lisp_Object symbol, Lisp_Object value)
{
  union specbinding *binding = default_toplevel_binding (symbol);
  if (binding)
    set_specpdl_old_value (binding, value);
  else
    Fset_default (symbol, value);
  return Qnil;
}

DEFUN ("defvar", Fdefvar, Sdefvar, 1, UNEVALLED, 0,
       doc: /* Define SYMBOL as a variable, and return SYMBOL.
You are not required to define a variable in order to use it, but
defining it lets you supply an initial value and documentation, which
can be referred to by the Emacs help facilities and other programming
tools.  The `defvar' form also declares the variable as \"special\",
so that it is always dynamically bound even if `lexical-binding' is t.

If SYMBOL's value is void and the optional argument INITVALUE is
provided, INITVALUE is evaluated and the result used to set SYMBOL's
value.  If SYMBOL is buffer-local, its default value is what is set;
buffer-local values are not affected.  If INITVALUE is missing,
SYMBOL's value is not set.

If SYMBOL has a local binding, then this form affects the local
binding.  This is usually not what you want.  Thus, if you need to
load a file defining variables, with this form or with `defconst' or
`defcustom', you should always load that file _outside_ any bindings
for these variables.  (`defconst' and `defcustom' behave similarly in
this respect.)

The optional argument DOCSTRING is a documentation string for the
variable.

To define a user option, use `defcustom' instead of `defvar'.
usage: (defvar SYMBOL &optional INITVALUE DOCSTRING)  */)
  (Lisp_Object args)
{
  Lisp_Object sym, tem, tail;

  sym = XCAR (args);
  tail = XCDR (args);

  if (!NILP (tail))
    {
      if (!NILP (XCDR (tail)) && !NILP (XCDR (XCDR (tail))))
	error ("Too many arguments");

      tem = Fdefault_boundp (sym);

      /* Do it before evaluating the initial value, for self-references.  */
      XSYMBOL (sym)->u.s.declared_special = true;

      if (NILP (tem))
	Fset_default (sym, eval_sub (XCAR (tail)));
      else
	{ /* Check if there is really a global binding rather than just a let
	     binding that shadows the global unboundness of the var.  */
	  union specbinding *binding = default_toplevel_binding (sym);
	  if (binding && EQ (specpdl_old_value (binding), Qunbound))
	    {
	      set_specpdl_old_value (binding, eval_sub (XCAR (tail)));
	    }
	}
      tail = XCDR (tail);
      tem = Fcar (tail);
      if (!NILP (tem))
	{
	  if (!NILP (Vpurify_flag))
	    tem = Fpurecopy (tem);
	  Fput (sym, Qvariable_documentation, tem);
	}
      LOADHIST_ATTACH (sym);
    }
  else if (!NILP (Vinternal_interpreter_environment)
	   && !XSYMBOL (sym)->u.s.declared_special)
    /* A simple (defvar foo) with lexical scoping does "nothing" except
       declare that var to be dynamically scoped *locally* (i.e. within
       the current file or let-block).  */
    Vinternal_interpreter_environment
      = Fcons (sym, Vinternal_interpreter_environment);
  else
    {
      /* Simple (defvar <var>) should not count as a definition at all.
	 It could get in the way of other definitions, and unloading this
	 package could try to make the variable unbound.  */
    }

  return sym;
}

/* Assert that E is true, but do not evaluate E.  Use this instead of
   eassert (E) when E contains variables that might be clobbered by a
   longjmp.  */

#define clobbered_eassert(E) verify (sizeof (E) != 0)

/* Set up a catch, then call C function FUNC on argument ARG.
   FUNC should return a Lisp_Object.
   This is how catches are done from within C code.  */

Lisp_Object
internal_catch (Lisp_Object tag,
		Lisp_Object (*func) (Lisp_Object), Lisp_Object arg)
{
  /* This structure is made part of the chain `catchlist'.  */
  struct handler *c = push_handler (tag, CATCHER);

  /* Call FUNC.  */
  if (! sys_setjmp (c->jmp))
    {
      Lisp_Object val = func (arg);
      eassert (handlerlist == c);
      handlerlist = c->next;
      return val;
    }
  else
    { /* Throw works by a longjmp that comes right here.  */
      Lisp_Object val = handlerlist->val;
      clobbered_eassert (handlerlist == c);
      handlerlist = handlerlist->next;
      return val;
    }
}

/* Unwind the specbind, catch, and handler stacks back to CATCH, and
   jump to that CATCH, returning VALUE as the value of that catch.

   This is the guts of Fthrow and Fsignal; they differ only in the way
   they choose the catch tag to throw to.  A catch tag for a
   condition-case form has a TAG of Qnil.

   Before each catch is discarded, unbind all special bindings and
   execute all unwind-protect clauses made above that catch.  Unwind
   the handler stack as we go, so that the proper handlers are in
   effect for each unwind-protect clause we run.  At the end, restore
   some static info saved in CATCH, and longjmp to the location
   specified there.

   This is used for correct unwinding in Fthrow and Fsignal.  */

static _Noreturn void
unwind_to_catch (struct handler *catch, Lisp_Object value)
{
  bool last_time;

  eassert (catch->next);

  /* Save the value in the tag.  */
  catch->val = value;

  /* Restore certain special C variables.  */
  set_poll_suppress_count (catch->poll_suppress_count);
  unblock_input_to (catch->interrupt_input_blocked);

  do
    {
      /* Unwind the specpdl stack, and then restore the proper set of
	 handlers.  */
      unbind_to (handlerlist->pdlcount, Qnil);
      last_time = handlerlist == catch;
      if (! last_time)
	handlerlist = handlerlist->next;
    }
  while (! last_time);

  eassert (handlerlist == catch);

  lisp_eval_depth = catch->f_lisp_eval_depth;

  sys_longjmp (catch->jmp, 1);
}

DEFUN ("throw", Fthrow, Sthrow, 2, 2, 0,
       doc: /* Throw to the catch for TAG and return VALUE from it.
Both TAG and VALUE are evalled.  */
       attributes: noreturn)
  (register Lisp_Object tag, Lisp_Object value)
{
  struct handler *c;

  if (!NILP (tag))
    for (c = handlerlist; c; c = c->next)
      {
	if (c->type == CATCHER_ALL)
          unwind_to_catch (c, Fcons (tag, value));
	if (c->type == CATCHER && EQ (c->tag_or_ch, tag))
	  unwind_to_catch (c, value);
      }
  xsignal2 (Qno_catch, tag, value);
}

/* Like Fcondition_case, but the args are separate
   rather than passed in a list.  Used by Fbyte_code.  */

Lisp_Object
internal_lisp_condition_case (Lisp_Object var, Lisp_Object bodyform,
			      Lisp_Object handlers)
{
  struct handler *oldhandlerlist = handlerlist;
  ptrdiff_t CACHEABLE clausenb = 0;

  CHECK_SYMBOL (var);

  for (Lisp_Object tail = handlers; CONSP (tail); tail = XCDR (tail))
    {
      Lisp_Object tem = XCAR (tail);
      clausenb++;
      if (! (NILP (tem)
	     || (CONSP (tem)
		 && (SYMBOLP (XCAR (tem))
		     || CONSP (XCAR (tem))))))
	error ("Invalid condition handler: %s",
	       SDATA (Fprin1_to_string (tem, Qt)));
    }

  /* The first clause is the one that should be checked first, so it
     should be added to handlerlist last.  So build in CLAUSES a table
     that contains HANDLERS but in reverse order.  CLAUSES is pointer
     to volatile to avoid issues with setjmp and local storage.
     SAFE_ALLOCA won't work here due to the setjmp, so impose a
     MAX_ALLOCA limit.  */
  if (MAX_ALLOCA / word_size < clausenb)
    memory_full (SIZE_MAX);
  Lisp_Object volatile *clauses = alloca (clausenb * sizeof *clauses);
  clauses += clausenb;
  for (Lisp_Object tail = handlers; CONSP (tail); tail = XCDR (tail))
    *--clauses = XCAR (tail);
  for (ptrdiff_t i = 0; i < clausenb; i++)
    {
      Lisp_Object clause = clauses[i];
      Lisp_Object condition = CONSP (clause) ? XCAR (clause) : Qnil;
      if (!CONSP (condition))
	condition = list1 (condition);
      struct handler *c = push_handler (condition, CONDITION_CASE);
      if (sys_setjmp (c->jmp))
	{
	  Lisp_Object val = handlerlist->val;
	  Lisp_Object volatile *chosen_clause = clauses;
	  for (struct handler *h = handlerlist->next; h != oldhandlerlist;
	       h = h->next)
	    chosen_clause++;
	  Lisp_Object handler_body = XCDR (*chosen_clause);
	  handlerlist = oldhandlerlist;

	  if (NILP (var))
	    return Fprogn (handler_body);

	  Lisp_Object handler_var = var;
	  if (!NILP (Vinternal_interpreter_environment))
	    {
	      val = Fcons (Fcons (var, val),
			   Vinternal_interpreter_environment);
	      handler_var = Qinternal_interpreter_environment;
	    }

	  /* Bind HANDLER_VAR to VAL while evaluating HANDLER_BODY.
	     The unbind_to undoes just this binding; whoever longjumped
	     to us unwound the stack to C->pdlcount before throwing.  */
	  ptrdiff_t count = SPECPDL_INDEX ();
	  specbind (handler_var, val);
	  return unbind_to (count, Fprogn (handler_body));
	}
    }

  Lisp_Object result = eval_sub (bodyform);
  handlerlist = oldhandlerlist;
  return result;
}

/* Call the function BFUN with no arguments, catching errors within it
   according to HANDLERS.  If there is an error, call HFUN with
   one argument which is the data that describes the error:
   (SIGNALNAME . DATA)

   HANDLERS can be a list of conditions to catch.
   If HANDLERS is Qt, catch all errors.
   If HANDLERS is Qerror, catch all errors
   but allow the debugger to run if that is enabled.  */

Lisp_Object
internal_condition_case (Lisp_Object (*bfun) (void), Lisp_Object handlers,
			 Lisp_Object (*hfun) (Lisp_Object))
{
  struct handler *c = push_handler (handlers, CONDITION_CASE);
  if (sys_setjmp (c->jmp))
    {
      Lisp_Object val = handlerlist->val;
      clobbered_eassert (handlerlist == c);
      handlerlist = handlerlist->next;
      return hfun (val);
    }
  else
    {
      Lisp_Object val = bfun ();
      eassert (handlerlist == c);
      handlerlist = c->next;
      return val;
    }
}

/* Like internal_condition_case but call BFUN with ARG as its argument.  */

Lisp_Object
internal_condition_case_1 (Lisp_Object (*bfun) (Lisp_Object), Lisp_Object arg,
			   Lisp_Object handlers,
			   Lisp_Object (*hfun) (Lisp_Object))
{
  struct handler *c = push_handler (handlers, CONDITION_CASE);
  if (sys_setjmp (c->jmp))
    {
      Lisp_Object val = handlerlist->val;
      clobbered_eassert (handlerlist == c);
      handlerlist = handlerlist->next;
      return hfun (val);
    }
  else
    {
      Lisp_Object val = bfun (arg);
      eassert (handlerlist == c);
      handlerlist = c->next;
      return val;
    }
}

/* Like internal_condition_case_1 but call BFUN with ARG1 and ARG2 as
   its arguments.  */

Lisp_Object
internal_condition_case_2 (Lisp_Object (*bfun) (Lisp_Object, Lisp_Object),
			   Lisp_Object arg1,
			   Lisp_Object arg2,
			   Lisp_Object handlers,
			   Lisp_Object (*hfun) (Lisp_Object))
{
  struct handler *c = push_handler (handlers, CONDITION_CASE);
  if (sys_setjmp (c->jmp))
    {
      Lisp_Object val = handlerlist->val;
      clobbered_eassert (handlerlist == c);
      handlerlist = handlerlist->next;
      return hfun (val);
    }
  else
    {
      Lisp_Object val = bfun (arg1, arg2);
      eassert (handlerlist == c);
      handlerlist = c->next;
      return val;
    }
}

/* Like internal_condition_case but call BFUN with NARGS as first,
   and ARGS as second argument.  */

Lisp_Object
internal_condition_case_n (Lisp_Object (*bfun) (ptrdiff_t, Lisp_Object *),
			   ptrdiff_t nargs,
			   Lisp_Object *args,
			   Lisp_Object handlers,
			   Lisp_Object (*hfun) (Lisp_Object err,
						ptrdiff_t nargs,
						Lisp_Object *args))
{
  struct handler *c = push_handler (handlers, CONDITION_CASE);
  if (sys_setjmp (c->jmp))
    {
      Lisp_Object val = handlerlist->val;
      clobbered_eassert (handlerlist == c);
      handlerlist = handlerlist->next;
      return hfun (val, nargs, args);
    }
  else
    {
      Lisp_Object val = bfun (nargs, args);
      eassert (handlerlist == c);
      handlerlist = c->next;
      return val;
    }
}

static Lisp_Object
internal_catch_all_1 (Lisp_Object (*function) (void *), void *argument)
{
  struct handler *c = push_handler_nosignal (Qt, CATCHER_ALL);
  if (c == NULL)
    return Qcatch_all_memory_full;

  if (sys_setjmp (c->jmp) == 0)
    {
      Lisp_Object val = function (argument);
      eassert (handlerlist == c);
      handlerlist = c->next;
      return val;
    }
  else
    {
      eassert (handlerlist == c);
      Lisp_Object val = c->val;
      handlerlist = c->next;
      xsignal (Qno_catch, val);
    }
}

/* Like a combination of internal_condition_case_1 and internal_catch.
   Catches all signals and throws.  Never exits nonlocally; returns
   Qcatch_all_memory_full if no handler could be allocated.  */

Lisp_Object
internal_catch_all (Lisp_Object (*function) (void *), void *argument,
                    Lisp_Object (*handler) (Lisp_Object))
{
  struct handler *c = push_handler_nosignal (Qt, CONDITION_CASE);
  if (c == NULL)
    return Qcatch_all_memory_full;

  if (sys_setjmp (c->jmp) == 0)
    {
      Lisp_Object val = internal_catch_all_1 (function, argument);
      eassert (handlerlist == c);
      handlerlist = c->next;
      return val;
    }
  else
    {
      eassert (handlerlist == c);
      Lisp_Object val = c->val;
      handlerlist = c->next;
      return handler (val);
    }
}

struct handler *
push_handler (Lisp_Object tag_ch_val, enum handlertype handlertype)
{
  struct handler *c = push_handler_nosignal (tag_ch_val, handlertype);
  if (!c)
    memory_full (sizeof *c);
  return c;
}

struct handler *
push_handler_nosignal (Lisp_Object tag_ch_val, enum handlertype handlertype)
{
  struct handler *CACHEABLE c = handlerlist->nextfree;
  if (!c)
    {
      c = malloc (sizeof *c);
      if (!c)
	return c;
      if (profiler_memory_running)
	malloc_probe (sizeof *c);
      c->nextfree = NULL;
      handlerlist->nextfree = c;
    }
  c->type = handlertype;
  c->tag_or_ch = tag_ch_val;
  c->val = Qnil;
  c->next = handlerlist;
  c->f_lisp_eval_depth = lisp_eval_depth;
  c->pdlcount = SPECPDL_INDEX ();
  c->poll_suppress_count = poll_suppress_count;
  c->interrupt_input_blocked = interrupt_input_blocked;
  handlerlist = c;
  return c;
}


static Lisp_Object find_handler_clause (Lisp_Object, Lisp_Object);
static bool maybe_call_debugger (Lisp_Object conditions, Lisp_Object sig,
				 Lisp_Object data);

static void
process_quit_flag (void)
{
  Lisp_Object flag = Vquit_flag;
  Vquit_flag = Qnil;
  if (EQ (flag, Qkill_emacs))
    Fkill_emacs (Qnil);
  if (EQ (Vthrow_on_input, flag))
    Fthrow (Vthrow_on_input, Qt);
  quit ();
}

/* Check quit-flag and quit if it is non-nil.  Typing C-g does not
   directly cause a quit; it only sets Vquit_flag.  So the program
   needs to call maybe_quit at times when it is safe to quit.  Every
   loop that might run for a long time or might not exit ought to call
   maybe_quit at least once, at a safe place.  Unless that is
   impossible, of course.  But it is very desirable to avoid creating
   loops where maybe_quit is impossible.

   If quit-flag is set to `kill-emacs' the SIGINT handler has received
   a request to exit Emacs when it is safe to do.

   When not quitting, process any pending signals.

   If you change this function, also adapt module_should_quit in
   emacs-module.c.  */

void
maybe_quit (void)
{
  if (!NILP (Vquit_flag) && NILP (Vinhibit_quit))
    process_quit_flag ();
  else if (pending_signals)
    process_pending_signals ();
}

/* Quit, in response to a keyboard quit request.  */
Lisp_Object
quit (void)
{
  return signal_or_quit (Qquit, Qnil, true);
}

/* Signal an error, or quit.  ERROR_SYMBOL and DATA are as with Fsignal.
   If KEYBOARD_QUIT, this is a quit; ERROR_SYMBOL should be
   Qquit and DATA should be Qnil, and this function may return.
   Otherwise this function is like Fsignal and does not return.  */

Lisp_Object
signal_or_quit (Lisp_Object error_symbol, Lisp_Object data, bool keyboard_quit)
{
  /* When memory is full, ERROR-SYMBOL is nil,
     and DATA is (REAL-ERROR-SYMBOL . REAL-DATA).
     That is a special case--don't do this in other situations.  */
  Lisp_Object conditions;
  Lisp_Object string;
  Lisp_Object real_error_symbol
    = (NILP (error_symbol) ? Fcar (data) : error_symbol);
  Lisp_Object clause = Qnil;
  struct handler *h;

  if (gc_in_progress || waiting_for_input)
    emacs_abort ();

#if 0 /* rms: I don't know why this was here,
	 but it is surely wrong for an error that is handled.  */
#ifdef HAVE_WINDOW_SYSTEM
  if (display_hourglass_p)
    cancel_hourglass ();
#endif
#endif

  /* This hook is used by edebug.  */
  if (! NILP (Vsignal_hook_function)
      && ! NILP (error_symbol)
      /* Don't try to call a lisp function if we've already overflowed
         the specpdl stack.  */
      && specpdl_ptr < specpdl + specpdl_size)
    {
      /* Edebug takes care of restoring these variables when it exits.  */
      if (lisp_eval_depth + 20 > max_lisp_eval_depth)
	max_lisp_eval_depth = lisp_eval_depth + 20;

      if (SPECPDL_INDEX () + 40 > max_specpdl_size)
	max_specpdl_size = SPECPDL_INDEX () + 40;

      call2 (Vsignal_hook_function, error_symbol, data);
    }

  conditions = Fget (real_error_symbol, Qerror_conditions);

  /* Remember from where signal was called.  Skip over the frame for
     `signal' itself.  If a frame for `error' follows, skip that,
     too.  Don't do this when ERROR_SYMBOL is nil, because that
     is a memory-full error.  */
  Vsignaling_function = Qnil;
  if (!NILP (error_symbol))
    {
      union specbinding *pdl = backtrace_next (backtrace_top ());
      if (backtrace_p (pdl) && EQ (backtrace_function (pdl), Qerror))
	pdl = backtrace_next (pdl);
      if (backtrace_p (pdl))
	Vsignaling_function = backtrace_function (pdl);
    }

  for (h = handlerlist; h; h = h->next)
    {
      if (h->type != CONDITION_CASE)
	continue;
      clause = find_handler_clause (h->tag_or_ch, conditions);
      if (!NILP (clause))
	break;
    }

  if (/* Don't run the debugger for a memory-full error.
	 (There is no room in memory to do that!)  */
      !NILP (error_symbol)
      && (!NILP (Vdebug_on_signal)
	  /* If no handler is present now, try to run the debugger.  */
	  || NILP (clause)
	  /* A `debug' symbol in the handler list disables the normal
	     suppression of the debugger.  */
	  || (CONSP (clause) && !NILP (Fmemq (Qdebug, clause)))
	  /* Special handler that means "print a message and run debugger
	     if requested".  */
	  || EQ (h->tag_or_ch, Qerror)))
    {
      bool debugger_called
	= maybe_call_debugger (conditions, error_symbol, data);
      /* We can't return values to code which signaled an error, but we
	 can continue code which has signaled a quit.  */
      if (keyboard_quit && debugger_called && EQ (real_error_symbol, Qquit))
	return Qnil;
    }

  if (!NILP (clause))
    {
      Lisp_Object unwind_data
	= (NILP (error_symbol) ? data : Fcons (error_symbol, data));

      unwind_to_catch (h, unwind_data);
    }
  else
    {
      if (handlerlist != handlerlist_sentinel)
	/* FIXME: This will come right back here if there's no `top-level'
	   catcher.  A better solution would be to abort here, and instead
	   add a catch-all condition handler so we never come here.  */
	Fthrow (Qtop_level, Qt);
    }

  if (! NILP (error_symbol))
    data = Fcons (error_symbol, data);

  string = Ferror_message_string (data);
  fatal ("%s", SDATA (string));
}

/* Like xsignal, but takes 0, 1, 2, or 3 args instead of a list.  */

void
xsignal0 (Lisp_Object error_symbol)
{
  xsignal (error_symbol, Qnil);
}

void
xsignal1 (Lisp_Object error_symbol, Lisp_Object arg)
{
  xsignal (error_symbol, list1 (arg));
}

void
xsignal2 (Lisp_Object error_symbol, Lisp_Object arg1, Lisp_Object arg2)
{
  xsignal (error_symbol, list2 (arg1, arg2));
}

void
xsignal3 (Lisp_Object error_symbol, Lisp_Object arg1, Lisp_Object arg2, Lisp_Object arg3)
{
  xsignal (error_symbol, list3 (arg1, arg2, arg3));
}

/* Signal `error' with message S, and additional arg ARG.
   If ARG is not a genuine list, make it a one-element list.  */

void
signal_error (const char *s, Lisp_Object arg)
{
  Lisp_Object tortoise, hare;

  hare = tortoise = arg;
  while (CONSP (hare))
    {
      hare = XCDR (hare);
      if (!CONSP (hare))
	break;

      hare = XCDR (hare);
      tortoise = XCDR (tortoise);

      if (EQ (hare, tortoise))
	break;
    }

  if (!NILP (hare))
    arg = list1 (arg);

  xsignal (Qerror, Fcons (build_string (s), arg));
}


/* Return true if LIST is a non-nil atom or
   a list containing one of CONDITIONS.  */

static bool
wants_debugger (Lisp_Object list, Lisp_Object conditions)
{
  if (NILP (list))
    return 0;
  if (! CONSP (list))
    return 1;

  while (CONSP (conditions))
    {
      Lisp_Object this, tail;
      this = XCAR (conditions);
      for (tail = list; CONSP (tail); tail = XCDR (tail))
	if (EQ (XCAR (tail), this))
	  return 1;
      conditions = XCDR (conditions);
    }
  return 0;
}

/* Return true if an error with condition-symbols CONDITIONS,
   and described by SIGNAL-DATA, should skip the debugger
   according to debugger-ignored-errors.  */

static bool
skip_debugger (Lisp_Object conditions, Lisp_Object data)
{
  Lisp_Object tail;
  bool first_string = 1;
  Lisp_Object error_message;

  error_message = Qnil;
  for (tail = Vdebug_ignored_errors; CONSP (tail); tail = XCDR (tail))
    {
      if (STRINGP (XCAR (tail)))
	{
	  if (first_string)
	    {
	      error_message = Ferror_message_string (data);
	      first_string = 0;
	    }

	  if (fast_string_match (XCAR (tail), error_message) >= 0)
	    return 1;
	}
      else
	{
	  Lisp_Object contail;

	  for (contail = conditions; CONSP (contail); contail = XCDR (contail))
	    if (EQ (XCAR (tail), XCAR (contail)))
	      return 1;
	}
    }

  return 0;
}

/* Call the debugger if calling it is currently enabled for CONDITIONS.
   SIG and DATA describe the signal.  There are two ways to pass them:
    = SIG is the error symbol, and DATA is the rest of the data.
    = SIG is nil, and DATA is (SYMBOL . REST-OF-DATA).
      This is for memory-full errors only.  */
static bool
maybe_call_debugger (Lisp_Object conditions, Lisp_Object sig, Lisp_Object data)
{
  Lisp_Object combined_data;

  combined_data = Fcons (sig, data);

  if (
      /* Don't try to run the debugger with interrupts blocked.
	 The editing loop would return anyway.  */
      ! input_blocked_p ()
      && NILP (Vinhibit_debugger)
      /* Does user want to enter debugger for this kind of error?  */
      && (EQ (sig, Qquit)
	  ? debug_on_quit
	  : wants_debugger (Vdebug_on_error, conditions))
      && ! skip_debugger (conditions, combined_data)
      /* RMS: What's this for?  */
      && when_entered_debugger < num_nonmacro_input_events)
    {
      call_debugger (list2 (Qerror, combined_data));
      return 1;
    }

  return 0;
}

static Lisp_Object
find_handler_clause (Lisp_Object handlers, Lisp_Object conditions)
{
  register Lisp_Object h;

  /* t is used by handlers for all conditions, set up by C code.  */
  if (EQ (handlers, Qt))
    return Qt;

  /* error is used similarly, but means print an error message
     and run the debugger if that is enabled.  */
  if (EQ (handlers, Qerror))
    return Qt;

  for (h = handlers; CONSP (h); h = XCDR (h))
    {
      Lisp_Object handler = XCAR (h);
      if (!NILP (Fmemq (handler, conditions)))
	return handlers;
    }

  return Qnil;
}


/* Format and return a string; called like vprintf.  */
Lisp_Object
vformat_string (const char *m, va_list ap)
{
  char buf[4000];
  ptrdiff_t size = sizeof buf;
  ptrdiff_t size_max = STRING_BYTES_BOUND + 1;
  char *buffer = buf;
  ptrdiff_t used;
  Lisp_Object string;

  used = evxprintf (&buffer, &size, buf, size_max, m, ap);
  string = make_string (buffer, used);
  if (buffer != buf)
    xfree (buffer);

  return string;
}

/* Dump an error message; called like vprintf.  */
void
verror (const char *m, va_list ap)
{
  xsignal1 (Qerror, vformat_string (m, ap));
}


/* Dump an error message; called like printf.  */

/* VARARGS 1 */
void
error (const char *m, ...)
{
  va_list ap;
  va_start (ap, m);
  verror (m, ap);
}

/* Grow the specpdl stack by one entry.
   The caller should have already initialized the entry.
   Signal an error on stack overflow.

   Make sure that there is always one unused entry past the top of the
   stack, so that the just-initialized entry is safely unwound if
   memory exhausted and an error is signaled here.  Also, allocate a
   never-used entry just before the bottom of the stack; sometimes its
   address is taken.  */

void
grow_specpdl (void)
{
  specpdl_ptr++;

  if (specpdl_ptr == specpdl + specpdl_size)
    {
      ptrdiff_t count = SPECPDL_INDEX ();
      ptrdiff_t max_size = min (max_specpdl_size, PTRDIFF_MAX - 1000);
      union specbinding *pdlvec = specpdl - 1;
      ptrdiff_t pdlvecsize = specpdl_size + 1;
      if (max_size <= specpdl_size)
	{
	  if (max_specpdl_size < 400)
	    max_size = max_specpdl_size = 400;
	  if (max_size <= specpdl_size)
	    signal_error ("Variable binding depth exceeds max-specpdl-size",
			  Qnil);
	}
      pdlvec = xpalloc (pdlvec, &pdlvecsize, 1, max_size + 1, sizeof *specpdl);
      specpdl = pdlvec + 1;
      specpdl_size = pdlvecsize - 1;
      specpdl_ptr = specpdl + count;
    }
}

ptrdiff_t
record_in_backtrace (Lisp_Object function, Lisp_Object *args, ptrdiff_t nargs)
{
  ptrdiff_t count = SPECPDL_INDEX ();

  eassert (nargs >= UNEVALLED);
  specpdl_ptr->bt.kind = SPECPDL_BACKTRACE;
  specpdl_ptr->bt.debug_on_exit = false;
  specpdl_ptr->bt.function = function;
  current_thread->stack_top = specpdl_ptr->bt.args = args;
  specpdl_ptr->bt.nargs = nargs;
  grow_specpdl ();

  return count;
}

bool
eval_subr_many (Lisp_Object fun, Lisp_Object numargs, Lisp_Object args_left, ptrdiff_t count, Lisp_Object *val)
{
  /* Pass a vector of evaluated arguments.  */
  Lisp_Object *vals;
  ptrdiff_t argnum = 0;
  USE_SAFE_ALLOCA;

  SAFE_ALLOCA_LISP (vals, XINT (numargs));

  while (CONSP (args_left) && argnum < XINT (numargs))
    {
      Lisp_Object arg = XCAR (args_left);
      args_left = XCDR (args_left);
      vals[argnum++] = eval_sub (arg);
    }

  set_backtrace_args (specpdl + count, vals, argnum);

  *val = XSUBR (fun)->function.aMANY (argnum, vals);
<<<<<<< HEAD

  check_cons_list ();
  lisp_eval_depth--;
  /* Do the debug-on-exit now, while VALS still exists.  */
  if (backtrace_debug_on_exit (specpdl + count))
    *val = call_debugger (list2 (Qexit, *val));
  SAFE_FREE ();
  specpdl_ptr--;
  return true;
}

bool
eval_subr (Lisp_Object original_fun, Lisp_Object fun, Lisp_Object original_args, ptrdiff_t count, Lisp_Object *val)
{
  Lisp_Object args_left = original_args;
  Lisp_Object numargs = Flength (args_left);
  /* Declare here, as this array may be accessed by call_debugger near
     the end of this function.  See Bug#21245.  */
  Lisp_Object argvals[8];

  check_cons_list ();

  if (XINT (numargs) < XSUBR (fun)->min_args
      || (XSUBR (fun)->max_args >= 0
          && XSUBR (fun)->max_args < XINT (numargs)))
    {
      xsignal2 (Qwrong_number_of_arguments, original_fun, numargs);
    }
  else if (XSUBR (fun)->max_args == UNEVALLED)
    {
      *val = (XSUBR (fun)->function.aUNEVALLED) (args_left);
    }
  else if (XSUBR (fun)->max_args == MANY)
    return eval_subr_many(fun, numargs, args_left, count, val);
  else
    {
      int i, maxargs = XSUBR (fun)->max_args;

      for (i = 0; i < maxargs; i++)
        {
          argvals[i] = eval_sub (Fcar (args_left));
          args_left = Fcdr (args_left);
        }

      set_backtrace_args (specpdl + count, argvals, XINT (numargs));

      switch (i)
        {
        case 0:
          *val = (XSUBR (fun)->function.a0 ());
          break;
        case 1:
          *val = (XSUBR (fun)->function.a1 (argvals[0]));
          break;
        case 2:
          *val = (XSUBR (fun)->function.a2 (argvals[0], argvals[1]));
          break;
        case 3:
          *val = (XSUBR (fun)->function.a3
                  (argvals[0], argvals[1], argvals[2]));
          break;
        case 4:
          *val = (XSUBR (fun)->function.a4
                  (argvals[0], argvals[1], argvals[2], argvals[3]));
          break;
        case 5:
          *val = (XSUBR (fun)->function.a5
                  (argvals[0], argvals[1], argvals[2], argvals[3],
                   argvals[4]));
          break;
        case 6:
          *val = (XSUBR (fun)->function.a6
                  (argvals[0], argvals[1], argvals[2], argvals[3],
                   argvals[4], argvals[5]));
          break;
        case 7:
          *val = (XSUBR (fun)->function.a7
                  (argvals[0], argvals[1], argvals[2], argvals[3],
                   argvals[4], argvals[5], argvals[6]));
          break;

        case 8:
          *val = (XSUBR (fun)->function.a8
                  (argvals[0], argvals[1], argvals[2], argvals[3],
                   argvals[4], argvals[5], argvals[6], argvals[7]));
          break;

        default:
          /* Someone has created a subr that takes more arguments than
             is supported by this code.  We need to either rewrite the
             subr to use a different argument protocol, or add more
             cases to this switch.  */
          emacs_abort ();
        }
    }

  return false;
=======

  check_cons_list ();
  lisp_eval_depth--;
  /* Do the debug-on-exit now, while VALS still exists.  */
  if (backtrace_debug_on_exit (specpdl + count))
    *val = call_debugger (list2 (Qexit, *val));
  SAFE_FREE ();
  specpdl_ptr--;
  return true;
>>>>>>> 32465db5
}


DEFUN ("apply", Fapply, Sapply, 1, MANY, 0,
       doc: /* Call FUNCTION with our remaining args, using our last arg as list of args.
Then return the value FUNCTION returns.
Thus, (apply \\='+ 1 2 \\='(3 4)) returns 10.
usage: (apply FUNCTION &rest ARGUMENTS)  */)
  (ptrdiff_t nargs, Lisp_Object *args)
{
  ptrdiff_t i, numargs, funcall_nargs;
  register Lisp_Object *funcall_args = NULL;
  register Lisp_Object spread_arg = args[nargs - 1];
  Lisp_Object fun = args[0];
  Lisp_Object retval;
  USE_SAFE_ALLOCA;

  CHECK_LIST (spread_arg);

  numargs = XINT (Flength (spread_arg));

  if (numargs == 0)
    return Ffuncall (nargs - 1, args);
  else if (numargs == 1)
    {
      args [nargs - 1] = XCAR (spread_arg);
      return Ffuncall (nargs, args);
    }

  numargs += nargs - 2;

  /* Optimize for no indirection.  */
  if (SYMBOLP (fun) && !NILP (fun)
      && (fun = XSYMBOL (fun)->u.s.function, SYMBOLP (fun)))
    {
      fun = indirect_function (fun);
      if (NILP (fun))
	/* Let funcall get the error.  */
	fun = args[0];
    }

  if (SUBRP (fun) && XSUBR (fun)->max_args > numargs
      /* Don't hide an error by adding missing arguments.  */
      && numargs >= XSUBR (fun)->min_args)
    {
      /* Avoid making funcall cons up a yet another new vector of arguments
	 by explicitly supplying nil's for optional values.  */
      SAFE_ALLOCA_LISP (funcall_args, 1 + XSUBR (fun)->max_args);
      memclear (funcall_args + numargs + 1,
		(XSUBR (fun)->max_args - numargs) * word_size);
      funcall_nargs = 1 + XSUBR (fun)->max_args;
    }
  else
    { /* We add 1 to numargs because funcall_args includes the
	 function itself as well as its arguments.  */
      SAFE_ALLOCA_LISP (funcall_args, 1 + numargs);
      funcall_nargs = 1 + numargs;
    }

  memcpy (funcall_args, args, nargs * word_size);
  /* Spread the last arg we got.  Its first element goes in
     the slot that it used to occupy, hence this value of I.  */
  i = nargs - 1;
  while (!NILP (spread_arg))
    {
      funcall_args [i++] = XCAR (spread_arg);
      spread_arg = XCDR (spread_arg);
    }

  retval = Ffuncall (funcall_nargs, funcall_args);

  SAFE_FREE ();
  return retval;
}

/* Run hook variables in various ways.  */

/* ARGS[0] should be a hook symbol.
   Call each of the functions in the hook value, passing each of them
   as arguments all the rest of ARGS (all NARGS - 1 elements).
   FUNCALL specifies how to call each function on the hook.  */

Lisp_Object
run_hook_with_args (ptrdiff_t nargs, Lisp_Object *args,
		    Lisp_Object (*funcall) (ptrdiff_t nargs, Lisp_Object *args))
{
  Lisp_Object sym, val, ret = Qnil;

  /* If we are dying or still initializing,
     don't do anything--it would probably crash if we tried.  */
  if (NILP (Vrun_hooks))
    return Qnil;

  sym = args[0];
  val = find_symbol_value (sym);

  if (EQ (val, Qunbound) || NILP (val))
    return ret;
  else if (!CONSP (val) || FUNCTIONP (val))
    {
      args[0] = val;
      return funcall (nargs, args);
    }
  else
    {
      Lisp_Object global_vals = Qnil;

      for (;
	   CONSP (val) && NILP (ret);
	   val = XCDR (val))
	{
	  if (EQ (XCAR (val), Qt))
	    {
	      /* t indicates this hook has a local binding;
		 it means to run the global binding too.  */
	      global_vals = Fdefault_value (sym);
	      if (NILP (global_vals)) continue;

	      if (!CONSP (global_vals) || EQ (XCAR (global_vals), Qlambda))
		{
		  args[0] = global_vals;
		  ret = funcall (nargs, args);
		}
	      else
		{
		  for (;
		       CONSP (global_vals) && NILP (ret);
		       global_vals = XCDR (global_vals))
		    {
		      args[0] = XCAR (global_vals);
		      /* In a global value, t should not occur.  If it does, we
			 must ignore it to avoid an endless loop.  */
		      if (!EQ (args[0], Qt))
			ret = funcall (nargs, args);
		    }
		}
	    }
	  else
	    {
	      args[0] = XCAR (val);
	      ret = funcall (nargs, args);
	    }
	}

      return ret;
    }
}

/* Run the hook HOOK, giving each function the two args ARG1 and ARG2.  */

void
run_hook_with_args_2 (Lisp_Object hook, Lisp_Object arg1, Lisp_Object arg2)
{
  CALLN (Frun_hook_with_args, hook, arg1, arg2);
}

/* Call function fn on no arguments.  */
Lisp_Object
call0 (Lisp_Object fn)
{
  return Ffuncall (1, &fn);
}

/* Call function fn with 1 argument arg1.  */
/* ARGSUSED */
Lisp_Object
call1 (Lisp_Object fn, Lisp_Object arg1)
{
  return CALLN (Ffuncall, fn, arg1);
}

/* Call function fn with 2 arguments arg1, arg2.  */
/* ARGSUSED */
Lisp_Object
call2 (Lisp_Object fn, Lisp_Object arg1, Lisp_Object arg2)
{
  return CALLN (Ffuncall, fn, arg1, arg2);
}

/* Call function fn with 3 arguments arg1, arg2, arg3.  */
/* ARGSUSED */
Lisp_Object
call3 (Lisp_Object fn, Lisp_Object arg1, Lisp_Object arg2, Lisp_Object arg3)
{
  return CALLN (Ffuncall, fn, arg1, arg2, arg3);
}

/* Call function fn with 4 arguments arg1, arg2, arg3, arg4.  */
/* ARGSUSED */
Lisp_Object
call4 (Lisp_Object fn, Lisp_Object arg1, Lisp_Object arg2, Lisp_Object arg3,
       Lisp_Object arg4)
{
  return CALLN (Ffuncall, fn, arg1, arg2, arg3, arg4);
}

/* Call function fn with 5 arguments arg1, arg2, arg3, arg4, arg5.  */
/* ARGSUSED */
Lisp_Object
call5 (Lisp_Object fn, Lisp_Object arg1, Lisp_Object arg2, Lisp_Object arg3,
       Lisp_Object arg4, Lisp_Object arg5)
{
  return CALLN (Ffuncall, fn, arg1, arg2, arg3, arg4, arg5);
}

/* Call function fn with 6 arguments arg1, arg2, arg3, arg4, arg5, arg6.  */
/* ARGSUSED */
Lisp_Object
call6 (Lisp_Object fn, Lisp_Object arg1, Lisp_Object arg2, Lisp_Object arg3,
       Lisp_Object arg4, Lisp_Object arg5, Lisp_Object arg6)
{
  return CALLN (Ffuncall, fn, arg1, arg2, arg3, arg4, arg5, arg6);
}

/* Call function fn with 7 arguments arg1, arg2, arg3, arg4, arg5, arg6, arg7.  */
/* ARGSUSED */
Lisp_Object
call7 (Lisp_Object fn, Lisp_Object arg1, Lisp_Object arg2, Lisp_Object arg3,
       Lisp_Object arg4, Lisp_Object arg5, Lisp_Object arg6, Lisp_Object arg7)
{
  return CALLN (Ffuncall, fn, arg1, arg2, arg3, arg4, arg5, arg6, arg7);
}

/* Call function fn with 8 arguments arg1, arg2, arg3, arg4, arg5,
   arg6, arg7, arg8.  */
/* ARGSUSED */
Lisp_Object
call8 (Lisp_Object fn, Lisp_Object arg1, Lisp_Object arg2, Lisp_Object arg3,
       Lisp_Object arg4, Lisp_Object arg5, Lisp_Object arg6, Lisp_Object arg7,
       Lisp_Object arg8)
{
  return CALLN (Ffuncall, fn, arg1, arg2, arg3, arg4, arg5, arg6, arg7, arg8);
}

/* Apply a C subroutine SUBR to the NUMARGS evaluated arguments in ARG_VECTOR
   and return the result of evaluation.  */

Lisp_Object
funcall_subr (struct Lisp_Subr *subr, ptrdiff_t numargs, Lisp_Object *args)
{
  if (numargs < subr->min_args
      || (subr->max_args >= 0 && subr->max_args < numargs))
    {
      Lisp_Object fun;
      XSETSUBR (fun, subr);
      xsignal2 (Qwrong_number_of_arguments, fun, make_number (numargs));
    }

  else if (subr->max_args == UNEVALLED)
    {
      Lisp_Object fun;
      XSETSUBR (fun, subr);
      xsignal1 (Qinvalid_function, fun);
    }

  else if (subr->max_args == MANY)
    return (subr->function.aMANY) (numargs, args);
  else
    {
      Lisp_Object internal_argbuf[8];
      Lisp_Object *internal_args;
      if (subr->max_args > numargs)
        {
          eassert (subr->max_args <= ARRAYELTS (internal_argbuf));
          internal_args = internal_argbuf;
          memcpy (internal_args, args, numargs * word_size);
          memclear (internal_args + numargs,
                    (subr->max_args - numargs) * word_size);
        }
      else
        internal_args = args;
      switch (subr->max_args)
        {
        case 0:
          return (subr->function.a0 ());
        case 1:
          return (subr->function.a1 (internal_args[0]));
        case 2:
          return (subr->function.a2
                  (internal_args[0], internal_args[1]));
        case 3:
          return (subr->function.a3
                  (internal_args[0], internal_args[1], internal_args[2]));
        case 4:
          return (subr->function.a4
                  (internal_args[0], internal_args[1], internal_args[2],
                   internal_args[3]));
        case 5:
          return (subr->function.a5
                  (internal_args[0], internal_args[1], internal_args[2],
                   internal_args[3], internal_args[4]));
        case 6:
          return (subr->function.a6
                  (internal_args[0], internal_args[1], internal_args[2],
                   internal_args[3], internal_args[4], internal_args[5]));
        case 7:
          return (subr->function.a7
                  (internal_args[0], internal_args[1], internal_args[2],
                   internal_args[3], internal_args[4], internal_args[5],
                   internal_args[6]));
        case 8:
          return (subr->function.a8
                  (internal_args[0], internal_args[1], internal_args[2],
                   internal_args[3], internal_args[4], internal_args[5],
                   internal_args[6], internal_args[7]));

        default:

          /* If a subr takes more than 8 arguments without using MANY
             or UNEVALLED, we need to extend this function to support it.
             Until this is done, there is no way to call the function.  */
          emacs_abort ();
        }
    }
}

Lisp_Object
apply_lambda (Lisp_Object fun, Lisp_Object args, ptrdiff_t count)
{
  Lisp_Object args_left;
  ptrdiff_t i;
  EMACS_INT numargs;
  Lisp_Object *arg_vector;
  Lisp_Object tem;
  USE_SAFE_ALLOCA;

  numargs = XFASTINT (Flength (args));
  SAFE_ALLOCA_LISP (arg_vector, numargs);
  args_left = args;

  for (i = 0; i < numargs; )
    {
      tem = Fcar (args_left), args_left = Fcdr (args_left);
      tem = eval_sub (tem);
      arg_vector[i++] = tem;
    }

  set_backtrace_args (specpdl + count, arg_vector, i);
  tem = funcall_lambda (fun, numargs, arg_vector);

  check_cons_list ();
  lisp_eval_depth--;
  /* Do the debug-on-exit now, while arg_vector still exists.  */
  if (backtrace_debug_on_exit (specpdl + count))
    tem = call_debugger (list2 (Qexit, tem));
  SAFE_FREE ();
  specpdl_ptr--;
  return tem;
}

/* Apply a Lisp function FUN to the NARGS evaluated arguments in ARG_VECTOR
   and return the result of evaluation.
   FUN must be either a lambda-expression, a compiled-code object,
   or a module function.  */

Lisp_Object
funcall_lambda (Lisp_Object fun, ptrdiff_t nargs,
		register Lisp_Object *arg_vector)
{
  Lisp_Object val, syms_left, next, lexenv;
  ptrdiff_t count = SPECPDL_INDEX ();
  ptrdiff_t i;
  bool optional, rest;

  if (CONSP (fun))
    {
      if (EQ (XCAR (fun), Qclosure))
	{
	  Lisp_Object cdr = XCDR (fun);	/* Drop `closure'.  */
	  if (! CONSP (cdr))
	    xsignal1 (Qinvalid_function, fun);
	  fun = cdr;
	  lexenv = XCAR (fun);
	}
      else
	lexenv = Qnil;
      syms_left = XCDR (fun);
      if (CONSP (syms_left))
	syms_left = XCAR (syms_left);
      else
	xsignal1 (Qinvalid_function, fun);
    }
  else if (COMPILEDP (fun))
    {
      ptrdiff_t size = PVSIZE (fun);
      if (size <= COMPILED_STACK_DEPTH)
	xsignal1 (Qinvalid_function, fun);
      syms_left = AREF (fun, COMPILED_ARGLIST);
      if (INTEGERP (syms_left))
	/* A byte-code object with an integer args template means we
	   shouldn't bind any arguments, instead just call the byte-code
	   interpreter directly; it will push arguments as necessary.

	   Byte-code objects with a nil args template (the default)
	   have dynamically-bound arguments, and use the
	   argument-binding code below instead (as do all interpreted
	   functions, even lexically bound ones).  */
	{
	  /* If we have not actually read the bytecode string
	     and constants vector yet, fetch them from the file.  */
	  if (CONSP (AREF (fun, COMPILED_BYTECODE)))
	    Ffetch_bytecode (fun);
	  return exec_byte_code (AREF (fun, COMPILED_BYTECODE),
				 AREF (fun, COMPILED_CONSTANTS),
				 AREF (fun, COMPILED_STACK_DEPTH),
				 syms_left,
				 nargs, arg_vector);
	}
      lexenv = Qnil;
    }
#ifdef HAVE_MODULES
  else if (MODULE_FUNCTIONP (fun))
    return funcall_module (fun, nargs, arg_vector);
#endif
  else
    emacs_abort ();

  i = optional = rest = 0;
  bool previous_optional_or_rest = false;
  for (; CONSP (syms_left); syms_left = XCDR (syms_left))
    {
      maybe_quit ();

      next = XCAR (syms_left);
      if (!SYMBOLP (next))
	xsignal1 (Qinvalid_function, fun);

      if (EQ (next, Qand_rest))
        {
          if (rest || previous_optional_or_rest)
            xsignal1 (Qinvalid_function, fun);
          rest = 1;
          previous_optional_or_rest = true;
        }
      else if (EQ (next, Qand_optional))
        {
          if (optional || rest || previous_optional_or_rest)
            xsignal1 (Qinvalid_function, fun);
          optional = 1;
          previous_optional_or_rest = true;
        }
      else
	{
	  Lisp_Object arg;
	  if (rest)
	    {
	      arg = Flist (nargs - i, &arg_vector[i]);
	      i = nargs;
	    }
	  else if (i < nargs)
	    arg = arg_vector[i++];
	  else if (!optional)
	    xsignal2 (Qwrong_number_of_arguments, fun, make_number (nargs));
	  else
	    arg = Qnil;

	  /* Bind the argument.  */
	  if (!NILP (lexenv) && SYMBOLP (next))
	    /* Lexically bind NEXT by adding it to the lexenv alist.  */
	    lexenv = Fcons (Fcons (next, arg), lexenv);
	  else
	    /* Dynamically bind NEXT.  */
	    specbind (next, arg);
          previous_optional_or_rest = false;
	}
    }

  if (!NILP (syms_left) || previous_optional_or_rest)
    xsignal1 (Qinvalid_function, fun);
  else if (i < nargs)
    xsignal2 (Qwrong_number_of_arguments, fun, make_number (nargs));

  if (!EQ (lexenv, Vinternal_interpreter_environment))
    /* Instantiate a new lexical environment.  */
    specbind (Qinternal_interpreter_environment, lexenv);

  if (CONSP (fun))
    val = Fprogn (XCDR (XCDR (fun)));
  else
    {
      /* If we have not actually read the bytecode string
	 and constants vector yet, fetch them from the file.  */
      if (CONSP (AREF (fun, COMPILED_BYTECODE)))
	Ffetch_bytecode (fun);
      val = exec_byte_code (AREF (fun, COMPILED_BYTECODE),
			    AREF (fun, COMPILED_CONSTANTS),
			    AREF (fun, COMPILED_STACK_DEPTH),
			    Qnil, 0, 0);
    }

  return unbind_to (count, val);
}

DEFUN ("func-arity", Ffunc_arity, Sfunc_arity, 1, 1, 0,
       doc: /* Return minimum and maximum number of args allowed for FUNCTION.
FUNCTION must be a function of some kind.
The returned value is a cons cell (MIN . MAX).  MIN is the minimum number
of args.  MAX is the maximum number, or the symbol `many', for a
function with `&rest' args, or `unevalled' for a special form.  */)
  (Lisp_Object function)
{
  Lisp_Object original;
  Lisp_Object funcar;
  Lisp_Object result;

  original = function;

 retry:

  /* Optimize for no indirection.  */
  function = original;
  if (SYMBOLP (function) && !NILP (function))
    {
      function = XSYMBOL (function)->u.s.function;
      if (SYMBOLP (function))
	function = indirect_function (function);
    }

  if (CONSP (function) && EQ (XCAR (function), Qmacro))
    function = XCDR (function);

  if (SUBRP (function))
    result = Fsubr_arity (function);
  else if (COMPILEDP (function))
    result = lambda_arity (function);
#ifdef HAVE_MODULES
  else if (MODULE_FUNCTIONP (function))
    result = module_function_arity (XMODULE_FUNCTION (function));
#endif
  else
    {
      if (NILP (function))
	xsignal1 (Qvoid_function, original);
      if (!CONSP (function))
	xsignal1 (Qinvalid_function, original);
      funcar = XCAR (function);
      if (!SYMBOLP (funcar))
	xsignal1 (Qinvalid_function, original);
      if (EQ (funcar, Qlambda)
	  || EQ (funcar, Qclosure))
	result = lambda_arity (function);
      else if (EQ (funcar, Qautoload))
	{
	  Fautoload_do_load (function, original, Qnil);
	  goto retry;
	}
      else
	xsignal1 (Qinvalid_function, original);
    }
  return result;
}

/* FUN must be either a lambda-expression or a compiled-code object.  */
static Lisp_Object
lambda_arity (Lisp_Object fun)
{
  Lisp_Object syms_left;

  if (CONSP (fun))
    {
      if (EQ (XCAR (fun), Qclosure))
	{
	  fun = XCDR (fun);	/* Drop `closure'.  */
	  CHECK_CONS (fun);
	}
      syms_left = XCDR (fun);
      if (CONSP (syms_left))
	syms_left = XCAR (syms_left);
      else
	xsignal1 (Qinvalid_function, fun);
    }
  else if (COMPILEDP (fun))
    {
      ptrdiff_t size = PVSIZE (fun);
      if (size <= COMPILED_STACK_DEPTH)
	xsignal1 (Qinvalid_function, fun);
      syms_left = AREF (fun, COMPILED_ARGLIST);
      if (INTEGERP (syms_left))
        return get_byte_code_arity (syms_left);
    }
  else
    emacs_abort ();

  EMACS_INT minargs = 0, maxargs = 0;
  bool optional = false;
  for (; CONSP (syms_left); syms_left = XCDR (syms_left))
    {
      Lisp_Object next = XCAR (syms_left);
      if (!SYMBOLP (next))
	xsignal1 (Qinvalid_function, fun);

      if (EQ (next, Qand_rest))
	return Fcons (make_number (minargs), Qmany);
      else if (EQ (next, Qand_optional))
	optional = true;
      else
	{
          if (!optional)
            minargs++;
          maxargs++;
        }
    }

  if (!NILP (syms_left))
    xsignal1 (Qinvalid_function, fun);

  return Fcons (make_number (minargs), make_number (maxargs));
}

DEFUN ("fetch-bytecode", Ffetch_bytecode, Sfetch_bytecode,
       1, 1, 0,
       doc: /* If byte-compiled OBJECT is lazy-loaded, fetch it now.  */)
  (Lisp_Object object)
{
  Lisp_Object tem;

  if (COMPILEDP (object))
    {
      ptrdiff_t size = PVSIZE (object);
      if (size <= COMPILED_STACK_DEPTH)
	xsignal1 (Qinvalid_function, object);
      if (CONSP (AREF (object, COMPILED_BYTECODE)))
	{
	  tem = read_doc_string (AREF (object, COMPILED_BYTECODE));
	  if (!CONSP (tem))
	    {
	      tem = AREF (object, COMPILED_BYTECODE);
	      if (CONSP (tem) && STRINGP (XCAR (tem)))
		error ("Invalid byte code in %s", SDATA (XCAR (tem)));
	      else
		error ("Invalid byte code");
	    }
	  ASET (object, COMPILED_BYTECODE, XCAR (tem));
	  ASET (object, COMPILED_CONSTANTS, XCDR (tem));
	}
    }
  return object;
}

/* Return true if SYMBOL currently has a let-binding
   which was made in the buffer that is now current.  */

bool
let_shadows_buffer_binding_p (struct Lisp_Symbol *symbol)
{
  union specbinding *p;
  Lisp_Object buf = Fcurrent_buffer ();

  for (p = specpdl_ptr; p > specpdl; )
    if ((--p)->kind > SPECPDL_LET)
      {
	struct Lisp_Symbol *let_bound_symbol = XSYMBOL (specpdl_symbol (p));
	eassert (let_bound_symbol->u.s.redirect != SYMBOL_VARALIAS);
	if (symbol == let_bound_symbol
	    && EQ (specpdl_where (p), buf))
	  return 1;
      }

  return 0;
}

static void
do_specbind (struct Lisp_Symbol *sym, union specbinding *bind,
             Lisp_Object value, enum Set_Internal_Bind bindflag)
{
  switch (sym->u.s.redirect)
    {
    case SYMBOL_PLAINVAL:
      if (!sym->u.s.trapped_write)
	SET_SYMBOL_VAL (sym, value);
      else
        set_internal (specpdl_symbol (bind), value, Qnil, bindflag);
      break;

    case SYMBOL_FORWARDED:
      if (BUFFER_OBJFWDP (SYMBOL_FWD (sym))
	  && specpdl_kind (bind) == SPECPDL_LET_DEFAULT)
	{
          set_default_internal (specpdl_symbol (bind), value, bindflag);
	  return;
	}
      FALLTHROUGH;
    case SYMBOL_LOCALIZED:
      set_internal (specpdl_symbol (bind), value, Qnil, bindflag);
      break;

    default:
      emacs_abort ();
    }
}

/* `specpdl_ptr' describes which variable is
   let-bound, so it can be properly undone when we unbind_to.
   It can be either a plain SPECPDL_LET or a SPECPDL_LET_LOCAL/DEFAULT.
   - SYMBOL is the variable being bound.  Note that it should not be
     aliased (i.e. when let-binding V1 that's aliased to V2, we want
     to record V2 here).
   - WHERE tells us in which buffer the binding took place.
     This is used for SPECPDL_LET_LOCAL bindings (i.e. bindings to a
     buffer-local variable) as well as for SPECPDL_LET_DEFAULT bindings,
     i.e. bindings to the default value of a variable which can be
     buffer-local.  */

void
specbind (Lisp_Object symbol, Lisp_Object value)
{
  struct Lisp_Symbol *sym;

  CHECK_SYMBOL (symbol);
  sym = XSYMBOL (symbol);

 start:
  switch (sym->u.s.redirect)
    {
    case SYMBOL_VARALIAS:
      sym = indirect_variable (sym); XSETSYMBOL (symbol, sym); goto start;
    case SYMBOL_PLAINVAL:
      /* The most common case is that of a non-constant symbol with a
	 trivial value.  Make that as fast as we can.  */
      specpdl_ptr->let.kind = SPECPDL_LET;
      specpdl_ptr->let.symbol = symbol;
      specpdl_ptr->let.old_value = SYMBOL_VAL (sym);
      specpdl_ptr->let.saved_value = Qnil;
      grow_specpdl ();
      do_specbind (sym, specpdl_ptr - 1, value, SET_INTERNAL_BIND);
      break;
    case SYMBOL_LOCALIZED:
    case SYMBOL_FORWARDED:
      {
	Lisp_Object ovalue = find_symbol_value (symbol);
	specpdl_ptr->let.kind = SPECPDL_LET_LOCAL;
	specpdl_ptr->let.symbol = symbol;
	specpdl_ptr->let.old_value = ovalue;
	specpdl_ptr->let.where = Fcurrent_buffer ();
	specpdl_ptr->let.saved_value = Qnil;

	eassert (sym->u.s.redirect != SYMBOL_LOCALIZED
		 || (EQ (SYMBOL_BLV (sym)->where, Fcurrent_buffer ())));

	if (sym->u.s.redirect == SYMBOL_LOCALIZED)
	  {
	    if (!blv_found (SYMBOL_BLV (sym)))
	      specpdl_ptr->let.kind = SPECPDL_LET_DEFAULT;
	  }
	else if (BUFFER_OBJFWDP (SYMBOL_FWD (sym)))
	  {
	    /* If SYMBOL is a per-buffer variable which doesn't have a
	       buffer-local value here, make the `let' change the global
	       value by changing the value of SYMBOL in all buffers not
	       having their own value.  This is consistent with what
	       happens with other buffer-local variables.  */
	    if (NILP (Flocal_variable_p (symbol, Qnil)))
	      {
		specpdl_ptr->let.kind = SPECPDL_LET_DEFAULT;
		grow_specpdl ();
                do_specbind (sym, specpdl_ptr - 1, value, SET_INTERNAL_BIND);
		return;
	      }
	  }
	else
	  specpdl_ptr->let.kind = SPECPDL_LET;

	grow_specpdl ();
        do_specbind (sym, specpdl_ptr - 1, value, SET_INTERNAL_BIND);
	break;
      }
    default: emacs_abort ();
    }
}

/* Push unwind-protect entries of various types.  */

void
rebind_for_thread_switch (void)
{
  union specbinding *bind;

  for (bind = specpdl; bind != specpdl_ptr; ++bind)
    {
      if (bind->kind >= SPECPDL_LET)
	{
	  Lisp_Object value = specpdl_saved_value (bind);
	  Lisp_Object sym = specpdl_symbol (bind);
	  bind->let.saved_value = Qnil;
          do_specbind (XSYMBOL (sym), bind, value,
                       SET_INTERNAL_THREAD_SWITCH);
	}
    }
}

void
do_one_unbind (union specbinding *this_binding, bool unwinding,
               enum Set_Internal_Bind bindflag)
{
  eassert (unwinding || this_binding->kind >= SPECPDL_LET);
  switch (this_binding->kind)
    {
    case SPECPDL_UNWIND:
      this_binding->unwind.func (this_binding->unwind.arg);
      break;
    case SPECPDL_UNWIND_PTR:
      this_binding->unwind_ptr.func (this_binding->unwind_ptr.arg);
      break;
    case SPECPDL_UNWIND_INT:
      this_binding->unwind_int.func (this_binding->unwind_int.arg);
      break;
    case SPECPDL_UNWIND_VOID:
      this_binding->unwind_void.func ();
      break;
    case SPECPDL_BACKTRACE:
      break;
    case SPECPDL_LET:
      { /* If variable has a trivial value (no forwarding), and isn't
	   trapped, we can just set it.  */
	Lisp_Object sym = specpdl_symbol (this_binding);
	if (SYMBOLP (sym) && XSYMBOL (sym)->u.s.redirect == SYMBOL_PLAINVAL)
	  {
	    if (XSYMBOL (sym)->u.s.trapped_write == SYMBOL_UNTRAPPED_WRITE)
	      SET_SYMBOL_VAL (XSYMBOL (sym), specpdl_old_value (this_binding));
	    else
	      set_internal (sym, specpdl_old_value (this_binding),
                            Qnil, bindflag);
	    break;
	  }
      }
      /* Come here only if make_local_foo was used for the first time
	 on this var within this let.  */
      FALLTHROUGH;
    case SPECPDL_LET_DEFAULT:
      set_default_internal (specpdl_symbol (this_binding),
                            specpdl_old_value (this_binding),
                            bindflag);
      break;
    case SPECPDL_LET_LOCAL:
      {
	Lisp_Object symbol = specpdl_symbol (this_binding);
	Lisp_Object where = specpdl_where (this_binding);
	Lisp_Object old_value = specpdl_old_value (this_binding);
	eassert (BUFFERP (where));

	/* If this was a local binding, reset the value in the appropriate
	   buffer, but only if that buffer's binding still exists.  */
	if (!NILP (Flocal_variable_p (symbol, where)))
          set_internal (symbol, old_value, where, bindflag);
      }
      break;
    }
}

static void
do_nothing (void)
{}

/* Push an unwind-protect entry that does nothing, so that
   set_unwind_protect_ptr can overwrite it later.  */

void
record_unwind_protect_nothing (void)
{
  record_unwind_protect_void (do_nothing);
}

/* Clear the unwind-protect entry COUNT, so that it does nothing.
   It need not be at the top of the stack.  */

void
clear_unwind_protect (ptrdiff_t count)
{
  union specbinding *p = specpdl + count;
  p->unwind_void.kind = SPECPDL_UNWIND_VOID;
  p->unwind_void.func = do_nothing;
}

/* Set the unwind-protect entry COUNT so that it invokes FUNC (ARG).
   It need not be at the top of the stack.  Discard the entry's
   previous value without invoking it.  */

void
set_unwind_protect (ptrdiff_t count, void (*func) (Lisp_Object),
		    Lisp_Object arg)
{
  union specbinding *p = specpdl + count;
  p->unwind.kind = SPECPDL_UNWIND;
  p->unwind.func = func;
  p->unwind.arg = arg;
}

void
set_unwind_protect_ptr (ptrdiff_t count, void (*func) (void *), void *arg)
{
  union specbinding *p = specpdl + count;
  p->unwind_ptr.kind = SPECPDL_UNWIND_PTR;
  p->unwind_ptr.func = func;
  p->unwind_ptr.arg = arg;
}

void
unbind_for_thread_switch (struct thread_state *thr)
{
  union specbinding *bind;

  for (bind = thr->m_specpdl_ptr; bind > thr->m_specpdl;)
    {
      if ((--bind)->kind >= SPECPDL_LET)
	{
	  Lisp_Object sym = specpdl_symbol (bind);
	  bind->let.saved_value = find_symbol_value (sym);
          do_one_unbind (bind, false, SET_INTERNAL_THREAD_SWITCH);
	}
    }
}


static union specbinding *
get_backtrace_starting_at (Lisp_Object base)
{
  union specbinding *pdl = backtrace_top ();

  if (!NILP (base))
    { /* Skip up to `base'.  */
      base = Findirect_function (base, Qt);
      while (backtrace_p (pdl)
             && !EQ (base, Findirect_function (backtrace_function (pdl), Qt)))
        pdl = backtrace_next (pdl);
    }

  return pdl;
}

static union specbinding *
get_backtrace_frame (Lisp_Object nframes, Lisp_Object base)
{
  register EMACS_INT i;

  CHECK_NATNUM (nframes);
  union specbinding *pdl = get_backtrace_starting_at (base);

  /* Find the frame requested.  */
  for (i = XFASTINT (nframes); i > 0 && backtrace_p (pdl); i--)
    pdl = backtrace_next (pdl);

  return pdl;
}

static Lisp_Object
backtrace_frame_apply (Lisp_Object function, union specbinding *pdl)
{
  if (!backtrace_p (pdl))
    return Qnil;

  Lisp_Object flags = Qnil;
  if (backtrace_debug_on_exit (pdl))
    flags = Fcons (QCdebug_on_exit, Fcons (Qt, Qnil));

  if (backtrace_nargs (pdl) == UNEVALLED)
    return call4 (function, Qnil, backtrace_function (pdl), *backtrace_args (pdl), flags);
  else
    {
      Lisp_Object tem = Flist (backtrace_nargs (pdl), backtrace_args (pdl));
      return call4 (function, Qt, backtrace_function (pdl), tem, flags);
    }
}

DEFUN ("backtrace-debug", Fbacktrace_debug, Sbacktrace_debug, 2, 2, 0,
       doc: /* Set the debug-on-exit flag of eval frame LEVEL levels down to FLAG.
The debugger is entered when that frame exits, if the flag is non-nil.  */)
  (Lisp_Object level, Lisp_Object flag)
{
  CHECK_NUMBER (level);
  union specbinding *pdl = get_backtrace_frame(level, Qnil);

  if (backtrace_p (pdl))
    set_backtrace_debug_on_exit (pdl, !NILP (flag));

  return flag;
}

DEFUN ("mapbacktrace", Fmapbacktrace, Smapbacktrace, 1, 2, 0,
       doc: /* Call FUNCTION for each frame in backtrace.
If BASE is non-nil, it should be a function and iteration will start
from its nearest activation frame.
FUNCTION is called with 4 arguments: EVALD, FUNC, ARGS, and FLAGS.  If
a frame has not evaluated its arguments yet or is a special form,
EVALD is nil and ARGS is a list of forms.  If a frame has evaluated
its arguments and called its function already, EVALD is t and ARGS is
a list of values.
FLAGS is a plist of properties of the current frame: currently, the
only supported property is :debug-on-exit.  `mapbacktrace' always
returns nil.  */)
     (Lisp_Object function, Lisp_Object base)
{
  union specbinding *pdl = get_backtrace_starting_at (base);

  while (backtrace_p (pdl))
    {
      ptrdiff_t i = pdl - specpdl;
      backtrace_frame_apply (function, pdl);
      /* Beware! PDL is no longer valid here because FUNCTION might
         have caused grow_specpdl to reallocate pdlvec.  We must use
         the saved index, cf. Bug#27258.  */
      pdl = backtrace_next (&specpdl[i]);
    }

  return Qnil;
}

DEFUN ("backtrace-frame--internal", Fbacktrace_frame_internal,
       Sbacktrace_frame_internal, 3, 3, NULL,
       doc: /* Call FUNCTION on stack frame NFRAMES away from BASE.
Return the result of FUNCTION, or nil if no matching frame could be found. */)
     (Lisp_Object function, Lisp_Object nframes, Lisp_Object base)
{
  return backtrace_frame_apply (function, get_backtrace_frame (nframes, base));
}

/* For backtrace-eval, we want to temporarily unwind the last few elements of
   the specpdl stack, and then rewind them.  We store the pre-unwind values
   directly in the pre-existing specpdl elements (i.e. we swap the current
   value and the old value stored in the specpdl), kind of like the inplace
   pointer-reversal trick.  As it turns out, the rewind does the same as the
   unwind, except it starts from the other end of the specpdl stack, so we use
   the same function for both unwind and rewind.  */
static void
backtrace_eval_unrewind (int distance)
{
  union specbinding *tmp = specpdl_ptr;
  int step = -1;
  if (distance < 0)
    { /* It's a rewind rather than unwind.  */
      tmp += distance - 1;
      step = 1;
      distance = -distance;
    }

  for (; distance > 0; distance--)
    {
      tmp += step;
      switch (tmp->kind)
	{
	  /* FIXME: Ideally we'd like to "temporarily unwind" (some of) those
	     unwind_protect, but the problem is that we don't know how to
	     rewind them afterwards.  */
	case SPECPDL_UNWIND:
	  {
	    Lisp_Object oldarg = tmp->unwind.arg;
	    if (tmp->unwind.func == set_buffer_if_live)
	      tmp->unwind.arg = Fcurrent_buffer ();
	    else if (tmp->unwind.func == save_excursion_restore)
	      tmp->unwind.arg = save_excursion_save ();
	    else
	      break;
	    tmp->unwind.func (oldarg);
	    break;
	  }

	case SPECPDL_UNWIND_PTR:
	case SPECPDL_UNWIND_INT:
	case SPECPDL_UNWIND_VOID:
	case SPECPDL_BACKTRACE:
	  break;
	case SPECPDL_LET:
	  { /* If variable has a trivial value (no forwarding), we can
	       just set it.  No need to check for constant symbols here,
	       since that was already done by specbind.  */
	    Lisp_Object sym = specpdl_symbol (tmp);
	    if (SYMBOLP (sym)
		&& XSYMBOL (sym)->u.s.redirect == SYMBOL_PLAINVAL)
	      {
		Lisp_Object old_value = specpdl_old_value (tmp);
		set_specpdl_old_value (tmp, SYMBOL_VAL (XSYMBOL (sym)));
		SET_SYMBOL_VAL (XSYMBOL (sym), old_value);
		break;
	      }
	  }
	  /* Come here only if make_local_foo was used for the first
	     time on this var within this let.  */
	  FALLTHROUGH;
	case SPECPDL_LET_DEFAULT:
	  {
	    Lisp_Object sym = specpdl_symbol (tmp);
	    Lisp_Object old_value = specpdl_old_value (tmp);
	    set_specpdl_old_value (tmp, Fdefault_value (sym));
	    Fset_default (sym, old_value);
	  }
	  break;
	case SPECPDL_LET_LOCAL:
	  {
	    Lisp_Object symbol = specpdl_symbol (tmp);
	    Lisp_Object where = specpdl_where (tmp);
	    Lisp_Object old_value = specpdl_old_value (tmp);
	    eassert (BUFFERP (where));

	    /* If this was a local binding, reset the value in the appropriate
	       buffer, but only if that buffer's binding still exists.  */
	    if (!NILP (Flocal_variable_p (symbol, where)))
	      {
		set_specpdl_old_value
		  (tmp, Fbuffer_local_value (symbol, where));
                set_internal (symbol, old_value, where, SET_INTERNAL_UNBIND);
	      }
	  }
	  break;
	}
    }
}

DEFUN ("backtrace-eval", Fbacktrace_eval, Sbacktrace_eval, 2, 3, NULL,
       doc: /* Evaluate EXP in the context of some activation frame.
NFRAMES and BASE specify the activation frame to use, as in `backtrace-frame'.  */)
     (Lisp_Object exp, Lisp_Object nframes, Lisp_Object base)
{
  union specbinding *pdl = get_backtrace_frame (nframes, base);
  ptrdiff_t count = SPECPDL_INDEX ();
  ptrdiff_t distance = specpdl_ptr - pdl;
  eassert (distance >= 0);

  if (!backtrace_p (pdl))
    error ("Activation frame not found!");

  backtrace_eval_unrewind (distance);
  record_unwind_protect_int (backtrace_eval_unrewind, -distance);

  /* Use eval_sub rather than Feval since the main motivation behind
     backtrace-eval is to be able to get/set the value of lexical variables
     from the debugger.  */
  return unbind_to (count, eval_sub (exp));
}

DEFUN ("backtrace--locals", Fbacktrace__locals, Sbacktrace__locals, 1, 2, NULL,
       doc: /* Return names and values of local variables of a stack frame.
NFRAMES and BASE specify the activation frame to use, as in `backtrace-frame'.  */)
  (Lisp_Object nframes, Lisp_Object base)
{
  union specbinding *frame = get_backtrace_frame (nframes, base);
  union specbinding *prevframe
    = get_backtrace_frame (make_number (XFASTINT (nframes) - 1), base);
  ptrdiff_t distance = specpdl_ptr - frame;
  Lisp_Object result = Qnil;
  eassert (distance >= 0);

  if (!backtrace_p (prevframe))
    error ("Activation frame not found!");
  if (!backtrace_p (frame))
    error ("Activation frame not found!");

  /* The specpdl entries normally contain the symbol being bound along with its
     `old_value', so it can be restored.  The new value to which it is bound is
     available in one of two places: either in the current value of the
     variable (if it hasn't been rebound yet) or in the `old_value' slot of the
     next specpdl entry for it.
     `backtrace_eval_unrewind' happens to swap the role of `old_value'
     and "new value", so we abuse it here, to fetch the new value.
     It's ugly (we'd rather not modify global data) and a bit inefficient,
     but it does the job for now.  */
  backtrace_eval_unrewind (distance);

  /* Grab values.  */
  {
    union specbinding *tmp = prevframe;
    for (; tmp > frame; tmp--)
      {
	switch (tmp->kind)
	  {
	  case SPECPDL_LET:
	  case SPECPDL_LET_DEFAULT:
	  case SPECPDL_LET_LOCAL:
	    {
	      Lisp_Object sym = specpdl_symbol (tmp);
	      Lisp_Object val = specpdl_old_value (tmp);
	      if (EQ (sym, Qinternal_interpreter_environment))
		{
		  Lisp_Object env = val;
		  for (; CONSP (env); env = XCDR (env))
		    {
		      Lisp_Object binding = XCAR (env);
		      if (CONSP (binding))
			result = Fcons (Fcons (XCAR (binding),
					       XCDR (binding)),
					result);
		    }
		}
	      else
		result = Fcons (Fcons (sym, val), result);
	    }
	    break;

	  case SPECPDL_UNWIND:
	  case SPECPDL_UNWIND_PTR:
	  case SPECPDL_UNWIND_INT:
	  case SPECPDL_UNWIND_VOID:
	  case SPECPDL_BACKTRACE:
	    break;

	  default:
	    emacs_abort ();
	  }
      }
  }

  /* Restore values from specpdl to original place.  */
  backtrace_eval_unrewind (-distance);

  return result;
}


void
mark_specpdl (union specbinding *first, union specbinding *ptr)
{
  union specbinding *pdl;
  for (pdl = first; pdl != ptr; pdl++)
    {
      switch (pdl->kind)
	{
	case SPECPDL_UNWIND:
	  mark_object (specpdl_arg (pdl));
	  break;

	case SPECPDL_BACKTRACE:
	  {
	    ptrdiff_t nargs = backtrace_nargs (pdl);
	    mark_object (backtrace_function (pdl));
	    if (nargs == UNEVALLED)
	      nargs = 1;
	    while (nargs--)
	      mark_object (backtrace_args (pdl)[nargs]);
	  }
	  break;

	case SPECPDL_LET_DEFAULT:
	case SPECPDL_LET_LOCAL:
	  mark_object (specpdl_where (pdl));
	  FALLTHROUGH;
	case SPECPDL_LET:
	  mark_object (specpdl_symbol (pdl));
	  mark_object (specpdl_old_value (pdl));
	  mark_object (specpdl_saved_value (pdl));
	  break;

	case SPECPDL_UNWIND_PTR:
	case SPECPDL_UNWIND_INT:
	case SPECPDL_UNWIND_VOID:
	  break;

	default:
	  emacs_abort ();
	}
    }
}

void
get_backtrace (Lisp_Object array)
{
  union specbinding *pdl = backtrace_next (backtrace_top ());
  ptrdiff_t i = 0, asize = ASIZE (array);

  /* Copy the backtrace contents into working memory.  */
  for (; i < asize; i++)
    {
      if (backtrace_p (pdl))
	{
	  ASET (array, i, backtrace_function (pdl));
	  pdl = backtrace_next (pdl);
	}
      else
	ASET (array, i, Qnil);
    }
}

Lisp_Object backtrace_top_function (void)
{
  union specbinding *pdl = backtrace_top ();
  return (backtrace_p (pdl) ? backtrace_function (pdl) : Qnil);
}

void
syms_of_eval (void)
{
  DEFVAR_INT ("max-specpdl-size", max_specpdl_size,
	      doc: /* Limit on number of Lisp variable bindings and `unwind-protect's.
If Lisp code tries to increase the total number past this amount,
an error is signaled.
You can safely use a value considerably larger than the default value,
if that proves inconveniently small.  However, if you increase it too far,
Emacs could run out of memory trying to make the stack bigger.
Note that this limit may be silently increased by the debugger
if `debug-on-error' or `debug-on-quit' is set.  */);

  DEFVAR_INT ("max-lisp-eval-depth", max_lisp_eval_depth,
	      doc: /* Limit on depth in `eval', `apply' and `funcall' before error.

This limit serves to catch infinite recursions for you before they cause
actual stack overflow in C, which would be fatal for Emacs.
You can safely make it considerably larger than its default value,
if that proves inconveniently small.  However, if you increase it too far,
Emacs could overflow the real C stack, and crash.  */);

  DEFVAR_LISP ("quit-flag", Vquit_flag,
	       doc: /* Non-nil causes `eval' to abort, unless `inhibit-quit' is non-nil.
If the value is t, that means do an ordinary quit.
If the value equals `throw-on-input', that means quit by throwing
to the tag specified in `throw-on-input'; it's for handling `while-no-input'.
Typing C-g sets `quit-flag' to t, regardless of `inhibit-quit',
but `inhibit-quit' non-nil prevents anything from taking notice of that.  */);
  Vquit_flag = Qnil;

  DEFVAR_LISP ("inhibit-quit", Vinhibit_quit,
	       doc: /* Non-nil inhibits C-g quitting from happening immediately.
Note that `quit-flag' will still be set by typing C-g,
so a quit will be signaled as soon as `inhibit-quit' is nil.
To prevent this happening, set `quit-flag' to nil
before making `inhibit-quit' nil.  */);
  Vinhibit_quit = Qnil;

  DEFSYM (Qinhibit_quit, "inhibit-quit");
  DEFSYM (Qinhibit_debugger, "inhibit-debugger");
  DEFSYM (Qmacro, "macro");

  /* Note that the process handling also uses Qexit, but we don't want
     to staticpro it twice, so we just do it here.  */
  DEFSYM (Qexit, "exit");

  DEFSYM (Qinteractive, "interactive");
  DEFSYM (Qand_rest, "&rest");
  DEFSYM (Qand_optional, "&optional");
  DEFSYM (Qclosure, "closure");
  DEFSYM (QCdocumentation, ":documentation");
  DEFSYM (Qdebug, "debug");

  DEFVAR_LISP ("inhibit-debugger", Vinhibit_debugger,
	       doc: /* Non-nil means never enter the debugger.
Normally set while the debugger is already active, to avoid recursive
invocations.  */);
  Vinhibit_debugger = Qnil;

  DEFVAR_LISP ("debug-on-error", Vdebug_on_error,
	       doc: /* Non-nil means enter debugger if an error is signaled.
Does not apply to errors handled by `condition-case' or those
matched by `debug-ignored-errors'.
If the value is a list, an error only means to enter the debugger
if one of its condition symbols appears in the list.
When you evaluate an expression interactively, this variable
is temporarily non-nil if `eval-expression-debug-on-error' is non-nil.
The command `toggle-debug-on-error' toggles this.
See also the variable `debug-on-quit' and `inhibit-debugger'.  */);
  Vdebug_on_error = Qnil;

  DEFVAR_LISP ("debug-ignored-errors", Vdebug_ignored_errors,
    doc: /* List of errors for which the debugger should not be called.
Each element may be a condition-name or a regexp that matches error messages.
If any element applies to a given error, that error skips the debugger
and just returns to top level.
This overrides the variable `debug-on-error'.
It does not apply to errors handled by `condition-case'.  */);
  Vdebug_ignored_errors = Qnil;

  DEFVAR_BOOL ("debug-on-quit", debug_on_quit,
    doc: /* Non-nil means enter debugger if quit is signaled (C-g, for example).
Does not apply if quit is handled by a `condition-case'.  */);
  debug_on_quit = 0;

  DEFVAR_BOOL ("debug-on-next-call", debug_on_next_call,
	       doc: /* Non-nil means enter debugger before next `eval', `apply' or `funcall'.  */);

  DEFVAR_BOOL ("debugger-may-continue", debugger_may_continue,
	       doc: /* Non-nil means debugger may continue execution.
This is nil when the debugger is called under circumstances where it
might not be safe to continue.  */);
  debugger_may_continue = 1;

  DEFVAR_BOOL ("debugger-stack-frame-as-list", debugger_stack_frame_as_list,
	       doc: /* Non-nil means display call stack frames as lists. */);
  debugger_stack_frame_as_list = 0;

  DEFVAR_LISP ("debugger", Vdebugger,
	       doc: /* Function to call to invoke debugger.
If due to frame exit, args are `exit' and the value being returned;
 this function's value will be returned instead of that.
If due to error, args are `error' and a list of the args to `signal'.
If due to `apply' or `funcall' entry, one arg, `lambda'.
If due to `eval' entry, one arg, t.  */);
  Vdebugger = Qnil;

  DEFVAR_LISP ("signal-hook-function", Vsignal_hook_function,
	       doc: /* If non-nil, this is a function for `signal' to call.
It receives the same arguments that `signal' was given.
The Edebug package uses this to regain control.  */);
  Vsignal_hook_function = Qnil;

  DEFVAR_LISP ("debug-on-signal", Vdebug_on_signal,
	       doc: /* Non-nil means call the debugger regardless of condition handlers.
Note that `debug-on-error', `debug-on-quit' and friends
still determine whether to handle the particular condition.  */);
  Vdebug_on_signal = Qnil;

  /* When lexical binding is being used,
   Vinternal_interpreter_environment is non-nil, and contains an alist
   of lexically-bound variable, or (t), indicating an empty
   environment.  The lisp name of this variable would be
   `internal-interpreter-environment' if it weren't hidden.
   Every element of this list can be either a cons (VAR . VAL)
   specifying a lexical binding, or a single symbol VAR indicating
   that this variable should use dynamic scoping.  */
  DEFSYM (Qinternal_interpreter_environment,
	  "internal-interpreter-environment");
  DEFVAR_LISP ("internal-interpreter-environment",
		Vinternal_interpreter_environment,
	       doc: /* If non-nil, the current lexical environment of the lisp interpreter.
When lexical binding is not being used, this variable is nil.
A value of `(t)' indicates an empty environment, otherwise it is an
alist of active lexical bindings.  */);
  Vinternal_interpreter_environment = Qnil;
  /* Don't export this variable to Elisp, so no one can mess with it
     (Just imagine if someone makes it buffer-local).  */
  Funintern (Qinternal_interpreter_environment, Qnil);

  Vrun_hooks = intern_c_string ("run-hooks");
  staticpro (&Vrun_hooks);

  staticpro (&Vautoload_queue);
  Vautoload_queue = Qnil;
  staticpro (&Vsignaling_function);
  Vsignaling_function = Qnil;

  inhibit_lisp_code = Qnil;

  DEFSYM (Qcatch_all_memory_full, "catch-all-memory-full");
  Funintern (Qcatch_all_memory_full, Qnil);

  defsubr (&Sdefault_toplevel_value);
  defsubr (&Sset_default_toplevel_value);
  defsubr (&Sdefvar);
  defsubr (&Sdefvaralias);
  DEFSYM (Qdefvaralias, "defvaralias");
  defsubr (&Sthrow);
  defsubr (&Sapply);
  defsubr (&Sfunc_arity);
  defsubr (&Sfetch_bytecode);
  defsubr (&Sbacktrace_debug);
  DEFSYM (QCdebug_on_exit, ":debug-on-exit");
  defsubr (&Smapbacktrace);
  defsubr (&Sbacktrace_frame_internal);
  defsubr (&Sbacktrace_eval);
  defsubr (&Sbacktrace__locals);
}<|MERGE_RESOLUTION|>--- conflicted
+++ resolved
@@ -1379,7 +1379,6 @@
   set_backtrace_args (specpdl + count, vals, argnum);
 
   *val = XSUBR (fun)->function.aMANY (argnum, vals);
-<<<<<<< HEAD
 
   check_cons_list ();
   lisp_eval_depth--;
@@ -1389,105 +1388,6 @@
   SAFE_FREE ();
   specpdl_ptr--;
   return true;
-}
-
-bool
-eval_subr (Lisp_Object original_fun, Lisp_Object fun, Lisp_Object original_args, ptrdiff_t count, Lisp_Object *val)
-{
-  Lisp_Object args_left = original_args;
-  Lisp_Object numargs = Flength (args_left);
-  /* Declare here, as this array may be accessed by call_debugger near
-     the end of this function.  See Bug#21245.  */
-  Lisp_Object argvals[8];
-
-  check_cons_list ();
-
-  if (XINT (numargs) < XSUBR (fun)->min_args
-      || (XSUBR (fun)->max_args >= 0
-          && XSUBR (fun)->max_args < XINT (numargs)))
-    {
-      xsignal2 (Qwrong_number_of_arguments, original_fun, numargs);
-    }
-  else if (XSUBR (fun)->max_args == UNEVALLED)
-    {
-      *val = (XSUBR (fun)->function.aUNEVALLED) (args_left);
-    }
-  else if (XSUBR (fun)->max_args == MANY)
-    return eval_subr_many(fun, numargs, args_left, count, val);
-  else
-    {
-      int i, maxargs = XSUBR (fun)->max_args;
-
-      for (i = 0; i < maxargs; i++)
-        {
-          argvals[i] = eval_sub (Fcar (args_left));
-          args_left = Fcdr (args_left);
-        }
-
-      set_backtrace_args (specpdl + count, argvals, XINT (numargs));
-
-      switch (i)
-        {
-        case 0:
-          *val = (XSUBR (fun)->function.a0 ());
-          break;
-        case 1:
-          *val = (XSUBR (fun)->function.a1 (argvals[0]));
-          break;
-        case 2:
-          *val = (XSUBR (fun)->function.a2 (argvals[0], argvals[1]));
-          break;
-        case 3:
-          *val = (XSUBR (fun)->function.a3
-                  (argvals[0], argvals[1], argvals[2]));
-          break;
-        case 4:
-          *val = (XSUBR (fun)->function.a4
-                  (argvals[0], argvals[1], argvals[2], argvals[3]));
-          break;
-        case 5:
-          *val = (XSUBR (fun)->function.a5
-                  (argvals[0], argvals[1], argvals[2], argvals[3],
-                   argvals[4]));
-          break;
-        case 6:
-          *val = (XSUBR (fun)->function.a6
-                  (argvals[0], argvals[1], argvals[2], argvals[3],
-                   argvals[4], argvals[5]));
-          break;
-        case 7:
-          *val = (XSUBR (fun)->function.a7
-                  (argvals[0], argvals[1], argvals[2], argvals[3],
-                   argvals[4], argvals[5], argvals[6]));
-          break;
-
-        case 8:
-          *val = (XSUBR (fun)->function.a8
-                  (argvals[0], argvals[1], argvals[2], argvals[3],
-                   argvals[4], argvals[5], argvals[6], argvals[7]));
-          break;
-
-        default:
-          /* Someone has created a subr that takes more arguments than
-             is supported by this code.  We need to either rewrite the
-             subr to use a different argument protocol, or add more
-             cases to this switch.  */
-          emacs_abort ();
-        }
-    }
-
-  return false;
-=======
-
-  check_cons_list ();
-  lisp_eval_depth--;
-  /* Do the debug-on-exit now, while VALS still exists.  */
-  if (backtrace_debug_on_exit (specpdl + count))
-    *val = call_debugger (list2 (Qexit, *val));
-  SAFE_FREE ();
-  specpdl_ptr--;
-  return true;
->>>>>>> 32465db5
 }
 
 