--- conflicted
+++ resolved
@@ -6873,51 +6873,6 @@
 	  if (configureEvent.xconfigure.window == FRAME_X_WINDOW (f))
 	    x_net_wm_state (f, configureEvent.xconfigure.window);
 
-<<<<<<< HEAD
-=======
-#ifdef USE_X_TOOLKIT
-          /* Tip frames are pure X window, set size for them.  */
-          if (FRAME_TOOLTIP_P (f))
-            {
-              if (FRAME_PIXEL_HEIGHT (f) != configureEvent.xconfigure.height
-                  || FRAME_PIXEL_WIDTH (f) != configureEvent.xconfigure.width)
-                {
-                  SET_FRAME_GARBAGED (f);
-                }
-              FRAME_PIXEL_HEIGHT (f) = configureEvent.xconfigure.height;
-              FRAME_PIXEL_WIDTH (f) = configureEvent.xconfigure.width;
-            }
-#endif
-
-#ifndef USE_X_TOOLKIT
-#ifndef USE_GTK
-          int width =
-	    FRAME_PIXEL_TO_TEXT_WIDTH (f, configureEvent.xconfigure.width);
-          int height =
-	    FRAME_PIXEL_TO_TEXT_HEIGHT (f, configureEvent.xconfigure.height);
-
-          /* In the toolkit version, change_frame_size
-             is called by the code that handles resizing
-             of the EmacsFrame widget.  */
-
-          /* Even if the number of character rows and columns has
-             not changed, the font size may have changed, so we need
-             to check the pixel dimensions as well.  */
-          if (width != FRAME_TEXT_WIDTH (f)
-              || height != FRAME_TEXT_HEIGHT (f)
-              || configureEvent.xconfigure.width != FRAME_PIXEL_WIDTH (f)
-              || configureEvent.xconfigure.height != FRAME_PIXEL_HEIGHT (f))
-            {
-              change_frame_size (f, width, height, false, true, false, true);
-              x_clear_under_internal_border (f);
-              SET_FRAME_GARBAGED (f);
-              cancel_mouse_face (f);
-            }
-#endif /* not USE_GTK */
-#endif
-
-#ifdef USE_GTK
->>>>>>> b2127c63
           /* GTK creates windows but doesn't map them.
              Only get real positions when mapped.  */
           if (FRAME_GTK_OUTER_WIDGET (f)
@@ -8405,19 +8360,9 @@
       modified_top += FRAME_X_OUTPUT (f)->move_offset_top;
     }
 
-<<<<<<< HEAD
-  gtk_window_move (GTK_WINDOW (FRAME_GTK_OUTER_WIDGET (f)),
-		   modified_left, modified_top);
-=======
-#ifdef USE_GTK
   /* Make sure we adjust for possible scaling.  */
   gtk_window_move (GTK_WINDOW (FRAME_GTK_OUTER_WIDGET (f)),
 		   modified_left / scale, modified_top / scale);
-#else
-  XMoveWindow (FRAME_X_DISPLAY (f), FRAME_OUTER_WINDOW (f),
-	       modified_left, modified_top);
-#endif
->>>>>>> b2127c63
 
   x_sync_with_move (f, f->left_pos, f->top_pos,
                     FRAME_DISPLAY_INFO (f)->wm_type == X_WMTYPE_UNKNOWN);
