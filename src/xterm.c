--- conflicted
+++ resolved
@@ -3875,11 +3875,7 @@
 x_shift_glyphs_for_insert (struct frame *f, int x, int y, int width, int height, int shift_by)
 {
 /* Never called on a GUI frame, see
-<<<<<<< HEAD
-   https://lists.gnu.org/archive/html/emacs-devel/2015-05/msg00456.html
-=======
    https://lists.gnu.org/r/emacs-devel/2015-05/msg00456.html
->>>>>>> 89212988
 */
   XCopyArea (FRAME_X_DISPLAY (f), FRAME_X_DRAWABLE (f), FRAME_X_DRAWABLE (f),
 	     f->output_data.x->normal_gc,
@@ -11537,8 +11533,6 @@
 
     /* Try to wait for a MapNotify event (that is what tells us when a
        frame becomes visible).  */
-<<<<<<< HEAD
-=======
 
 #ifdef CYGWIN
     /* On Cygwin, which uses input polling, we need to force input to
@@ -11555,7 +11549,6 @@
     poll_for_input_1 ();
     poll_suppress_count = old_poll_suppress_count;
 #endif
->>>>>>> 89212988
     x_wait_for_event (f, MapNotify);
   }
 }
@@ -12582,11 +12575,7 @@
   dpyinfo->xcb_connection = xcb_conn;
 #endif
 
-<<<<<<< HEAD
-  /* https://lists.gnu.org/archive/html/emacs-devel/2015-11/msg00194.html  */
-=======
   /* https://lists.gnu.org/r/emacs-devel/2015-11/msg00194.html  */
->>>>>>> 89212988
   dpyinfo->smallest_font_height = 1;
   dpyinfo->smallest_char_width = 1;
 
