/* Fundamental definitions for GNU Emacs Lisp interpreter. -*- coding: utf-8 -*-

Copyright (C) 1985-1987, 1993-1995, 1997-2017 Free Software Foundation,
Inc.

This file is part of GNU Emacs.

GNU Emacs is free software: you can redistribute it and/or modify
it under the terms of the GNU General Public License as published by
the Free Software Foundation, either version 3 of the License, or (at
your option) any later version.

GNU Emacs is distributed in the hope that it will be useful,
but WITHOUT ANY WARRANTY; without even the implied warranty of
MERCHANTABILITY or FITNESS FOR A PARTICULAR PURPOSE.  See the
GNU General Public License for more details.

You should have received a copy of the GNU General Public License
along with GNU Emacs.  If not, see <https://www.gnu.org/licenses/>.  */

#ifndef EMACS_LISP_H
#define EMACS_LISP_H

#include <alloca.h>
#include <setjmp.h>
#include <stdalign.h>
#include <stdarg.h>
#include <stddef.h>
#include <string.h>
#include <float.h>
#include <inttypes.h>
#include <limits.h>

#include <intprops.h>
#include <verify.h>

INLINE_HEADER_BEGIN

/* Define a TYPE constant ID as an externally visible name.  Use like this:

      DEFINE_GDB_SYMBOL_BEGIN (TYPE, ID)
      # define ID (some integer preprocessor expression of type TYPE)
      DEFINE_GDB_SYMBOL_END (ID)

   This hack is for the benefit of compilers that do not make macro
   definitions or enums visible to the debugger.  It's used for symbols
   that .gdbinit needs.  */

#define DECLARE_GDB_SYM(type, id) type const id EXTERNALLY_VISIBLE
#ifdef MAIN_PROGRAM
# define DEFINE_GDB_SYMBOL_BEGIN(type, id) DECLARE_GDB_SYM (type, id)
# define DEFINE_GDB_SYMBOL_END(id) = id;
#else
# define DEFINE_GDB_SYMBOL_BEGIN(type, id) extern DECLARE_GDB_SYM (type, id)
# define DEFINE_GDB_SYMBOL_END(val) ;
#endif

/* The ubiquitous max and min macros.  */
#undef min
#undef max
#define max(a, b) ((a) > (b) ? (a) : (b))
#define min(a, b) ((a) < (b) ? (a) : (b))

/* Number of elements in an array.  */
#define ARRAYELTS(arr) (sizeof (arr) / sizeof (arr)[0])

/* Number of bits in a Lisp_Object tag.  */
DEFINE_GDB_SYMBOL_BEGIN (int, GCTYPEBITS)
#define GCTYPEBITS 3
DEFINE_GDB_SYMBOL_END (GCTYPEBITS)

/* EMACS_INT - signed integer wide enough to hold an Emacs value
   EMACS_INT_WIDTH - width in bits of EMACS_INT
   EMACS_INT_MAX - maximum value of EMACS_INT; can be used in #if
   pI - printf length modifier for EMACS_INT
   EMACS_UINT - unsigned variant of EMACS_INT */
#ifndef EMACS_INT_MAX
# if INTPTR_MAX <= 0
#  error "INTPTR_MAX misconfigured"
# elif INTPTR_MAX <= INT_MAX && !defined WIDE_EMACS_INT
typedef int EMACS_INT;
typedef unsigned int EMACS_UINT;
enum { EMACS_INT_WIDTH = INT_WIDTH, EMACS_UINT_WIDTH = UINT_WIDTH };
#  define EMACS_INT_MAX INT_MAX
#  define pI ""
# elif INTPTR_MAX <= LONG_MAX && !defined WIDE_EMACS_INT
typedef long int EMACS_INT;
typedef unsigned long EMACS_UINT;
enum { EMACS_INT_WIDTH = LONG_WIDTH, EMACS_UINT_WIDTH = ULONG_WIDTH };
#  define EMACS_INT_MAX LONG_MAX
#  define pI "l"
# elif INTPTR_MAX <= LLONG_MAX
typedef long long int EMACS_INT;
typedef unsigned long long int EMACS_UINT;
enum { EMACS_INT_WIDTH = LLONG_WIDTH, EMACS_UINT_WIDTH = ULLONG_WIDTH };
#  define EMACS_INT_MAX LLONG_MAX
/* MinGW supports %lld only if __USE_MINGW_ANSI_STDIO is non-zero,
   which is arranged by config.h, and (for mingw.org) if GCC is 6.0 or
   later and the runtime version is 5.0.0 or later.  Otherwise,
   printf-like functions are declared with __ms_printf__ attribute,
   which will cause a warning for %lld etc.  */
#  if defined __MINGW32__						\
  && (!defined __USE_MINGW_ANSI_STDIO					\
      || (!defined MINGW_W64						\
	  && !(GNUC_PREREQ (6, 0, 0) && __MINGW32_MAJOR_VERSION >= 5)))
#   define pI "I64"
#  else	 /* ! MinGW */
#   define pI "ll"
#  endif
# else
#  error "INTPTR_MAX too large"
# endif
#endif

/* Number of bits to put in each character in the internal representation
   of bool vectors.  This should not vary across implementations.  */
enum {  BOOL_VECTOR_BITS_PER_CHAR =
#define BOOL_VECTOR_BITS_PER_CHAR 8
        BOOL_VECTOR_BITS_PER_CHAR
};

/* An unsigned integer type representing a fixed-length bit sequence,
   suitable for bool vector words, GC mark bits, etc. */

typedef size_t bits_word;
# define BITS_WORD_MAX SIZE_MAX
enum { BITS_PER_BITS_WORD = SIZE_WIDTH };

/* printmax_t and uprintmax_t are types for printing large integers.
   These are the widest integers that are supported for printing.
   pMd etc. are conversions for printing them.
   On C99 hosts, there's no problem, as even the widest integers work.
   Fall back on EMACS_INT on pre-C99 hosts.  */
#ifdef PRIdMAX
typedef intmax_t printmax_t;
typedef uintmax_t uprintmax_t;
# define pMd PRIdMAX
# define pMu PRIuMAX
#else
typedef EMACS_INT printmax_t;
typedef EMACS_UINT uprintmax_t;
# define pMd pI"d"
# define pMu pI"u"
#endif

/* Use pD to format ptrdiff_t values, which suffice for indexes into
   buffers and strings.  Emacs never allocates objects larger than
   PTRDIFF_MAX bytes, as they cause problems with pointer subtraction.
   In C99, pD can always be "t"; configure it here for the sake of
   pre-C99 libraries such as glibc 2.0 and Solaris 8.  */
#if PTRDIFF_MAX == INT_MAX
# define pD ""
#elif PTRDIFF_MAX == LONG_MAX
# define pD "l"
#elif PTRDIFF_MAX == LLONG_MAX
# define pD "ll"
#else
# define pD "t"
#endif

/* Extra internal type checking?  */

/* Define Emacs versions of <assert.h>'s 'assert (COND)' and <verify.h>'s
   'assume (COND)'.  COND should be free of side effects, as it may or
   may not be evaluated.

   'eassert (COND)' checks COND at runtime if ENABLE_CHECKING is
   defined and suppress_checking is false, and does nothing otherwise.
   Emacs dies if COND is checked and is false.  The suppress_checking
   variable is initialized to 0 in alloc.c.  Set it to 1 using a
   debugger to temporarily disable aborting on detected internal
   inconsistencies or error conditions.

   In some cases, a good compiler may be able to optimize away the
   eassert macro even if ENABLE_CHECKING is true, e.g., if XSTRING (x)
   uses eassert to test STRINGP (x), but a particular use of XSTRING
   is invoked only after testing that STRINGP (x) is true, making the
   test redundant.

   eassume is like eassert except that it also causes the compiler to
   assume that COND is true afterwards, regardless of whether runtime
   checking is enabled.  This can improve performance in some cases,
   though it can degrade performance in others.  It's often suboptimal
   for COND to call external functions or access volatile storage.  */

#ifndef ENABLE_CHECKING
# define eassert(cond) ((void) (false && (cond))) /* Check COND compiles.  */
# define eassume(cond) assume (cond)
#else /* ENABLE_CHECKING */

extern _Noreturn void die (const char *, const char *, int);

extern bool suppress_checking EXTERNALLY_VISIBLE;

# define eassert(cond)						\
   (suppress_checking || (cond) 				\
    ? (void) 0							\
    : die (# cond, __FILE__, __LINE__))
# define eassume(cond)						\
   (suppress_checking						\
    ? assume (cond)						\
    : (cond)							\
    ? (void) 0							\
    : die (# cond, __FILE__, __LINE__))
#endif /* ENABLE_CHECKING */

/***** Select the tagging scheme.  *****/
/* The following option controls the tagging scheme:
   - USE_LSB_TAG means that we can assume the least 3 bits of pointers are
     always 0, and we can thus use them to hold tag bits, without
     restricting our addressing space.

   If ! USE_LSB_TAG, then use the top 3 bits for tagging, thus
   restricting our possible address range.

   USE_LSB_TAG not only requires the least 3 bits of pointers returned by
   malloc to be 0 but also needs to be able to impose a mult-of-8 alignment
   on the few static Lisp_Objects used, all of which are aligned via
   'char alignas (GCALIGNMENT) gcaligned;' inside a union.  */

enum Lisp_Bits
  {
    /* 2**GCTYPEBITS.  This must be a macro that expands to a literal
       integer constant, for older versions of GCC (through at least 4.9).  */
#define GCALIGNMENT 8

    /* Number of bits in a Lisp_Object value, not counting the tag.  */
    VALBITS = EMACS_INT_WIDTH - GCTYPEBITS,

    /* Number of bits in a Lisp fixnum tag.  */
    INTTYPEBITS = GCTYPEBITS - 1,

    /* Number of bits in a Lisp fixnum value, not counting the tag.  */
    FIXNUM_BITS = VALBITS + 1
  };

#if GCALIGNMENT != 1 << GCTYPEBITS
# error "GCALIGNMENT and GCTYPEBITS are inconsistent"
#endif

/* The maximum value that can be stored in a EMACS_INT, assuming all
   bits other than the type bits contribute to a nonnegative signed value.
   This can be used in #if, e.g., '#if USE_LSB_TAG' below expands to an
   expression involving VAL_MAX.  */
#define VAL_MAX (EMACS_INT_MAX >> (GCTYPEBITS - 1))

/* Whether the least-significant bits of an EMACS_INT contain the tag.
   On hosts where pointers-as-ints do not exceed VAL_MAX / 2, USE_LSB_TAG is:
    a. unnecessary, because the top bits of an EMACS_INT are unused, and
    b. slower, because it typically requires extra masking.
   So, USE_LSB_TAG is true only on hosts where it might be useful.  */
DEFINE_GDB_SYMBOL_BEGIN (bool, USE_LSB_TAG)
#define USE_LSB_TAG (VAL_MAX / 2 < INTPTR_MAX)
DEFINE_GDB_SYMBOL_END (USE_LSB_TAG)

/* Mask for the value (as opposed to the type bits) of a Lisp object.  */
DEFINE_GDB_SYMBOL_BEGIN (EMACS_INT, VALMASK)
# define VALMASK (USE_LSB_TAG ? - (1 << GCTYPEBITS) : VAL_MAX)
DEFINE_GDB_SYMBOL_END (VALMASK)

#if !USE_LSB_TAG && !defined WIDE_EMACS_INT
# error "USE_LSB_TAG not supported on this platform; please report this." \
	"Try 'configure --with-wide-int' to work around the problem."
error !;
#endif

/* Lisp_Word is a scalar word suitable for holding a tagged pointer or
   integer.  Usually it is a pointer to a deliberately-incomplete type
   'union Lisp_X'.  However, it is EMACS_INT when Lisp_Objects and
   pointers differ in width.  */

#define LISP_WORDS_ARE_POINTERS (EMACS_INT_MAX == INTPTR_MAX)
#if LISP_WORDS_ARE_POINTERS
typedef union Lisp_X *Lisp_Word;
#else
typedef EMACS_INT Lisp_Word;
#endif

/* Some operations are so commonly executed that they are implemented
   as macros, not functions, because otherwise runtime performance would
   suffer too much when compiling with GCC without optimization.
   There's no need to inline everything, just the operations that
   would otherwise cause a serious performance problem.

   For each such operation OP, define a macro lisp_h_OP that contains
   the operation's implementation.  That way, OP can be implemented
   via a macro definition like this:

     #define OP(x) lisp_h_OP (x)

   and/or via a function definition like this:

     Lisp_Object (OP) (Lisp_Object x) { return lisp_h_OP (x); }

   without worrying about the implementations diverging, since
   lisp_h_OP defines the actual implementation.  The lisp_h_OP macros
   are intended to be private to this include file, and should not be
   used elsewhere.

   FIXME: Remove the lisp_h_OP macros, and define just the inline OP
   functions, once "gcc -Og" (new to GCC 4.8) works well enough for
   Emacs developers.  Maybe in the year 2020.  See Bug#11935.

<<<<<<< HEAD
   Commentary for these macros can be found near their corresponding
   functions, below.  */

#define lisp_h_XLI(o) (o)
#define lisp_h_XIL(i) (i)
=======
   For the macros that have corresponding functions (defined later),
   see these functions for commentary.  */

/* Convert among the various Lisp-related types: I for EMACS_INT, L
   for Lisp_Object, P for void *.  */
#if !CHECK_LISP_OBJECT_TYPE
# if LISP_WORDS_ARE_POINTERS
#  define lisp_h_XLI(o) ((EMACS_INT) (o))
#  define lisp_h_XIL(i) ((Lisp_Object) (i))
#  define lisp_h_XLP(o) ((void *) (o))
#  define lisp_h_XPL(p) ((Lisp_Object) (p))
# else
#  define lisp_h_XLI(o) (o)
#  define lisp_h_XIL(i) (i)
#  define lisp_h_XLP(o) ((void *) (uintptr_t) (o))
#  define lisp_h_XPL(p) ((Lisp_Object) (uintptr_t) (p))
# endif
#else
# if LISP_WORDS_ARE_POINTERS
#  define lisp_h_XLI(o) ((EMACS_INT) (o).i)
#  define lisp_h_XIL(i) ((Lisp_Object) {(Lisp_Word) (i)})
#  define lisp_h_XLP(o) ((void *) (o).i)
#  define lisp_h_XPL(p) lisp_h_XIL (p)
# else
#  define lisp_h_XLI(o) ((o).i)
#  define lisp_h_XIL(i) ((Lisp_Object) {i})
#  define lisp_h_XLP(o) ((void *) (uintptr_t) (o).i)
#  define lisp_h_XPL(p) ((Lisp_Object) {(uintptr_t) (p)})
# endif
#endif

>>>>>>> 735680fa
#define lisp_h_CHECK_NUMBER(x) CHECK_TYPE (INTEGERP (x), Qintegerp, x)
#define lisp_h_CHECK_SYMBOL(x) CHECK_TYPE (SYMBOLP (x), Qsymbolp, x)
#define lisp_h_CHECK_TYPE(ok, predicate, x) \
   ((ok) ? (void) 0 : wrong_type_argument (predicate, x))
#define lisp_h_CONSP(x) (XTYPE (x) == Lisp_Cons)
#define lisp_h_EQ(x, y) (XLI (x) == XLI (y))
#define lisp_h_FLOATP(x) (XTYPE (x) == Lisp_Float)
#define lisp_h_INTEGERP(x) ((XTYPE (x) & (Lisp_Int0 | ~Lisp_Int1)) == Lisp_Int0)
#define lisp_h_MARKERP(x) (MISCP (x) && XMISCTYPE (x) == Lisp_Misc_Marker)
#define lisp_h_MISCP(x) (XTYPE (x) == Lisp_Misc)
#define lisp_h_NILP(x) EQ (x, Qnil)
#define lisp_h_SET_SYMBOL_VAL(sym, v) \
   (eassert ((sym)->u.s.redirect == SYMBOL_PLAINVAL), \
    (sym)->u.s.val.value = (v))
#define lisp_h_SYMBOL_CONSTANT_P(sym) \
   (XSYMBOL (sym)->u.s.trapped_write == SYMBOL_NOWRITE)
#define lisp_h_SYMBOL_TRAPPED_WRITE_P(sym) (XSYMBOL (sym)->u.s.trapped_write)
#define lisp_h_SYMBOL_VAL(sym) \
   (eassert ((sym)->u.s.redirect == SYMBOL_PLAINVAL), (sym)->u.s.val.value)
#define lisp_h_SYMBOLP(x) (XTYPE (x) == Lisp_Symbol)
#define lisp_h_VECTORLIKEP(x) (XTYPE (x) == Lisp_Vectorlike)
#define lisp_h_XCAR(c) XCONS (c)->u.s.car
#define lisp_h_XCDR(c) XCONS (c)->u.s.u.cdr
#define lisp_h_XCONS(a) \
   (eassert (CONSP (a)), (struct Lisp_Cons *) XUNTAG (a, Lisp_Cons))
#define lisp_h_XHASH(a) XUINT (a)
#ifndef GC_CHECK_CONS_LIST
# define lisp_h_check_cons_list() ((void) 0)
#endif
#if USE_LSB_TAG
# define lisp_h_make_number(n) \
    XIL ((EMACS_INT) (((EMACS_UINT) (n) << INTTYPEBITS) + Lisp_Int0))
# define lisp_h_XFASTINT(a) XINT (a)
# define lisp_h_XINT(a) (XLI (a) >> INTTYPEBITS)
# ifdef __CHKP__
#  define lisp_h_XSYMBOL(a) \
    (eassert (SYMBOLP (a)), \
     (struct Lisp_Symbol *) ((char *) XUNTAG (a, Lisp_Symbol) \
			     + (intptr_t) lispsym))
# else
   /* If !__CHKP__ this is equivalent, and is a bit faster as of GCC 7.  */
#  define lisp_h_XSYMBOL(a) \
    (eassert (SYMBOLP (a)), \
     (struct Lisp_Symbol *) ((intptr_t) XLI (a) - Lisp_Symbol \
			     + (char *) lispsym))
# endif
# define lisp_h_XTYPE(a) ((enum Lisp_Type) (XLI (a) & ~VALMASK))
# define lisp_h_XUNTAG(a, type) \
    __builtin_assume_aligned ((char *) XLP (a) - (type), GCALIGNMENT)
#endif

/* When compiling via gcc -O0, define the key operations as macros, as
   Emacs is too slow otherwise.  To disable this optimization, compile
   with -DINLINING=false.  */
#if (defined __NO_INLINE__ \
     && ! defined __OPTIMIZE__ && ! defined __OPTIMIZE_SIZE__ \
     && ! (defined INLINING && ! INLINING))
# define DEFINE_KEY_OPS_AS_MACROS true
#else
# define DEFINE_KEY_OPS_AS_MACROS false
#endif

#if DEFINE_KEY_OPS_AS_MACROS
# define XLI(o) lisp_h_XLI (o)
# define XIL(i) lisp_h_XIL (i)
# define XLP(o) lisp_h_XLP (o)
# define XPL(p) lisp_h_XPL (p)
# define CHECK_NUMBER(x) lisp_h_CHECK_NUMBER (x)
# define CHECK_SYMBOL(x) lisp_h_CHECK_SYMBOL (x)
# define CHECK_TYPE(ok, predicate, x) lisp_h_CHECK_TYPE (ok, predicate, x)
# define CONSP(x) lisp_h_CONSP (x)
# define EQ(x, y) lisp_h_EQ (x, y)
# define FLOATP(x) lisp_h_FLOATP (x)
# define INTEGERP(x) lisp_h_INTEGERP (x)
# define MARKERP(x) lisp_h_MARKERP (x)
# define MISCP(x) lisp_h_MISCP (x)
# define NILP(x) lisp_h_NILP (x)
# define SET_SYMBOL_VAL(sym, v) lisp_h_SET_SYMBOL_VAL (sym, v)
# define SYMBOL_CONSTANT_P(sym) lisp_h_SYMBOL_CONSTANT_P (sym)
# define SYMBOL_TRAPPED_WRITE_P(sym) lisp_h_SYMBOL_TRAPPED_WRITE_P (sym)
# define SYMBOL_VAL(sym) lisp_h_SYMBOL_VAL (sym)
# define SYMBOLP(x) lisp_h_SYMBOLP (x)
# define VECTORLIKEP(x) lisp_h_VECTORLIKEP (x)
# define XCAR(c) lisp_h_XCAR (c)
# define XCDR(c) lisp_h_XCDR (c)
# define XCONS(a) lisp_h_XCONS (a)
# define XHASH(a) lisp_h_XHASH (a)
# ifndef GC_CHECK_CONS_LIST
#  define check_cons_list() lisp_h_check_cons_list ()
# endif
# if USE_LSB_TAG
#  define make_number(n) lisp_h_make_number (n)
#  define XFASTINT(a) lisp_h_XFASTINT (a)
#  define XINT(a) lisp_h_XINT (a)
#  define XSYMBOL(a) lisp_h_XSYMBOL (a)
#  define XTYPE(a) lisp_h_XTYPE (a)
#  define XUNTAG(a, type) lisp_h_XUNTAG (a, type)
# endif
#endif


/* Define the fundamental Lisp data structures.  */

/* This is the set of Lisp data types.  If you want to define a new
   data type, read the comments after Lisp_Fwd_Type definition
   below.  */

/* Lisp integers use 2 tags, to give them one extra bit, thus
   extending their range from, e.g., -2^28..2^28-1 to -2^29..2^29-1.  */
#define INTMASK (EMACS_INT_MAX >> (INTTYPEBITS - 1))
#define case_Lisp_Int case Lisp_Int0: case Lisp_Int1

/* Idea stolen from GDB.  Pedantic GCC complains about enum bitfields,
   and xlc and Oracle Studio c99 complain vociferously about them.  */
#if (defined __STRICT_ANSI__ || defined __IBMC__ \
     || (defined __SUNPRO_C && __STDC__))
#define ENUM_BF(TYPE) unsigned int
#else
#define ENUM_BF(TYPE) enum TYPE
#endif


enum Lisp_Type
  {
    /* Symbol.  XSYMBOL (object) points to a struct Lisp_Symbol.  */
    Lisp_Symbol = 0,

    /* Miscellaneous.  XMISC (object) points to a union Lisp_Misc,
       whose first member indicates the subtype.  */
    Lisp_Misc = 1,

    /* Integer.  XINT (obj) is the integer value.  */
    Lisp_Int0 = 2,
    Lisp_Int1 = USE_LSB_TAG ? 6 : 3,

    /* String.  XSTRING (object) points to a struct Lisp_String.
       The length of the string, and its contents, are stored therein.  */
    Lisp_String = 4,

    /* Vector of Lisp objects, or something resembling it.
       XVECTOR (object) points to a struct Lisp_Vector, which contains
       the size and contents.  The size field also contains the type
       information, if it's not a real vector object.  */
    Lisp_Vectorlike = 5,

    /* Cons.  XCONS (object) points to a struct Lisp_Cons.  */
    Lisp_Cons = USE_LSB_TAG ? 3 : 6,

    Lisp_Float = 7
  };

/* This is the set of data types that share a common structure.
   The first member of the structure is a type code from this set.
   The enum values are arbitrary, but we'll use large numbers to make it
   more likely that we'll spot the error if a random word in memory is
   mistakenly interpreted as a Lisp_Misc.  */
enum Lisp_Misc_Type
  {
    Lisp_Misc_Free = 0x5eab,
    Lisp_Misc_Marker,
    Lisp_Misc_Overlay,
    Lisp_Misc_Save_Value,
    Lisp_Misc_Finalizer,
    Lisp_Misc_User_Ptr,
    /* This is not a type code.  It is for range checking.  */
    Lisp_Misc_Limit
  };

/* These are the types of forwarding objects used in the value slot
   of symbols for special built-in variables whose value is stored in
   C variables.  */
enum Lisp_Fwd_Type
  {
    Lisp_Fwd_Int,		/* Fwd to a C `int' variable.  */
    Lisp_Fwd_Bool,		/* Fwd to a C boolean var.  */
    Lisp_Fwd_Obj,		/* Fwd to a C Lisp_Object variable.  */
    Lisp_Fwd_Buffer_Obj,	/* Fwd to a Lisp_Object field of buffers.  */
    Lisp_Fwd_Kboard_Obj		/* Fwd to a Lisp_Object field of kboards.  */
  };

/* If you want to define a new Lisp data type, here are some
   instructions.  See the thread at
   https://lists.gnu.org/r/emacs-devel/2012-10/msg00561.html
   for more info.

   First, there are already a couple of Lisp types that can be used if
   your new type does not need to be exposed to Lisp programs nor
   displayed to users.  These are Lisp_Save_Value, a Lisp_Misc
   subtype; and PVEC_OTHER, a kind of vectorlike object.  The former
   is suitable for temporarily stashing away pointers and integers in
   a Lisp object.  The latter is useful for vector-like Lisp objects
   that need to be used as part of other objects, but which are never
   shown to users or Lisp code (search for PVEC_OTHER in xterm.c for
   an example).

   These two types don't look pretty when printed, so they are
   unsuitable for Lisp objects that can be exposed to users.

   To define a new data type, add one more Lisp_Misc subtype or one
   more pseudovector subtype.  Pseudovectors are more suitable for
   objects with several slots that need to support fast random access,
   while Lisp_Misc types are for everything else.  A pseudovector object
   provides one or more slots for Lisp objects, followed by struct
   members that are accessible only from C.  A Lisp_Misc object is a
   wrapper for a C struct that can contain anything you like.

   Explicit freeing is discouraged for Lisp objects in general.  But if
   you really need to exploit this, use Lisp_Misc (check free_misc in
   alloc.c to see why).  There is no way to free a vectorlike object.

   To add a new pseudovector type, extend the pvec_type enumeration;
   to add a new Lisp_Misc, extend the Lisp_Misc_Type enumeration.

   For a Lisp_Misc, you will also need to add your entry to union
   Lisp_Misc, but make sure the first word has the same structure as
   the others, starting with a 16-bit member of the Lisp_Misc_Type
   enumeration and a 1-bit GC markbit.  Also make sure the overall
   size of the union is not increased by your addition.  The latter
   requirement is to keep Lisp_Misc objects small enough, so they
   are handled faster: since all Lisp_Misc types use the same space,
   enlarging any of them will affect all the rest.  If you really
   need a larger object, it is best to use Lisp_Vectorlike instead.

   For a new pseudovector, it's highly desirable to limit the size
   of your data type by VBLOCK_BYTES_MAX bytes (defined in alloc.c).
   Otherwise you will need to change sweep_vectors (also in alloc.c).

   Then you will need to add switch branches in print.c (in
   print_object, to print your object, and possibly also in
   print_preprocess) and to alloc.c, to mark your object (in
   mark_object) and to free it (in gc_sweep).  The latter is also the
   right place to call any code specific to your data type that needs
   to run when the object is recycled -- e.g., free any additional
   resources allocated for it that are not Lisp objects.  You can even
   make a pointer to the function that frees the resources a slot in
   your object -- this way, the same object could be used to represent
   several disparate C structures.  */

<<<<<<< HEAD
/* If a struct type is not wanted, define Lisp_Object as just a number.  */

typedef EMACS_INT Lisp_Object;
#define LISP_INITIALLY(i) (i)

=======

/* A Lisp_Object is a tagged pointer or integer.  Ordinarily it is a
   Lisp_Word.  However, if CHECK_LISP_OBJECT_TYPE, it is a wrapper
   around Lisp_Word, to help catch thinkos like 'Lisp_Object x = 0;'.

   LISP_INITIALLY (W) initializes a Lisp object with a tagged value
   that is a Lisp_Word W.  It can be used in a static initializer.  */

#ifdef CHECK_LISP_OBJECT_TYPE
typedef struct Lisp_Object { Lisp_Word i; } Lisp_Object;
# define LISP_INITIALLY(w) {w}
# undef CHECK_LISP_OBJECT_TYPE
enum CHECK_LISP_OBJECT_TYPE { CHECK_LISP_OBJECT_TYPE = true };
#else
typedef Lisp_Word Lisp_Object;
# define LISP_INITIALLY(w) (w)
enum CHECK_LISP_OBJECT_TYPE { CHECK_LISP_OBJECT_TYPE = false };
#endif

>>>>>>> 735680fa
/* Forward declarations.  */

/* Defined in this file.  */
INLINE void set_sub_char_table_contents (Lisp_Object, ptrdiff_t,
					      Lisp_Object);

/* Defined in chartab.c.  */
extern Lisp_Object char_table_ref (Lisp_Object, int);
extern void char_table_set (Lisp_Object, int, Lisp_Object);

/* Defined in data.c.  */
extern _Noreturn void wrong_type_argument (Lisp_Object, Lisp_Object);

#ifdef CANNOT_DUMP
enum { might_dump = false };
#elif defined DOUG_LEA_MALLOC
/* Defined in emacs.c.  */
extern bool might_dump;
#endif
/* True means Emacs has already been initialized.
   Used during startup to detect startup of dumped Emacs.  */
extern bool initialized;

/* Defined in Rust.  */
extern double extract_float (Lisp_Object);


/* Low-level conversion and type checking.  */

/* Convert among various types use to implement Lisp_Object.  At the
   machine level, these operations may widen or narrow their arguments
   if pointers differ in width from EMACS_INT; otherwise they are
   no-ops.  */

INLINE EMACS_INT
(XLI) (Lisp_Object o)
{
  return lisp_h_XLI (o);
}

INLINE Lisp_Object
(XIL) (EMACS_INT i)
{
  return lisp_h_XIL (i);
}

INLINE void *
(XLP) (Lisp_Object o)
{
  return lisp_h_XLP (o);
}

INLINE Lisp_Object
(XPL) (void *p)
{
  return lisp_h_XPL (p);
}

/* Extract A's type.  */

INLINE enum Lisp_Type
(XTYPE) (Lisp_Object a)
{
#if USE_LSB_TAG
  return lisp_h_XTYPE (a);
#else
  EMACS_UINT i = XLI (a);
  return USE_LSB_TAG ? i & ~VALMASK : i >> VALBITS;
#endif
}

INLINE void
(CHECK_TYPE) (int ok, Lisp_Object predicate, Lisp_Object x)
{
  lisp_h_CHECK_TYPE (ok, predicate, x);
}

/* Extract A's pointer value, assuming A's type is TYPE.  */

INLINE void *
(XUNTAG) (Lisp_Object a, int type)
{
#if USE_LSB_TAG
  return lisp_h_XUNTAG (a, type);
#else
  EMACS_UINT utype = type;
  char *p = XLP (a);
  return p - (utype << (USE_LSB_TAG ? 0 : VALBITS));
#endif
}


/* Interned state of a symbol.  */

enum symbol_interned
{
  SYMBOL_UNINTERNED = 0,
  SYMBOL_INTERNED = 1,
  SYMBOL_INTERNED_IN_INITIAL_OBARRAY = 2
};

enum symbol_redirect
{
  SYMBOL_PLAINVAL  = 4,
  SYMBOL_VARALIAS  = 1,
  SYMBOL_LOCALIZED = 2,
  SYMBOL_FORWARDED = 3
};

enum symbol_trapped_write
{
  SYMBOL_UNTRAPPED_WRITE = 0,
  SYMBOL_NOWRITE = 1,
  SYMBOL_TRAPPED_WRITE = 2
};

struct Lisp_Symbol
{
  union
  {
    struct
    {
      bool_bf gcmarkbit : 1;

      /* Indicates where the value can be found:
	 0 : it's a plain var, the value is in the `value' field.
	 1 : it's a varalias, the value is really in the `alias' symbol.
	 2 : it's a localized var, the value is in the `blv' object.
	 3 : it's a forwarding variable, the value is in `forward'.  */
      ENUM_BF (symbol_redirect) redirect : 3;

      /* 0 : normal case, just set the value
	 1 : constant, cannot set, e.g. nil, t, :keywords.
	 2 : trap the write, call watcher functions.  */
      ENUM_BF (symbol_trapped_write) trapped_write : 2;

      /* Interned state of the symbol.  This is an enumerator from
	 enum symbol_interned.  */
      unsigned interned : 2;

      /* True means that this variable has been explicitly declared
	 special (with `defvar' etc), and shouldn't be lexically bound.  */
      bool_bf declared_special : 1;

      /* True if pointed to from purespace and hence can't be GC'd.  */
      bool_bf pinned : 1;

      /* The symbol's name, as a Lisp string.  */
      Lisp_Object name;

      /* Value of the symbol or Qunbound if unbound.  Which alternative of the
	 union is used depends on the `redirect' field above.  */
      union {
	Lisp_Object value;
	struct Lisp_Symbol *alias;
	struct Lisp_Buffer_Local_Value *blv;
	union Lisp_Fwd *fwd;
      } val;

      /* Function value of the symbol or Qnil if not fboundp.  */
      Lisp_Object function;

      /* The symbol's property list.  */
      Lisp_Object plist;

      /* Next symbol in obarray bucket, if the symbol is interned.  */
      struct Lisp_Symbol *next;
    } s;
    char alignas (GCALIGNMENT) gcaligned;
  } u;
};
verify (alignof (struct Lisp_Symbol) % GCALIGNMENT == 0);

/* Declare a Lisp-callable function.  The MAXARGS parameter has the same
   meaning as in the DEFUN macro, and is used to construct a prototype.  */
/* We can use the same trick as in the DEFUN macro to generate the
   appropriate prototype.  */
#define EXFUN(fnname, maxargs) \
  extern Lisp_Object fnname DEFUN_ARGS_ ## maxargs

/* Note that the weird token-substitution semantics of ANSI C makes
   this work for MANY and UNEVALLED.  */
#define DEFUN_ARGS_MANY		(ptrdiff_t, Lisp_Object *)
#define DEFUN_ARGS_UNEVALLED	(Lisp_Object)
#define DEFUN_ARGS_0	(void)
#define DEFUN_ARGS_1	(Lisp_Object)
#define DEFUN_ARGS_2	(Lisp_Object, Lisp_Object)
#define DEFUN_ARGS_3	(Lisp_Object, Lisp_Object, Lisp_Object)
#define DEFUN_ARGS_4	(Lisp_Object, Lisp_Object, Lisp_Object, Lisp_Object)
#define DEFUN_ARGS_5	(Lisp_Object, Lisp_Object, Lisp_Object, Lisp_Object, \
			 Lisp_Object)
#define DEFUN_ARGS_6	(Lisp_Object, Lisp_Object, Lisp_Object, Lisp_Object, \
			 Lisp_Object, Lisp_Object)
#define DEFUN_ARGS_7	(Lisp_Object, Lisp_Object, Lisp_Object, Lisp_Object, \
			 Lisp_Object, Lisp_Object, Lisp_Object)
#define DEFUN_ARGS_8	(Lisp_Object, Lisp_Object, Lisp_Object, Lisp_Object, \
			 Lisp_Object, Lisp_Object, Lisp_Object, Lisp_Object)

/* Typedefs useful for implementing TAG_PTR.  untagged_ptr represents
   a pointer before tagging, and Lisp_Word_tag contains a
   possibly-shifted tag to be added to an untagged_ptr to convert it
   to a Lisp_Word.  */
#if LISP_WORDS_ARE_POINTERS
/* untagged_ptr is a pointer so that the compiler knows that TAG_PTR
   yields a pointer; this can help with gcc -fcheck-pointer-bounds.
   It is char * so that adding a tag uses simple machine addition.  */
typedef char *untagged_ptr;
typedef uintptr_t Lisp_Word_tag;
#else
/* untagged_ptr is an unsigned integer instead of a pointer, so that
   it can be added to the possibly-wider Lisp_Word_tag type without
   losing information.  */
typedef uintptr_t untagged_ptr;
typedef EMACS_UINT Lisp_Word_tag;
#endif

/* An initializer for a Lisp_Object that contains TAG along with PTR.  */
#define TAG_PTR(tag, ptr) \
  LISP_INITIALLY ((Lisp_Word) \
		  ((untagged_ptr) (ptr) \
		   + ((Lisp_Word_tag) (tag) << (USE_LSB_TAG ? 0 : VALBITS))))

/* LISPSYM_INITIALLY (Qfoo) is equivalent to Qfoo except it is
   designed for use as an initializer, even for a constant initializer.  */
#define LISPSYM_INITIALLY(name) \
  TAG_PTR (Lisp_Symbol, (char *) (intptr_t) ((i##name) * sizeof *lispsym))

/* Declare extern constants for Lisp symbols.  These can be helpful
   when using a debugger like GDB, on older platforms where the debug
   format does not represent C macros.  However, they are unbounded
   and would just be asking for trouble if checking pointer bounds.  */
#ifdef __CHKP__
# define DEFINE_LISP_SYMBOL(name)
#else
# define DEFINE_LISP_SYMBOL(name) \
   DEFINE_GDB_SYMBOL_BEGIN (Lisp_Object, name) \
   DEFINE_GDB_SYMBOL_END (LISPSYM_INITIALLY (name))
#endif

/* The index of the C-defined Lisp symbol SYM.
   This can be used in a static initializer.  */
#define SYMBOL_INDEX(sym) i##sym

/* By default, define macros for Qt, etc., as this leads to a bit
   better performance in the core Emacs interpreter.  A plugin can
   define DEFINE_NON_NIL_Q_SYMBOL_MACROS to be false, to be portable to
   other Emacs instances that assign different values to Qt, etc.  */
#ifndef DEFINE_NON_NIL_Q_SYMBOL_MACROS
# define DEFINE_NON_NIL_Q_SYMBOL_MACROS true
#endif

#include "globals.h"

/* Header of vector-like objects.  This documents the layout constraints on
   vectors and pseudovectors (objects of PVEC_xxx subtype).  It also prevents
   compilers from being fooled by Emacs's type punning: XSETPSEUDOVECTOR
   and PSEUDOVECTORP cast their pointers to union vectorlike_header *,
   because when two such pointers potentially alias, a compiler won't
   incorrectly reorder loads and stores to their size fields.  See
   Bug#8546.  */
union vectorlike_header
  {
    /* The main member contains various pieces of information:
       - The MSB (ARRAY_MARK_FLAG) holds the gcmarkbit.
       - The next bit (PSEUDOVECTOR_FLAG) indicates whether this is a plain
         vector (0) or a pseudovector (1).
       - If PSEUDOVECTOR_FLAG is 0, the rest holds the size (number
         of slots) of the vector.
       - If PSEUDOVECTOR_FLAG is 1, the rest is subdivided into three fields:
	 - a) pseudovector subtype held in PVEC_TYPE_MASK field;
	 - b) number of Lisp_Objects slots at the beginning of the object
	   held in PSEUDOVECTOR_SIZE_MASK field.  These objects are always
	   traced by the GC;
	 - c) size of the rest fields held in PSEUDOVECTOR_REST_MASK and
	   measured in word_size units.  Rest fields may also include
	   Lisp_Objects, but these objects usually needs some special treatment
	   during GC.
	 There are some exceptions.  For PVEC_FREE, b) is always zero.  For
	 PVEC_BOOL_VECTOR and PVEC_SUBR, both b) and c) are always zero.
	 Current layout limits the pseudovectors to 63 PVEC_xxx subtypes,
	 4095 Lisp_Objects in GC-ed area and 4095 word-sized other slots.  */
    ptrdiff_t size;
    char alignas (GCALIGNMENT) gcaligned;
  };
verify (alignof (union vectorlike_header) % GCALIGNMENT == 0);

INLINE bool
(SYMBOLP) (Lisp_Object x)
{
  return lisp_h_SYMBOLP (x);
}

INLINE struct Lisp_Symbol *
(XSYMBOL) (Lisp_Object a)
{
#if USE_LSB_TAG
  return lisp_h_XSYMBOL (a);
#else
  eassert (SYMBOLP (a));
  intptr_t i = (intptr_t) XUNTAG (a, Lisp_Symbol);
  void *p = (char *) lispsym + i;
# ifdef __CHKP__
  /* Bypass pointer checking.  Although this could be improved it is
     probably not worth the trouble.  */
  p = __builtin___bnd_set_ptr_bounds (p, sizeof (struct Lisp_Symbol));
# endif
  return p;
#endif
}

INLINE Lisp_Object
make_lisp_symbol (struct Lisp_Symbol *sym)
{
#ifdef __CHKP__
  /* Although '__builtin___bnd_narrow_ptr_bounds (sym, sym, sizeof *sym)'
     should be more efficient, it runs afoul of GCC bug 83251
     <https://gcc.gnu.org/bugzilla/show_bug.cgi?id=83251>.
     Also, attempting to call __builtin___bnd_chk_ptr_bounds (sym, sizeof *sym)
     here seems to trigger a GCC bug, as yet undiagnosed.  */
  char *addr = __builtin___bnd_set_ptr_bounds (sym, sizeof *sym);
  char *symoffset = addr - (intptr_t) lispsym;
#else
  /* If !__CHKP__, GCC 7 x86-64 generates faster code if lispsym is
     cast to char * rather than to intptr_t.  */
  char *symoffset = (char *) ((char *) sym - (char *) lispsym);
#endif
  Lisp_Object a = TAG_PTR (Lisp_Symbol, symoffset);
  eassert (XSYMBOL (a) == sym);
  return a;
}

INLINE Lisp_Object
builtin_lisp_symbol (int index)
{
  return make_lisp_symbol (&lispsym[index]);
}

INLINE void
(CHECK_SYMBOL) (Lisp_Object x)
{
  lisp_h_CHECK_SYMBOL (x);
}

/* In the size word of a vector, this bit means the vector has been marked.  */

DEFINE_GDB_SYMBOL_BEGIN (ptrdiff_t, ARRAY_MARK_FLAG)
# define ARRAY_MARK_FLAG PTRDIFF_MIN
DEFINE_GDB_SYMBOL_END (ARRAY_MARK_FLAG)

/* In the size word of a struct Lisp_Vector, this bit means it's really
   some other vector-like object.  */
DEFINE_GDB_SYMBOL_BEGIN (ptrdiff_t, PSEUDOVECTOR_FLAG)
# define PSEUDOVECTOR_FLAG (PTRDIFF_MAX - PTRDIFF_MAX / 2)
DEFINE_GDB_SYMBOL_END (PSEUDOVECTOR_FLAG)

/* In a pseudovector, the size field actually contains a word with one
   PSEUDOVECTOR_FLAG bit set, and one of the following values extracted
   with PVEC_TYPE_MASK to indicate the actual type.  */
enum pvec_type
{
  PVEC_NORMAL_VECTOR,
  PVEC_FREE,
  PVEC_PROCESS,
  PVEC_FRAME,
  PVEC_WINDOW,
  PVEC_BOOL_VECTOR,
  PVEC_BUFFER,
  PVEC_HASH_TABLE,
  PVEC_TERMINAL,
  PVEC_WINDOW_CONFIGURATION,
  PVEC_SUBR,
  PVEC_OTHER,            /* Should never be visible to Elisp code.  */
  PVEC_XWIDGET,
  PVEC_XWIDGET_VIEW,
  PVEC_THREAD,
  PVEC_MUTEX,
  PVEC_CONDVAR,
  PVEC_MODULE_FUNCTION,

  /* These should be last, check internal_equal to see why.  */
  PVEC_COMPILED,
  PVEC_CHAR_TABLE,
  PVEC_SUB_CHAR_TABLE,
  PVEC_RECORD,
  PVEC_FONT /* Should be last because it's used for range checking.  */
};

enum More_Lisp_Bits
  {
    /* For convenience, we also store the number of elements in these bits.
       Note that this size is not necessarily the memory-footprint size, but
       only the number of Lisp_Object fields (that need to be traced by GC).
       The distinction is used, e.g., by Lisp_Process, which places extra
       non-Lisp_Object fields at the end of the structure.  */
    PSEUDOVECTOR_SIZE_BITS = 12,
    PSEUDOVECTOR_SIZE_MASK = (1 << PSEUDOVECTOR_SIZE_BITS) - 1,

    /* To calculate the memory footprint of the pseudovector, it's useful
       to store the size of non-Lisp area in word_size units here.  */
    PSEUDOVECTOR_REST_BITS = 12,
    PSEUDOVECTOR_REST_MASK = (((1 << PSEUDOVECTOR_REST_BITS) - 1)
			      << PSEUDOVECTOR_SIZE_BITS),

    /* Used to extract pseudovector subtype information.  */
    PSEUDOVECTOR_AREA_BITS = PSEUDOVECTOR_SIZE_BITS + PSEUDOVECTOR_REST_BITS,
    PVEC_TYPE_MASK = 0x3f << PSEUDOVECTOR_AREA_BITS
  };

/* These functions extract various sorts of values from a Lisp_Object.
   For example, if tem is a Lisp_Object whose type is Lisp_Cons,
   XCONS (tem) is the struct Lisp_Cons * pointing to the memory for
   that cons.  */

/* Largest and smallest representable fixnum values.  These are the C
   values.  They are macros for use in static initializers.  */
#define MOST_POSITIVE_FIXNUM (EMACS_INT_MAX >> INTTYPEBITS)
#define MOST_NEGATIVE_FIXNUM (-1 - MOST_POSITIVE_FIXNUM)

#if USE_LSB_TAG

INLINE Lisp_Object
(make_number) (EMACS_INT n)
{
  return lisp_h_make_number (n);
}

INLINE EMACS_INT
(XINT) (Lisp_Object a)
{
  return lisp_h_XINT (a);
}

INLINE EMACS_INT
(XFASTINT) (Lisp_Object a)
{
  EMACS_INT n = lisp_h_XFASTINT (a);
  eassume (0 <= n);
  return n;
}

#else /* ! USE_LSB_TAG */

/* Although compiled only if ! USE_LSB_TAG, the following functions
   also work when USE_LSB_TAG; this is to aid future maintenance when
   the lisp_h_* macros are eventually removed.  */

/* Make a Lisp integer representing the value of the low order
   bits of N.  */
INLINE Lisp_Object
make_number (EMACS_INT n)
{
  EMACS_INT int0 = Lisp_Int0;
  if (USE_LSB_TAG)
    {
      EMACS_UINT u = n;
      n = u << INTTYPEBITS;
      n += int0;
    }
  else
    {
      n &= INTMASK;
      n += (int0 << VALBITS);
    }
  return XIL (n);
}

/* Extract A's value as a signed integer.  */
INLINE EMACS_INT
XINT (Lisp_Object a)
{
  EMACS_INT i = XLI (a);
  if (! USE_LSB_TAG)
    {
      EMACS_UINT u = i;
      i = u << INTTYPEBITS;
    }
  return i >> INTTYPEBITS;
}

/* Like XINT (A), but may be faster.  A must be nonnegative.
   If ! USE_LSB_TAG, this takes advantage of the fact that Lisp
   integers have zero-bits in their tags.  */
INLINE EMACS_INT
XFASTINT (Lisp_Object a)
{
  EMACS_INT int0 = Lisp_Int0;
  EMACS_INT n = USE_LSB_TAG ? XINT (a) : XLI (a) - (int0 << VALBITS);
  eassume (0 <= n);
  return n;
}

#endif /* ! USE_LSB_TAG */

/* Extract A's value as an unsigned integer.  */
INLINE EMACS_UINT
XUINT (Lisp_Object a)
{
  EMACS_UINT i = XLI (a);
  return USE_LSB_TAG ? i >> INTTYPEBITS : i & INTMASK;
}

/* Return A's (Lisp-integer sized) hash.  Happens to be like XUINT
   right now, but XUINT should only be applied to objects we know are
   integers.  */

INLINE EMACS_INT
(XHASH) (Lisp_Object a)
{
  return lisp_h_XHASH (a);
}

/* Like make_number (N), but may be faster.  N must be in nonnegative range.  */
INLINE Lisp_Object
make_natnum (EMACS_INT n)
{
  eassert (0 <= n && n <= MOST_POSITIVE_FIXNUM);
  EMACS_INT int0 = Lisp_Int0;
  return USE_LSB_TAG ? make_number (n) : XIL (n + (int0 << VALBITS));
}

/* Return true if X and Y are the same object.  */

INLINE bool
(EQ) (Lisp_Object x, Lisp_Object y)
{
  return lisp_h_EQ (x, y);
}

/* True if the possibly-unsigned integer I doesn't fit in a Lisp fixnum.  */

#define FIXNUM_OVERFLOW_P(i) \
  (! ((0 <= (i) || MOST_NEGATIVE_FIXNUM <= (i)) && (i) <= MOST_POSITIVE_FIXNUM))

ptrdiff_t clip_to_bounds (ptrdiff_t lower, EMACS_INT num, ptrdiff_t upper);


/* Construct a Lisp_Object from a value or address.  */

INLINE Lisp_Object
make_lisp_ptr (void *ptr, enum Lisp_Type type)
{
  Lisp_Object a = TAG_PTR (type, ptr);
  eassert (XTYPE (a) == type && XUNTAG (a, type) == ptr);
  return a;
}

INLINE bool
(INTEGERP) (Lisp_Object x)
{
  return lisp_h_INTEGERP (x);
}

#define XSETINT(a, b) ((a) = make_number (b))
#define XSETFASTINT(a, b) ((a) = make_natnum (b))
#define XSETCONS(a, b) ((a) = make_lisp_ptr (b, Lisp_Cons))
#define XSETVECTOR(a, b) ((a) = make_lisp_ptr (b, Lisp_Vectorlike))
#define XSETSTRING(a, b) ((a) = make_lisp_ptr (b, Lisp_String))
#define XSETSYMBOL(a, b) ((a) = make_lisp_symbol (b))
#define XSETFLOAT(a, b) ((a) = make_lisp_ptr (b, Lisp_Float))
#define XSETMISC(a, b) ((a) = make_lisp_ptr (b, Lisp_Misc))

/* Pseudovector types.  */

#define XSETPVECTYPE(v, code)						\
  ((v)->header.size |= PSEUDOVECTOR_FLAG | ((code) << PSEUDOVECTOR_AREA_BITS))
#define XSETPVECTYPESIZE(v, code, lispsize, restsize)		\
  ((v)->header.size = (PSEUDOVECTOR_FLAG			\
		       | ((code) << PSEUDOVECTOR_AREA_BITS)	\
		       | ((restsize) << PSEUDOVECTOR_SIZE_BITS) \
		       | (lispsize)))

/* The cast to union vectorlike_header * avoids aliasing issues.  */
#define XSETPSEUDOVECTOR(a, b, code) \
  XSETTYPED_PSEUDOVECTOR (a, b,					\
			  (((union vectorlike_header *)	\
			    XUNTAG (a, Lisp_Vectorlike))	\
			   ->size),				\
			  code)
#define XSETTYPED_PSEUDOVECTOR(a, b, size, code)			\
  (XSETVECTOR (a, b),							\
   eassert ((size & (PSEUDOVECTOR_FLAG | PVEC_TYPE_MASK))		\
	    == (PSEUDOVECTOR_FLAG | (code << PSEUDOVECTOR_AREA_BITS))))

#define XSETWINDOW_CONFIGURATION(a, b) \
  (XSETPSEUDOVECTOR (a, b, PVEC_WINDOW_CONFIGURATION))
#define XSETPROCESS(a, b) (XSETPSEUDOVECTOR (a, b, PVEC_PROCESS))
#define XSETWINDOW(a, b) (XSETPSEUDOVECTOR (a, b, PVEC_WINDOW))
#define XSETTERMINAL(a, b) (XSETPSEUDOVECTOR (a, b, PVEC_TERMINAL))
#define XSETSUBR(a, b) (XSETPSEUDOVECTOR (a, b, PVEC_SUBR))
#define XSETCOMPILED(a, b) (XSETPSEUDOVECTOR (a, b, PVEC_COMPILED))
#define XSETBUFFER(a, b) (XSETPSEUDOVECTOR (a, b, PVEC_BUFFER))
#define XSETCHAR_TABLE(a, b) (XSETPSEUDOVECTOR (a, b, PVEC_CHAR_TABLE))
#define XSETBOOL_VECTOR(a, b) (XSETPSEUDOVECTOR (a, b, PVEC_BOOL_VECTOR))
#define XSETSUB_CHAR_TABLE(a, b) (XSETPSEUDOVECTOR (a, b, PVEC_SUB_CHAR_TABLE))
#define XSETTHREAD(a, b) (XSETPSEUDOVECTOR (a, b, PVEC_THREAD))
#define XSETMUTEX(a, b) (XSETPSEUDOVECTOR (a, b, PVEC_MUTEX))
#define XSETCONDVAR(a, b) (XSETPSEUDOVECTOR (a, b, PVEC_CONDVAR))

/* Efficiently convert a pointer to a Lisp object and back.  The
   pointer is represented as a Lisp integer, so the garbage collector
   does not know about it.  The pointer should not have both Lisp_Int1
   bits set, which makes this conversion inherently unportable.  */

INLINE void *
XINTPTR (Lisp_Object a)
{
  return XUNTAG (a, Lisp_Int0);
}

INLINE Lisp_Object
make_pointer_integer (void *p)
{
  Lisp_Object a = TAG_PTR (Lisp_Int0, p);
  eassert (INTEGERP (a) && XINTPTR (a) == p);
  return a;
}

/* See the macros in intervals.h.  */

typedef struct interval *INTERVAL;

struct Lisp_Cons
{
  union
  {
    struct
    {
      /* Car of this cons cell.  */
      Lisp_Object car;

      union
      {
	/* Cdr of this cons cell.  */
	Lisp_Object cdr;

	/* Used to chain conses on a free list.  */
	struct Lisp_Cons *chain;
      } u;
    } s;
    char alignas (GCALIGNMENT) gcaligned;
  } u;
};
verify (alignof (struct Lisp_Cons) % GCALIGNMENT == 0);

INLINE bool
(NILP) (Lisp_Object x)
{
  return lisp_h_NILP (x);
}

INLINE bool
(CONSP) (Lisp_Object x)
{
  return lisp_h_CONSP (x);
}

INLINE void
CHECK_CONS (Lisp_Object x)
{
  CHECK_TYPE (CONSP (x), Qconsp, x);
}

INLINE struct Lisp_Cons *
(XCONS) (Lisp_Object a)
{
  return lisp_h_XCONS (a);
}

/* Take the car or cdr of something known to be a cons cell.  */
/* The _addr functions shouldn't be used outside of the minimal set
   of code that has to know what a cons cell looks like.  Other code not
   part of the basic lisp implementation should assume that the car and cdr
   fields are not accessible.  (What if we want to switch to
   a copying collector someday?  Cached cons cell field addresses may be
   invalidated at arbitrary points.)  */
INLINE Lisp_Object *
xcar_addr (Lisp_Object c)
{
  return &XCONS (c)->u.s.car;
}
INLINE Lisp_Object *
xcdr_addr (Lisp_Object c)
{
  return &XCONS (c)->u.s.u.cdr;
}

/* Use these from normal code.  */

INLINE Lisp_Object
(XCAR) (Lisp_Object c)
{
  return lisp_h_XCAR (c);
}

INLINE Lisp_Object
(XCDR) (Lisp_Object c)
{
  return lisp_h_XCDR (c);
}

/* Use these to set the fields of a cons cell.

   Note that both arguments may refer to the same object, so 'n'
   should not be read after 'c' is first modified.  */
INLINE void
XSETCAR (Lisp_Object c, Lisp_Object n)
{
  *xcar_addr (c) = n;
}
INLINE void
XSETCDR (Lisp_Object c, Lisp_Object n)
{
  *xcdr_addr (c) = n;
}

/* Take the car or cdr of something whose type is not known.  */
INLINE Lisp_Object
CAR (Lisp_Object c)
{
  if (CONSP (c))
    return XCAR (c);
  if (!NILP (c))
    wrong_type_argument (Qlistp, c);
  return Qnil;
}
INLINE Lisp_Object
CDR (Lisp_Object c)
{
  if (CONSP (c))
    return XCDR (c);
  if (!NILP (c))
    wrong_type_argument (Qlistp, c);
  return Qnil;
}

/* Take the car or cdr of something whose type is not known.  */
INLINE Lisp_Object
CAR_SAFE (Lisp_Object c)
{
  return CONSP (c) ? XCAR (c) : Qnil;
}
INLINE Lisp_Object
CDR_SAFE (Lisp_Object c)
{
  return CONSP (c) ? XCDR (c) : Qnil;
}

/* In a string or vector, the sign bit of u.s.size is the gc mark bit.  */

struct Lisp_String
{
  union
  {
    struct
    {
      ptrdiff_t size;
      ptrdiff_t size_byte;
      INTERVAL intervals;	/* Text properties in this string.  */
      unsigned char *data;
    } s;
    struct Lisp_String *next;
    char alignas (GCALIGNMENT) gcaligned;
  } u;
};
verify (alignof (struct Lisp_String) % GCALIGNMENT == 0);

INLINE bool
STRINGP (Lisp_Object x)
{
  return XTYPE (x) == Lisp_String;
}

INLINE void
CHECK_STRING (Lisp_Object x)
{
  CHECK_TYPE (STRINGP (x), Qstringp, x);
}

INLINE struct Lisp_String *
XSTRING (Lisp_Object a)
{
  eassert (STRINGP (a));
  return XUNTAG (a, Lisp_String);
}

/* True if STR is a multibyte string.  */
INLINE bool
STRING_MULTIBYTE (Lisp_Object str)
{
  return 0 <= XSTRING (str)->u.s.size_byte;
}

/* An upper bound on the number of bytes in a Lisp string, not
   counting the terminating null.  This a tight enough bound to
   prevent integer overflow errors that would otherwise occur during
   string size calculations.  A string cannot contain more bytes than
   a fixnum can represent, nor can it be so long that C pointer
   arithmetic stops working on the string plus its terminating null.
   Although the actual size limit (see STRING_BYTES_MAX in alloc.c)
   may be a bit smaller than STRING_BYTES_BOUND, calculating it here
   would expose alloc.c internal details that we'd rather keep
   private.

   This is a macro for use in static initializers.  The cast to
   ptrdiff_t ensures that the macro is signed.  */
#define STRING_BYTES_BOUND  \
  ((ptrdiff_t) min (MOST_POSITIVE_FIXNUM, min (SIZE_MAX, PTRDIFF_MAX) - 1))

/* Mark STR as a unibyte string.  */
#define STRING_SET_UNIBYTE(STR)				\
  do {							\
    if (XSTRING (STR)->u.s.size == 0)			\
      (STR) = empty_unibyte_string;			\
    else						\
      XSTRING (STR)->u.s.size_byte = -1;		\
  } while (false)

/* Mark STR as a multibyte string.  Assure that STR contains only
   ASCII characters in advance.  */
#define STRING_SET_MULTIBYTE(STR)			\
  do {							\
    if (XSTRING (STR)->u.s.size == 0)			\
      (STR) = empty_multibyte_string;			\
    else						\
      XSTRING (STR)->u.s.size_byte = XSTRING (STR)->u.s.size; \
  } while (false)

/* Convenience functions for dealing with Lisp strings.  */

INLINE unsigned char *
SDATA (Lisp_Object string)
{
  return XSTRING (string)->u.s.data;
}
INLINE char *
SSDATA (Lisp_Object string)
{
  /* Avoid "differ in sign" warnings.  */
  return (char *) SDATA (string);
}
INLINE unsigned char
SREF (Lisp_Object string, ptrdiff_t index)
{
  return SDATA (string)[index];
}
INLINE void
SSET (Lisp_Object string, ptrdiff_t index, unsigned char new)
{
  SDATA (string)[index] = new;
}
INLINE ptrdiff_t
SCHARS (Lisp_Object string)
{
  ptrdiff_t nchars = XSTRING (string)->u.s.size;
  eassume (0 <= nchars);
  return nchars;
}

#ifdef GC_CHECK_STRING_BYTES
extern ptrdiff_t string_bytes (struct Lisp_String *);
#endif
INLINE ptrdiff_t
STRING_BYTES (struct Lisp_String *s)
{
#ifdef GC_CHECK_STRING_BYTES
  ptrdiff_t nbytes = string_bytes (s);
#else
  ptrdiff_t nbytes = s->u.s.size_byte < 0 ? s->u.s.size : s->u.s.size_byte;
#endif
  eassume (0 <= nbytes);
  return nbytes;
}

INLINE ptrdiff_t
SBYTES (Lisp_Object string)
{
  return STRING_BYTES (XSTRING (string));
}
INLINE void
STRING_SET_CHARS (Lisp_Object string, ptrdiff_t newsize)
{
  /* This function cannot change the size of data allocated for the
     string when it was created.  */
  eassert (STRING_MULTIBYTE (string)
	   ? 0 <= newsize && newsize <= SBYTES (string)
	   : newsize == SCHARS (string));
  XSTRING (string)->u.s.size = newsize;
}

/* A regular vector is just a header plus an array of Lisp_Objects.  */

struct Lisp_Vector
  {
    union vectorlike_header header;
    Lisp_Object contents[FLEXIBLE_ARRAY_MEMBER];
  };

INLINE bool
(VECTORLIKEP) (Lisp_Object x)
{
  return lisp_h_VECTORLIKEP (x);
}

INLINE struct Lisp_Vector *
XVECTOR (Lisp_Object a)
{
  eassert (VECTORLIKEP (a));
  return XUNTAG (a, Lisp_Vectorlike);
}

INLINE ptrdiff_t
ASIZE (Lisp_Object array)
{
  ptrdiff_t size = XVECTOR (array)->header.size;
  eassume (0 <= size);
  return size;
}

INLINE ptrdiff_t
PVSIZE (Lisp_Object pv)
{
  return ASIZE (pv) & PSEUDOVECTOR_SIZE_MASK;
}

INLINE bool
VECTORP (Lisp_Object x)
{
  return VECTORLIKEP (x) && ! (ASIZE (x) & PSEUDOVECTOR_FLAG);
}

INLINE void
CHECK_VECTOR (Lisp_Object x)
{
  CHECK_TYPE (VECTORP (x), Qvectorp, x);
}


/* A pseudovector is like a vector, but has other non-Lisp components.  */

INLINE enum pvec_type
PSEUDOVECTOR_TYPE (struct Lisp_Vector *v)
{
  ptrdiff_t size = v->header.size;
  return (size & PSEUDOVECTOR_FLAG
          ? (size & PVEC_TYPE_MASK) >> PSEUDOVECTOR_AREA_BITS
          : PVEC_NORMAL_VECTOR);
}

/* Can't be used with PVEC_NORMAL_VECTOR.  */
INLINE bool
PSEUDOVECTOR_TYPEP (union vectorlike_header *a, enum pvec_type code)
{
  /* We don't use PSEUDOVECTOR_TYPE here so as to avoid a shift
   * operation when `code' is known.  */
  return ((a->size & (PSEUDOVECTOR_FLAG | PVEC_TYPE_MASK))
	  == (PSEUDOVECTOR_FLAG | (code << PSEUDOVECTOR_AREA_BITS)));
}

/* True if A is a pseudovector whose code is CODE.  */
INLINE bool
PSEUDOVECTORP (Lisp_Object a, int code)
{
  if (! VECTORLIKEP (a))
    return false;
  else
    {
      /* Converting to union vectorlike_header * avoids aliasing issues.  */
      union vectorlike_header *h = XUNTAG (a, Lisp_Vectorlike);
      return PSEUDOVECTOR_TYPEP (h, code);
    }
}

/* A boolvector is a kind of vectorlike, with contents like a string.  */

struct Lisp_Bool_Vector
  {
    /* HEADER.SIZE is the vector's size field.  It doesn't have the real size,
       just the subtype information.  */
    union vectorlike_header header;
    /* This is the size in bits.  */
    EMACS_INT size;
    /* The actual bits, packed into bytes.
       Zeros fill out the last word if needed.
       The bits are in little-endian order in the bytes, and
       the bytes are in little-endian order in the words.  */
    bits_word data[FLEXIBLE_ARRAY_MEMBER];
  };

/* Some handy constants for calculating sizes
   and offsets, mostly of vectorlike objects.   */

enum
  {
    header_size = offsetof (struct Lisp_Vector, contents),
    bool_header_size = offsetof (struct Lisp_Bool_Vector, data),
    word_size = sizeof (Lisp_Object)
  };

/* The number of data words and bytes in a bool vector with SIZE bits.  */

INLINE EMACS_INT
bool_vector_words (EMACS_INT size)
{
  eassume (0 <= size && size <= EMACS_INT_MAX - (BITS_PER_BITS_WORD - 1));
  return (size + BITS_PER_BITS_WORD - 1) / BITS_PER_BITS_WORD;
}

INLINE EMACS_INT
bool_vector_bytes (EMACS_INT size)
{
  eassume (0 <= size && size <= EMACS_INT_MAX - (BITS_PER_BITS_WORD - 1));
  return (size + BOOL_VECTOR_BITS_PER_CHAR - 1) / BOOL_VECTOR_BITS_PER_CHAR;
}

INLINE bool
BOOL_VECTOR_P (Lisp_Object a)
{
  return PSEUDOVECTORP (a, PVEC_BOOL_VECTOR);
}

INLINE void
CHECK_BOOL_VECTOR (Lisp_Object x)
{
  CHECK_TYPE (BOOL_VECTOR_P (x), Qbool_vector_p, x);
}

INLINE struct Lisp_Bool_Vector *
XBOOL_VECTOR (Lisp_Object a)
{
  eassert (BOOL_VECTOR_P (a));
  return XUNTAG (a, Lisp_Vectorlike);
}

INLINE EMACS_INT
bool_vector_size (Lisp_Object a)
{
  EMACS_INT size = XBOOL_VECTOR (a)->size;
  eassume (0 <= size);
  return size;
}

INLINE bits_word *
bool_vector_data (Lisp_Object a)
{
  return XBOOL_VECTOR (a)->data;
}

INLINE unsigned char *
bool_vector_uchar_data (Lisp_Object a)
{
  return (unsigned char *) bool_vector_data (a);
}

/* True if A's Ith bit is set.  */

INLINE bool
bool_vector_bitref (Lisp_Object a, EMACS_INT i)
{
  eassume (0 <= i && i < bool_vector_size (a));
  return !! (bool_vector_uchar_data (a)[i / BOOL_VECTOR_BITS_PER_CHAR]
	     & (1 << (i % BOOL_VECTOR_BITS_PER_CHAR)));
}

INLINE Lisp_Object
bool_vector_ref (Lisp_Object a, EMACS_INT i)
{
  return bool_vector_bitref (a, i) ? Qt : Qnil;
}

/* Set A's Ith bit to B.  */

INLINE void
bool_vector_set (Lisp_Object a, EMACS_INT i, bool b)
{
  unsigned char *addr;

  eassume (0 <= i && i < bool_vector_size (a));
  addr = &bool_vector_uchar_data (a)[i / BOOL_VECTOR_BITS_PER_CHAR];

  if (b)
    *addr |= 1 << (i % BOOL_VECTOR_BITS_PER_CHAR);
  else
    *addr &= ~ (1 << (i % BOOL_VECTOR_BITS_PER_CHAR));
}

/* Conveniences for dealing with Lisp arrays.  */

INLINE Lisp_Object
AREF (Lisp_Object array, ptrdiff_t idx)
{
  return XVECTOR (array)->contents[idx];
}

INLINE Lisp_Object *
aref_addr (Lisp_Object array, ptrdiff_t idx)
{
  return & XVECTOR (array)->contents[idx];
}

INLINE ptrdiff_t
gc_asize (Lisp_Object array)
{
  /* Like ASIZE, but also can be used in the garbage collector.  */
  return XVECTOR (array)->header.size & ~ARRAY_MARK_FLAG;
}

INLINE void
ASET (Lisp_Object array, ptrdiff_t idx, Lisp_Object val)
{
  eassert (0 <= idx && idx < ASIZE (array));
  XVECTOR (array)->contents[idx] = val;
}

INLINE void
gc_aset (Lisp_Object array, ptrdiff_t idx, Lisp_Object val)
{
  /* Like ASET, but also can be used in the garbage collector:
     sweep_weak_table calls set_hash_key etc. while the table is marked.  */
  eassert (0 <= idx && idx < gc_asize (array));
  XVECTOR (array)->contents[idx] = val;
}

/* True, since Qnil's representation is zero.  Every place in the code
   that assumes Qnil is zero should verify (NIL_IS_ZERO), to make it easy
   to find such assumptions later if we change Qnil to be nonzero.
   Test iQnil and Lisp_Symbol instead of Qnil directly, since the latter
   is not suitable for use in an integer constant expression.  */
enum { NIL_IS_ZERO = iQnil == 0 && Lisp_Symbol == 0 };

/* Clear the object addressed by P, with size NBYTES, so that all its
   bytes are zero and all its Lisp values are nil.  */
INLINE void
memclear (void *p, ptrdiff_t nbytes)
{
  eassert (0 <= nbytes);
  verify (NIL_IS_ZERO);
  /* Since Qnil is zero, memset suffices.  */
  memset (p, 0, nbytes);
}

/* If a struct is made to look like a vector, this macro returns the length
   of the shortest vector that would hold that struct.  */

#define VECSIZE(type)						\
  ((sizeof (type) - header_size + word_size - 1) / word_size)

/* Like VECSIZE, but used when the pseudo-vector has non-Lisp_Object fields
   at the end and we need to compute the number of Lisp_Object fields (the
   ones that the GC needs to trace).  */

#define PSEUDOVECSIZE(type, nonlispfield)			\
  ((offsetof (type, nonlispfield) - header_size) / word_size)

/* Compute A OP B, using the unsigned comparison operator OP.  A and B
   should be integer expressions.  This is not the same as
   mathematical comparison; for example, UNSIGNED_CMP (0, <, -1)
   returns true.  For efficiency, prefer plain unsigned comparison if A
   and B's sizes both fit (after integer promotion).  */
#define UNSIGNED_CMP(a, op, b)						\
  (max (sizeof ((a) + 0), sizeof ((b) + 0)) <= sizeof (unsigned)	\
   ? ((a) + (unsigned) 0) op ((b) + (unsigned) 0)			\
   : ((a) + (uintmax_t) 0) op ((b) + (uintmax_t) 0))

/* True iff C is an ASCII character.  */
#define ASCII_CHAR_P(c) UNSIGNED_CMP (c, <, 0x80)

/* A char-table is a kind of vectorlike, with contents are like a
   vector but with a few other slots.  For some purposes, it makes
   sense to handle a char-table with type struct Lisp_Vector.  An
   element of a char table can be any Lisp objects, but if it is a sub
   char-table, we treat it a table that contains information of a
   specific range of characters.  A sub char-table is like a vector but
   with two integer fields between the header and Lisp data, which means
   that it has to be marked with some precautions (see mark_char_table
   in alloc.c).  A sub char-table appears only in an element of a char-table,
   and there's no way to access it directly from Emacs Lisp program.  */

enum CHARTAB_SIZE_BITS
  {
    CHARTAB_SIZE_BITS_0 = 6,
    CHARTAB_SIZE_BITS_1 = 4,
    CHARTAB_SIZE_BITS_2 = 5,
    CHARTAB_SIZE_BITS_3 = 7
  };

extern const int chartab_size[4];

struct Lisp_Char_Table
  {
    /* HEADER.SIZE is the vector's size field, which also holds the
       pseudovector type information.  It holds the size, too.
       The size counts the defalt, parent, purpose, ascii,
       contents, and extras slots.  */
    union vectorlike_header header;

    /* This holds a default value,
       which is used whenever the value for a specific character is nil.  */
    Lisp_Object defalt;

    /* This points to another char table, which we inherit from when the
       value for a specific character is nil.  The `defalt' slot takes
       precedence over this.  */
    Lisp_Object parent;

    /* This is a symbol which says what kind of use this char-table is
       meant for.  */
    Lisp_Object purpose;

    /* The bottom sub char-table for characters of the range 0..127.  It
       is nil if none of ASCII character has a specific value.  */
    Lisp_Object ascii;

    Lisp_Object contents[(1 << CHARTAB_SIZE_BITS_0)];

    /* These hold additional data.  It is a vector.  */
    Lisp_Object extras[FLEXIBLE_ARRAY_MEMBER];
  };

INLINE bool
CHAR_TABLE_P (Lisp_Object a)
{
  return PSEUDOVECTORP (a, PVEC_CHAR_TABLE);
}

INLINE struct Lisp_Char_Table *
XCHAR_TABLE (Lisp_Object a)
{
  eassert (CHAR_TABLE_P (a));
  return XUNTAG (a, Lisp_Vectorlike);
}

struct Lisp_Sub_Char_Table
  {
    /* HEADER.SIZE is the vector's size field, which also holds the
       pseudovector type information.  It holds the size, too.  */
    union vectorlike_header header;

    /* Depth of this sub char-table.  It should be 1, 2, or 3.  A sub
       char-table of depth 1 contains 16 elements, and each element
       covers 4096 (128*32) characters.  A sub char-table of depth 2
       contains 32 elements, and each element covers 128 characters.  A
       sub char-table of depth 3 contains 128 elements, and each element
       is for one character.  */
    int depth;

    /* Minimum character covered by the sub char-table.  */
    int min_char;

    /* Use set_sub_char_table_contents to set this.  */
    Lisp_Object contents[FLEXIBLE_ARRAY_MEMBER];
  };

INLINE bool
SUB_CHAR_TABLE_P (Lisp_Object a)
{
  return PSEUDOVECTORP (a, PVEC_SUB_CHAR_TABLE);
}

INLINE struct Lisp_Sub_Char_Table *
XSUB_CHAR_TABLE (Lisp_Object a)
{
  eassert (SUB_CHAR_TABLE_P (a));
  return XUNTAG (a, Lisp_Vectorlike);
}

INLINE Lisp_Object
CHAR_TABLE_REF_ASCII (Lisp_Object ct, ptrdiff_t idx)
{
  struct Lisp_Char_Table *tbl = NULL;
  Lisp_Object val;
  do
    {
      tbl = tbl ? XCHAR_TABLE (tbl->parent) : XCHAR_TABLE (ct);
      val = (! SUB_CHAR_TABLE_P (tbl->ascii) ? tbl->ascii
	     : XSUB_CHAR_TABLE (tbl->ascii)->contents[idx]);
      if (NILP (val))
	val = tbl->defalt;
    }
  while (NILP (val) && ! NILP (tbl->parent));

  return val;
}

/* Almost equivalent to Faref (CT, IDX) with optimization for ASCII
   characters.  Do not check validity of CT.  */
INLINE Lisp_Object
CHAR_TABLE_REF (Lisp_Object ct, int idx)
{
  return (ASCII_CHAR_P (idx)
	  ? CHAR_TABLE_REF_ASCII (ct, idx)
	  : char_table_ref (ct, idx));
}

/* Equivalent to Faset (CT, IDX, VAL) with optimization for ASCII and
   8-bit European characters.  Do not check validity of CT.  */
INLINE void
CHAR_TABLE_SET (Lisp_Object ct, int idx, Lisp_Object val)
{
  if (ASCII_CHAR_P (idx) && SUB_CHAR_TABLE_P (XCHAR_TABLE (ct)->ascii))
    set_sub_char_table_contents (XCHAR_TABLE (ct)->ascii, idx, val);
  else
    char_table_set (ct, idx, val);
}

enum Lisp_Subr_Lang
  {
   Lisp_Subr_Lang_C,
   Lisp_Subr_Lang_Rust
  };

/* This structure describes a built-in function.
   It is generated by the DEFUN macro only.
   defsubr makes it into a Lisp object.  */

struct Lisp_Subr
  {
    union vectorlike_header header;
    union {
      Lisp_Object (*a0) (void);
      Lisp_Object (*a1) (Lisp_Object);
      Lisp_Object (*a2) (Lisp_Object, Lisp_Object);
      Lisp_Object (*a3) (Lisp_Object, Lisp_Object, Lisp_Object);
      Lisp_Object (*a4) (Lisp_Object, Lisp_Object, Lisp_Object, Lisp_Object);
      Lisp_Object (*a5) (Lisp_Object, Lisp_Object, Lisp_Object, Lisp_Object, Lisp_Object);
      Lisp_Object (*a6) (Lisp_Object, Lisp_Object, Lisp_Object, Lisp_Object, Lisp_Object, Lisp_Object);
      Lisp_Object (*a7) (Lisp_Object, Lisp_Object, Lisp_Object, Lisp_Object, Lisp_Object, Lisp_Object, Lisp_Object);
      Lisp_Object (*a8) (Lisp_Object, Lisp_Object, Lisp_Object, Lisp_Object, Lisp_Object, Lisp_Object, Lisp_Object, Lisp_Object);
      Lisp_Object (*aUNEVALLED) (Lisp_Object args);
      Lisp_Object (*aMANY) (ptrdiff_t, Lisp_Object *);
    } function;
    short min_args, max_args;
    const char *symbol_name;
    const char *intspec;
    EMACS_INT doc;
    enum Lisp_Subr_Lang lang;
  };

INLINE bool
SUBRP (Lisp_Object a)
{
  return PSEUDOVECTORP (a, PVEC_SUBR);
}

INLINE struct Lisp_Subr *
XSUBR (Lisp_Object a)
{
  eassert (SUBRP (a));
  return XUNTAG (a, Lisp_Vectorlike);
}

enum char_table_specials
  {
    /* This is the number of slots that every char table must have.  This
       counts the ordinary slots and the top, defalt, parent, and purpose
       slots.  */
    CHAR_TABLE_STANDARD_SLOTS = PSEUDOVECSIZE (struct Lisp_Char_Table, extras),

    /* This is an index of first Lisp_Object field in Lisp_Sub_Char_Table
       when the latter is treated as an ordinary Lisp_Vector.  */
    SUB_CHAR_TABLE_OFFSET = PSEUDOVECSIZE (struct Lisp_Sub_Char_Table, contents)
  };

/* Return the number of "extra" slots in the char table CT.  */

INLINE int
CHAR_TABLE_EXTRA_SLOTS (struct Lisp_Char_Table *ct)
{
  return ((ct->header.size & PSEUDOVECTOR_SIZE_MASK)
	  - CHAR_TABLE_STANDARD_SLOTS);
}

/* Make sure that sub char-table contents slot is where we think it is.  */
verify (offsetof (struct Lisp_Sub_Char_Table, contents)
	== (offsetof (struct Lisp_Vector, contents)
	    + SUB_CHAR_TABLE_OFFSET * sizeof (Lisp_Object)));


/* Save and restore the instruction and environment pointers,
   without affecting the signal mask.  */

#ifdef HAVE__SETJMP
typedef jmp_buf sys_jmp_buf;
# define sys_setjmp(j) _setjmp (j)
# define sys_longjmp(j, v) _longjmp (j, v)
#elif defined HAVE_SIGSETJMP
typedef sigjmp_buf sys_jmp_buf;
# define sys_setjmp(j) sigsetjmp (j, 0)
# define sys_longjmp(j, v) siglongjmp (j, v)
#else
/* A platform that uses neither _longjmp nor siglongjmp; assume
   longjmp does not affect the sigmask.  */
typedef jmp_buf sys_jmp_buf;
# define sys_setjmp(j) setjmp (j)
# define sys_longjmp(j, v) longjmp (j, v)
#endif

#include "thread.h"

/***********************************************************************
			       Symbols
 ***********************************************************************/

/* Value is name of symbol.  */

INLINE Lisp_Object
(SYMBOL_VAL) (struct Lisp_Symbol *sym)
{
  return lisp_h_SYMBOL_VAL (sym);
}

INLINE struct Lisp_Symbol *
SYMBOL_ALIAS (struct Lisp_Symbol *sym)
{
  eassume (sym->u.s.redirect == SYMBOL_VARALIAS && sym->u.s.val.alias);
  return sym->u.s.val.alias;
}
INLINE struct Lisp_Buffer_Local_Value *
SYMBOL_BLV (struct Lisp_Symbol *sym)
{
  eassume (sym->u.s.redirect == SYMBOL_LOCALIZED && sym->u.s.val.blv);
  return sym->u.s.val.blv;
}
INLINE union Lisp_Fwd *
SYMBOL_FWD (struct Lisp_Symbol *sym)
{
  eassume (sym->u.s.redirect == SYMBOL_FORWARDED && sym->u.s.val.fwd);
  return sym->u.s.val.fwd;
}

INLINE void
(SET_SYMBOL_VAL) (struct Lisp_Symbol *sym, Lisp_Object v)
{
  lisp_h_SET_SYMBOL_VAL (sym, v);
}

INLINE void
SET_SYMBOL_ALIAS (struct Lisp_Symbol *sym, struct Lisp_Symbol *v)
{
  eassume (sym->u.s.redirect == SYMBOL_VARALIAS && v);
  sym->u.s.val.alias = v;
}
INLINE void
SET_SYMBOL_BLV (struct Lisp_Symbol *sym, struct Lisp_Buffer_Local_Value *v)
{
  eassume (sym->u.s.redirect == SYMBOL_LOCALIZED && v);
  sym->u.s.val.blv = v;
}
INLINE void
SET_SYMBOL_FWD (struct Lisp_Symbol *sym, union Lisp_Fwd *v)
{
  eassume (sym->u.s.redirect == SYMBOL_FORWARDED && v);
  sym->u.s.val.fwd = v;
}

INLINE Lisp_Object
SYMBOL_NAME (Lisp_Object sym)
{
  return XSYMBOL (sym)->u.s.name;
}

/* Value is true if SYM is an interned symbol.  */

INLINE bool
SYMBOL_INTERNED_P (Lisp_Object sym)
{
  return XSYMBOL (sym)->u.s.interned != SYMBOL_UNINTERNED;
}

/* Value is true if SYM is interned in initial_obarray.  */

INLINE bool
SYMBOL_INTERNED_IN_INITIAL_OBARRAY_P (Lisp_Object sym)
{
  return XSYMBOL (sym)->u.s.interned == SYMBOL_INTERNED_IN_INITIAL_OBARRAY;
}

/* Value is non-zero if symbol cannot be changed through a simple set,
   i.e. it's a constant (e.g. nil, t, :keywords), or it has some
   watching functions.  */

INLINE int
(SYMBOL_TRAPPED_WRITE_P) (Lisp_Object sym)
{
  return lisp_h_SYMBOL_TRAPPED_WRITE_P (sym);
}

/* Value is non-zero if symbol cannot be changed at all, i.e. it's a
   constant (e.g. nil, t, :keywords).  Code that actually wants to
   write to SYM, should also check whether there are any watching
   functions.  */

INLINE int
(SYMBOL_CONSTANT_P) (Lisp_Object sym)
{
  return lisp_h_SYMBOL_CONSTANT_P (sym);
}

/* Placeholder for make-docfile to process.  The actual symbol
   definition is done by lread.c's defsym.  */
#define DEFSYM(sym, name) /* empty */


/***********************************************************************
			     Hash Tables
 ***********************************************************************/

/* The structure of a Lisp hash table.  */

struct hash_table_test
{
  /* Name of the function used to compare keys.  */
  Lisp_Object name;

  /* User-supplied hash function, or nil.  */
  Lisp_Object user_hash_function;

  /* User-supplied key comparison function, or nil.  */
  Lisp_Object user_cmp_function;

  /* C function to compare two keys.  */
  bool (*cmpfn) (struct hash_table_test *t, Lisp_Object, Lisp_Object);

  /* C function to compute hash code.  */
  EMACS_UINT (*hashfn) (struct hash_table_test *t, Lisp_Object);
};

struct Lisp_Hash_Table
{
  /* This is for Lisp; the hash table code does not refer to it.  */
  union vectorlike_header header;

  /* Nil if table is non-weak.  Otherwise a symbol describing the
     weakness of the table.  */
  Lisp_Object weak;

  /* Vector of hash codes.  If hash[I] is nil, this means that the
     I-th entry is unused.  */
  Lisp_Object hash;

  /* Vector used to chain entries.  If entry I is free, next[I] is the
     entry number of the next free item.  If entry I is non-free,
     next[I] is the index of the next entry in the collision chain,
     or -1 if there is such entry.  */
  Lisp_Object next;

  /* Bucket vector.  An entry of -1 indicates no item is present,
     and a nonnegative entry is the index of the first item in
     a collision chain.  This vector's size can be larger than the
     hash table size to reduce collisions.  */
  Lisp_Object index;

  /* Only the fields above are traced normally by the GC.  The ones below
     `count' are special and are either ignored by the GC or traced in
     a special way (e.g. because of weakness).  */

  /* Number of key/value entries in the table.  */
  ptrdiff_t count;

  /* Index of first free entry in free list, or -1 if none.  */
  ptrdiff_t next_free;

  /* True if the table can be purecopied.  The table cannot be
     changed afterwards.  */
  bool pure;

  /* Resize hash table when number of entries / table size is >= this
     ratio.  */
  float rehash_threshold;

  /* Used when the table is resized.  If equal to a negative integer,
     the user rehash-size is the integer -REHASH_SIZE, and the new
     size is the old size plus -REHASH_SIZE.  If positive, the user
     rehash-size is the floating-point value REHASH_SIZE + 1, and the
     new size is the old size times REHASH_SIZE + 1.  */
  float rehash_size;

  /* Vector of keys and values.  The key of item I is found at index
     2 * I, the value is found at index 2 * I + 1.
     This is gc_marked specially if the table is weak.  */
  Lisp_Object key_and_value;

  /* The comparison and hash functions.  */
  struct hash_table_test test;

  /* Next weak hash table if this is a weak hash table.  The head
     of the list is in weak_hash_tables.  */
  struct Lisp_Hash_Table *next_weak;
};


INLINE bool
HASH_TABLE_P (Lisp_Object a)
{
  return PSEUDOVECTORP (a, PVEC_HASH_TABLE);
}

INLINE struct Lisp_Hash_Table *
XHASH_TABLE (Lisp_Object a)
{
  eassert (HASH_TABLE_P (a));
  return XUNTAG (a, Lisp_Vectorlike);
}

#define XSET_HASH_TABLE(VAR, PTR) \
     (XSETPSEUDOVECTOR (VAR, PTR, PVEC_HASH_TABLE))

/* Value is the key part of entry IDX in hash table H.  */
INLINE Lisp_Object
HASH_KEY (struct Lisp_Hash_Table *h, ptrdiff_t idx)
{
  return AREF (h->key_and_value, 2 * idx);
}

/* Value is the value part of entry IDX in hash table H.  */
INLINE Lisp_Object
HASH_VALUE (struct Lisp_Hash_Table *h, ptrdiff_t idx)
{
  return AREF (h->key_and_value, 2 * idx + 1);
}

/* Value is the hash code computed for entry IDX in hash table H.  */
INLINE Lisp_Object
HASH_HASH (struct Lisp_Hash_Table *h, ptrdiff_t idx)
{
  return AREF (h->hash, idx);
}

/* Value is the size of hash table H.  */
INLINE ptrdiff_t
HASH_TABLE_SIZE (struct Lisp_Hash_Table *h)
{
  return ASIZE (h->next);
}

void hash_clear (struct Lisp_Hash_Table *h);

/* Default size for hash tables if not specified.  */

enum DEFAULT_HASH_SIZE { DEFAULT_HASH_SIZE = 65 };

/* Default threshold specifying when to resize a hash table.  The
   value gives the ratio of current entries in the hash table and the
   size of the hash table.  */

static float const DEFAULT_REHASH_THRESHOLD = 0.8125;

/* Default factor by which to increase the size of a hash table, minus 1.  */

static float const DEFAULT_REHASH_SIZE = 1.5 - 1;

/* Combine two integers X and Y for hashing.  The result might not fit
   into a Lisp integer.  */

INLINE EMACS_UINT
sxhash_combine (EMACS_UINT x, EMACS_UINT y)
{
  return (x << 4) + (x >> (EMACS_INT_WIDTH - 4)) + y;
}

/* Hash X, returning a value that fits into a fixnum.  */

INLINE EMACS_UINT
SXHASH_REDUCE (EMACS_UINT x)
{
  return (x ^ x >> (EMACS_INT_WIDTH - FIXNUM_BITS)) & INTMASK;
}

/* These structures are used for various misc types.  */

struct Lisp_Misc_Any		/* Supertype of all Misc types.  */
{
  ENUM_BF (Lisp_Misc_Type) type : 16;		/* = Lisp_Misc_??? */
  bool_bf gcmarkbit : 1;
  unsigned spacer : 15;
};

INLINE bool
(MISCP) (Lisp_Object x)
{
  return lisp_h_MISCP (x);
}

INLINE struct Lisp_Misc_Any *
XMISCANY (Lisp_Object a)
{
  eassert (MISCP (a));
  return XUNTAG (a, Lisp_Misc);
}

INLINE enum Lisp_Misc_Type
XMISCTYPE (Lisp_Object a)
{
  return XMISCANY (a)->type;
}

struct Lisp_Marker
{
  ENUM_BF (Lisp_Misc_Type) type : 16;		/* = Lisp_Misc_Marker */
  bool_bf gcmarkbit : 1;
  unsigned spacer : 13;
  /* This flag is temporarily used in the functions
     decode/encode_coding_object to record that the marker position
     must be adjusted after the conversion.  */
  bool_bf need_adjustment : 1;
  /* True means normal insertion at the marker's position
     leaves the marker after the inserted text.  */
  bool_bf insertion_type : 1;
  /* This is the buffer that the marker points into, or 0 if it points nowhere.
     Note: a chain of markers can contain markers pointing into different
     buffers (the chain is per buffer_text rather than per buffer, so it's
     shared between indirect buffers).  */
  /* This is used for (other than NULL-checking):
     - Fmarker_buffer
     - Fset_marker: check eq(oldbuf, newbuf) to avoid unchain+rechain.
     - unchain_marker: to find the list from which to unchain.
     - Fkill_buffer: to only unchain the markers of current indirect buffer.
     */
  struct buffer *buffer;

  /* The remaining fields are meaningless in a marker that
     does not point anywhere.  */

  /* For markers that point somewhere,
     this is used to chain of all the markers in a given buffer.  */
  /* We could remove it and use an array in buffer_text instead.
     That would also allow us to preserve it ordered.  */
  struct Lisp_Marker *next;
  /* This is the char position where the marker points.  */
  ptrdiff_t charpos;
  /* This is the byte position.
     It's mostly used as a charpos<->bytepos cache (i.e. it's not directly
     used to implement the functionality of markers, but rather to (ab)use
     markers as a cache for char<->byte mappings).  */
  ptrdiff_t bytepos;
};

/* START and END are markers in the overlay's buffer, and
   PLIST is the overlay's property list.  */
struct Lisp_Overlay
/* An overlay's real data content is:
   - plist
   - buffer (really there are two buffer pointers, one per marker,
     and both points to the same buffer)
   - insertion type of both ends (per-marker fields)
   - start & start byte (of start marker)
   - end & end byte (of end marker)
   - next (singly linked list of overlays)
   - next fields of start and end markers (singly linked list of markers).
   I.e. 9words plus 2 bits, 3words of which are for external linked lists.
*/
  {
    ENUM_BF (Lisp_Misc_Type) type : 16;	/* = Lisp_Misc_Overlay */
    bool_bf gcmarkbit : 1;
    unsigned spacer : 15;
    struct Lisp_Overlay *next;
    Lisp_Object start;
    Lisp_Object end;
    Lisp_Object plist;
  };

/* Number of bits needed to store one of the values
   SAVE_UNUSED..SAVE_OBJECT.  */
enum { SAVE_SLOT_BITS = 3 };

/* Number of slots in a save value where save_type is nonzero.  */
enum { SAVE_VALUE_SLOTS = 4 };

/* Bit-width and values for struct Lisp_Save_Value's save_type member.  */

enum { SAVE_TYPE_BITS = SAVE_VALUE_SLOTS * SAVE_SLOT_BITS + 1 };

/* Types of data which may be saved in a Lisp_Save_Value.  */

enum Lisp_Save_Type
  {
    SAVE_UNUSED,
    SAVE_INTEGER,
    SAVE_FUNCPOINTER,
    SAVE_POINTER,
    SAVE_OBJECT,
    SAVE_TYPE_INT_INT = SAVE_INTEGER + (SAVE_INTEGER << SAVE_SLOT_BITS),
    SAVE_TYPE_INT_INT_INT
      = (SAVE_INTEGER + (SAVE_TYPE_INT_INT << SAVE_SLOT_BITS)),
    SAVE_TYPE_OBJ_OBJ = SAVE_OBJECT + (SAVE_OBJECT << SAVE_SLOT_BITS),
    SAVE_TYPE_OBJ_OBJ_OBJ = SAVE_OBJECT + (SAVE_TYPE_OBJ_OBJ << SAVE_SLOT_BITS),
    SAVE_TYPE_OBJ_OBJ_OBJ_OBJ
      = SAVE_OBJECT + (SAVE_TYPE_OBJ_OBJ_OBJ << SAVE_SLOT_BITS),
    SAVE_TYPE_PTR_INT = SAVE_POINTER + (SAVE_INTEGER << SAVE_SLOT_BITS),
    SAVE_TYPE_PTR_OBJ = SAVE_POINTER + (SAVE_OBJECT << SAVE_SLOT_BITS),
    SAVE_TYPE_PTR_PTR = SAVE_POINTER + (SAVE_POINTER << SAVE_SLOT_BITS),
    SAVE_TYPE_FUNCPTR_PTR_OBJ
      = SAVE_FUNCPOINTER + (SAVE_TYPE_PTR_OBJ << SAVE_SLOT_BITS),

    /* This has an extra bit indicating it's raw memory.  */
    SAVE_TYPE_MEMORY = SAVE_TYPE_PTR_INT + (1 << (SAVE_TYPE_BITS - 1))
  };

/* SAVE_SLOT_BITS must be large enough to represent these values.  */
verify (((SAVE_UNUSED | SAVE_INTEGER | SAVE_FUNCPOINTER
	  | SAVE_POINTER | SAVE_OBJECT)
	 >> SAVE_SLOT_BITS)
	== 0);

/* Special object used to hold a different values for later use.

   This is mostly used to package C integers and pointers to call
   record_unwind_protect when two or more values need to be saved.
   For example:

   ...
     struct my_data *md = get_my_data ();
     ptrdiff_t mi = get_my_integer ();
     record_unwind_protect (my_unwind, make_save_ptr_int (md, mi));
   ...

   Lisp_Object my_unwind (Lisp_Object arg)
   {
     struct my_data *md = XSAVE_POINTER (arg, 0);
     ptrdiff_t mi = XSAVE_INTEGER (arg, 1);
     ...
   }

   If ENABLE_CHECKING is in effect, XSAVE_xxx macros do type checking of the
   saved objects and raise eassert if type of the saved object doesn't match
   the type which is extracted.  In the example above, XSAVE_INTEGER (arg, 2)
   and XSAVE_OBJECT (arg, 0) are wrong because nothing was saved in slot 2 and
   slot 0 is a pointer.  */

typedef void (*voidfuncptr) (void);

struct Lisp_Save_Value
  {
    ENUM_BF (Lisp_Misc_Type) type : 16;	/* = Lisp_Misc_Save_Value */
    bool_bf gcmarkbit : 1;
    unsigned spacer : 32 - (16 + 1 + SAVE_TYPE_BITS);

    /* V->data may hold up to SAVE_VALUE_SLOTS entries.  The type of
       V's data entries are determined by V->save_type.  E.g., if
       V->save_type == SAVE_TYPE_PTR_OBJ, V->data[0] is a pointer,
       V->data[1] is an integer, and V's other data entries are unused.

       If V->save_type == SAVE_TYPE_MEMORY, V->data[0].pointer is the address of
       a memory area containing V->data[1].integer potential Lisp_Objects.  */
    ENUM_BF (Lisp_Save_Type) save_type : SAVE_TYPE_BITS;
    union {
      void *pointer;
      voidfuncptr funcpointer;
      ptrdiff_t integer;
      Lisp_Object object;
    } data[SAVE_VALUE_SLOTS];
  };

INLINE bool
SAVE_VALUEP (Lisp_Object x)
{
  return MISCP (x) && XMISCTYPE (x) == Lisp_Misc_Save_Value;
}

INLINE struct Lisp_Save_Value *
XSAVE_VALUE (Lisp_Object a)
{
  eassert (SAVE_VALUEP (a));
  return XUNTAG (a, Lisp_Misc);
}

/* Return the type of V's Nth saved value.  */
INLINE int
save_type (struct Lisp_Save_Value *v, int n)
{
  eassert (0 <= n && n < SAVE_VALUE_SLOTS);
  return (v->save_type >> (SAVE_SLOT_BITS * n) & ((1 << SAVE_SLOT_BITS) - 1));
}

/* Get and set the Nth saved pointer.  */

INLINE void *
XSAVE_POINTER (Lisp_Object obj, int n)
{
  eassert (save_type (XSAVE_VALUE (obj), n) == SAVE_POINTER);
  return XSAVE_VALUE (obj)->data[n].pointer;
}
INLINE void
set_save_pointer (Lisp_Object obj, int n, void *val)
{
  eassert (save_type (XSAVE_VALUE (obj), n) == SAVE_POINTER);
  XSAVE_VALUE (obj)->data[n].pointer = val;
}
INLINE voidfuncptr
XSAVE_FUNCPOINTER (Lisp_Object obj, int n)
{
  eassert (save_type (XSAVE_VALUE (obj), n) == SAVE_FUNCPOINTER);
  return XSAVE_VALUE (obj)->data[n].funcpointer;
}

/* Likewise for the saved integer.  */

INLINE ptrdiff_t
XSAVE_INTEGER (Lisp_Object obj, int n)
{
  eassert (save_type (XSAVE_VALUE (obj), n) == SAVE_INTEGER);
  return XSAVE_VALUE (obj)->data[n].integer;
}
INLINE void
set_save_integer (Lisp_Object obj, int n, ptrdiff_t val)
{
  eassert (save_type (XSAVE_VALUE (obj), n) == SAVE_INTEGER);
  XSAVE_VALUE (obj)->data[n].integer = val;
}

/* Extract Nth saved object.  */

INLINE Lisp_Object
XSAVE_OBJECT (Lisp_Object obj, int n)
{
  eassert (save_type (XSAVE_VALUE (obj), n) == SAVE_OBJECT);
  return XSAVE_VALUE (obj)->data[n].object;
}

#ifdef HAVE_MODULES
struct Lisp_User_Ptr
{
  ENUM_BF (Lisp_Misc_Type) type : 16;	     /* = Lisp_Misc_User_Ptr */
  bool_bf gcmarkbit : 1;
  unsigned spacer : 15;

  void (*finalizer) (void *);
  void *p;
};
#endif

/* A finalizer sentinel.  */
struct Lisp_Finalizer
  {
    struct Lisp_Misc_Any base;

    /* Circular list of all active weak references.  */
    struct Lisp_Finalizer *prev;
    struct Lisp_Finalizer *next;

    /* Call FUNCTION when the finalizer becomes unreachable, even if
       FUNCTION contains a reference to the finalizer; i.e., call
       FUNCTION when it is reachable _only_ through finalizers.  */
    Lisp_Object function;
  };

INLINE bool
FINALIZERP (Lisp_Object x)
{
  return MISCP (x) && XMISCTYPE (x) == Lisp_Misc_Finalizer;
}

INLINE struct Lisp_Finalizer *
XFINALIZER (Lisp_Object a)
{
  eassert (FINALIZERP (a));
  return XUNTAG (a, Lisp_Misc);
}

/* A miscellaneous object, when it's on the free list.  */
struct Lisp_Free
  {
    ENUM_BF (Lisp_Misc_Type) type : 16;	/* = Lisp_Misc_Free */
    bool_bf gcmarkbit : 1;
    unsigned spacer : 15;
    union Lisp_Misc *chain;
  };

/* To get the type field of a union Lisp_Misc, use XMISCTYPE.
   It uses one of these struct subtypes to get the type field.  */

union Lisp_Misc
  {
    struct Lisp_Misc_Any u_any;	   /* Supertype of all Misc types.  */
    struct Lisp_Free u_free;
    struct Lisp_Marker u_marker;
    struct Lisp_Overlay u_overlay;
    struct Lisp_Save_Value u_save_value;
    struct Lisp_Finalizer u_finalizer;
#ifdef HAVE_MODULES
    struct Lisp_User_Ptr u_user_ptr;
#endif
  };

INLINE union Lisp_Misc *
XMISC (Lisp_Object a)
{
  return XUNTAG (a, Lisp_Misc);
}

INLINE bool
(MARKERP) (Lisp_Object x)
{
  return lisp_h_MARKERP (x);
}

INLINE struct Lisp_Marker *
XMARKER (Lisp_Object a)
{
  eassert (MARKERP (a));
  return XUNTAG (a, Lisp_Misc);
}

INLINE bool
OVERLAYP (Lisp_Object x)
{
  return MISCP (x) && XMISCTYPE (x) == Lisp_Misc_Overlay;
}

INLINE struct Lisp_Overlay *
XOVERLAY (Lisp_Object a)
{
  eassert (OVERLAYP (a));
  return XUNTAG (a, Lisp_Misc);
}

#ifdef HAVE_MODULES
INLINE bool
USER_PTRP (Lisp_Object x)
{
  return MISCP (x) && XMISCTYPE (x) == Lisp_Misc_User_Ptr;
}

INLINE struct Lisp_User_Ptr *
XUSER_PTR (Lisp_Object a)
{
  eassert (USER_PTRP (a));
  return XUNTAG (a, Lisp_Misc);
}
#endif


/* Forwarding pointer to an int variable.
   This is allowed only in the value cell of a symbol,
   and it means that the symbol's value really lives in the
   specified int variable.  */
struct Lisp_Intfwd
  {
    enum Lisp_Fwd_Type type;	/* = Lisp_Fwd_Int */
    EMACS_INT *intvar;
  };

/* Boolean forwarding pointer to an int variable.
   This is like Lisp_Intfwd except that the ostensible
   "value" of the symbol is t if the bool variable is true,
   nil if it is false.  */
struct Lisp_Boolfwd
  {
    enum Lisp_Fwd_Type type;	/* = Lisp_Fwd_Bool */
    bool *boolvar;
  };

/* Forwarding pointer to a Lisp_Object variable.
   This is allowed only in the value cell of a symbol,
   and it means that the symbol's value really lives in the
   specified variable.  */
struct Lisp_Objfwd
  {
    enum Lisp_Fwd_Type type;	/* = Lisp_Fwd_Obj */
    Lisp_Object *objvar;
  };

/* Like Lisp_Objfwd except that value lives in a slot in the
   current buffer.  Value is byte index of slot within buffer.  */
struct Lisp_Buffer_Objfwd
  {
    enum Lisp_Fwd_Type type;	/* = Lisp_Fwd_Buffer_Obj */
    size_t offset;
    /* One of Qnil, Qintegerp, Qsymbolp, Qstringp, Qfloatp or Qnumberp.  */
    Lisp_Object predicate;
  };

/* struct Lisp_Buffer_Local_Value is used in a symbol value cell when
   the symbol has buffer-local bindings.  (Exception:
   some buffer-local variables are built-in, with their values stored
   in the buffer structure itself.  They are handled differently,
   using struct Lisp_Buffer_Objfwd.)

   The `realvalue' slot holds the variable's current value, or a
   forwarding pointer to where that value is kept.  This value is the
   one that corresponds to the loaded binding.  To read or set the
   variable, you must first make sure the right binding is loaded;
   then you can access the value in (or through) `realvalue'.

   `buffer' and `frame' are the buffer and frame for which the loaded
   binding was found.  If those have changed, to make sure the right
   binding is loaded it is necessary to find which binding goes with
   the current buffer and selected frame, then load it.  To load it,
   first unload the previous binding, then copy the value of the new
   binding into `realvalue' (or through it).  Also update
   LOADED-BINDING to point to the newly loaded binding.

   `local_if_set' indicates that merely setting the variable creates a
   local binding for the current buffer.  Otherwise the latter, setting
   the variable does not do that; only make-local-variable does that.  */

struct Lisp_Buffer_Local_Value
  {
    /* True means that merely setting the variable creates a local
       binding for the current buffer.  */
    bool_bf local_if_set : 1;
    /* True means that the binding now loaded was found.
       Presumably equivalent to (defcell!=valcell).  */
    bool_bf found : 1;
    /* If non-NULL, a forwarding to the C var where it should also be set.  */
    union Lisp_Fwd *fwd;	/* Should never be (Buffer|Kboard)_Objfwd.  */
    /* The buffer or frame for which the loaded binding was found.  */
    Lisp_Object where;
    /* A cons cell that holds the default value.  It has the form
       (SYMBOL . DEFAULT-VALUE).  */
    Lisp_Object defcell;
    /* The cons cell from `where's parameter alist.
       It always has the form (SYMBOL . VALUE)
       Note that if `forward' is non-nil, VALUE may be out of date.
       Also if the currently loaded binding is the default binding, then
       this is `eq'ual to defcell.  */
    Lisp_Object valcell;
  };

/* Like Lisp_Objfwd except that value lives in a slot in the
   current kboard.  */
struct Lisp_Kboard_Objfwd
  {
    enum Lisp_Fwd_Type type;	/* = Lisp_Fwd_Kboard_Obj */
    size_t offset;
  };

union Lisp_Fwd
  {
    struct Lisp_Intfwd u_intfwd;
    struct Lisp_Boolfwd u_boolfwd;
    struct Lisp_Objfwd u_objfwd;
    struct Lisp_Buffer_Objfwd u_buffer_objfwd;
    struct Lisp_Kboard_Objfwd u_kboard_objfwd;
  };

INLINE enum Lisp_Fwd_Type
XFWDTYPE (union Lisp_Fwd *a)
{
  return a->u_intfwd.type;
}

INLINE bool
BUFFER_OBJFWDP (union Lisp_Fwd *a)
{
  return XFWDTYPE (a) == Lisp_Fwd_Buffer_Obj;
}

INLINE struct Lisp_Buffer_Objfwd *
XBUFFER_OBJFWD (union Lisp_Fwd *a)
{
  eassert (BUFFER_OBJFWDP (a));
  return &a->u_buffer_objfwd;
}

/* Lisp floating point type.  */
struct Lisp_Float
  {
    union
    {
      double data;
      struct Lisp_Float *chain;
    } u;
  };

INLINE bool
(FLOATP) (Lisp_Object x)
{
  return lisp_h_FLOATP (x);
}

INLINE struct Lisp_Float *
XFLOAT (Lisp_Object a)
{
  eassert (FLOATP (a));
  return XUNTAG (a, Lisp_Float);
}

INLINE double
XFLOAT_DATA (Lisp_Object f)
{
  return XFLOAT (f)->u.data;
}

/* Most hosts nowadays use IEEE floating point, so they use IEC 60559
   representations, have infinities and NaNs, and do not trap on
   exceptions.  Define IEEE_FLOATING_POINT if this host is one of the
   typical ones.  The C11 macro __STDC_IEC_559__ is close to what is
   wanted here, but is not quite right because Emacs does not require
   all the features of C11 Annex F (and does not require C11 at all,
   for that matter).  */
enum
  {
    IEEE_FLOATING_POINT
      = (FLT_RADIX == 2 && FLT_MANT_DIG == 24
	 && FLT_MIN_EXP == -125 && FLT_MAX_EXP == 128)
  };

/* A character, declared with the following typedef, is a member
   of some character set associated with the current buffer.  */
#ifndef _UCHAR_T  /* Protect against something in ctab.h on AIX.  */
#define _UCHAR_T
typedef unsigned char UCHAR;
#endif

/* Meanings of slots in a Lisp_Compiled:  */

enum Lisp_Compiled
  {
    COMPILED_ARGLIST = 0,
    COMPILED_BYTECODE = 1,
    COMPILED_CONSTANTS = 2,
    COMPILED_STACK_DEPTH = 3,
    COMPILED_DOC_STRING = 4,
    COMPILED_INTERACTIVE = 5
  };

/* Flag bits in a character.  These also get used in termhooks.h.
   Richard Stallman <rms@gnu.ai.mit.edu> thinks that MULE
   (MUlti-Lingual Emacs) might need 22 bits for the character value
   itself, so we probably shouldn't use any bits lower than 0x0400000.  */
enum char_bits
  {
    CHAR_ALT = 0x0400000,
    CHAR_SUPER = 0x0800000,
    CHAR_HYPER = 0x1000000,
    CHAR_SHIFT = 0x2000000,
    CHAR_CTL = 0x4000000,
    CHAR_META = 0x8000000,

    CHAR_MODIFIER_MASK =
      CHAR_ALT | CHAR_SUPER | CHAR_HYPER | CHAR_SHIFT | CHAR_CTL | CHAR_META,

    /* Actually, the current Emacs uses 22 bits for the character value
       itself.  */
    CHARACTERBITS = 22
  };

/* Data type checking.  */

INLINE bool
NUMBERP (Lisp_Object x)
{
  return INTEGERP (x) || FLOATP (x);
}
INLINE bool
NATNUMP (Lisp_Object x)
{
  return INTEGERP (x) && 0 <= XINT (x);
}

INLINE bool
RANGED_INTEGERP (intmax_t lo, Lisp_Object x, intmax_t hi)
{
  return INTEGERP (x) && lo <= XINT (x) && XINT (x) <= hi;
}

#define TYPE_RANGED_INTEGERP(type, x) \
  (INTEGERP (x)			      \
   && (TYPE_SIGNED (type) ? TYPE_MINIMUM (type) <= XINT (x) : 0 <= XINT (x)) \
   && XINT (x) <= TYPE_MAXIMUM (type))

INLINE bool
AUTOLOADP (Lisp_Object x)
{
  return CONSP (x) && EQ (Qautoload, XCAR (x));
}


/* Test for specific pseudovector types.  */

INLINE bool
WINDOW_CONFIGURATIONP (Lisp_Object a)
{
  return PSEUDOVECTORP (a, PVEC_WINDOW_CONFIGURATION);
}

INLINE bool
COMPILEDP (Lisp_Object a)
{
  return PSEUDOVECTORP (a, PVEC_COMPILED);
}

INLINE bool
FRAMEP (Lisp_Object a)
{
  return PSEUDOVECTORP (a, PVEC_FRAME);
}

INLINE bool
RECORDP (Lisp_Object a)
{
  return PSEUDOVECTORP (a, PVEC_RECORD);
}

INLINE void
CHECK_RECORD (Lisp_Object x)
{
  CHECK_TYPE (RECORDP (x), Qrecordp, x);
}

/* Test for image (image . spec)  */
INLINE bool
IMAGEP (Lisp_Object x)
{
  return CONSP (x) && EQ (XCAR (x), Qimage);
}

/* Array types.  */
INLINE bool
ARRAYP (Lisp_Object x)
{
  return VECTORP (x) || STRINGP (x) || CHAR_TABLE_P (x) || BOOL_VECTOR_P (x);
}

INLINE void
CHECK_LIST (Lisp_Object x)
{
  CHECK_TYPE (CONSP (x) || NILP (x), Qlistp, x);
}

INLINE void
CHECK_LIST_END (Lisp_Object x, Lisp_Object y)
{
  CHECK_TYPE (NILP (x), Qlistp, y);
}

INLINE void
(CHECK_NUMBER) (Lisp_Object x)
{
  lisp_h_CHECK_NUMBER (x);
}

INLINE void
CHECK_STRING_CAR (Lisp_Object x)
{
  CHECK_TYPE (STRINGP (XCAR (x)), Qstringp, XCAR (x));
}
/* This is a bit special because we always need size afterwards.  */
INLINE ptrdiff_t
CHECK_VECTOR_OR_STRING (Lisp_Object x)
{
  if (VECTORP (x))
    return ASIZE (x);
  if (STRINGP (x))
    return SCHARS (x);
  wrong_type_argument (Qarrayp, x);
}
INLINE void
CHECK_ARRAY (Lisp_Object x, Lisp_Object predicate)
{
  CHECK_TYPE (ARRAYP (x), predicate, x);
}
INLINE void
CHECK_NATNUM (Lisp_Object x)
{
  CHECK_TYPE (NATNUMP (x), Qwholenump, x);
}

#define CHECK_RANGED_INTEGER(x, lo, hi)					\
  do {									\
    CHECK_NUMBER (x);							\
    if (! ((lo) <= XINT (x) && XINT (x) <= (hi)))			\
      args_out_of_range_3						\
	(x,								\
	 make_number ((lo) < 0 && (lo) < MOST_NEGATIVE_FIXNUM		\
		      ? MOST_NEGATIVE_FIXNUM				\
		      : (lo)),						\
	 make_number (min (hi, MOST_POSITIVE_FIXNUM)));			\
  } while (false)
#define CHECK_TYPE_RANGED_INTEGER(type, x) \
  do {									\
    if (TYPE_SIGNED (type))						\
      CHECK_RANGED_INTEGER (x, TYPE_MINIMUM (type), TYPE_MAXIMUM (type)); \
    else								\
      CHECK_RANGED_INTEGER (x, 0, TYPE_MAXIMUM (type));			\
  } while (false)

#define CHECK_NUMBER_COERCE_MARKER(x)					\
  do {									\
    if (MARKERP ((x)))							\
      XSETFASTINT (x, marker_position (x));				\
    else								\
      CHECK_TYPE (INTEGERP (x), Qinteger_or_marker_p, x);		\
  } while (false)

INLINE double
XFLOATINT (Lisp_Object n)
{
  return FLOATP (n) ? XFLOAT_DATA (n) : XINT (n);
}

INLINE void
CHECK_NUMBER_OR_FLOAT (Lisp_Object x)
{
  CHECK_TYPE (NUMBERP (x), Qnumberp, x);
}

#define CHECK_NUMBER_OR_FLOAT_COERCE_MARKER(x)				\
  do {									\
    if (MARKERP (x))							\
      XSETFASTINT (x, marker_position (x));				\
    else								\
      CHECK_TYPE (NUMBERP (x), Qnumber_or_marker_p, x);			\
  } while (false)

/* Since we can't assign directly to the CAR or CDR fields of a cons
   cell, use these when checking that those fields contain numbers.  */
INLINE void
CHECK_NUMBER_CAR (Lisp_Object x)
{
  Lisp_Object tmp = XCAR (x);
  CHECK_NUMBER (tmp);
  XSETCAR (x, tmp);
}

INLINE void
CHECK_NUMBER_CDR (Lisp_Object x)
{
  Lisp_Object tmp = XCDR (x);
  CHECK_NUMBER (tmp);
  XSETCDR (x, tmp);
}

/* Define a built-in function for calling from Lisp.
 `lname' should be the name to give the function in Lisp,
    as a null-terminated C string.
 `fnname' should be the name of the function in C.
    By convention, it starts with F.
 `sname' should be the name for the C constant structure
    that records information on this function for internal use.
    By convention, it should be the same as `fnname' but with S instead of F.
    It's too bad that C macros can't compute this from `fnname'.
 `minargs' should be a number, the minimum number of arguments allowed.
 `maxargs' should be a number, the maximum number of arguments allowed,
    or else MANY or UNEVALLED.
    MANY means pass a vector of evaluated arguments,
	 in the form of an integer number-of-arguments
	 followed by the address of a vector of Lisp_Objects
	 which contains the argument values.
    UNEVALLED means pass the list of unevaluated arguments
 `intspec' says how interactive arguments are to be fetched.
    If the string starts with a `(', `intspec' is evaluated and the resulting
    list is the list of arguments.
    If it's a string that doesn't start with `(', the value should follow
    the one of the doc string for `interactive'.
    A null string means call interactively with no arguments.
 `doc' is documentation for the user.  */

/* This version of DEFUN declares a function prototype with the right
   arguments, so we can catch errors with maxargs at compile-time.  */
#define DEFUN(lname, fnname, sname, minargs, maxargs, intspec, doc)	\
   static struct Lisp_Subr sname =				\
     { { PVEC_SUBR << PSEUDOVECTOR_AREA_BITS },				\
       { .a ## maxargs = fnname },					\
       minargs, maxargs, lname, intspec, 0, Lisp_Subr_Lang_C };		\
   Lisp_Object fnname

/* defsubr (Sname);
   is how we define the symbol for function `name' at start-up time.  */
extern void defsubr (struct Lisp_Subr *);

enum maxargs
  {
    MANY = -2,
    UNEVALLED = -1
  };

/* Call a function F that accepts many args, passing it ARRAY's elements.  */
#define CALLMANY(f, array) (f) (ARRAYELTS (array), array)

/* Call a function F that accepts many args, passing it the remaining args,
   E.g., 'return CALLN (Fformat, fmt, text);' is less error-prone than
   '{ Lisp_Object a[2]; a[0] = fmt; a[1] = text; return Fformat (2, a); }'.
   CALLN is overkill for simple usages like 'Finsert (1, &text);'.  */
#define CALLN(f, ...) CALLMANY (f, ((Lisp_Object []) {__VA_ARGS__}))

extern void defvar_lisp (struct Lisp_Objfwd *, const char *, Lisp_Object *);
extern void defvar_lisp_nopro (struct Lisp_Objfwd *, const char *, Lisp_Object *);
extern void defvar_bool (struct Lisp_Boolfwd *, const char *, bool *);
extern void defvar_int (struct Lisp_Intfwd *, const char *, EMACS_INT *);
extern void defvar_kboard (struct Lisp_Kboard_Objfwd *, const char *, int);

/* Macros we use to define forwarded Lisp variables.
   These are used in the syms_of_FILENAME functions.

   An ordinary (not in buffer_defaults, per-buffer, or per-keyboard)
   lisp variable is actually a field in `struct emacs_globals'.  The
   field's name begins with "f_", which is a convention enforced by
   these macros.  Each such global has a corresponding #define in
   globals.h; the plain name should be used in the code.

   E.g., the global "cons_cells_consed" is declared as "int
   f_cons_cells_consed" in globals.h, but there is a define:

      #define cons_cells_consed globals.f_cons_cells_consed

   All C code uses the `cons_cells_consed' name.  This is all done
   this way to support indirection for multi-threaded Emacs.  */

#define DEFVAR_LISP(lname, vname, doc)		\
  do {						\
    static struct Lisp_Objfwd o_fwd;		\
    defvar_lisp (&o_fwd, lname, &globals.f_ ## vname);		\
  } while (false)
#define DEFVAR_LISP_NOPRO(lname, vname, doc)	\
  do {						\
    static struct Lisp_Objfwd o_fwd;		\
    defvar_lisp_nopro (&o_fwd, lname, &globals.f_ ## vname);	\
  } while (false)
#define DEFVAR_BOOL(lname, vname, doc)		\
  do {						\
    static struct Lisp_Boolfwd b_fwd;		\
    defvar_bool (&b_fwd, lname, &globals.f_ ## vname);		\
  } while (false)
#define DEFVAR_INT(lname, vname, doc)		\
  do {						\
    static struct Lisp_Intfwd i_fwd;		\
    defvar_int (&i_fwd, lname, &globals.f_ ## vname);		\
  } while (false)

#define DEFVAR_KBOARD(lname, vname, doc)			\
  do {								\
    static struct Lisp_Kboard_Objfwd ko_fwd;			\
    defvar_kboard (&ko_fwd, lname, offsetof (KBOARD, vname ## _)); \
  } while (false)


/* Elisp uses several stacks:
   - the C stack.
   - the bytecode stack: used internally by the bytecode interpreter.
     Allocated from the C stack.
   - The specpdl stack: keeps track of active unwind-protect and
     dynamic-let-bindings.  Allocated from the `specpdl' array, a manually
     managed stack.
   - The handler stack: keeps track of active catch tags and condition-case
     handlers.  Allocated in a manually managed stack implemented by a
     doubly-linked list allocated via xmalloc and never freed.  */

/* Structure for recording Lisp call stack for backtrace purposes.  */

/* The special binding stack holds the outer values of variables while
   they are bound by a function application or a let form, stores the
   code to be executed for unwind-protect forms.

   NOTE: The specbinding union is defined here, because SPECPDL_INDEX is
   used all over the place, needs to be fast, and needs to know the size of
   union specbinding.  But only eval.c should access it.  */

enum specbind_tag {
  SPECPDL_UNWIND,		/* An unwind_protect function on Lisp_Object.  */
  SPECPDL_UNWIND_PTR,		/* Likewise, on void *.  */
  SPECPDL_UNWIND_INT,		/* Likewise, on int.  */
  SPECPDL_UNWIND_VOID,		/* Likewise, with no arg.  */
  SPECPDL_BACKTRACE,		/* An element of the backtrace.  */
  SPECPDL_LET,			/* A plain and simple dynamic let-binding.  */
  /* Tags greater than SPECPDL_LET must be "subkinds" of LET.  */
  SPECPDL_LET_LOCAL,		/* A buffer-local let-binding.  */
  SPECPDL_LET_DEFAULT		/* A global binding for a localized var.  */
};

union specbinding
  {
    ENUM_BF (specbind_tag) kind : CHAR_BIT;
    struct {
      ENUM_BF (specbind_tag) kind : CHAR_BIT;
      void (*func) (Lisp_Object);
      Lisp_Object arg;
    } unwind;
    struct {
      ENUM_BF (specbind_tag) kind : CHAR_BIT;
      void (*func) (void *);
      void *arg;
    } unwind_ptr;
    struct {
      ENUM_BF (specbind_tag) kind : CHAR_BIT;
      void (*func) (int);
      int arg;
    } unwind_int;
    struct {
      ENUM_BF (specbind_tag) kind : CHAR_BIT;
      void (*func) (void);
    } unwind_void;
    struct {
      ENUM_BF (specbind_tag) kind : CHAR_BIT;
      /* `where' is not used in the case of SPECPDL_LET.  */
      Lisp_Object symbol, old_value, where;
      /* Normally this is unused; but it is set to the symbol's
	 current value when a thread is swapped out.  */
      Lisp_Object saved_value;
    } let;
    struct {
      ENUM_BF (specbind_tag) kind : CHAR_BIT;
      bool_bf debug_on_exit : 1;
      Lisp_Object function;
      Lisp_Object *args;
      ptrdiff_t nargs;
    } bt;
  };

/* These 3 are defined as macros in thread.h.  */
/* extern union specbinding *specpdl; */
/* extern union specbinding *specpdl_ptr; */
/* extern ptrdiff_t specpdl_size; */

INLINE ptrdiff_t
SPECPDL_INDEX (void)
{
  return specpdl_ptr - specpdl;
}

/* This structure helps implement the `catch/throw' and `condition-case/signal'
   control structures.  A struct handler contains all the information needed to
   restore the state of the interpreter after a non-local jump.

   handler structures are chained together in a doubly linked list; the `next'
   member points to the next outer catchtag and the `nextfree' member points in
   the other direction to the next inner element (which is typically the next
   free element since we mostly use it on the deepest handler).

   A call like (throw TAG VAL) searches for a catchtag whose `tag_or_ch'
   member is TAG, and then unbinds to it.  The `val' member is used to
   hold VAL while the stack is unwound; `val' is returned as the value
   of the catch form.  If there is a handler of type CATCHER_ALL, it will
   be treated as a handler for all invocations of `throw'; in this case
   `val' will be set to (TAG . VAL).

   All the other members are concerned with restoring the interpreter
   state.

   Members are volatile if their values need to survive _longjmp when
   a 'struct handler' is a local variable.  */

enum handlertype { CATCHER, CONDITION_CASE, CATCHER_ALL };

struct handler
{
  enum handlertype type;
  Lisp_Object tag_or_ch;
  Lisp_Object val;
  struct handler *next;
  struct handler *nextfree;

  /* The bytecode interpreter can have several handlers active at the same
     time, so when we longjmp to one of them, it needs to know which handler
     this was and what was the corresponding internal state.  This is stored
     here, and when we longjmp we make sure that handlerlist points to the
     proper handler.  */
  Lisp_Object *bytecode_top;
  int bytecode_dest;

  /* Most global vars are reset to their value via the specpdl mechanism,
     but a few others are handled by storing their value here.  */
  sys_jmp_buf jmp;
  EMACS_INT f_lisp_eval_depth;
  ptrdiff_t pdlcount;
  int poll_suppress_count;
  int interrupt_input_blocked;
};

extern Lisp_Object memory_signal_data;

extern void maybe_quit (void);

/* True if ought to quit now.  */

#define QUITP (!NILP (Vquit_flag) && NILP (Vinhibit_quit))

/* Process a quit rarely, based on a counter COUNT, for efficiency.
   "Rarely" means once per USHRT_MAX + 1 times; this is somewhat
   arbitrary, but efficient.  */

INLINE void
rarely_quit (unsigned short int count)
{
  if (! count)
    maybe_quit ();
}

extern Lisp_Object Vascii_downcase_table;
extern Lisp_Object Vascii_canon_table;

/* Call staticpro (&var) to protect static variable `var'.  */

void staticpro (Lisp_Object *);

/* Forward declarations for prototypes.  */
struct window;
struct frame;

/* Copy COUNT Lisp_Objects from ARGS to contents of V starting from OFFSET.  */

INLINE void
vcopy (Lisp_Object v, ptrdiff_t offset, Lisp_Object *args, ptrdiff_t count)
{
  eassert (0 <= offset && 0 <= count && offset + count <= ASIZE (v));
  memcpy (XVECTOR (v)->contents + offset, args, count * sizeof *args);
}

/* Functions to modify hash tables.  */

INLINE void
set_hash_key_slot (struct Lisp_Hash_Table *h, ptrdiff_t idx, Lisp_Object val)
{
  gc_aset (h->key_and_value, 2 * idx, val);
}

INLINE void
set_hash_value_slot (struct Lisp_Hash_Table *h, ptrdiff_t idx, Lisp_Object val)
{
  gc_aset (h->key_and_value, 2 * idx + 1, val);
}

/* Use these functions to set Lisp_Object
   or pointer slots of struct Lisp_Symbol.  */

INLINE bool
get_symbol_declared_special(const struct Lisp_Symbol *sym)
{
  return sym->u.s.declared_special;
}

INLINE void
set_symbol_declared_special(struct Lisp_Symbol *sym, bool value)
{
  sym->u.s.declared_special = value;
}

INLINE void
set_symbol_function (Lisp_Object sym, Lisp_Object function)
{
  XSYMBOL (sym)->u.s.function = function;
}

INLINE void
set_symbol_plist (Lisp_Object sym, Lisp_Object plist)
{
  XSYMBOL (sym)->u.s.plist = plist;
}

INLINE enum symbol_redirect
get_symbol_redirect(const struct Lisp_Symbol *sym)
{
  return sym->u.s.redirect;
}

INLINE void
set_symbol_redirect(struct Lisp_Symbol *sym, enum symbol_redirect v)
{
  sym->u.s.redirect = v;
}

INLINE void
set_symbol_next (Lisp_Object sym, struct Lisp_Symbol *next)
{
  XSYMBOL (sym)->u.s.next = next;
}

INLINE void
make_symbol_constant (Lisp_Object sym)
{
  XSYMBOL (sym)->u.s.trapped_write = SYMBOL_NOWRITE;
}

/* Buffer-local variable access functions.  */

INLINE union Lisp_Fwd*
get_blv_fwd (struct Lisp_Buffer_Local_Value *blv)
{
  return blv->fwd;
}

INLINE Lisp_Object
get_blv_value (struct Lisp_Buffer_Local_Value *blv)
{
  return XCDR (blv->valcell);
}

INLINE int
blv_found (struct Lisp_Buffer_Local_Value *blv)
{
  eassert (blv->found == !EQ (blv->defcell, blv->valcell));
  return blv->found;
}

/* Set overlay's property list.  */

INLINE void
set_overlay_plist (Lisp_Object overlay, Lisp_Object plist)
{
  XOVERLAY (overlay)->plist = plist;
}

/* Get text properties of S.  */

INLINE INTERVAL
string_intervals (Lisp_Object s)
{
  return XSTRING (s)->u.s.intervals;
}

/* Set text properties of S to I.  */

INLINE void
set_string_intervals (Lisp_Object s, INTERVAL i)
{
  XSTRING (s)->u.s.intervals = i;
}

/* Set a Lisp slot in TABLE to VAL.  Most code should use this instead
   of setting slots directly.  */

INLINE void
set_char_table_defalt (Lisp_Object table, Lisp_Object val)
{
  XCHAR_TABLE (table)->defalt = val;
}
INLINE void
set_char_table_purpose (Lisp_Object table, Lisp_Object val)
{
  XCHAR_TABLE (table)->purpose = val;
}

/* Set different slots in (sub)character tables.  */

INLINE void
set_char_table_extras (Lisp_Object table, ptrdiff_t idx, Lisp_Object val)
{
  eassert (0 <= idx && idx < CHAR_TABLE_EXTRA_SLOTS (XCHAR_TABLE (table)));
  XCHAR_TABLE (table)->extras[idx] = val;
}

INLINE void
set_char_table_contents (Lisp_Object table, ptrdiff_t idx, Lisp_Object val)
{
  eassert (0 <= idx && idx < (1 << CHARTAB_SIZE_BITS_0));
  XCHAR_TABLE (table)->contents[idx] = val;
}

INLINE void
set_sub_char_table_contents (Lisp_Object table, ptrdiff_t idx, Lisp_Object val)
{
  XSUB_CHAR_TABLE (table)->contents[idx] = val;
}

/* Defined in data.c.  */
extern _Noreturn void wrong_choice (Lisp_Object, Lisp_Object);
extern void notify_variable_watchers (Lisp_Object, Lisp_Object,
				      Lisp_Object, Lisp_Object);
extern Lisp_Object indirect_function (Lisp_Object);
extern Lisp_Object find_symbol_value (Lisp_Object);
enum Arith_Comparison {
  ARITH_EQUAL,
  ARITH_NOTEQUAL,
  ARITH_LESS,
  ARITH_GRTR,
  ARITH_LESS_OR_EQUAL,
  ARITH_GRTR_OR_EQUAL
};

/* Defined in rust  */
Lisp_Object arithcompare (Lisp_Object num1, Lisp_Object num2,
                                 enum Arith_Comparison comparison);
extern void store_symval_forwarding (union Lisp_Fwd *, Lisp_Object, struct buffer *);

/* Convert the integer I to an Emacs representation, either the integer
   itself, or a cons of two or three integers, or if all else fails a float.
   I should not have side effects.  */
#define INTEGER_TO_CONS(i)					    \
  (! FIXNUM_OVERFLOW_P (i)					    \
   ? make_number (i)						    \
   : EXPR_SIGNED (i) ? intbig_to_lisp (i) : uintbig_to_lisp (i))
extern Lisp_Object intbig_to_lisp (intmax_t);
extern Lisp_Object uintbig_to_lisp (uintmax_t);

/* Convert the Emacs representation CONS back to an integer of type
   TYPE, storing the result the variable VAR.  Signal an error if CONS
   is not a valid representation or is out of range for TYPE.  */
#define CONS_TO_INTEGER(cons, type, var)				\
 (TYPE_SIGNED (type)							\
  ? ((var) = cons_to_signed (cons, TYPE_MINIMUM (type), TYPE_MAXIMUM (type))) \
  : ((var) = cons_to_unsigned (cons, TYPE_MAXIMUM (type))))
extern intmax_t cons_to_signed (Lisp_Object, intmax_t, intmax_t);
extern uintmax_t cons_to_unsigned (Lisp_Object, uintmax_t);

extern struct Lisp_Symbol *indirect_variable (struct Lisp_Symbol *);
extern _Noreturn void args_out_of_range (Lisp_Object, Lisp_Object);
extern _Noreturn void args_out_of_range_3 (Lisp_Object, Lisp_Object,
					   Lisp_Object);
extern _Noreturn void circular_list (Lisp_Object);
extern Lisp_Object do_symval_forwarding (union Lisp_Fwd *);
enum Set_Internal_Bind {
  SET_INTERNAL_SET,
  SET_INTERNAL_BIND,
  SET_INTERNAL_UNBIND,
  SET_INTERNAL_THREAD_SWITCH
};
extern void set_internal (Lisp_Object, Lisp_Object, Lisp_Object,
                          enum Set_Internal_Bind);
extern void set_default_internal (Lisp_Object, Lisp_Object,
                                  enum Set_Internal_Bind bindflag);

extern void syms_of_data (void);
extern void swap_in_global_binding (struct Lisp_Symbol *);
extern void swap_in_symval_forwarding (struct Lisp_Symbol *symbol,
                                       struct Lisp_Buffer_Local_Value *blv);

extern void
aset_multibyte_string(register Lisp_Object array, EMACS_INT idxval, int c);

/* Defined in cmds.c */
extern void syms_of_cmds (void);
extern void keys_of_cmds (void);

/* Defined in coding.c.  */
extern Lisp_Object detect_coding_system (const unsigned char *, ptrdiff_t,
                                         ptrdiff_t, bool, bool, Lisp_Object);
extern void init_coding (void);
extern void init_coding_once (void);
extern void syms_of_coding (void);

/* Defined in character.c.  */
extern ptrdiff_t chars_in_text (const unsigned char *, ptrdiff_t);
extern ptrdiff_t multibyte_chars_in_text (const unsigned char *, ptrdiff_t);
extern void syms_of_character (void);

/* Defined in charset.c.  */
extern void init_charset (void);
extern void init_charset_once (void);
extern void syms_of_charset (void);
/* Structure forward declarations.  */
struct charset;

/* Defined in syntax.c.  */
extern void init_syntax_once (void);
extern void syms_of_syntax (void);

/* Defined in fns.c.  */
enum { NEXT_ALMOST_PRIME_LIMIT = 11 };
extern EMACS_INT next_almost_prime (EMACS_INT) ATTRIBUTE_CONST;
extern Lisp_Object larger_vector (Lisp_Object, ptrdiff_t, ptrdiff_t);
extern void sweep_weak_hash_tables (void);
extern char *extract_data_from_object (Lisp_Object, ptrdiff_t *, ptrdiff_t *);
EMACS_UINT hash_string (char const *, ptrdiff_t);
EMACS_UINT sxhash (Lisp_Object, int);
Lisp_Object make_hash_table (struct hash_table_test, EMACS_INT, float, float,
			     Lisp_Object, bool);
ptrdiff_t hash_lookup (struct Lisp_Hash_Table *, Lisp_Object, EMACS_UINT *);
ptrdiff_t hash_put (struct Lisp_Hash_Table *, Lisp_Object, Lisp_Object,
		    EMACS_UINT);
void hash_remove_from_table (struct Lisp_Hash_Table *, Lisp_Object);
extern struct hash_table_test const hashtest_eq, hashtest_eql, hashtest_equal;
extern void validate_subarray (Lisp_Object, Lisp_Object, Lisp_Object,
			       ptrdiff_t, ptrdiff_t *, ptrdiff_t *);
extern Lisp_Object substring_both (Lisp_Object, ptrdiff_t, ptrdiff_t,
				   ptrdiff_t, ptrdiff_t);
extern Lisp_Object merge (Lisp_Object, Lisp_Object, Lisp_Object);
extern Lisp_Object do_yes_or_no_p (Lisp_Object);
extern Lisp_Object concat2 (Lisp_Object, Lisp_Object);
extern Lisp_Object concat3 (Lisp_Object, Lisp_Object, Lisp_Object);
extern bool equal_no_quit (Lisp_Object, Lisp_Object);
extern Lisp_Object nconc2 (Lisp_Object, Lisp_Object);
extern Lisp_Object assq_no_quit (Lisp_Object, Lisp_Object);
extern Lisp_Object assoc_no_quit (Lisp_Object, Lisp_Object);
extern void clear_string_char_byte_cache (void);
extern ptrdiff_t string_char_to_byte (Lisp_Object, ptrdiff_t);
extern ptrdiff_t string_byte_to_char (Lisp_Object, ptrdiff_t);
extern Lisp_Object string_to_multibyte (Lisp_Object);
extern Lisp_Object string_make_unibyte (Lisp_Object);
extern void syms_of_fns (void);

/* Defined in fringe.c.  */
extern void syms_of_fringe (void);
extern void init_fringe (void);
#ifdef HAVE_WINDOW_SYSTEM
extern void mark_fringe_data (void);
extern void init_fringe_once (void);
#endif /* HAVE_WINDOW_SYSTEM */

/* Defined in image.c.  */
extern int x_bitmap_mask (struct frame *, ptrdiff_t);
extern void reset_image_types (void);
extern void syms_of_image (void);

#ifdef HAVE_JSON
/* Defined in json.c.  */
extern void init_json (void);
extern void syms_of_json (void);
#endif

/* Defined in insdel.c.  */
extern void move_gap_both (ptrdiff_t, ptrdiff_t);
extern _Noreturn void buffer_overflow (void);
extern void make_gap (ptrdiff_t);
extern void make_gap_1 (struct buffer *, ptrdiff_t);
extern ptrdiff_t copy_text (const unsigned char *, unsigned char *,
			    ptrdiff_t, bool, bool);
extern int count_combining_before (const unsigned char *,
				   ptrdiff_t, ptrdiff_t, ptrdiff_t);
extern int count_combining_after (const unsigned char *,
				  ptrdiff_t, ptrdiff_t, ptrdiff_t);
extern void insert (const char *, ptrdiff_t);
extern void insert_and_inherit (const char *, ptrdiff_t);
extern void insert_1_both (const char *, ptrdiff_t, ptrdiff_t,
			   bool, bool, bool);
extern void insert_from_gap (ptrdiff_t, ptrdiff_t, bool text_at_gap_tail);
extern void insert_from_string (Lisp_Object, ptrdiff_t, ptrdiff_t,
				ptrdiff_t, ptrdiff_t, bool);
extern void insert_from_buffer (struct buffer *, ptrdiff_t, ptrdiff_t, bool);
extern void insert_char (int);
extern void insert_string (const char *);
extern void insert_before_markers (const char *, ptrdiff_t);
extern void insert_before_markers_and_inherit (const char *, ptrdiff_t);
extern void insert_from_string_before_markers (Lisp_Object, ptrdiff_t,
					       ptrdiff_t, ptrdiff_t,
					       ptrdiff_t, bool);
extern void del_range (ptrdiff_t, ptrdiff_t);
extern Lisp_Object del_range_1 (ptrdiff_t, ptrdiff_t, bool, bool);
extern void del_range_byte (ptrdiff_t, ptrdiff_t);
extern void del_range_both (ptrdiff_t, ptrdiff_t, ptrdiff_t, ptrdiff_t, bool);
extern Lisp_Object del_range_2 (ptrdiff_t, ptrdiff_t,
				ptrdiff_t, ptrdiff_t, bool);
extern void modify_text (ptrdiff_t, ptrdiff_t);
extern void prepare_to_modify_buffer (ptrdiff_t, ptrdiff_t, ptrdiff_t *);
extern void prepare_to_modify_buffer_1 (ptrdiff_t, ptrdiff_t, ptrdiff_t *);
extern void invalidate_buffer_caches (struct buffer *, ptrdiff_t, ptrdiff_t);
extern void signal_after_change (ptrdiff_t, ptrdiff_t, ptrdiff_t);
extern void adjust_after_insert (ptrdiff_t, ptrdiff_t, ptrdiff_t,
				 ptrdiff_t, ptrdiff_t);
extern void adjust_markers_for_delete (ptrdiff_t, ptrdiff_t,
				       ptrdiff_t, ptrdiff_t);
extern void adjust_markers_bytepos (ptrdiff_t, ptrdiff_t,
				    ptrdiff_t, ptrdiff_t, int);
extern void replace_range (ptrdiff_t, ptrdiff_t, Lisp_Object, bool, bool, bool, bool);
extern void replace_range_2 (ptrdiff_t, ptrdiff_t, ptrdiff_t, ptrdiff_t,
			     const char *, ptrdiff_t, ptrdiff_t, bool);
extern void syms_of_insdel (void);

/* Defined in dispnew.c.  */
#if (defined PROFILING \
     && (defined __FreeBSD__ || defined GNU_LINUX || defined __MINGW32__))
_Noreturn void __executable_start (void);
#endif
extern Lisp_Object Vwindow_system;
extern Lisp_Object sit_for (Lisp_Object, bool, int);

/* Defined in xdisp.c.  */
extern bool noninteractive_need_newline;
extern Lisp_Object echo_area_buffer[2];
extern void add_to_log (char const *, ...);
extern void vadd_to_log (char const *, va_list);
extern void check_message_stack (void);
extern void setup_echo_area_for_printing (bool);
extern bool push_message (void);
extern void pop_message_unwind (void);
extern Lisp_Object restore_message_unwind (Lisp_Object);
extern void restore_message (void);
extern Lisp_Object current_message (void);
extern void clear_message (bool, bool);
extern void message (const char *, ...) ATTRIBUTE_FORMAT_PRINTF (1, 2);
extern void message1 (const char *);
extern void message1_nolog (const char *);
extern void message3 (Lisp_Object);
extern void message3_nolog (Lisp_Object);
extern void message_dolog (const char *, ptrdiff_t, bool, bool);
extern void message_with_string (const char *, Lisp_Object, bool);
extern void message_log_maybe_newline (void);
extern void update_echo_area (void);
extern void truncate_echo_area (ptrdiff_t);
extern void redisplay (void);

void set_frame_cursor_types (struct frame *, Lisp_Object);
extern void syms_of_xdisp (void);
extern void init_xdisp (void);
extern Lisp_Object safe_eval (Lisp_Object);
extern bool pos_visible_p (struct window *, ptrdiff_t, int *,
			   int *, int *, int *, int *, int *);

/* Defined in xsettings.c.  */
extern void syms_of_xsettings (void);

/* Defined in vm-limit.c.  */
extern void memory_warnings (void *, void (*warnfun) (const char *));

/* Defined in character.c.  */
extern void parse_str_as_multibyte (const unsigned char *, ptrdiff_t,
				    ptrdiff_t *, ptrdiff_t *);

/* Defined in alloc.c.  */
extern void *my_heap_start (void);
extern void check_pure_size (void);
extern void free_misc (Lisp_Object);
extern void allocate_string_data (struct Lisp_String *, EMACS_INT, EMACS_INT);
extern void malloc_warning (const char *);
extern _Noreturn void memory_full (size_t);
extern _Noreturn void buffer_memory_full (ptrdiff_t);
extern bool survives_gc_p (Lisp_Object);
extern void mark_object (Lisp_Object);
#if defined REL_ALLOC && !defined SYSTEM_MALLOC && !defined HYBRID_MALLOC
extern void refill_memory_reserve (void);
#endif
extern void alloc_unexec_pre (void);
extern void alloc_unexec_post (void);
extern void mark_stack (char *, char *);
extern void flush_stack_call_func (void (*func) (void *arg), void *arg);
extern const char *pending_malloc_warning;
extern Lisp_Object zero_vector;
extern EMACS_INT consing_since_gc;
extern EMACS_INT gc_relative_threshold;
extern EMACS_INT memory_full_cons_threshold;
extern Lisp_Object list1 (Lisp_Object);
extern Lisp_Object list2 (Lisp_Object, Lisp_Object);
extern Lisp_Object list3 (Lisp_Object, Lisp_Object, Lisp_Object);
extern Lisp_Object list4 (Lisp_Object, Lisp_Object, Lisp_Object, Lisp_Object);
extern Lisp_Object list5 (Lisp_Object, Lisp_Object, Lisp_Object, Lisp_Object,
			  Lisp_Object);
enum constype {CONSTYPE_HEAP, CONSTYPE_PURE};
extern Lisp_Object listn (enum constype, ptrdiff_t, Lisp_Object, ...);
extern Lisp_Object build_marker (struct buffer *, ptrdiff_t, ptrdiff_t);
extern Lisp_Object bounded_number(EMACS_INT);

/* Build a frequently used 2/3/4-integer lists.  */

INLINE Lisp_Object
list2i (EMACS_INT x, EMACS_INT y)
{
  return list2 (make_number (x), make_number (y));
}

INLINE Lisp_Object
list3i (EMACS_INT x, EMACS_INT y, EMACS_INT w)
{
  return list3 (make_number (x), make_number (y), make_number (w));
}

INLINE Lisp_Object
list4i (EMACS_INT x, EMACS_INT y, EMACS_INT w, EMACS_INT h)
{
  return list4 (make_number (x), make_number (y),
		make_number (w), make_number (h));
}

extern Lisp_Object make_uninit_bool_vector (EMACS_INT);
extern Lisp_Object bool_vector_fill (Lisp_Object, Lisp_Object);
extern _Noreturn void string_overflow (void);
extern Lisp_Object make_string (const char *, ptrdiff_t);
extern Lisp_Object make_formatted_string (char *, const char *, ...)
  ATTRIBUTE_FORMAT_PRINTF (2, 3);
extern Lisp_Object make_unibyte_string (const char *, ptrdiff_t);

/* Make unibyte string from C string when the length isn't known.  */

INLINE Lisp_Object
build_unibyte_string (const char *str)
{
  return make_unibyte_string (str, strlen (str));
}

extern Lisp_Object make_multibyte_string (const char *, ptrdiff_t, ptrdiff_t);
extern Lisp_Object make_event_array (ptrdiff_t, Lisp_Object *);
extern Lisp_Object make_uninit_string (EMACS_INT);
extern Lisp_Object make_uninit_multibyte_string (EMACS_INT, EMACS_INT);
extern Lisp_Object make_string_from_bytes (const char *, ptrdiff_t, ptrdiff_t);
extern Lisp_Object make_specified_string (const char *,
					  ptrdiff_t, ptrdiff_t, bool);
extern Lisp_Object make_pure_string (const char *, ptrdiff_t, ptrdiff_t, bool);
extern Lisp_Object make_pure_c_string (const char *, ptrdiff_t);

/* Make a string allocated in pure space, use STR as string data.  */

INLINE Lisp_Object
build_pure_c_string (const char *str)
{
  return make_pure_c_string (str, strlen (str));
}

/* Make a string from the data at STR, treating it as multibyte if the
   data warrants.  */

INLINE Lisp_Object
build_string (const char *str)
{
  return make_string (str, strlen (str));
}

extern Lisp_Object pure_cons (Lisp_Object, Lisp_Object);
extern void make_byte_code (struct Lisp_Vector *);
extern struct Lisp_Vector *allocate_vector (EMACS_INT);

/* Make an uninitialized vector for SIZE objects.  NOTE: you must
   be sure that GC cannot happen until the vector is completely
   initialized.  E.g. the following code is likely to crash:

   v = make_uninit_vector (3);
   ASET (v, 0, obj0);
   ASET (v, 1, Ffunction_can_gc ());
   ASET (v, 2, obj1);  */

INLINE Lisp_Object
make_uninit_vector (ptrdiff_t size)
{
  Lisp_Object v;
  struct Lisp_Vector *p;

  p = allocate_vector (size);
  XSETVECTOR (v, p);
  return v;
}

/* Like above, but special for sub char-tables.  */

INLINE Lisp_Object
make_uninit_sub_char_table (int depth, int min_char)
{
  int slots = SUB_CHAR_TABLE_OFFSET + chartab_size[depth];
  Lisp_Object v = make_uninit_vector (slots);

  XSETPVECTYPE (XVECTOR (v), PVEC_SUB_CHAR_TABLE);
  XSUB_CHAR_TABLE (v)->depth = depth;
  XSUB_CHAR_TABLE (v)->min_char = min_char;
  return v;
}

extern struct Lisp_Vector *allocate_pseudovector (int, int, int,
						  enum pvec_type);

/* Allocate partially initialized pseudovector where all Lisp_Object
   slots are set to Qnil but the rest (if any) is left uninitialized.  */

#define ALLOCATE_PSEUDOVECTOR(type, field, tag)			       \
  ((type *) allocate_pseudovector (VECSIZE (type),		       \
				   PSEUDOVECSIZE (type, field),	       \
				   PSEUDOVECSIZE (type, field), tag))

/* Allocate fully initialized pseudovector where all Lisp_Object
   slots are set to Qnil and the rest (if any) is zeroed.  */

#define ALLOCATE_ZEROED_PSEUDOVECTOR(type, field, tag)		       \
  ((type *) allocate_pseudovector (VECSIZE (type),		       \
				   PSEUDOVECSIZE (type, field),	       \
				   VECSIZE (type), tag))

extern bool gc_in_progress;
extern Lisp_Object make_float (double);
extern void display_malloc_warning (void);
extern ptrdiff_t inhibit_garbage_collection (void);
extern Lisp_Object make_save_int_int_int (ptrdiff_t, ptrdiff_t, ptrdiff_t);
extern Lisp_Object make_save_obj_obj_obj_obj (Lisp_Object, Lisp_Object,
					      Lisp_Object, Lisp_Object);
extern Lisp_Object make_save_ptr (void *);
extern Lisp_Object make_save_ptr_int (void *, ptrdiff_t);
extern Lisp_Object make_save_ptr_ptr (void *, void *);
extern Lisp_Object make_save_funcptr_ptr_obj (void (*) (void), void *,
					      Lisp_Object);
extern Lisp_Object make_save_memory (Lisp_Object *, ptrdiff_t);
extern void free_save_value (Lisp_Object);
extern Lisp_Object build_overlay (Lisp_Object, Lisp_Object, Lisp_Object);
extern void free_marker (Lisp_Object);
extern void free_cons (struct Lisp_Cons *);
extern void init_alloc_once (void);
extern void init_alloc (void);
extern void syms_of_alloc (void);
extern struct buffer * allocate_buffer (void);
extern int valid_lisp_object_p (Lisp_Object);
#ifdef GC_CHECK_CONS_LIST
extern void check_cons_list (void);
#else
INLINE void (check_cons_list) (void) { lisp_h_check_cons_list (); }
#endif

/* Defined in gmalloc.c.  */
#if !defined DOUG_LEA_MALLOC && !defined HYBRID_MALLOC && !defined SYSTEM_MALLOC
extern size_t __malloc_extra_blocks;
#endif
#if !HAVE_DECL_ALIGNED_ALLOC
extern void *aligned_alloc (size_t, size_t) ATTRIBUTE_MALLOC_SIZE ((2));
#endif
extern void malloc_enable_thread (void);

#ifdef REL_ALLOC
/* Defined in ralloc.c.  */
extern void *r_alloc (void **, size_t) ATTRIBUTE_ALLOC_SIZE ((2));
extern void r_alloc_free (void **);
extern void *r_re_alloc (void **, size_t) ATTRIBUTE_ALLOC_SIZE ((2));
extern void r_alloc_reset_variable (void **, void **);
extern void r_alloc_inhibit_buffer_relocation (int);
#endif

/* Defined in chartab.c.  */
extern Lisp_Object copy_char_table (Lisp_Object);
extern Lisp_Object char_table_ref_and_range (Lisp_Object, int,
                                             int *, int *);
extern void char_table_set_range (Lisp_Object, int, int, Lisp_Object);
extern void map_char_table (void (*) (Lisp_Object, Lisp_Object,
                            Lisp_Object),
                            Lisp_Object, Lisp_Object, Lisp_Object);
extern void map_char_table_for_charset (void (*c_function) (Lisp_Object, Lisp_Object),
					Lisp_Object, Lisp_Object,
					Lisp_Object, struct charset *,
					unsigned, unsigned);
extern Lisp_Object uniprop_table (Lisp_Object);
extern Lisp_Object uniprop_table_uncompress (Lisp_Object table, int idx);
extern void syms_of_chartab (void);

/* Defined in print.c.  */
extern Lisp_Object Vprin1_to_string_buffer;
extern void debug_print (Lisp_Object) EXTERNALLY_VISIBLE;
extern void temp_output_buffer_setup (const char *);
extern int print_level;
extern void print_error_message (Lisp_Object, Lisp_Object, const char *,
				 Lisp_Object);
extern Lisp_Object internal_with_output_to_temp_buffer
        (const char *, Lisp_Object (*) (Lisp_Object), Lisp_Object);
#define FLOAT_TO_STRING_BUFSIZE 350
extern int float_to_string (char *, double);
extern void init_print_once (void);
extern void syms_of_print (void);

/* Defined in doprnt.c.  */
extern ptrdiff_t doprnt (char *, ptrdiff_t, const char *, const char *,
			 va_list);
extern ptrdiff_t esprintf (char *, char const *, ...)
  ATTRIBUTE_FORMAT_PRINTF (2, 3);
extern ptrdiff_t exprintf (char **, ptrdiff_t *, char const *, ptrdiff_t,
			   char const *, ...)
  ATTRIBUTE_FORMAT_PRINTF (5, 6);
extern ptrdiff_t evxprintf (char **, ptrdiff_t *, char const *, ptrdiff_t,
			    char const *, va_list)
  ATTRIBUTE_FORMAT_PRINTF (5, 0);

/* Defined in lread.c.  */
extern Lisp_Object check_obarray (Lisp_Object);
extern Lisp_Object intern_1 (const char *, ptrdiff_t);
extern Lisp_Object intern_c_string_1 (const char *, ptrdiff_t);
extern Lisp_Object intern_driver (Lisp_Object, Lisp_Object, Lisp_Object);
extern Lisp_Object intern_sym (Lisp_Object sym, Lisp_Object obarray, Lisp_Object index);
extern void init_symbol (Lisp_Object, Lisp_Object);
extern Lisp_Object oblookup (Lisp_Object, const char *, ptrdiff_t, ptrdiff_t);
extern Lisp_Object read_internal_start (Lisp_Object, Lisp_Object, Lisp_Object);
extern void loadhist_attach(Lisp_Object x);
INLINE void
LOADHIST_ATTACH (Lisp_Object x)
{
  loadhist_attach (x);
}
extern int openp (Lisp_Object, Lisp_Object, Lisp_Object,
                  Lisp_Object *, Lisp_Object, bool);
extern Lisp_Object string_to_number (char const *, int, bool);
extern void map_obarray (Lisp_Object, void (*) (Lisp_Object, Lisp_Object),
                         Lisp_Object);
extern void dir_warning (const char *, Lisp_Object);
extern void init_obarray (void);
extern void init_lread (void);
extern void syms_of_lread (void);

INLINE Lisp_Object
intern (const char *str)
{
  return intern_1 (str, strlen (str));
}

INLINE Lisp_Object
intern_c_string (const char *str)
{
  return intern_c_string_1 (str, strlen (str));
}

/* Defined in eval.c.  */
extern Lisp_Object Vautoload_queue;
extern Lisp_Object Vrun_hooks;
extern Lisp_Object Vsignaling_function;
extern Lisp_Object inhibit_lisp_code;

/* To run a normal hook, use the appropriate function from the list below.
   The calling convention:

   if (!NILP (Vrun_hooks))
     call1 (Vrun_hooks, Qmy_funny_hook);

   should no longer be used.  */
extern void run_hook (Lisp_Object);
extern void run_hook_with_args_2 (Lisp_Object, Lisp_Object, Lisp_Object);
extern Lisp_Object run_hook_with_args (ptrdiff_t nargs, Lisp_Object *args,
				       Lisp_Object (*funcall)
				       (ptrdiff_t nargs, Lisp_Object *args));
extern Lisp_Object quit (void);
INLINE _Noreturn void
xsignal (Lisp_Object error_symbol, Lisp_Object data)
{
  Fsignal (error_symbol, data);
}
extern _Noreturn void xsignal0 (Lisp_Object);
extern _Noreturn void xsignal1 (Lisp_Object, Lisp_Object);
extern _Noreturn void xsignal2 (Lisp_Object, Lisp_Object, Lisp_Object);
extern _Noreturn void xsignal3 (Lisp_Object, Lisp_Object, Lisp_Object,
				Lisp_Object);
extern _Noreturn void signal_error (const char *, Lisp_Object);
extern bool FUNCTIONP (Lisp_Object);
extern Lisp_Object funcall_subr (struct Lisp_Subr *subr, ptrdiff_t numargs, Lisp_Object *arg_vector);
extern Lisp_Object eval_sub (Lisp_Object form);
extern Lisp_Object apply1 (Lisp_Object, Lisp_Object);
extern Lisp_Object call0 (Lisp_Object);
extern Lisp_Object call1 (Lisp_Object, Lisp_Object);
extern Lisp_Object call2 (Lisp_Object, Lisp_Object, Lisp_Object);
extern Lisp_Object call3 (Lisp_Object, Lisp_Object, Lisp_Object, Lisp_Object);
extern Lisp_Object call4 (Lisp_Object, Lisp_Object, Lisp_Object, Lisp_Object, Lisp_Object);
extern Lisp_Object call5 (Lisp_Object, Lisp_Object, Lisp_Object, Lisp_Object, Lisp_Object, Lisp_Object);
extern Lisp_Object call6 (Lisp_Object, Lisp_Object, Lisp_Object, Lisp_Object, Lisp_Object, Lisp_Object, Lisp_Object);
extern Lisp_Object call7 (Lisp_Object, Lisp_Object, Lisp_Object, Lisp_Object, Lisp_Object, Lisp_Object, Lisp_Object, Lisp_Object);
extern Lisp_Object call8 (Lisp_Object, Lisp_Object, Lisp_Object, Lisp_Object, Lisp_Object, Lisp_Object, Lisp_Object, Lisp_Object, Lisp_Object);
extern Lisp_Object internal_catch (Lisp_Object, Lisp_Object (*) (Lisp_Object), Lisp_Object);
extern Lisp_Object internal_lisp_condition_case (Lisp_Object, Lisp_Object, Lisp_Object);
extern Lisp_Object internal_condition_case (Lisp_Object (*) (void), Lisp_Object, Lisp_Object (*) (Lisp_Object));
extern Lisp_Object internal_condition_case_1 (Lisp_Object (*) (Lisp_Object), Lisp_Object, Lisp_Object, Lisp_Object (*) (Lisp_Object));
extern Lisp_Object internal_condition_case_2 (Lisp_Object (*) (Lisp_Object, Lisp_Object), Lisp_Object, Lisp_Object, Lisp_Object, Lisp_Object (*) (Lisp_Object));
extern Lisp_Object internal_condition_case_n
    (Lisp_Object (*) (ptrdiff_t, Lisp_Object *), ptrdiff_t, Lisp_Object *,
     Lisp_Object, Lisp_Object (*) (Lisp_Object, ptrdiff_t, Lisp_Object *));
extern Lisp_Object internal_catch_all (Lisp_Object (*) (void *), void *, Lisp_Object (*) (Lisp_Object));
extern struct handler *push_handler (Lisp_Object, enum handlertype);
extern struct handler *push_handler_nosignal (Lisp_Object, enum handlertype);
extern void specbind (Lisp_Object, Lisp_Object);
extern void record_unwind_protect (void (*) (Lisp_Object), Lisp_Object);
extern void record_unwind_protect_ptr (void (*) (void *), void *);
extern void record_unwind_protect_int (void (*) (int), int);
extern void record_unwind_protect_void (void (*) (void));
extern void record_unwind_protect_nothing (void);
extern void clear_unwind_protect (ptrdiff_t);
extern void set_unwind_protect (ptrdiff_t, void (*) (Lisp_Object), Lisp_Object);
extern void set_unwind_protect_ptr (ptrdiff_t, void (*) (void *), void *);
extern Lisp_Object unbind_to (ptrdiff_t, Lisp_Object);
extern void rebind_for_thread_switch (void);
extern void unbind_for_thread_switch (struct thread_state *);
extern _Noreturn void error (const char *, ...) ATTRIBUTE_FORMAT_PRINTF (1, 2);
extern _Noreturn void verror (const char *, va_list)
  ATTRIBUTE_FORMAT_PRINTF (1, 0);
extern Lisp_Object vformat_string (const char *, va_list)
  ATTRIBUTE_FORMAT_PRINTF (1, 0);
extern void un_autoload (Lisp_Object);
extern Lisp_Object call_debugger (Lisp_Object arg);
extern void init_eval_once (void);
extern Lisp_Object safe_call (ptrdiff_t, Lisp_Object, ...);
extern Lisp_Object safe_call1 (Lisp_Object, Lisp_Object);
extern Lisp_Object safe_call2 (Lisp_Object, Lisp_Object, Lisp_Object);
extern void init_eval (void);
extern void syms_of_eval (void);
extern void prog_ignore (Lisp_Object);
extern ptrdiff_t record_in_backtrace (Lisp_Object, Lisp_Object *, ptrdiff_t);
extern void mark_specpdl (union specbinding *first, union specbinding *ptr);
extern void get_backtrace (Lisp_Object array);
Lisp_Object backtrace_top_function (void);
extern bool let_shadows_buffer_binding_p (struct Lisp_Symbol *symbol);

/* Defined in unexmacosx.c.  */
#if defined DARWIN_OS && !defined CANNOT_DUMP
extern void unexec_init_emacs_zone (void);
extern void *unexec_malloc (size_t);
extern void *unexec_realloc (void *, size_t);
extern void unexec_free (void *);
#endif

#include "emacs-module.h"

/* Function prototype for the module Lisp functions.  */
typedef emacs_value (*emacs_subr) (emacs_env *, ptrdiff_t,
				   emacs_value [], void *);

/* Module function.  */

/* A function environment is an auxiliary structure returned by
   `module_make_function' to store information about a module
   function.  It is stored in a pseudovector.  Its members correspond
   to the arguments given to `module_make_function'.  */

struct Lisp_Module_Function
{
  union vectorlike_header header;

  /* Fields traced by GC; these must come first.  */
  Lisp_Object documentation;

  /* Fields ignored by GC.  */
  ptrdiff_t min_arity, max_arity;
  emacs_subr subr;
  void *data;
};

INLINE bool
MODULE_FUNCTIONP (Lisp_Object o)
{
  return PSEUDOVECTORP (o, PVEC_MODULE_FUNCTION);
}

INLINE struct Lisp_Module_Function *
XMODULE_FUNCTION (Lisp_Object o)
{
  eassert (MODULE_FUNCTIONP (o));
  return XUNTAG (o, Lisp_Vectorlike);
}

#ifdef HAVE_MODULES
/* Defined in alloc.c.  */
extern Lisp_Object make_user_ptr (void (*finalizer) (void *), void *p);

/* Defined in emacs-module.c.  */
extern Lisp_Object funcall_module (Lisp_Object, ptrdiff_t, Lisp_Object *);
extern Lisp_Object module_function_arity (const struct Lisp_Module_Function *);
extern void mark_modules (void);
extern void init_module_assertions (bool);
extern void syms_of_module (void);
#endif

/* Defined in thread.c.  */
extern void mark_threads (void);

/* Defined in editfns.c.  */
extern void insert1 (Lisp_Object);
extern Lisp_Object save_excursion_save (void);
extern Lisp_Object save_restriction_save (void);
extern void save_excursion_restore (Lisp_Object);
extern void save_restriction_restore (Lisp_Object);
extern _Noreturn void time_overflow (void);
extern Lisp_Object make_buffer_string (ptrdiff_t, ptrdiff_t, bool);
extern Lisp_Object make_buffer_string_both (ptrdiff_t, ptrdiff_t, ptrdiff_t,
					    ptrdiff_t, bool);
extern void init_editfns (bool);
extern void syms_of_editfns (void);

/* Defined in buffer.c.  */
extern bool mouse_face_overlay_overlaps (Lisp_Object);
extern Lisp_Object disable_line_numbers_overlay_at_eob (void);
extern _Noreturn void nsberror (Lisp_Object);
extern void adjust_overlays_for_insert (ptrdiff_t, ptrdiff_t);
extern void adjust_overlays_for_delete (ptrdiff_t, ptrdiff_t);
extern void fix_start_end_in_overlays (ptrdiff_t, ptrdiff_t);
extern void report_overlay_modification (Lisp_Object, Lisp_Object, bool,
                                         Lisp_Object, Lisp_Object, Lisp_Object);
extern bool overlay_touches_p (ptrdiff_t);
extern Lisp_Object other_buffer_safely (Lisp_Object);
extern Lisp_Object get_truename_buffer (Lisp_Object);
extern void init_buffer_once (void);
extern void init_buffer (int);
extern void syms_of_buffer (void);
extern void keys_of_buffer (void);

/* Defined in marker.c.  */

extern ptrdiff_t marker_position (Lisp_Object);
extern ptrdiff_t marker_byte_position (Lisp_Object);
extern void clear_charpos_cache (struct buffer *);
extern ptrdiff_t buf_charpos_to_bytepos (struct buffer *, ptrdiff_t);
extern ptrdiff_t buf_bytepos_to_charpos (struct buffer *, ptrdiff_t);
extern void unchain_marker (struct Lisp_Marker *marker);
extern Lisp_Object set_marker_restricted (Lisp_Object, Lisp_Object, Lisp_Object);
extern Lisp_Object set_marker_both (Lisp_Object, Lisp_Object, ptrdiff_t, ptrdiff_t);
extern Lisp_Object set_marker_restricted_both (Lisp_Object, Lisp_Object,
                                               ptrdiff_t, ptrdiff_t);

/* Defined in fileio.c.  */

extern Lisp_Object expand_and_dir_to_file (Lisp_Object);
extern Lisp_Object write_region (Lisp_Object, Lisp_Object, Lisp_Object,
				 Lisp_Object, Lisp_Object, Lisp_Object,
				 Lisp_Object, int);
extern void close_file_unwind (int);
extern void fclose_unwind (void *);
extern void restore_point_unwind (Lisp_Object);
extern _Noreturn void report_file_errno (const char *, Lisp_Object, int);
extern _Noreturn void report_file_error (const char *, Lisp_Object);
extern _Noreturn void report_file_notify_error (const char *, Lisp_Object);
extern bool internal_delete_file (Lisp_Object);
extern Lisp_Object emacs_readlinkat (int, const char *);
extern bool file_directory_p (const char *);
extern bool file_accessible_directory_p (Lisp_Object);
extern void init_fileio (void);
extern void syms_of_fileio (void);

/* Defined in search.c.  */
extern void shrink_regexp_cache (void);
extern void restore_search_regs (void);
extern void update_search_regs (ptrdiff_t oldstart,
                                ptrdiff_t oldend, ptrdiff_t newend);
extern void record_unwind_save_match_data (void);
struct re_registers;
extern struct re_pattern_buffer *compile_pattern (Lisp_Object,
						  struct re_registers *,
						  Lisp_Object, bool, bool);
extern ptrdiff_t fast_string_match_internal (Lisp_Object, Lisp_Object,
					     Lisp_Object);

INLINE ptrdiff_t
fast_string_match (Lisp_Object regexp, Lisp_Object string)
{
  return fast_string_match_internal (regexp, string, Qnil);
}

INLINE ptrdiff_t
fast_string_match_ignore_case (Lisp_Object regexp, Lisp_Object string)
{
  return fast_string_match_internal (regexp, string, Vascii_canon_table);
}

extern ptrdiff_t fast_c_string_match_ignore_case (Lisp_Object, const char *,
						  ptrdiff_t);
extern ptrdiff_t fast_looking_at (Lisp_Object, ptrdiff_t, ptrdiff_t,
                                  ptrdiff_t, ptrdiff_t, Lisp_Object);
extern ptrdiff_t find_newline (ptrdiff_t, ptrdiff_t, ptrdiff_t, ptrdiff_t,
			       ptrdiff_t, ptrdiff_t *, ptrdiff_t *, bool);
extern ptrdiff_t scan_newline (ptrdiff_t, ptrdiff_t, ptrdiff_t, ptrdiff_t,
			       ptrdiff_t, bool);
extern ptrdiff_t scan_newline_from_point (ptrdiff_t, ptrdiff_t *, ptrdiff_t *);
extern ptrdiff_t find_newline_no_quit (ptrdiff_t, ptrdiff_t,
				       ptrdiff_t, ptrdiff_t *);
extern ptrdiff_t find_before_next_newline (ptrdiff_t, ptrdiff_t,
					   ptrdiff_t, ptrdiff_t *);
extern void syms_of_search (void);
extern void clear_regexp_cache (void);

Lisp_Object looking_at_1 (Lisp_Object string, bool posix);
Lisp_Object match_limit (Lisp_Object num, bool beginningp);
Lisp_Object search_command (Lisp_Object string, Lisp_Object bound, Lisp_Object noerror, Lisp_Object count, int direction, int RE, bool posix);
Lisp_Object string_match_1 (Lisp_Object regexp, Lisp_Object string, Lisp_Object start, bool posix);

/* Defined in minibuf.c.  */

extern Lisp_Object Vminibuffer_list;
extern Lisp_Object last_minibuf_string;
extern Lisp_Object get_minibuffer (EMACS_INT);
extern void init_minibuf_once (void);
extern void syms_of_minibuf (void);

/* Defined in callint.c.  */

extern void syms_of_callint (void);

/* Defined in casefiddle.c.  */

enum case_action {CASE_UP, CASE_DOWN, CASE_CAPITALIZE, CASE_CAPITALIZE_UP};
Lisp_Object casify_object (enum case_action flag, Lisp_Object obj);
ptrdiff_t casify_region (enum case_action flag, Lisp_Object b, Lisp_Object e);
Lisp_Object casify_region_nil (enum case_action flag, Lisp_Object b, Lisp_Object e);
extern void syms_of_casefiddle (void);
extern void keys_of_casefiddle (void);

/* Defined in casetab.c.  */

extern void init_casetab_once (void);
extern void syms_of_casetab (void);

/* Defined in keyboard.c.  */

extern Lisp_Object echo_message_buffer;
extern struct kboard *echo_kboard;
extern void cancel_echoing (void);
extern bool input_pending;
#ifdef HAVE_STACK_OVERFLOW_HANDLING
extern sigjmp_buf return_to_command_loop;
#endif
extern Lisp_Object menu_bar_items (Lisp_Object);
extern Lisp_Object tool_bar_items (Lisp_Object, int *);
extern void discard_mouse_events (void);
#ifdef USABLE_SIGIO
void handle_input_available_signal (int);
#endif
extern Lisp_Object pending_funcalls;
extern bool detect_input_pending (void);
extern bool detect_input_pending_ignore_squeezables (void);
extern bool detect_input_pending_run_timers (bool);
extern void safe_run_hooks (Lisp_Object);
extern void cmd_error_internal (Lisp_Object, const char *);
extern Lisp_Object command_loop_1 (void);
extern Lisp_Object read_menu_command (void);
extern Lisp_Object recursive_edit_1 (void);
extern void record_auto_save (void);
extern void force_auto_save_soon (void);
extern void init_keyboard (void);
extern void syms_of_keyboard (void);
extern void keys_of_keyboard (void);

/* Defined in indent.c.  */
extern ptrdiff_t current_column (void);
extern void invalidate_current_column (void);
extern bool indented_beyond_p (ptrdiff_t, ptrdiff_t, EMACS_INT);
extern void syms_of_indent (void);

/* Defined in frame.c.  */
extern void store_frame_param (struct frame *, Lisp_Object, Lisp_Object);
extern void store_in_alist (Lisp_Object *, Lisp_Object, Lisp_Object);
extern Lisp_Object do_switch_frame (Lisp_Object, int, int, Lisp_Object);
extern Lisp_Object get_frame_param (struct frame *, Lisp_Object);
extern void frames_discard_buffer (Lisp_Object);
extern void syms_of_frame (void);

/* Defined in emacs.c.  */
extern char **initial_argv;
extern int initial_argc;
#if defined (HAVE_X_WINDOWS) || defined (HAVE_NS)
extern bool display_arg;
#endif
extern Lisp_Object decode_env_path (const char *, const char *, bool);
extern Lisp_Object empty_unibyte_string, empty_multibyte_string;
extern _Noreturn void terminate_due_to_signal (int, int);
#ifdef WINDOWSNT
extern Lisp_Object Vlibrary_cache;
#endif
#if HAVE_SETLOCALE
void fixup_locale (void);
void synchronize_system_messages_locale (void);
void synchronize_system_time_locale (void);
#else
INLINE void fixup_locale (void) {}
INLINE void synchronize_system_messages_locale (void) {}
INLINE void synchronize_system_time_locale (void) {}
#endif
extern char *emacs_strerror (int);
extern void shut_down_emacs (int, Lisp_Object);

/* True means don't do interactive redisplay and don't change tty modes.  */
extern bool noninteractive;

/* True means remove site-lisp directories from load-path.  */
extern bool no_site_lisp;

/* True means put details like time stamps into builds.  */
extern bool build_details;

#ifndef WINDOWSNT
/* 0 not a daemon, 1 foreground daemon, 2 background daemon.  */
extern int daemon_type;
#define IS_DAEMON (daemon_type != 0)
#define DAEMON_RUNNING (daemon_type >= 0)
#else  /* WINDOWSNT */
extern void *w32_daemon_event;
#define IS_DAEMON (w32_daemon_event != NULL)
#define DAEMON_RUNNING (w32_daemon_event != INVALID_HANDLE_VALUE)
#endif

/* True if handling a fatal error already.  */
extern bool fatal_error_in_progress;

/* True means don't do use window-system-specific display code.  */
extern bool inhibit_window_system;
/* True means that a filter or a sentinel is running.  */
extern bool running_asynch_code;

/* Defined in process.c.  */
struct Lisp_Process;
extern void kill_buffer_processes (Lisp_Object);
extern int wait_reading_process_output (intmax_t, int, int, bool, Lisp_Object,
					struct Lisp_Process *, int);
/* Max value for the first argument of wait_reading_process_output.  */
#if GNUC_PREREQ (3, 0, 0) && ! GNUC_PREREQ (4, 6, 0)
/* Work around a bug in GCC 3.4.2, known to be fixed in GCC 4.6.0.
   The bug merely causes a bogus warning, but the warning is annoying.  */
# define WAIT_READING_MAX min (TYPE_MAXIMUM (time_t), INTMAX_MAX)
#else
# define WAIT_READING_MAX INTMAX_MAX
#endif
#ifdef HAVE_TIMERFD
extern void add_timer_wait_descriptor (int);
#endif
extern void add_keyboard_wait_descriptor (int);
extern void delete_keyboard_wait_descriptor (int);
#ifdef HAVE_GPM
extern void add_gpm_wait_descriptor (int);
extern void delete_gpm_wait_descriptor (int);
#endif
extern void init_process_emacs (int);
extern void syms_of_process (void);
extern void setup_process_coding_systems (Lisp_Object);

/* Defined in callproc.c.  */
#ifndef DOS_NT
# define CHILD_SETUP_TYPE _Noreturn void
#else
# define CHILD_SETUP_TYPE int
#endif
extern CHILD_SETUP_TYPE child_setup (int, int, int, char **, bool, Lisp_Object);
extern void init_callproc_1 (void);
extern void init_callproc (void);
extern void set_initial_environment (void);
extern void syms_of_callproc (void);

/* Defined in doc.c.  */
enum text_quoting_style
  {
    /* Use curved single quotes ‘like this’.  */
    CURVE_QUOTING_STYLE,

    /* Use grave accent and apostrophe  `like this'.  */
    GRAVE_QUOTING_STYLE,

    /* Use apostrophes 'like this'.  */
    STRAIGHT_QUOTING_STYLE
  };
extern enum text_quoting_style text_quoting_style (void);
extern Lisp_Object read_doc_string (Lisp_Object);
extern Lisp_Object get_doc_string (Lisp_Object, bool, bool);
extern void syms_of_doc (void);
extern int read_bytecode_char (bool);

/* Defined in bytecode.c.  */
extern void syms_of_bytecode (void);
extern Lisp_Object exec_byte_code (Lisp_Object, Lisp_Object, Lisp_Object,
				   Lisp_Object, ptrdiff_t, Lisp_Object *);
extern Lisp_Object get_byte_code_arity (Lisp_Object);

/* Defined in macros.c.  */
extern void init_macros (void);
extern void syms_of_macros (void);

/* Defined in undo.c.  */
extern void truncate_undo_list (struct buffer *);
extern void record_insert (ptrdiff_t, ptrdiff_t);
extern void record_delete (ptrdiff_t, Lisp_Object, bool);
extern void record_first_change (void);
extern void record_change (ptrdiff_t, ptrdiff_t);
extern void record_property_change (ptrdiff_t, ptrdiff_t,
				    Lisp_Object, Lisp_Object,
                                    Lisp_Object);
extern void syms_of_undo (void);

/* Defined in textprop.c.  */
extern void report_interval_modification (Lisp_Object, Lisp_Object);

/* Defined in menu.c.  */
extern void syms_of_menu (void);

/* Defined in xmenu.c.  */
extern void syms_of_xmenu (void);

/* Defined in termchar.h.  */
struct tty_display_info;

/* Defined in sysdep.c.  */
#ifdef HAVE_PERSONALITY_ADDR_NO_RANDOMIZE
extern bool disable_address_randomization (void);
#else
INLINE bool disable_address_randomization (void) { return false; }
#endif
extern int emacs_exec_file (char const *, char *const *, char *const *);
extern void init_standard_fds (void);
extern char *emacs_get_current_dir_name (void);
extern void stuff_char (char c);
extern void init_foreground_group (void);
extern void sys_subshell (void);
extern void sys_suspend (void);
extern void discard_tty_input (void);
extern void init_sys_modes (struct tty_display_info *);
extern void reset_sys_modes (struct tty_display_info *);
extern void init_all_sys_modes (void);
extern void reset_all_sys_modes (void);
extern void child_setup_tty (int);
extern void setup_pty (int);
extern int set_window_size (int, int, int);
extern EMACS_INT get_random (void);
extern void seed_random (void *, ptrdiff_t);
extern void init_random (void);
extern void emacs_backtrace (int);
extern _Noreturn void emacs_abort (void) NO_INLINE;
extern int emacs_open (const char *, int, int);
extern int emacs_pipe (int[2]);
extern int emacs_close (int);
extern ptrdiff_t emacs_read (int, void *, ptrdiff_t);
extern ptrdiff_t emacs_read_quit (int, void *, ptrdiff_t);
extern ptrdiff_t emacs_write (int, void const *, ptrdiff_t);
extern ptrdiff_t emacs_write_sig (int, void const *, ptrdiff_t);
extern ptrdiff_t emacs_write_quit (int, void const *, ptrdiff_t);
extern void emacs_perror (char const *);
extern int renameat_noreplace (int, char const *, int, char const *);
extern int str_collate (Lisp_Object, Lisp_Object, Lisp_Object, Lisp_Object);

/* Defined in filelock.c.  */
extern void lock_file (Lisp_Object);
extern void unlock_file (Lisp_Object);
extern void unlock_all_files (void);
extern void unlock_buffer (struct buffer *);
extern void syms_of_filelock (void);

/* Defined in sound.c.  */
extern void syms_of_sound (void);

/* Defined in category.c.  */
extern void init_category_once (void);
extern Lisp_Object char_category_set (int);
extern void syms_of_category (void);

/* Defined in ccl.c.  */
extern void syms_of_ccl (void);

/* Defined in dired.c.  */
extern void syms_of_dired (void);
extern Lisp_Object directory_files_internal (Lisp_Object, Lisp_Object,
                                             Lisp_Object, Lisp_Object,
                                             bool, Lisp_Object);

/* Defined in term.c.  */
extern int *char_ins_del_vector;
extern void syms_of_term (void);
extern _Noreturn void fatal (const char *msgid, ...)
  ATTRIBUTE_FORMAT_PRINTF (1, 2);

/* Defined in terminal.c.  */
extern void syms_of_terminal (void);

/* Defined in font.c.  */
extern void syms_of_font (void);
extern void init_font (void);

#ifdef HAVE_WINDOW_SYSTEM
/* Defined in fontset.c.  */
extern void syms_of_fontset (void);
#endif

/* Defined in inotify.c */
#ifdef HAVE_INOTIFY
extern void syms_of_inotify (void);
#endif

/* Defined in kqueue.c */
#ifdef HAVE_KQUEUE
extern void globals_of_kqueue (void);
extern void syms_of_kqueue (void);
#endif

/* Defined in gfilenotify.c */
#ifdef HAVE_GFILENOTIFY
extern void globals_of_gfilenotify (void);
extern void syms_of_gfilenotify (void);
#endif

#ifdef HAVE_W32NOTIFY
/* Defined on w32notify.c.  */
extern void syms_of_w32notify (void);
#endif

/* Defined in xfaces.c.  */
extern Lisp_Object Vface_alternative_font_family_alist;
extern Lisp_Object Vface_alternative_font_registry_alist;
extern void syms_of_xfaces (void);

#ifdef HAVE_X_WINDOWS
/* Defined in xfns.c.  */
extern void syms_of_xfns (void);

/* Defined in xsmfns.c.  */
extern void syms_of_xsmfns (void);

/* Defined in xselect.c.  */
extern void syms_of_xselect (void);

/* Defined in xterm.c.  */
extern void init_xterm (void);
extern void syms_of_xterm (void);
#endif /* HAVE_X_WINDOWS */

#ifdef HAVE_WINDOW_SYSTEM
/* Defined in xterm.c, nsterm.m, w32term.c.  */
extern char *x_get_keysym_name (int);
#endif /* HAVE_WINDOW_SYSTEM */

/* Defined in xml.c.  */
#ifdef HAVE_LIBXML2
extern void xml_cleanup_parser (void);
bool init_libxml2_functions (void);
Lisp_Object parse_region (Lisp_Object start, Lisp_Object end, Lisp_Object base_url, Lisp_Object discard_comments, bool htmlp);
#endif

#ifdef HAVE_LCMS2
/* Defined in lcms.c.  */
extern void syms_of_lcms2 (void);
#endif

#ifdef HAVE_DBUS
/* Defined in dbusbind.c.  */
void init_dbusbind (void);
void syms_of_dbusbind (void);
#endif


/* Defined in profiler.c.  */
extern bool profiler_memory_running;
extern Lisp_Object memory_log;
extern Lisp_Object make_log (EMACS_INT heap_size, EMACS_INT max_stack_depth);
extern void malloc_probe (size_t);
extern void syms_of_profiler (void);


#ifdef DOS_NT
/* Defined in w32.c.  */
extern char *emacs_root_dir (void);
#endif /* DOS_NT */

/* Defined in lastfile.c.  */
extern char my_edata[];
extern char my_endbss[];
extern char *my_endbss_static;

extern void *xmalloc (size_t) ATTRIBUTE_MALLOC_SIZE ((1));
extern void *xzalloc (size_t) ATTRIBUTE_MALLOC_SIZE ((1));
extern void *xrealloc (void *, size_t) ATTRIBUTE_ALLOC_SIZE ((2));
extern void xfree (void *);
extern void *xnmalloc (ptrdiff_t, ptrdiff_t) ATTRIBUTE_MALLOC_SIZE ((1,2));
extern void *xnrealloc (void *, ptrdiff_t, ptrdiff_t)
  ATTRIBUTE_ALLOC_SIZE ((2,3));
extern void *xpalloc (void *, ptrdiff_t *, ptrdiff_t, ptrdiff_t, ptrdiff_t);

extern char *xstrdup (const char *) ATTRIBUTE_MALLOC;
extern char *xlispstrdup (Lisp_Object) ATTRIBUTE_MALLOC;
extern void dupstring (char **, char const *);

/* Make DEST a copy of STRING's data.  Return a pointer to DEST's terminating
   null byte.  This is like stpcpy, except the source is a Lisp string.  */

INLINE char *
lispstpcpy (char *dest, Lisp_Object string)
{
  ptrdiff_t len = SBYTES (string);
  memcpy (dest, SDATA (string), len + 1);
  return dest + len;
}

extern void xputenv (const char *);

extern char *egetenv_internal (const char *, ptrdiff_t);

INLINE char *
egetenv (const char *var)
{
  /* When VAR is a string literal, strlen can be optimized away.  */
  return egetenv_internal (var, strlen (var));
}

/* Set up the name of the machine we're running on.  */
extern void init_system_name (void);

/* Return the absolute value of X.  X should be a signed integer
   expression without side effects, and X's absolute value should not
   exceed the maximum for its promoted type.  This is called 'eabs'
   because 'abs' is reserved by the C standard.  */
#define eabs(x)         ((x) < 0 ? -(x) : (x))

/* Return a fixnum or float, depending on whether the integer VAL fits
   in a Lisp fixnum.  */

#define make_fixnum_or_float(val) \
   (FIXNUM_OVERFLOW_P (val) ? make_float (val) : make_number (val))

/* SAFE_ALLOCA normally allocates memory on the stack, but if size is
   larger than MAX_ALLOCA, use xmalloc to avoid overflowing the stack.  */

enum MAX_ALLOCA { MAX_ALLOCA = 16 * 1024 };

extern void *record_xmalloc (size_t) ATTRIBUTE_ALLOC_SIZE ((1));

#define USE_SAFE_ALLOCA			\
  ptrdiff_t sa_avail = MAX_ALLOCA;	\
  ptrdiff_t sa_count = SPECPDL_INDEX (); bool sa_must_free = false

#define AVAIL_ALLOCA(size) (sa_avail -= (size), alloca (size))

/* SAFE_ALLOCA allocates a simple buffer.  */

#define SAFE_ALLOCA(size) ((size) <= sa_avail				\
			   ? AVAIL_ALLOCA (size)			\
			   : (sa_must_free = true, record_xmalloc (size)))

/* SAFE_NALLOCA sets BUF to a newly allocated array of MULTIPLIER *
   NITEMS items, each of the same type as *BUF.  MULTIPLIER must
   positive.  The code is tuned for MULTIPLIER being a constant.  */

#define SAFE_NALLOCA(buf, multiplier, nitems)			 \
  do {								 \
    if ((nitems) <= sa_avail / sizeof *(buf) / (multiplier))	 \
      (buf) = AVAIL_ALLOCA (sizeof *(buf) * (multiplier) * (nitems)); \
    else							 \
      {								 \
	(buf) = xnmalloc (nitems, sizeof *(buf) * (multiplier)); \
	sa_must_free = true;					 \
	record_unwind_protect_ptr (xfree, buf);			 \
      }								 \
  } while (false)

/* SAFE_ALLOCA_STRING allocates a C copy of a Lisp string.  */

#define SAFE_ALLOCA_STRING(ptr, string)			\
  do {							\
    (ptr) = SAFE_ALLOCA (SBYTES (string) + 1);		\
    memcpy (ptr, SDATA (string), SBYTES (string) + 1);	\
  } while (false)

/* SAFE_FREE frees xmalloced memory and enables GC as needed.  */

#define SAFE_FREE()			\
  do {					\
    if (sa_must_free) {			\
      sa_must_free = false;		\
      unbind_to (sa_count, Qnil);	\
    }					\
  } while (false)

/* Set BUF to point to an allocated array of NELT Lisp_Objects,
   immediately followed by EXTRA spare bytes.  */

#define SAFE_ALLOCA_LISP_EXTRA(buf, nelt, extra)	       \
  do {							       \
    ptrdiff_t alloca_nbytes;				       \
    if (INT_MULTIPLY_WRAPV (nelt, word_size, &alloca_nbytes)   \
	|| INT_ADD_WRAPV (alloca_nbytes, extra, &alloca_nbytes) \
	|| SIZE_MAX < alloca_nbytes)			       \
      memory_full (SIZE_MAX);				       \
    else if (alloca_nbytes <= sa_avail)			       \
      (buf) = AVAIL_ALLOCA (alloca_nbytes);		       \
    else						       \
      {							       \
	Lisp_Object arg_;				       \
	(buf) = xmalloc (alloca_nbytes);		       \
	arg_ = make_save_memory (buf, nelt);		       \
	sa_must_free = true;				       \
	record_unwind_protect (free_save_value, arg_);	       \
      }							       \
  } while (false)

/* Set BUF to point to an allocated array of NELT Lisp_Objects.  */

#define SAFE_ALLOCA_LISP(buf, nelt) SAFE_ALLOCA_LISP_EXTRA (buf, nelt, 0)


/* If USE_STACK_LISP_OBJECTS, define macros that and functions that allocate
   block-scoped conses and strings.  These objects are not
   managed by the garbage collector, so they are dangerous: passing them
   out of their scope (e.g., to user code) results in undefined behavior.
   Conversely, they have better performance because GC is not involved.

   This feature is experimental and requires careful debugging.
   Build with CPPFLAGS='-DUSE_STACK_LISP_OBJECTS=0' to disable it.  */

#if (!defined USE_STACK_LISP_OBJECTS \
     && defined __GNUC__ && !defined __clang__ && ! GNUC_PREREQ (4, 3, 2))
  /* Work around GCC bugs 36584 and 35271, which were fixed in GCC 4.3.2.  */
# define USE_STACK_LISP_OBJECTS false
#endif
#ifndef USE_STACK_LISP_OBJECTS
# define USE_STACK_LISP_OBJECTS true
#endif

#ifdef GC_CHECK_STRING_BYTES
enum { defined_GC_CHECK_STRING_BYTES = true };
#else
enum { defined_GC_CHECK_STRING_BYTES = false };
#endif

/* True for stack-based cons and string implementations, respectively.
   Use stack-based strings only if stack-based cons also works.
   Otherwise, STACK_CONS would create heap-based cons cells that
   could point to stack-based strings, which is a no-no.  */

enum
  {
    USE_STACK_CONS = USE_STACK_LISP_OBJECTS,
    USE_STACK_STRING = (USE_STACK_CONS
			&& !defined_GC_CHECK_STRING_BYTES)
  };

/* Auxiliary macros used for auto allocation of Lisp objects.  Please
   use these only in macros like AUTO_CONS that declare a local
   variable whose lifetime will be clear to the programmer.  */
#define STACK_CONS(a, b) \
  make_lisp_ptr (&((struct Lisp_Cons) {{{a, {b}}}}), Lisp_Cons)
#define AUTO_CONS_EXPR(a, b) \
  (USE_STACK_CONS ? STACK_CONS (a, b) : Fcons (a, b))

/* Declare NAME as an auto Lisp cons or short list if possible, a
   GC-based one otherwise.  This is in the sense of the C keyword
   'auto'; i.e., the object has the lifetime of the containing block.
   The resulting object should not be made visible to user Lisp code.  */

#define AUTO_CONS(name, a, b) Lisp_Object name = AUTO_CONS_EXPR (a, b)
#define AUTO_LIST1(name, a)						\
  Lisp_Object name = (USE_STACK_CONS ? STACK_CONS (a, Qnil) : list1 (a))
#define AUTO_LIST2(name, a, b)						\
  Lisp_Object name = (USE_STACK_CONS					\
		      ? STACK_CONS (a, STACK_CONS (b, Qnil))		\
		      : list2 (a, b))
#define AUTO_LIST3(name, a, b, c)					\
  Lisp_Object name = (USE_STACK_CONS					\
		      ? STACK_CONS (a, STACK_CONS (b, STACK_CONS (c, Qnil))) \
		      : list3 (a, b, c))
#define AUTO_LIST4(name, a, b, c, d)					\
    Lisp_Object name							\
      = (USE_STACK_CONS							\
	 ? STACK_CONS (a, STACK_CONS (b, STACK_CONS (c,			\
						     STACK_CONS (d, Qnil)))) \
	 : list4 (a, b, c, d))

/* Declare NAME as an auto Lisp string if possible, a GC-based one if not.
   Take its unibyte value from the null-terminated string STR,
   an expression that should not have side effects.
   STR's value is not necessarily copied.  The resulting Lisp string
   should not be modified or made visible to user code.  */

#define AUTO_STRING(name, str) \
  AUTO_STRING_WITH_LEN (name, str, strlen (str))

/* Declare NAME as an auto Lisp string if possible, a GC-based one if not.
   Take its unibyte value from the null-terminated string STR with length LEN.
   STR may have side effects and may contain null bytes.
   STR's value is not necessarily copied.  The resulting Lisp string
   should not be modified or made visible to user code.  */

#define AUTO_STRING_WITH_LEN(name, str, len)				\
  Lisp_Object name =							\
    (USE_STACK_STRING							\
     ? (make_lisp_ptr							\
	((&(struct Lisp_String) {{{len, -1, 0, (unsigned char *) (str)}}}), \
	 Lisp_String))							\
     : make_unibyte_string (str, len))

/* Loop over conses of the list TAIL, signaling if a cycle is found,
   and possibly quitting after each loop iteration.  In the loop body,
   set TAIL to the current cons.  If the loop exits normally,
   set TAIL to the terminating non-cons, typically nil.  The loop body
   should not modify the list’s top level structure other than by
   perhaps deleting the current cons.  */

#define FOR_EACH_TAIL(tail) \
  FOR_EACH_TAIL_INTERNAL (tail, circular_list (tail), true)

/* Like FOR_EACH_TAIL (LIST), except do not signal or quit.
   If the loop exits due to a cycle, TAIL’s value is undefined.  */

#define FOR_EACH_TAIL_SAFE(tail) \
  FOR_EACH_TAIL_INTERNAL (tail, (void) ((tail) = Qnil), false)

/* Iterator intended for use only within FOR_EACH_TAIL_INTERNAL.  */
struct for_each_tail_internal
{
  Lisp_Object tortoise;
  intptr_t max, n;
  unsigned short int q;
};

/* Like FOR_EACH_TAIL (LIST), except evaluate CYCLE if a cycle is
   found, and check for quit if CHECK_QUIT.  This is an internal macro
   intended for use only by the above macros.

   Use Brent’s teleporting tortoise-hare algorithm.  See:
   Brent RP. BIT. 1980;20(2):176-84. doi:10.1007/BF01933190
   http://maths-people.anu.edu.au/~brent/pd/rpb051i.pdf

   This macro uses maybe_quit because of an excess of caution.  The
   call to maybe_quit should not be needed in practice, as a very long
   list, whether circular or not, will cause Emacs to be so slow in
   other uninterruptible areas (e.g., garbage collection) that there
   is little point to calling maybe_quit here.  */

#define FOR_EACH_TAIL_INTERNAL(tail, cycle, check_quit)			\
  for (struct for_each_tail_internal li = { tail, 2, 0, 2 };		\
       CONSP (tail);							\
       ((tail) = XCDR (tail),						\
	((--li.q != 0							\
	  || ((check_quit) ? maybe_quit () : (void) 0, 0 < --li.n)	\
	  || (li.q = li.n = li.max <<= 1, li.n >>= USHRT_WIDTH,		\
	      li.tortoise = (tail), false))				\
	 && EQ (tail, li.tortoise))					\
	? (cycle) : (void) 0))

/* Do a `for' loop over alist values.  */

#define FOR_EACH_ALIST_VALUE(head_var, list_var, value_var)		\
  for ((list_var) = (head_var);						\
       (CONSP (list_var) && ((value_var) = XCDR (XCAR (list_var)), true)); \
       (list_var) = XCDR (list_var))

/* Check whether it's time for GC, and run it if so.  */

INLINE void
maybe_gc (void)
{
  if ((consing_since_gc > gc_cons_threshold
       && consing_since_gc > gc_relative_threshold)
      || (!NILP (Vmemory_full)
	  && consing_since_gc > memory_full_cons_threshold))
    Fgarbage_collect ();
}

Lisp_Object funcall_lambda (Lisp_Object, ptrdiff_t, Lisp_Object *);

bool backtrace_debug_on_exit (union specbinding *pdl);

void do_debug_on_call (Lisp_Object code, ptrdiff_t count);

INLINE_HEADER_END

#endif /* EMACS_LISP_H */<|MERGE_RESOLUTION|>--- conflicted
+++ resolved
@@ -301,13 +301,6 @@
    functions, once "gcc -Og" (new to GCC 4.8) works well enough for
    Emacs developers.  Maybe in the year 2020.  See Bug#11935.
 
-<<<<<<< HEAD
-   Commentary for these macros can be found near their corresponding
-   functions, below.  */
-
-#define lisp_h_XLI(o) (o)
-#define lisp_h_XIL(i) (i)
-=======
    For the macros that have corresponding functions (defined later),
    see these functions for commentary.  */
 
@@ -339,7 +332,6 @@
 # endif
 #endif
 
->>>>>>> 735680fa
 #define lisp_h_CHECK_NUMBER(x) CHECK_TYPE (INTEGERP (x), Qintegerp, x)
 #define lisp_h_CHECK_SYMBOL(x) CHECK_TYPE (SYMBOLP (x), Qsymbolp, x)
 #define lisp_h_CHECK_TYPE(ok, predicate, x) \
@@ -578,13 +570,6 @@
    your object -- this way, the same object could be used to represent
    several disparate C structures.  */
 
-<<<<<<< HEAD
-/* If a struct type is not wanted, define Lisp_Object as just a number.  */
-
-typedef EMACS_INT Lisp_Object;
-#define LISP_INITIALLY(i) (i)
-
-=======
 
 /* A Lisp_Object is a tagged pointer or integer.  Ordinarily it is a
    Lisp_Word.  However, if CHECK_LISP_OBJECT_TYPE, it is a wrapper
@@ -605,7 +590,6 @@
 #endif
  
->>>>>>> 735680fa
 /* Forward declarations.  */
 
 /* Defined in this file.  */
