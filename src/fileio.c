--- conflicted
+++ resolved
@@ -5756,10 +5756,6 @@
 
   return (set_binary_mode (fileno (fp), binmode) == O_BINARY) ? Qt : Qnil;
 }
-<<<<<<< HEAD
-
-
-=======
  
 #ifndef DOS_NT
@@ -5809,7 +5805,6 @@
 #endif /* !DOS_NT */
  
->>>>>>> aa754246
 void
 init_fileio (void)
 {
