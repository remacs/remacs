--- conflicted
+++ resolved
@@ -74,6 +74,7 @@
 static long int tm_gmtoff (struct tm *);
 static int tm_diff (struct tm *, struct tm *);
 static void update_buffer_properties (ptrdiff_t, ptrdiff_t);
+static Lisp_Object styled_format (ptrdiff_t, Lisp_Object *, bool);
 
 void
 find_field (Lisp_Object pos, Lisp_Object merge_at_boundary,
@@ -752,112 +753,6 @@
 
  
-<<<<<<< HEAD
-=======
-DEFUN ("following-char", Ffollowing_char, Sfollowing_char, 0, 0, 0,
-       doc: /* Return the character following point, as a number.
-At the end of the buffer or accessible region, return 0.  */)
-  (void)
-{
-  Lisp_Object temp;
-  if (PT >= ZV)
-    XSETFASTINT (temp, 0);
-  else
-    XSETFASTINT (temp, FETCH_CHAR (PT_BYTE));
-  return temp;
-}
-
-DEFUN ("preceding-char", Fprevious_char, Sprevious_char, 0, 0, 0,
-       doc: /* Return the character preceding point, as a number.
-At the beginning of the buffer or accessible region, return 0.  */)
-  (void)
-{
-  Lisp_Object temp;
-  if (PT <= BEGV)
-    XSETFASTINT (temp, 0);
-  else if (!NILP (BVAR (current_buffer, enable_multibyte_characters)))
-    {
-      ptrdiff_t pos = PT_BYTE;
-      DEC_POS (pos);
-      XSETFASTINT (temp, FETCH_CHAR (pos));
-    }
-  else
-    XSETFASTINT (temp, FETCH_BYTE (PT_BYTE - 1));
-  return temp;
-}
-
-DEFUN ("bobp", Fbobp, Sbobp, 0, 0, 0,
-       doc: /* Return t if point is at the beginning of the buffer.
-If the buffer is narrowed, this means the beginning of the narrowed part.  */)
-  (void)
-{
-  if (PT == BEGV)
-    return Qt;
-  return Qnil;
-}
-
-DEFUN ("eobp", Feobp, Seobp, 0, 0, 0,
-       doc: /* Return t if point is at the end of the buffer.
-If the buffer is narrowed, this means the end of the narrowed part.  */)
-  (void)
-{
-  if (PT == ZV)
-    return Qt;
-  return Qnil;
-}
-
-DEFUN ("bolp", Fbolp, Sbolp, 0, 0, 0,
-       doc: /* Return t if point is at the beginning of a line.  */)
-  (void)
-{
-  if (PT == BEGV || FETCH_BYTE (PT_BYTE - 1) == '\n')
-    return Qt;
-  return Qnil;
-}
-
-DEFUN ("eolp", Feolp, Seolp, 0, 0, 0,
-       doc: /* Return t if point is at the end of a line.
-`End of a line' includes point being at the end of the buffer.  */)
-  (void)
-{
-  if (PT == ZV || FETCH_BYTE (PT_BYTE) == '\n')
-    return Qt;
-  return Qnil;
-}
-
-DEFUN ("char-after", Fchar_after, Schar_after, 0, 1, 0,
-       doc: /* Return character in current buffer at position POS.
-POS is an integer or a marker and defaults to point.
-If POS is out of range, the value is nil.  */)
-  (Lisp_Object pos)
-{
-  register ptrdiff_t pos_byte;
-
-  if (NILP (pos))
-    {
-      pos_byte = PT_BYTE;
-      if (pos_byte < BEGV_BYTE || pos_byte >= ZV_BYTE)
-        return Qnil;
-    }
-  else if (MARKERP (pos))
-    {
-      pos_byte = marker_byte_position (pos);
-      if (pos_byte < BEGV_BYTE || pos_byte >= ZV_BYTE)
-	return Qnil;
-    }
-  else
-    {
-      CHECK_NUMBER_COERCE_MARKER (pos);
-      if (XINT (pos) < BEGV || XINT (pos) >= ZV)
-	return Qnil;
-
-      pos_byte = CHAR_TO_BYTE (XINT (pos));
-    }
-
-  return make_number (FETCH_CHAR (pos_byte));
-}
-
->>>>>>> aa754246
 DEFUN ("char-before", Fchar_before, Schar_before, 0, 1, 0,
        doc: /* Return character in current buffer preceding position POS.
 POS is an integer or a marker and defaults to point.
@@ -3199,7 +3094,7 @@
     }
   else
     {
-      Lisp_Object val = styled_format (nargs, args, true, false);
+      Lisp_Object val = Fformat_message (nargs, args);
       message3 (val);
       return val;
     }
@@ -3225,7 +3120,7 @@
     }
   else
     {
-      Lisp_Object val = styled_format (nargs, args, true, false);
+      Lisp_Object val = Fformat_message (nargs, args);
       Lisp_Object pane, menu;
 
       pane = list1 (Fcons (build_string ("OK"), Qt));
@@ -3350,7 +3245,7 @@
 usage: (format STRING &rest OBJECTS)  */)
   (ptrdiff_t nargs, Lisp_Object *args)
 {
-  return styled_format (nargs, args, false, true);
+  return styled_format (nargs, args, false);
 }
 
 DEFUN ("format-message", Fformat_message, Sformat_message, 1, MANY, 0,
@@ -3366,16 +3261,13 @@
 usage: (format-message STRING &rest OBJECTS)  */)
   (ptrdiff_t nargs, Lisp_Object *args)
 {
-  return styled_format (nargs, args, true, true);
-}
-
-/* Implement ‘format-message’ if MESSAGE is true, ‘format’ otherwise.
-   If NEW_RESULT, the result is a new string; otherwise, the result
-   may be one of the arguments.  */
-
-Lisp_Object
-styled_format (ptrdiff_t nargs, Lisp_Object *args, bool message,
-	       bool new_result)
+  return styled_format (nargs, args, true);
+}
+
+/* Implement ‘format-message’ if MESSAGE is true, ‘format’ otherwise.  */
+
+static Lisp_Object
+styled_format (ptrdiff_t nargs, Lisp_Object *args, bool message)
 {
   ptrdiff_t n;		/* The number of the next arg to substitute.  */
   char initial_buffer[4000];
@@ -3406,9 +3298,6 @@
     /* The start and end bytepos in the output string.  */
     ptrdiff_t start, end;
 
-    /* Whether the argument is a newly created string.  */
-    bool_bf new_string : 1;
-
     /* Whether the argument is a string with intervals.  */
     bool_bf intervals : 1;
   } *info;
@@ -3574,7 +3463,6 @@
 	  if (nspec < ispec)
 	    {
 	      spec->argument = args[n];
-	      spec->new_string = false;
 	      spec->intervals = false;
 	      nspec = ispec;
 	    }
@@ -3592,7 +3480,6 @@
 		{
 		  Lisp_Object noescape = conversion == 'S' ? Qnil : Qt;
 		  spec->argument = arg = Fprin1_to_string (arg, noescape);
-		  spec->new_string = true;
 		  if (STRING_MULTIBYTE (arg) && ! multibyte)
 		    {
 		      multibyte = true;
@@ -3611,7 +3498,6 @@
 		      goto retry;
 		    }
 		  spec->argument = arg = Fchar_to_string (arg);
-		  spec->new_string = true;
 		}
 
 	      if (!EQ (arg, args[n]))
@@ -3635,17 +3521,11 @@
 	  if (conversion == 's')
 	    {
 	      if (format == end && format - format_start == 2
-<<<<<<< HEAD
-		  && (!new_result || spec->new_string)
-		  && ! string_intervals (args[0]))
-		return arg;
-=======
 		  && ! string_intervals (args[0]))
 		{
 		  val = arg;
 		  goto return_val;
 		}
->>>>>>> aa754246
 
 	      /* handle case (precision[n] >= 0) */
 
@@ -4090,14 +3970,10 @@
     emacs_abort ();
 
   if (! new_result)
-<<<<<<< HEAD
-    return args[0];
-=======
     {
       val = args[0];
       goto return_val;
     }
->>>>>>> aa754246
 
   if (maybe_combine_byte)
     nchars = multibyte_chars_in_text ((unsigned char *) buf, p - buf);
