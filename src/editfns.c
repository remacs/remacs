--- conflicted
+++ resolved
@@ -4168,17 +4168,11 @@
 	  if (conversion == 's')
 	    {
 	      if (format == end && format - format_start == 2
-<<<<<<< HEAD
-		  && (!new_result || spec->new_string)
-		  && ! string_intervals (args[0]))
-		return arg;
-=======
 		  && ! string_intervals (args[0]))
 		{
 		  val = arg;
 		  goto return_val;
 		}
->>>>>>> 5d51403c
 
 	      /* handle case (precision[n] >= 0) */
 
@@ -4623,14 +4617,10 @@
     emacs_abort ();
 
   if (! new_result)
-<<<<<<< HEAD
-    return args[0];
-=======
     {
       val = args[0];
       goto return_val;
     }
->>>>>>> 5d51403c
 
   if (maybe_combine_byte)
     nchars = multibyte_chars_in_text ((unsigned char *) buf, p - buf);
