--- conflicted
+++ resolved
@@ -155,20 +155,7 @@
 bool display_arg;
 #endif
 
-<<<<<<< HEAD
-/* An address near the bottom of the stack.
-   Tells GC how to save a copy of the stack.  */
-char *stack_bottom;
-
 #if defined GNU_LINUX && !defined CANNOT_DUMP
-=======
-#if defined (DOUG_LEA_MALLOC) || defined (GNU_LINUX)
-/* The address where the heap starts (from the first sbrk (0) call).  */
-static void *my_heap_start;
-#endif
-
-#ifdef GNU_LINUX
->>>>>>> e7bde34e
 /* The gap between BSS end and heap start as far as we can tell.  */
 static uprintmax_t heap_bss_diff;
 #endif
