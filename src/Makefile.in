### @configure_input@

# Copyright (C) 1985, 1987-1988, 1993-1995, 1999-2018 Free Software
# Foundation, Inc.

# This file is part of GNU Emacs.

# GNU Emacs is free software: you can redistribute it and/or modify
# it under the terms of the GNU General Public License as published by
# the Free Software Foundation, either version 3 of the License, or
# (at your option) any later version.

# GNU Emacs is distributed in the hope that it will be useful,
# but WITHOUT ANY WARRANTY; without even the implied warranty of
# MERCHANTABILITY or FITNESS FOR A PARTICULAR PURPOSE.  See the
# GNU General Public License for more details.

# You should have received a copy of the GNU General Public License
# along with GNU Emacs.  If not, see <https://www.gnu.org/licenses/>.


SHELL = @SHELL@

# Here are the things that we expect ../configure to edit.
# We use $(srcdir) explicitly in dependencies so as not to depend on VPATH.
srcdir = @srcdir@
top_srcdir = @top_srcdir@
# MinGW CPPFLAGS may use this.
abs_top_srcdir=@abs_top_srcdir@
VPATH = $(srcdir)
CC = @CC@
CFLAGS = @CFLAGS@
CPPFLAGS = @CPPFLAGS@
LDFLAGS = @LDFLAGS@
CARGO_FLAGS = @CARGO_FLAGS@
RUSTFLAGS = @RUSTFLAGS@
EXEEXT = @EXEEXT@
version = @version@
MKDIR_P = @MKDIR_P@
# Don't use LIBS.  configure puts stuff in it that either shouldn't be
# linked with Emacs or is duplicated by the other stuff below.
# LIBS = @LIBS@
LIBOBJS = @LIBOBJS@
REMACSLIB_NAME=@REMACSLIB_NAME@

rust_srcdir=$(top_srcdir)/rust_src
lispsource = $(top_srcdir)/lisp
lib = ../lib
libsrc = ../lib-src
etc = ../etc
oldXMenudir = ../oldXMenu
lwlibdir = ../lwlib

# Configuration files for .o files to depend on.
config_h = config.h $(srcdir)/conf_post.h

bootstrap_exe = ../src/bootstrap-emacs$(EXEEXT)

## ns-app if HAVE_NS, else empty.
OTHER_FILES = @OTHER_FILES@

## Flags to pass for profiling builds
PROFILING_CFLAGS = @PROFILING_CFLAGS@

## Flags to pass to the compiler to enable build warnings
WARN_CFLAGS = @WARN_CFLAGS@
WERROR_CFLAGS = @WERROR_CFLAGS@

## Machine-specific CFLAGS.
C_SWITCH_MACHINE=@C_SWITCH_MACHINE@
## System-specific CFLAGS.
C_SWITCH_SYSTEM=@C_SWITCH_SYSTEM@

GNUSTEP_CFLAGS=@GNUSTEP_CFLAGS@
PNG_CFLAGS=@PNG_CFLAGS@

## Define C_SWITCH_X_SITE to contain any special flags your compiler
## may need to deal with X Windows.  For instance, if you've defined
## HAVE_X_WINDOWS and your X include files aren't in a place that your
## compiler can find on its own, you might want to add "-I/..." or
## something similar.  This is normally set by configure.
C_SWITCH_X_SITE=@C_SWITCH_X_SITE@

## Define LD_SWITCH_X_SITE to contain any special flags your loader
## may need to deal with X Windows.  For instance, if your X libraries
## aren't in a place that your loader can find on its own, you might
## want to add "-L/..." or something similar.  Only used if
## HAVE_X_WINDOWS.
## FIXME? configure sets a value for this, but it has never been
## substituted in this or any other Makefile. Cf C_SWITCH_X_SITE.
LD_SWITCH_X_SITE=

## This must come before LD_SWITCH_SYSTEM.
## If needed, a -rpath option that says where to find X windows at run time.
LD_SWITCH_X_SITE_RPATH=@LD_SWITCH_X_SITE_RPATH@

## System-specific LDFLAGS.
LD_SWITCH_SYSTEM=@LD_SWITCH_SYSTEM@

## This holds any special options for linking temacs only (i.e., not
## used by configure).
LD_SWITCH_SYSTEM_TEMACS=@LD_SWITCH_SYSTEM_TEMACS@

## Flags to pass to ld only for temacs.
TEMACS_LDFLAGS = $(LD_SWITCH_SYSTEM) $(LD_SWITCH_SYSTEM_TEMACS)

## If available, the names of the paxctl and setfattr programs.
## On grsecurity/PaX systems, unexec will fail due to a gap between
## the bss section and the heap.  Older versions need paxctl to work
## around this, newer ones setfattr.  See Bug#11398 and Bug#16343.
PAXCTL = @PAXCTL@
SETFATTR = @SETFATTR@
## Commands to set PaX flags on dumped and not-dumped instances of Emacs.
PAXCTL_dumped = @PAXCTL_dumped@
PAXCTL_notdumped = @PAXCTL_notdumped@

## Some systems define this to request special libraries.
LIBS_SYSTEM=@LIBS_SYSTEM@

## -lm, or empty.
LIB_MATH=@LIB_MATH@

## -lpthread, or empty.
LIB_PTHREAD=@LIB_PTHREAD@

LIBIMAGE=@LIBTIFF@ @LIBJPEG@ @LIBPNG@ @LIBGIF@ @LIBXPM@

XCB_LIBS=@XCB_LIBS@
XFT_LIBS=@XFT_LIBS@
LIBX_EXTRA=-lX11 $(XCB_LIBS) $(XFT_LIBS)

FONTCONFIG_CFLAGS = @FONTCONFIG_CFLAGS@
FONTCONFIG_LIBS = @FONTCONFIG_LIBS@
FREETYPE_CFLAGS = @FREETYPE_CFLAGS@
FREETYPE_LIBS = @FREETYPE_LIBS@
LIBOTF_CFLAGS = @LIBOTF_CFLAGS@
LIBOTF_LIBS = @LIBOTF_LIBS@
M17N_FLT_CFLAGS = @M17N_FLT_CFLAGS@
M17N_FLT_LIBS = @M17N_FLT_LIBS@

LIB_ACL=@LIB_ACL@
LIB_CLOCK_GETTIME=@LIB_CLOCK_GETTIME@
LIB_EACCESS=@LIB_EACCESS@
LIB_FDATASYNC=@LIB_FDATASYNC@
LIB_TIMER_TIME=@LIB_TIMER_TIME@

DBUS_CFLAGS = @DBUS_CFLAGS@
DBUS_LIBS = @DBUS_LIBS@
## dbusbind.o if HAVE_DBUS, else empty.
DBUS_OBJ = @DBUS_OBJ@

## xwidgets.o if HAVE_XWIDGETS, else empty.
XWIDGETS_OBJ = @XWIDGETS_OBJ@

LIB_EXECINFO=@LIB_EXECINFO@

SETTINGS_CFLAGS = @SETTINGS_CFLAGS@
SETTINGS_LIBS = @SETTINGS_LIBS@

## gtkutil.o if USE_GTK, else empty.
GTK_OBJ=@GTK_OBJ@

## inotify.o if HAVE_INOTIFY.
## kqueue.o if HAVE_KQUEUE.
## gfilenotify.o if HAVE_GFILENOTIFY.
## w32notify.o if HAVE_W32NOTIFY.
NOTIFY_OBJ = @NOTIFY_OBJ@
NOTIFY_CFLAGS = @NOTIFY_CFLAGS@
NOTIFY_LIBS = @NOTIFY_LIBS@

## -ltermcap, or -lncurses, or -lcurses, or "".
LIBS_TERMCAP=@LIBS_TERMCAP@
## terminfo.o if TERMINFO, else (on MS-DOS only: termcap.o +) tparam.o.
TERMCAP_OBJ=@TERMCAP_OBJ@

LIBXMU=@LIBXMU@

LIBXSM=@LIBXSM@

LIBXTR6=@LIBXTR6@

## $(LIBXMU) -lXt $(LIBXTR6) -lXext if USE_X_TOOLKIT, else $(LIBXSM).
## Only used if HAVE_X_WINDOWS.
LIBXT_OTHER=@LIBXT_OTHER@

## If !HAVE_X11 || USE_GTK, empty.
## Else if USE_X_TOOLKIT, $(lwlibdir)/liblw.a.
## Else $(oldXMenudir)/libXMenu11.a.
LIBXMENU=@LIBXMENU@

## xmenu.o if HAVE_X_WINDOWS, else empty.
XMENU_OBJ=@XMENU_OBJ@
## xterm.o xfns.o xselect.o xrdb.o xsmfns.o xsettings.o if
## HAVE_X_WINDOWS, else empty.
XOBJ=@XOBJ@

# xgselect.o if linking with GLib, else empty
XGSELOBJ=@XGSELOBJ@

TOOLKIT_LIBW=@TOOLKIT_LIBW@

## Only used if HAVE_X11, in LIBX_OTHER.
LIBXT=$(TOOLKIT_LIBW) $(LIBXT_OTHER)

## If HAVE_X11, $(LIBXT) $(LIBX_EXTRA), else empty.
LIBX_OTHER=@LIBX_OTHER@

## LIBXMENU is empty if !HAVE_X_WINDOWS.
## LD_SWITCH_X_SITE should not be used if not using X, but nothing
## sets it at present, and if something ever does, it should be
## configure, which should set it to nil in non-X builds.
LIBX_BASE=$(LIBXMENU) $(LD_SWITCH_X_SITE)

## Used only for GNUstep.
LIBS_GNUSTEP=$(patsubst -specs=%-hardened-ld,,@LIBS_GNUSTEP@)

LIBSOUND= @LIBSOUND@
CFLAGS_SOUND= @CFLAGS_SOUND@

RSVG_LIBS= @RSVG_LIBS@
RSVG_CFLAGS= @RSVG_CFLAGS@

WEBKIT_LIBS= @WEBKIT_LIBS@
WEBKIT_CFLAGS= @WEBKIT_CFLAGS@

CAIRO_LIBS= @CAIRO_LIBS@
CAIRO_CFLAGS= @CAIRO_CFLAGS@

IMAGEMAGICK_LIBS= @IMAGEMAGICK_LIBS@
IMAGEMAGICK_CFLAGS= @IMAGEMAGICK_CFLAGS@

LIBXML2_LIBS = @LIBXML2_LIBS@
LIBXML2_CFLAGS = @LIBXML2_CFLAGS@

GETADDRINFO_A_LIBS = @GETADDRINFO_A_LIBS@

LCMS2_LIBS = @LCMS2_LIBS@
LCMS2_CFLAGS = @LCMS2_CFLAGS@

LIBZ = @LIBZ@

## system-specific libs for dynamic modules, else empty
LIBMODULES = @LIBMODULES@
## dynlib.o emacs-module.o if modules enabled, else empty
MODULES_OBJ = @MODULES_OBJ@

XRANDR_LIBS = @XRANDR_LIBS@
XRANDR_CFLAGS = @XRANDR_CFLAGS@

XINERAMA_LIBS = @XINERAMA_LIBS@
XINERAMA_CFLAGS = @XINERAMA_CFLAGS@

XFIXES_LIBS = @XFIXES_LIBS@
XFIXES_CFLAGS = @XFIXES_CFLAGS@

XDBE_LIBS = @XDBE_LIBS@
XDBE_CFLAGS = @XDBE_CFLAGS@

## widget.o if USE_X_TOOLKIT, otherwise empty.
WIDGET_OBJ=@WIDGET_OBJ@

HYBRID_MALLOC = @HYBRID_MALLOC@

## cygw32.o if CYGWIN, otherwise empty.
CYGWIN_OBJ=@CYGWIN_OBJ@

## fontset.o fringe.o image.o if we have any window system
WINDOW_SYSTEM_OBJ=@WINDOW_SYSTEM_OBJ@

NS_OBJ=@NS_OBJ@
## nsterm.o nsfns.o nsmenu.o nsselect.o nsimage.o ns_fontfile if HAVE_NS.
NS_OBJC_OBJ=@NS_OBJC_OBJ@
## Used only for GNUstep.
GNU_OBJC_CFLAGS=$(patsubst -specs=%-hardened-cc1,,@GNU_OBJC_CFLAGS@)
## w32fns.o w32menu.c w32reg.o fringe.o fontset.o w32font.o w32term.o
## w32xfns.o w32select.o image.o w32uniscribe.o w32cygwinx.o if HAVE_W32,
## w32cygwinx.o if CYGWIN but not HAVE_W32, else empty.
W32_OBJ=@W32_OBJ@
## -lkernel32 -luser32 -lusp10 -lgdi32 -lole32 -lcomdlg32 -lcomctl32
<<<<<<< HEAD
## --lwinspool if HAVE_W32, else empty.
=======
## -lwinspool if HAVE_W32,
## -lkernel32 if CYGWIN but not HAVE_W32, else empty.
>>>>>>> 89212988
W32_LIBS=@W32_LIBS@

## emacs.res if HAVE_W32
EMACSRES = @EMACSRES@
## If HAVE_W32, compiler arguments for including
## the resource file in the binary.
## Cygwin: -Wl,emacs.res
## MinGW: emacs.res
W32_RES_LINK=@W32_RES_LINK@

## Empty if !HAVE_X_WINDOWS
## xfont.o ftfont.o xftfont.o ftxfont.o if HAVE_XFT
## xfont.o ftfont.o ftxfont.o if HAVE_FREETYPE
## ftfont.o ftcrfont.o if USE_CAIRO
## else xfont.o
FONT_OBJ=@FONT_OBJ@

## Empty for MinGW, cm.o for the rest.
CM_OBJ=@CM_OBJ@

LIBGPM = @LIBGPM@

LIBSELINUX_LIBS = @LIBSELINUX_LIBS@

LIBGNUTLS_LIBS = @LIBGNUTLS_LIBS@
LIBGNUTLS_CFLAGS = @LIBGNUTLS_CFLAGS@

LIB_REMACS = @LIB_REMACS@
REMACSLIB_CFLAGS = @REMACSLIB_CFLAGS@

LIBSYSTEMD_LIBS = @LIBSYSTEMD_LIBS@
LIBSYSTEMD_CFLAGS = @LIBSYSTEMD_CFLAGS@

JSON_LIBS = @JSON_LIBS@
JSON_CFLAGS = @JSON_CFLAGS@
JSON_OBJ = @JSON_OBJ@

INTERVALS_H = dispextern.h intervals.h composite.h

GETLOADAVG_LIBS = @GETLOADAVG_LIBS@

RUN_TEMACS = ./temacs

# Whether builds should contain details. '--no-build-details' or empty.
BUILD_DETAILS = @BUILD_DETAILS@

UNEXEC_OBJ = @UNEXEC_OBJ@

CANNOT_DUMP=@CANNOT_DUMP@

# 'make' verbosity.
AM_DEFAULT_VERBOSITY = @AM_DEFAULT_VERBOSITY@

AM_V_CC = $(am__v_CC_@AM_V@)
am__v_CC_ = $(am__v_CC_@AM_DEFAULT_V@)
am__v_CC_0 = @echo "  CC      " $@;
am__v_CC_1 =

AM_V_CCLD = $(am__v_CCLD_@AM_V@)
am__v_CCLD_ = $(am__v_CCLD_@AM_DEFAULT_V@)
am__v_CCLD_0 = @echo "  CCLD    " $@;
am__v_CCLD_1 =

AM_V_GEN = $(am__v_GEN_@AM_V@)
am__v_GEN_ = $(am__v_GEN_@AM_DEFAULT_V@)
am__v_GEN_0 = @echo "  GEN     " $@;
am__v_GEN_1 =

AM_V_at = $(am__v_at_@AM_V@)
am__v_at_ = $(am__v_at_@AM_DEFAULT_V@)
am__v_at_0 = @
am__v_at_1 =

CARGO_BUILD=@CARGO_BUILD@
CARGO_CLEAN=@CARGO_CLEAN@
CARGO_TEST=@CARGO_TEST@
CARGO_FLAGS=@CARGO_FLAGS@

ifeq ($(findstring --release,$(CARGO_FLAGS)),--release)
CARGO_BUILD_DIR=release
else
CARGO_BUILD_DIR=debug
endif

# Flags that might be in WARN_CFLAGS but are not valid for Objective C.
NON_OBJC_CFLAGS = -Wignored-attributes -Wignored-qualifiers -Wopenmp-simd

# -Demacs makes some files produce the correct version for use in Emacs.
# MYCPPFLAGS is for by-hand Emacs-specific overrides, e.g.,
# "make MYCPPFLAGS='-DDBUS_DEBUG'".
EMACS_CFLAGS=-Demacs $(MYCPPFLAGS) -I. -I$(srcdir) \
  -I$(lib) -I$(top_srcdir)/lib \
  $(C_SWITCH_MACHINE) $(C_SWITCH_SYSTEM) $(C_SWITCH_X_SITE) \
  $(GNUSTEP_CFLAGS) $(CFLAGS_SOUND) $(RSVG_CFLAGS) $(IMAGEMAGICK_CFLAGS) \
  $(PNG_CFLAGS) $(LIBXML2_CFLAGS) $(DBUS_CFLAGS) \
  $(XRANDR_CFLAGS) $(XINERAMA_CFLAGS) $(XFIXES_CFLAGS) $(XDBE_CFLAGS) \
  $(WEBKIT_CFLAGS) $(LCMS2_CFLAGS) \
  $(SETTINGS_CFLAGS) $(FREETYPE_CFLAGS) $(FONTCONFIG_CFLAGS) \
  $(LIBOTF_CFLAGS) $(M17N_FLT_CFLAGS) $(DEPFLAGS) \
  $(LIBSYSTEMD_CFLAGS) $(JSON_CFLAGS) \
  $(LIBGNUTLS_CFLAGS) $(NOTIFY_CFLAGS) $(CAIRO_CFLAGS) \
  $(WERROR_CFLAGS) $(REMACSLIB_CFLAGS)
ALL_CFLAGS = $(EMACS_CFLAGS) $(WARN_CFLAGS) $(CFLAGS)
ALL_OBJC_CFLAGS = $(EMACS_CFLAGS) \
  $(filter-out $(NON_OBJC_CFLAGS),$(WARN_CFLAGS)) $(CFLAGS) \
  $(GNU_OBJC_CFLAGS)

.SUFFIXES: .m
.c.o:
	$(AM_V_CC)$(CC) -c $(CPPFLAGS) $(ALL_CFLAGS) $(PROFILING_CFLAGS) $<
.m.o:
	$(AM_V_CC)$(CC) -c $(CPPFLAGS) $(ALL_OBJC_CFLAGS) $(PROFILING_CFLAGS) $<

## lastfile must follow all files whose initialized data areas should
## be dumped as pure by dump-emacs.
base_obj = dispnew.o frame.o scroll.o xdisp.o menu.o $(XMENU_OBJ) window.o \
	charset.o coding.o category.o ccl.o character.o chartab.o bidi.o \
	$(CM_OBJ) term.o terminal.o xfaces.o $(XOBJ) $(GTK_OBJ) $(DBUS_OBJ) \
	emacs.o keyboard.o macros.o keymap.o sysdep.o \
	buffer.o filelock.o insdel.o marker.o \
	minibuf.o fileio.o dired.o \
	cmds.o casetab.o casefiddle.o indent.o search.o regex.o undo.o \
	alloc.o data.o doc.o editfns.o callint.o \
	eval.o fns.o font.o print.o lread.o $(MODULES_OBJ) \
	syntax.o $(UNEXEC_OBJ) bytecode.o \
	process.o gnutls.o callproc.o \
	region-cache.o sound.o atimer.o \
	doprnt.o intervals.o textprop.o composite.o xml.o lcms.o $(NOTIFY_OBJ) \
	$(XWIDGETS_OBJ) \
	profiler.o decompress.o \
	thread.o systhread.o \
	$(if $(HYBRID_MALLOC),sheap.o) \
<<<<<<< HEAD
	$(NS_OBJ) $(CYGWIN_OBJ) $(FONT_OBJ) \
	$(W32_OBJ) $(WINDOW_SYSTEM_OBJ) $(XGSELOBJ)
=======
	$(MSDOS_OBJ) $(MSDOS_X_OBJ) $(NS_OBJ) $(CYGWIN_OBJ) $(FONT_OBJ) \
	$(W32_OBJ) $(WINDOW_SYSTEM_OBJ) $(XGSELOBJ) $(JSON_OBJ)
>>>>>>> 89212988
obj = $(base_obj) $(NS_OBJC_OBJ)

## Object files used on some machine or other.
## These go in the DOC file on all machines in case they are needed.
## Some of them have no DOC entries, but it does no harm to have them
## in the list, in case they ever add any such entries.
SOME_MACHINE_OBJECTS = \
  xterm.o xfns.o xmenu.o xselect.o xrdb.o xsmfns.o fringe.o image.o \
  fontset.o dbusbind.o cygw32.o \
  nsterm.o nsfns.o nsmenu.o nsselect.o nsimage.o nsfont.o macfont.o \
  w32.o w32console.o w32cygwinx.o w32fns.o w32heap.o w32inevt.o w32notify.o \
  w32menu.o w32proc.o w32reg.o w32select.o w32term.o w32xfns.o \
  widget.o xfont.o ftfont.o xftfont.o ftxfont.o gtkutil.o \
  xsettings.o xgselect.o termcap.o

## gmalloc.o if !SYSTEM_MALLOC && !DOUG_LEA_MALLOC, else empty.
GMALLOC_OBJ=@GMALLOC_OBJ@

## vm-limit.o if !SYSTEM_MALLOC, else empty.
VMLIMIT_OBJ=@VMLIMIT_OBJ@

## ralloc.o if !SYSTEM_MALLOC && REL_ALLOC, else empty.
RALLOC_OBJ=@RALLOC_OBJ@

## Empty on Cygwin and MinGW, lastfile.o elsewhere.
PRE_ALLOC_OBJ=@PRE_ALLOC_OBJ@
## lastfile.o on Cygwin and MinGW, empty elsewhere.
POST_ALLOC_OBJ=@POST_ALLOC_OBJ@

## List of object files that make-docfile should not be told about.
otherobj= $(TERMCAP_OBJ) $(PRE_ALLOC_OBJ) $(GMALLOC_OBJ) $(RALLOC_OBJ) \
  $(POST_ALLOC_OBJ) $(WIDGET_OBJ) $(LIBOBJS)

## All object files linked into temacs.  $(VMLIMIT_OBJ) should be first.
## (On MinGW, firstfile.o should be before vm-limit.o.)
FIRSTFILE_OBJ=@FIRSTFILE_OBJ@
ALLOBJS = $(FIRSTFILE_OBJ) $(VMLIMIT_OBJ) $(obj) $(otherobj)

# Must be first, before dep inclusion!
all: emacs$(EXEEXT) $(OTHER_FILES)
.PHONY: all

AUTO_DEPEND = @AUTO_DEPEND@
DEPDIR = deps
ifeq ($(AUTO_DEPEND),yes)
  DEPFLAGS = -MMD -MF $(DEPDIR)/$*.d -MP
  -include $(ALLOBJS:%.o=$(DEPDIR)/%.d)
else
  DEPFLAGS =
  include $(srcdir)/deps.mk
endif

<<<<<<< HEAD
all: remacs$(EXEEXT) $(OTHER_FILES)

.PHONY: all

=======
>>>>>>> 89212988
## This is the list of all Lisp files that might be loaded into the
## dumped Emacs.  Some of them are not loaded on all platforms, but
## the DOC file on every platform uses them (because the DOC file is
## supposed to be platform-independent).
## Note that this list should not include lisp files which might not
## be present, like site-load.el and site-init.el; this makefile
## expects them all to be either present or buildable.
##
## To generate this list from loadup.el, we can either:
## 1) Extract everything matching (load "..."), in which case
## we need to add charprop.el by hand; or
## 2) Extract everything matching (load "...", in which case
## we need to remove leim-list, site-init, and site-load by hand.
## There's not much to choose between these two approaches,
## but the second one seems like it could be more future-proof.
shortlisp =
lisp.mk: $(lispsource)/loadup.el
	@rm -f $@
	${AM_V_GEN}( printf 'shortlisp = \\\n'; \
	sed -n 's/^[ \t]*(load "\([^"]*\)".*/\1/p' $< | \
	  sed -e 's/$$/.elc \\/' -e 's/\.el\.elc/.el/'; \
	echo "" ) > $@

-include lisp.mk
shortlisp_filter = leim/leim-list.el site-load.elc site-init.elc
shortlisp := $(filter-out ${shortlisp_filter},${shortlisp})
## Place loaddefs.el first, so it gets generated first, since it is on
## the critical path (relevant in parallel compilations).
## We don't really need to sort, but may as well use it to remove duplicates.
shortlisp := loaddefs.el loadup.el $(sort ${shortlisp})
lisp = $(addprefix ${lispsource}/,${shortlisp})

## Construct full set of libraries to be linked.
LIBES = $(LIBS) $(W32_LIBS) $(LIBS_GNUSTEP) $(LIBX_BASE) $(LIBIMAGE) \
   $(LIBX_OTHER) $(LIBSOUND) \
   $(RSVG_LIBS) $(IMAGEMAGICK_LIBS) $(LIB_ACL) $(LIB_CLOCK_GETTIME) \
   $(WEBKIT_LIBS) \
   $(LIB_EACCESS) $(LIB_FDATASYNC) $(LIB_TIMER_TIME) $(DBUS_LIBS) \
   $(LIB_EXECINFO) $(XRANDR_LIBS) $(XINERAMA_LIBS) $(XFIXES_LIBS) \
   $(XDBE_LIBS) \
   $(LIBXML2_LIBS) $(LIBGPM) $(LIBS_SYSTEM) $(CAIRO_LIBS) \
   $(LIBS_TERMCAP) $(GETLOADAVG_LIBS) $(SETTINGS_LIBS) $(LIBSELINUX_LIBS) \
   $(FREETYPE_LIBS) $(FONTCONFIG_LIBS) $(LIBOTF_LIBS) $(M17N_FLT_LIBS) \
<<<<<<< HEAD
   $(LIBGNUTLS_LIBS) $(LIB_REMACS) $(LIB_PTHREAD) $(GETADDRINFO_A_LIBS) $(LIBLCMS2) \
   $(NOTIFY_LIBS) $(LIB_MATH) $(LIBZ) $(LIBMODULES) $(LIBSYSTEMD_LIBS)
=======
   $(LIBGNUTLS_LIBS) $(LIB_PTHREAD) $(GETADDRINFO_A_LIBS) $(LCMS2_LIBS) \
   $(NOTIFY_LIBS) $(LIB_MATH) $(LIBZ) $(LIBMODULES) $(LIBSYSTEMD_LIBS) \
   $(JSON_LIBS)
>>>>>>> 89212988

## FORCE it so that admin/unidata can decide whether these files
## are up-to-date.  Although since charprop depends on bootstrap-emacs,
## and emacs (which recreates bootstrap-emacs) depends on charprop,
## in practice this rule was always run anyway.
$(srcdir)/macuvs.h $(lispsource)/international/charprop.el: \
  bootstrap-emacs$(EXEEXT) FORCE
	$(MAKE) -C ../admin/unidata all EMACS="../$(bootstrap_exe)"

## We require charprop.el to exist before ucs-normalize.el is
## byte-compiled, because ucs-normalize.el needs to load 2 uni-*.el files.
## And ns-win requires ucs-normalize.
$(lispsource)/international/ucs-normalize.elc $(lispsource)/term/ns-win.elc: | \
  $(lispsource)/international/charprop.el

lispintdir = ${lispsource}/international
${lispintdir}/cp51932.el ${lispintdir}/eucjp-ms.el: FORCE
	${MAKE} -C ../admin/charsets $(notdir $@)

charsets = ${top_srcdir}/admin/charsets/charsets.stamp
${charsets}: FORCE
	${MAKE} -C ../admin/charsets all

charscript = ${lispintdir}/charscript.el
${charscript}: FORCE
	$(MAKE) -C ../admin/unidata $(notdir $@)

${lispintdir}/characters.elc: ${charscript:.el=.elc}

## The dumped Emacs is as functional and more efficient than
## bootstrap-emacs, so we replace the latter with the former.
## Strictly speaking, emacs does not depend directly on all of $lisp,
## since not all pieces are used on all platforms.  But DOC depends
## on all of $lisp, and emacs depends on DOC, so it is ok to use $lisp here.
remacs$(EXEEXT): temacs$(EXEEXT) \
                 lisp.mk $(etc)/DOC $(lisp) \
                 $(lispsource)/international/charprop.el ${charsets}
ifeq ($(CANNOT_DUMP),yes)
	ln -f temacs$(EXEEXT) $@
else
	LC_ALL=C $(RUN_TEMACS) -batch $(BUILD_DETAILS) -l loadup dump
  ifneq ($(PAXCTL_dumped),)
	$(PAXCTL_dumped) $@
  endif
	ln -f $@ bootstrap-emacs$(EXEEXT)
endif

## We run make-docfile twice because the command line may get too long
## on some systems.  Unfortunately, no-one has any idea
## exactly how long the maximum safe command line length is on all the
## various systems that Emacs supports.
##
## $(SOME_MACHINE_OBJECTS) comes before $(obj) because some files may
## or may not be included in $(obj), but they are always included in
## $(SOME_MACHINE_OBJECTS).  Since a file is processed when it is mentioned
## for the first time, this prevents any variation between configurations
## in the contents of the DOC file.
##
$(etc)/DOC: lisp.mk $(libsrc)/make-docfile$(EXEEXT) $(obj) $(lisp) $(rust_srcdir)/src/**
	$(AM_V_GEN)$(MKDIR_P) $(etc)
	-$(AM_V_at)rm -f $(etc)/DOC
	$(AM_V_at)$(libsrc)/make-docfile -d $(srcdir) \
	  $(SOME_MACHINE_OBJECTS) $(obj) $(rust_srcdir)/src/*.rs > $(etc)/DOC
	$(AM_V_at)$(libsrc)/make-docfile -a $(etc)/DOC -d $(lispsource) \
	  $(shortlisp)

$(libsrc)/make-docfile$(EXEEXT): $(lib)/libgnu.a
	$(MAKE) -C $(libsrc) make-docfile$(EXEEXT)

buildobj.h: Makefile
	$(AM_V_GEN)for i in $(ALLOBJS); do \
	  echo "$$i" | sed 's,.*/,,; s/\.obj$$/\.o/; s/^/"/; s/$$/",/' \
	    || exit; \
	done >$@.tmp
	$(AM_V_at)mv $@.tmp $@

GLOBAL_SOURCES = $(base_obj:.o=.c) $(NS_OBJC_OBJ:.o=.m) $(rust_srcdir)/src/*.rs

AM_V_GLOBALS = $(am__v_GLOBALS_@AM_V@)
am__v_GLOBALS_ = $(am__v_GLOBALS_@AM_DEFAULT_V@)
am__v_GLOBALS_0 = @echo "  GEN     " globals.h;
am__v_GLOBALS_1 =

gl-stamp: $(libsrc)/make-docfile$(EXEEXT) $(GLOBAL_SOURCES)
	$(AM_V_GLOBALS)$(libsrc)/make-docfile -d $(srcdir) -g $(obj) $(rust_srcdir)/src/*.rs > globals.tmp
	$(AM_V_at)$(top_srcdir)/build-aux/move-if-change globals.tmp globals.h
	$(AM_V_at)echo timestamp > $@

globals.h: gl-stamp; @true

rust_srcdir=$(top_srcdir)/rust_src
RUSTFLAGS_FILE=$(rust_srcdir)/target/.rustflags
$(RUSTFLAGS_FILE) : FORCE
	mkdir -p $(dir $@)
	echo "$(CARGO_FLAGS) $(RUSTFLAGS)" > $@.tmp
	diff -q $@ $@.tmp || cp $@.tmp $@
	rm -f $@.tmp

macosx_alloc_dir=$(rust_srcdir)/alloc_unexecmacosx
MACOSX_ALLOC_INPUTS=$(macosx_alloc_dir)/src/** $(macosx_alloc_dir)/Cargo.*
cargo_manifest=$(rust_srcdir)/Cargo.toml
LIBREMACS_ARCHIVE=$(rust_srcdir)/target/$(CARGO_BUILD_DIR)/$(REMACSLIB_NAME)
$(LIBREMACS_ARCHIVE): globals.h $(rust_srcdir)/src/** $(rust_srcdir)/remacs-sys/*.rs $(rust_srcdir)/remacs-sys/Cargo.* $(rust_srcdir)/Cargo.* $(MACOSX_ALLOC_INPUTS)
	RUSTFLAGS=$(RUSTFLAGS) \
	$(CARGO_BUILD) $(CARGO_FLAGS) --manifest-path $(cargo_manifest)

$(ALLOBJS): globals.h

LIBEGNU_ARCHIVE = $(lib)/lib$(if $(HYBRID_MALLOC),e)gnu.a

$(LIBEGNU_ARCHIVE): $(config_h)
	$(MAKE) -C $(lib) all

## We have to create $(etc) here because init_cmdargs tests its
## existence when setting Vinstallation_directory (FIXME?).
## This goes on to affect various things, and the emacs binary fails
## to start if Vinstallation_directory has the wrong value.
temacs$(EXEEXT): $(LIBXMENU) $(ALLOBJS) \
	         $(LIBREMACS_ARCHIVE) $(RUSTFLAGS_FILE) \
	         $(LIBEGNU_ARCHIVE) $(EMACSRES) ${charsets} ${charscript}
	$(AM_V_CCLD)$(CC) $(ALL_CFLAGS) $(TEMACS_LDFLAGS) $(LDFLAGS) \
	  -o temacs $(ALLOBJS) $(LIBEGNU_ARCHIVE) $(W32_RES_LINK) $(LIBES)
	$(MKDIR_P) $(etc)
ifneq ($(CANNOT_DUMP),yes)
  ifneq ($(PAXCTL_notdumped),)
	$(PAXCTL_notdumped) $@
  endif
endif

## The following oldxmenu-related rules are only (possibly) used if
## HAVE_X11 && !USE_GTK, but there is no harm in always defining them.
$(lwlibdir)/liblw.a: $(config_h) globals.h lisp.h FORCE
	$(MAKE) -C $(lwlibdir) liblw.a
$(oldXMenudir)/libXMenu11.a: FORCE
	$(MAKE) -C $(oldXMenudir) libXMenu11.a
FORCE:
.PHONY: FORCE

.PRECIOUS: ../config.status Makefile
../config.status: $(top_srcdir)/configure.ac $(top_srcdir)/m4/*.m4
	$(MAKE) -C .. $(notdir $@)
Makefile: ../config.status $(srcdir)/Makefile.in
	$(MAKE) -C .. src/$@

doc.o: buildobj.h

emacs.res: FORCE
	$(MAKE) -C ../nt ../src/emacs.res

.PHONY: ns-app
ns-app: remacs$(EXEEXT)
	$(MAKE) -C ../nextstep all

.PHONY: mostlyclean clean bootstrap-clean distclean maintainer-clean
.PHONY: versionclean extraclean

mostlyclean:
	rm -f temacs$(EXEEXT) core *.core \#* *.o
	rm -f ../etc/DOC
	rm -f bootstrap-emacs$(EXEEXT) remacs-$(version)$(EXEEXT)
	rm -f buildobj.h
	rm -f globals.h gl-stamp
	rm -f *.res *.tmp
clean: mostlyclean
	rm -f remacs-*.*.*[0-9]$(EXEEXT) remacs$(EXEEXT) $(DEPDIR)/*

## bootstrap-clean is used to clean up just before a bootstrap.
## It should remove all files generated during a compilation/bootstrap,
## but not things like config.status or TAGS.
bootstrap-clean: clean
	rm -f emacs-module.h epaths.h config.h config.stamp
	if test -f ./.gdbinit; then \
	  mv ./.gdbinit ./.gdbinit.save; \
	  if test -f "$(srcdir)/.gdbinit"; then rm -f ./.gdbinit.save; \
	  else mv ./.gdbinit.save ./.gdbinit; fi; \
	fi

distclean: bootstrap-clean
	rm -f Makefile lisp.mk
	rm -fr $(DEPDIR)

maintainer-clean: distclean
	rm -f TAGS
versionclean:
	-rm -f remacs$(EXEEXT) remacs-*.*.*[0-9]$(EXEEXT) ../etc/DOC*
extraclean: distclean
	-rm -f *~ \#*


ETAGS = ../lib-src/etags${EXEEXT}

${ETAGS}: FORCE
	${MAKE} -C ../lib-src $(notdir $@)

ctagsfiles1 = $(wildcard ${srcdir}/*.[hc])
ctagsfiles2 = $(wildcard ${srcdir}/*.m)

## FIXME? In out-of-tree builds, should TAGS be generated in srcdir?

## This does not need to depend on ../lisp and ../lwlib TAGS files,
## because etags "--include" only includes a pointer to the file,
## rather than the file contents.
TAGS: ${ETAGS} $(ctagsfiles1) $(ctagsfiles2)
	${ETAGS} --include=../lisp/TAGS --include=$(lwlibdir)/TAGS \
	  --regex='{c}/[ 	]*DEFVAR_[A-Z_ 	(]+"\([^"]+\)"/\1/' \
	  --regex='{c}/[ 	]*DEFVAR_[A-Z_ 	(]+"[^"]+",[ 	]\([A-Za-z0-9_]+\)/\1/' \
	  $(ctagsfiles1) \
	  --regex='{objc}/[ 	]*DEFVAR_[A-Z_ 	(]+"\([^"]+\)"/\1/' \
	  --regex='{objc}/[ 	]*DEFVAR_[A-Z_ 	(]+"[^"]+",[ 	]\([A-Za-z0-9_]+\)/\1/' \
	  $(ctagsfiles2)

## Arrange to make tags tables for ../lisp and ../lwlib,
## which the above TAGS file for the C files includes by reference.
../lisp/TAGS: FORCE
	$(MAKE) -C ../lisp TAGS ETAGS="$(ETAGS)"

$(lwlibdir)/TAGS: FORCE
	$(MAKE) -C $(lwlibdir) TAGS ETAGS="$(ETAGS)"

tags: TAGS ../lisp/TAGS $(lwlibdir)/TAGS
.PHONY: tags


### Bootstrapping.

## Bootstrapping right is difficult because of the circular dependencies.
## Furthermore, we have to deal with the fact that many compilation targets
## such as loaddefs.el or *.elc can typically be produced by any old
## Emacs executable, so we would like to avoid rebuilding them whenever
## we build a new Emacs executable.
##
## (In other words, changing a single file src/foo.c would force
## dumping a new bootstrap-emacs, then re-byte-compiling all preloaded
## elisp files, and only then dump the actual src/emacs, which is not
## wrong, but is overkill in 99.99% of the cases.)
##
## To solve the circularity, we use 2 different Emacs executables,
## "emacs" is the main target and "bootstrap-emacs" is the one used
## to build the *.elc and loaddefs.el files.
## To solve the freshness issue, in the past we tried various clever tricks,
## but now that we require GNU make, we can simply specify
## bootstrap-emacs$(EXEEXT) as an order-only prerequisite.

%.elc: %.el | bootstrap-emacs$(EXEEXT)
	@$(MAKE) -C ../lisp EMACS="$(bootstrap_exe)" THEFILE=$< $<c

## VCSWITNESS points to the file that holds info about the current checkout.
## We use it as a heuristic to decide when to rebuild loaddefs.el.
## If empty it is ignored; the parent makefile can set it to some other value.
VCSWITNESS =

$(lispsource)/loaddefs.el: $(VCSWITNESS) | bootstrap-emacs$(EXEEXT)
	$(MAKE) -C ../lisp autoloads EMACS="$(bootstrap_exe)"

## Dump an Emacs executable named bootstrap-emacs containing the
## files from loadup.el in source form.
bootstrap-emacs$(EXEEXT): temacs$(EXEEXT)
	$(MAKE) -C ../lisp update-subdirs
ifeq ($(CANNOT_DUMP),yes)
	ln -f temacs$(EXEEXT) $@
else
	$(RUN_TEMACS) --batch $(BUILD_DETAILS) --load loadup bootstrap
  ifneq ($(PAXCTL_dumped),)
	$(PAXCTL_dumped) remacs$(EXEEXT)
  endif
	mv -f remacs$(EXEEXT) $@
endif
	@: Compile some files earlier to speed up further compilation.
	$(MAKE) -C ../lisp compile-first EMACS="$(bootstrap_exe)"<|MERGE_RESOLUTION|>--- conflicted
+++ resolved
@@ -277,12 +277,8 @@
 ## w32cygwinx.o if CYGWIN but not HAVE_W32, else empty.
 W32_OBJ=@W32_OBJ@
 ## -lkernel32 -luser32 -lusp10 -lgdi32 -lole32 -lcomdlg32 -lcomctl32
-<<<<<<< HEAD
-## --lwinspool if HAVE_W32, else empty.
-=======
 ## -lwinspool if HAVE_W32,
 ## -lkernel32 if CYGWIN but not HAVE_W32, else empty.
->>>>>>> 89212988
 W32_LIBS=@W32_LIBS@
 
 ## emacs.res if HAVE_W32
@@ -415,13 +411,8 @@
 	profiler.o decompress.o \
 	thread.o systhread.o \
 	$(if $(HYBRID_MALLOC),sheap.o) \
-<<<<<<< HEAD
 	$(NS_OBJ) $(CYGWIN_OBJ) $(FONT_OBJ) \
-	$(W32_OBJ) $(WINDOW_SYSTEM_OBJ) $(XGSELOBJ)
-=======
-	$(MSDOS_OBJ) $(MSDOS_X_OBJ) $(NS_OBJ) $(CYGWIN_OBJ) $(FONT_OBJ) \
 	$(W32_OBJ) $(WINDOW_SYSTEM_OBJ) $(XGSELOBJ) $(JSON_OBJ)
->>>>>>> 89212988
 obj = $(base_obj) $(NS_OBJC_OBJ)
 
 ## Object files used on some machine or other.
@@ -461,7 +452,7 @@
 ALLOBJS = $(FIRSTFILE_OBJ) $(VMLIMIT_OBJ) $(obj) $(otherobj)
 
 # Must be first, before dep inclusion!
-all: emacs$(EXEEXT) $(OTHER_FILES)
+all: remacs$(EXEEXT) $(OTHER_FILES)
 .PHONY: all
 
 AUTO_DEPEND = @AUTO_DEPEND@
@@ -474,13 +465,10 @@
   include $(srcdir)/deps.mk
 endif
 
-<<<<<<< HEAD
 all: remacs$(EXEEXT) $(OTHER_FILES)
 
 .PHONY: all
 
-=======
->>>>>>> 89212988
 ## This is the list of all Lisp files that might be loaded into the
 ## dumped Emacs.  Some of them are not loaded on all platforms, but
 ## the DOC file on every platform uses them (because the DOC file is
@@ -524,14 +512,9 @@
    $(LIBXML2_LIBS) $(LIBGPM) $(LIBS_SYSTEM) $(CAIRO_LIBS) \
    $(LIBS_TERMCAP) $(GETLOADAVG_LIBS) $(SETTINGS_LIBS) $(LIBSELINUX_LIBS) \
    $(FREETYPE_LIBS) $(FONTCONFIG_LIBS) $(LIBOTF_LIBS) $(M17N_FLT_LIBS) \
-<<<<<<< HEAD
-   $(LIBGNUTLS_LIBS) $(LIB_REMACS) $(LIB_PTHREAD) $(GETADDRINFO_A_LIBS) $(LIBLCMS2) \
-   $(NOTIFY_LIBS) $(LIB_MATH) $(LIBZ) $(LIBMODULES) $(LIBSYSTEMD_LIBS)
-=======
-   $(LIBGNUTLS_LIBS) $(LIB_PTHREAD) $(GETADDRINFO_A_LIBS) $(LCMS2_LIBS) \
+   $(LIBGNUTLS_LIBS) $(LIB_REMACS) $(LIB_PTHREAD) $(GETADDRINFO_A_LIBS) $(LCMS2_LIBS) \
    $(NOTIFY_LIBS) $(LIB_MATH) $(LIBZ) $(LIBMODULES) $(LIBSYSTEMD_LIBS) \
    $(JSON_LIBS)
->>>>>>> 89212988
 
 ## FORCE it so that admin/unidata can decide whether these files
 ## are up-to-date.  Although since charprop depends on bootstrap-emacs,
