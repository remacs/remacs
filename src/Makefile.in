--- conflicted
+++ resolved
@@ -343,7 +343,6 @@
 am__v_at_0 = @
 am__v_at_1 =
 
-<<<<<<< HEAD
 CARGO_BUILD=@CARGO_BUILD@
 CARGO_CLEAN=@CARGO_CLEAN@
 CARGO_TEST=@CARGO_TEST@
@@ -366,8 +365,6 @@
 MKDEPDIR = :
 endif
 
-=======
->>>>>>> 443f3716
 # Flags that might be in WARN_CFLAGS but are not valid for Objective C.
 NON_OBJC_CFLAGS = -Wignored-attributes -Wignored-qualifiers -Wopenmp-simd
 
@@ -456,9 +453,6 @@
 FIRSTFILE_OBJ=@FIRSTFILE_OBJ@
 ALLOBJS = $(FIRSTFILE_OBJ) $(VMLIMIT_OBJ) $(obj) $(otherobj)
 
-<<<<<<< HEAD
-all: remacs$(EXEEXT) $(OTHER_FILES)
-=======
 AUTO_DEPEND = @AUTO_DEPEND@
 DEPDIR = deps
 ifeq ($(AUTO_DEPEND),yes)
@@ -469,8 +463,7 @@
   include $(srcdir)/deps.mk
 endif
 
-all: emacs$(EXEEXT) $(OTHER_FILES)
->>>>>>> 443f3716
+all: remacs$(EXEEXT) $(OTHER_FILES)
 .PHONY: all
 
 ## This is the list of all Lisp files that might be loaded into the
@@ -552,13 +545,8 @@
 ## Strictly speaking, emacs does not depend directly on all of $lisp,
 ## since not all pieces are used on all platforms.  But DOC depends
 ## on all of $lisp, and emacs depends on DOC, so it is ok to use $lisp here.
-<<<<<<< HEAD
 remacs$(EXEEXT): temacs$(EXEEXT) \
-                lisp.mk $(etc)/DOC $(lisp) $(leimdir)/leim-list.el \
-=======
-emacs$(EXEEXT): temacs$(EXEEXT) \
                 lisp.mk $(etc)/DOC $(lisp) \
->>>>>>> 443f3716
                 $(lispsource)/international/charprop.el ${charsets}
 ifeq ($(CANNOT_DUMP),yes)
 	ln -f temacs$(EXEEXT) $@
@@ -687,12 +675,7 @@
 	rm -f globals.h gl-stamp
 	rm -f *.res *.tmp
 clean: mostlyclean
-<<<<<<< HEAD
-	rm -f remacs-*.*.*$(EXEEXT) remacs$(EXEEXT)
-	-rm -rf $(DEPDIR)
-=======
-	rm -f emacs-*.*.*$(EXEEXT) emacs$(EXEEXT) $(DEPDIR)/*
->>>>>>> 443f3716
+	rm -f remacs-*.*.*$(EXEEXT) remacs$(EXEEXT) $(DEPDIR)/*
 
 ## bootstrap-clean is used to clean up just before a bootstrap.
 ## It should remove all files generated during a compilation/bootstrap,
