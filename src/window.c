--- conflicted
+++ resolved
@@ -5458,8 +5458,6 @@
   return result;
 }
 
-<<<<<<< HEAD
-=======
 DEFUN ("minibuffer-selected-window", Fminibuffer_selected_window, Sminibuffer_selected_window, 0, 0, 0,
        doc: /* Return window selected just before minibuffer window was selected.
 Return nil if the selected window is not a minibuffer window.  */)
@@ -5473,7 +5471,6 @@
   return Qnil;
 }
 
->>>>>>> aa754246
 /* Value is the number of lines actually displayed in window W,
    as opposed to its height.  */
 
