/* Window creation, deletion and examination for GNU Emacs.
   Does not include redisplay.
   Copyright (C) 1985-1987, 1993-1998, 2000-2017 Free Software
   Foundation, Inc.

This file is part of GNU Emacs.

GNU Emacs is free software: you can redistribute it and/or modify
it under the terms of the GNU General Public License as published by
the Free Software Foundation, either version 3 of the License, or (at
your option) any later version.

GNU Emacs is distributed in the hope that it will be useful,
but WITHOUT ANY WARRANTY; without even the implied warranty of
MERCHANTABILITY or FITNESS FOR A PARTICULAR PURPOSE.  See the
GNU General Public License for more details.

You should have received a copy of the GNU General Public License
along with GNU Emacs.  If not, see <https://www.gnu.org/licenses/>.  */

#include <config.h>

#include <stdio.h>

#include "lisp.h"
#include "buffer.h"
#include "keyboard.h"
#include "keymap.h"
#include "frame.h"
#include "window.h"
#include "commands.h"
#include "indent.h"
#include "termchar.h"
#include "disptab.h"
#include "dispextern.h"
#include "blockinput.h"
#include "termhooks.h"		/* For FRAME_TERMINAL.  */
#include "xwidget.h"
#ifdef HAVE_WINDOW_SYSTEM
#include TERM_HEADER
#endif /* HAVE_WINDOW_SYSTEM */

static ptrdiff_t count_windows (struct window *);
static ptrdiff_t get_leaf_windows (struct window *, struct window **,
				   ptrdiff_t);
static void window_scroll_pixel_based (Lisp_Object, int, bool, bool);
static void window_scroll_line_based (Lisp_Object, int, bool, bool);
static void foreach_window (struct frame *,
			    bool (* fn) (struct window *, void *),
                            void *);
static bool foreach_window_1 (struct window *,
			      bool (* fn) (struct window *, void *),
			      void *);
static bool window_resize_check (struct window *, bool);
static void window_resize_apply (struct window *, bool);
static void select_window_1 (Lisp_Object, bool);
static void run_window_configuration_change_hook (struct frame *);

static struct window *set_window_fringes (struct window *, Lisp_Object,
					  Lisp_Object, Lisp_Object);
static struct window *set_window_margins (struct window *, Lisp_Object,
					  Lisp_Object);
static struct window *set_window_scroll_bars (struct window *, Lisp_Object,
					      Lisp_Object, Lisp_Object,
					      Lisp_Object);
static void apply_window_adjustment (struct window *);

/* This is the window in which the terminal's cursor should
   be left when nothing is being done with it.  This must
   always be a leaf window, and its buffer is selected by
   the top level editing loop at the end of each command.

   This value is always the same as
   FRAME_SELECTED_WINDOW (selected_frame).  */
Lisp_Object selected_window;

/* A list of all windows for use by next_window and Fwindow_list.
   Functions creating or deleting windows should invalidate this cache
   by setting it to nil.  */
Lisp_Object Vwindow_list;

/* The mini-buffer window of the selected frame.
   Note that you cannot test for mini-bufferness of an arbitrary window
   by comparing against this; but you can test for mini-bufferness of
   the selected window.  */
Lisp_Object minibuf_window;

/* Non-nil means it is the window whose mode line should be
   shown as the selected window when the minibuffer is selected.  */
Lisp_Object minibuf_selected_window;

/* Incremented for each window created.  */
static EMACS_INT sequence_number;

/* Used by the function window_scroll_pixel_based.  */
static int window_scroll_pixel_based_preserve_x;
static int window_scroll_pixel_based_preserve_y;

/* Same for window_scroll_line_based.  */
static EMACS_INT window_scroll_preserve_hpos;
static EMACS_INT window_scroll_preserve_vpos;

static void
CHECK_WINDOW_CONFIGURATION (Lisp_Object x)
{
  CHECK_TYPE (WINDOW_CONFIGURATIONP (x), Qwindow_configuration_p, x);
}

/* These setters are used only in this file, so they can be private.  */
static void
wset_combination_limit (struct window *w, Lisp_Object val)
{
  w->combination_limit = val;
}

static void
wset_dedicated (struct window *w, Lisp_Object val)
{
  w->dedicated = val;
}

static void
wset_display_table (struct window *w, Lisp_Object val)
{
  w->display_table = val;
}

static void
wset_new_normal (struct window *w, Lisp_Object val)
{
  w->new_normal = val;
}

static void
wset_new_total (struct window *w, Lisp_Object val)
{
  w->new_total = val;
}

static void
wset_normal_cols (struct window *w, Lisp_Object val)
{
  w->normal_cols = val;
}

static void
wset_normal_lines (struct window *w, Lisp_Object val)
{
  w->normal_lines = val;
}

static void
wset_parent (struct window *w, Lisp_Object val)
{
  w->parent = val;
}

static void
wset_pointm (struct window *w, Lisp_Object val)
{
  w->pointm = val;
}

static void
wset_old_pointm (struct window *w, Lisp_Object val)
{
  w->old_pointm = val;
}

static void
wset_start (struct window *w, Lisp_Object val)
{
  w->start = val;
}

static void
wset_temslot (struct window *w, Lisp_Object val)
{
  w->temslot = val;
}

static void
wset_vertical_scroll_bar_type (struct window *w, Lisp_Object val)
{
  w->vertical_scroll_bar_type = val;
}

static void
wset_window_parameters (struct window *w, Lisp_Object val)
{
  w->window_parameters = val;
}

static void
wset_combination (struct window *w, bool horflag, Lisp_Object val)
{
  /* Since leaf windows never becomes non-leaf, there should
     be no buffer and markers in start and pointm fields of W.  */
  eassert (!BUFFERP (w->contents) && NILP (w->start) && NILP (w->pointm));
  w->contents = val;
  /* When an internal window is deleted and VAL is nil, HORFLAG
     is meaningless.  */
  if (!NILP (val))
    w->horizontal = horflag;
}

static void
wset_update_mode_line (struct window *w)
{
  /* If this window is the selected window on its frame, set the
     global variable update_mode_lines, so that x_consider_frame_title
     will consider this frame's title for redisplay.  */
  Lisp_Object fselected_window = XFRAME (WINDOW_FRAME (w))->selected_window;

  if (WINDOWP (fselected_window) && XWINDOW (fselected_window) == w)
    update_mode_lines = 42;
  else
    w->update_mode_line = true;
}

Lisp_Object
wget_parent(struct window *w)
{
  return w->parent;
}

/* True if leaf window W doesn't reflect the actual state
   of displayed buffer due to its text or overlays change.  */

bool
window_outdated (struct window *w)
{
  struct buffer *b = XBUFFER (w->contents);
  return (w->last_modified < BUF_MODIFF (b)
	  || w->last_overlay_modified < BUF_OVERLAY_MODIFF (b));
}

struct window *
decode_live_window (register Lisp_Object window)
{
  if (NILP (window))
    return XWINDOW (selected_window);

  CHECK_LIVE_WINDOW (window);
  return XWINDOW (window);
}

struct window *
decode_any_window (register Lisp_Object window)
{
  struct window *w;

  if (NILP (window))
    return XWINDOW (selected_window);

  CHECK_WINDOW (window);
  w = XWINDOW (window);
  return w;
}

static struct window *
decode_valid_window (register Lisp_Object window)
{
  struct window *w;

  if (NILP (window))
    return XWINDOW (selected_window);

  CHECK_VALID_WINDOW (window);
  w = XWINDOW (window);
  return w;
}

/* Called when W's buffer slot is changed.  ARG -1 means that W is about to
   cease its buffer, and 1 means that W is about to set up the new one.  */

static void
adjust_window_count (struct window *w, int arg)
{
  eassert (eabs (arg) == 1);
  if (BUFFERP (w->contents))
    {
      struct buffer *b = XBUFFER (w->contents);

      if (b->base_buffer)
	b = b->base_buffer;
      b->window_count += arg;
      eassert (b->window_count >= 0);
      /* These should be recalculated by redisplay code.  */
      w->window_end_valid = false;
      w->base_line_pos = 0;
    }
}

/* Set W's buffer slot to VAL and recompute number
   of windows showing VAL if it is a buffer.  */

void
wset_buffer (struct window *w, Lisp_Object val)
{
  adjust_window_count (w, -1);
  if (BUFFERP (val))
    /* Make sure that we do not assign the buffer
       to an internal window.  */
    eassert (MARKERP (w->start) && MARKERP (w->pointm));
  w->contents = val;
  adjust_window_count (w, 1);
}

/* Don't move this to window.el - this must be a safe routine.  */
DEFUN ("frame-first-window", Fframe_first_window, Sframe_first_window, 0, 1, 0,
       doc: /* Return the topmost, leftmost live window on FRAME-OR-WINDOW.
If omitted, FRAME-OR-WINDOW defaults to the currently selected frame.
Else if FRAME-OR-WINDOW denotes a valid window, return the first window
of that window's frame.  If FRAME-OR-WINDOW denotes a live frame, return
the first window of that frame.  */)
  (Lisp_Object frame_or_window)
{
  Lisp_Object window;

  if (NILP (frame_or_window))
    window = SELECTED_FRAME ()->root_window;
  else if (WINDOW_VALID_P (frame_or_window))
    window = XFRAME (WINDOW_FRAME (XWINDOW (frame_or_window)))->root_window;
  else
    {
      CHECK_LIVE_FRAME (frame_or_window);
      window = XFRAME (frame_or_window)->root_window;
    }

  while (WINDOWP (XWINDOW (window)->contents))
    window = XWINDOW (window)->contents;

  return window;
}

DEFUN ("frame-selected-window", Fframe_selected_window,
       Sframe_selected_window, 0, 1, 0,
       doc: /* Return the selected window of FRAME-OR-WINDOW.
If omitted, FRAME-OR-WINDOW defaults to the currently selected frame.
Else if FRAME-OR-WINDOW denotes a valid window, return the selected
window of that window's frame.  If FRAME-OR-WINDOW denotes a live frame,
return the selected window of that frame.  */)
  (Lisp_Object frame_or_window)
{
  Lisp_Object window;

  if (NILP (frame_or_window))
    window = SELECTED_FRAME ()->selected_window;
  else if (WINDOW_VALID_P (frame_or_window))
    window = XFRAME (WINDOW_FRAME (XWINDOW (frame_or_window)))->selected_window;
  else
    {
      CHECK_LIVE_FRAME (frame_or_window);
      window = XFRAME (frame_or_window)->selected_window;
    }

  return window;
}

DEFUN ("set-frame-selected-window", Fset_frame_selected_window,
       Sset_frame_selected_window, 2, 3, 0,
       doc: /* Set selected window of FRAME to WINDOW.
FRAME must be a live frame and defaults to the selected one.  If FRAME
is the selected frame, this makes WINDOW the selected window.  Optional
argument NORECORD non-nil means to neither change the order of recently
selected windows nor the buffer list.  WINDOW must denote a live window.
Return WINDOW.  */)
  (Lisp_Object frame, Lisp_Object window, Lisp_Object norecord)
{
  if (NILP (frame))
    frame = selected_frame;

  CHECK_LIVE_FRAME (frame);
  CHECK_LIVE_WINDOW (window);

  if (! EQ (frame, WINDOW_FRAME (XWINDOW (window))))
    error ("In `set-frame-selected-window', WINDOW is not on FRAME");

  if (EQ (frame, selected_frame))
    return Fselect_window (window, norecord);
  else
    {
      fset_selected_window (XFRAME (frame), window);
      return window;
    }
}

EMACS_INT window_select_count;

/* If select_window is called with inhibit_point_swap true it will
   not store point of the old selected window's buffer back into that
   window's pointm slot.  This is needed by Fset_window_configuration to
   avoid that the display routine is called with selected_window set to
   Qnil causing a subsequent crash.  */
static Lisp_Object
select_window (Lisp_Object window, Lisp_Object norecord,
	       bool inhibit_point_swap)
{
  struct window *w;
  struct frame *sf;

  CHECK_LIVE_WINDOW (window);

  w = XWINDOW (window);

  /* Make the selected window's buffer current.  */
  Fset_buffer (w->contents);

  if (EQ (window, selected_window) && !inhibit_point_swap)
    /* `switch-to-buffer' uses (select-window (selected-window)) as a "clever"
       way to call record_buffer from Elisp, so it's important that we call
       record_buffer before returning here.  */
    goto record_and_return;

  if (NILP (norecord) || EQ (norecord, Qmark_for_redisplay))
    { /* Mark the window for redisplay since the selected-window has
	 a different mode-line.  */
      wset_redisplay (XWINDOW (selected_window));
      wset_redisplay (w);
    }
  else
    redisplay_other_windows ();

  sf = SELECTED_FRAME ();
  if (XFRAME (WINDOW_FRAME (w)) != sf)
    {
      fset_selected_window (XFRAME (WINDOW_FRAME (w)), window);
      /* Use this rather than Fhandle_switch_frame
	 so that FRAME_FOCUS_FRAME is moved appropriately as we
	 move around in the state where a minibuffer in a separate
	 frame is active.  */
      Fselect_frame (WINDOW_FRAME (w), norecord);
      /* Fselect_frame called us back so we've done all the work already.  */
      eassert (EQ (window, selected_window));
      return window;
    }
  else
    fset_selected_window (sf, window);

  select_window_1 (window, inhibit_point_swap);
  bset_last_selected_window (XBUFFER (w->contents), window);

 record_and_return:
  /* record_buffer can call maybe_quit, so make sure it is run only
     after we have re-established the invariant between
     selected_window and selected_frame, otherwise the temporary
     broken invariant might "escape" (Bug#14161).  */
  if (NILP (norecord))
    {
      w->use_time = ++window_select_count;
      record_buffer (w->contents);
    }

  return window;
}

/* Select window with a minimum of fuss, i.e. don't record the change anywhere
   (not even for redisplay's benefit), and assume that the window's frame is
   already selected.  */
static void
select_window_1 (Lisp_Object window, bool inhibit_point_swap)
{
  /* Store the old selected window's buffer's point in pointm of the old
     selected window.  It belongs to that window, and when the window is
     not selected, must be in the window.  */
  if (!inhibit_point_swap)
    {
      struct window *ow = XWINDOW (selected_window);
      if (BUFFERP (ow->contents))
	set_marker_both (ow->pointm, ow->contents,
			 BUF_PT (XBUFFER (ow->contents)),
			 BUF_PT_BYTE (XBUFFER (ow->contents)));
    }

  selected_window = window;

  /* Go to the point recorded in the window.
     This is important when the buffer is in more
     than one window.  It also matters when
     redisplay_window has altered point after scrolling,
     because it makes the change only in the window.  */
  set_point_from_marker (XWINDOW (window)->pointm);
}

DEFUN ("select-window", Fselect_window, Sselect_window, 1, 2, 0,
       doc: /* Select WINDOW which must be a live window.
Also make WINDOW's frame the selected frame and WINDOW that frame's
selected window.  In addition, make WINDOW's buffer current and set its
buffer's value of `point' to the value of WINDOW's `window-point'.
Return WINDOW.

Optional second arg NORECORD non-nil means do not put this buffer at the
front of the buffer list and do not make this window the most recently
selected one.  Also, do not mark WINDOW for redisplay unless NORECORD
equals the special symbol `mark-for-redisplay'.

Run `buffer-list-update-hook' unless NORECORD is non-nil.  Note that
applications and internal routines often select a window temporarily for
various purposes; mostly, to simplify coding.  As a rule, such
selections should be not recorded and therefore will not pollute
`buffer-list-update-hook'.  Selections that "really count" are those
causing a visible change in the next redisplay of WINDOW's frame and
should be always recorded.  So if you think of running a function each
time a window gets selected put it on `buffer-list-update-hook'.

Also note that the main editor command loop sets the current buffer to
the buffer of the selected window before each command.  */)
  (Lisp_Object window, Lisp_Object norecord)
{
  return select_window (window, norecord, false);
}

DEFUN ("window-top-child", Fwindow_top_child, Swindow_top_child, 0, 1, 0,
       doc: /* Return the topmost child window of window WINDOW.
WINDOW must be a valid window and defaults to the selected one.
Return nil if WINDOW is a live window (live windows have no children).
Return nil if WINDOW is an internal window whose children form a
horizontal combination.  */)
  (Lisp_Object window)
{
  struct window *w = decode_valid_window (window);
  return WINDOW_VERTICAL_COMBINATION_P (w) ? w->contents : Qnil;
}

DEFUN ("window-left-child", Fwindow_left_child, Swindow_left_child, 0, 1, 0,
       doc: /* Return the leftmost child window of window WINDOW.
WINDOW must be a valid window and defaults to the selected one.
Return nil if WINDOW is a live window (live windows have no children).
Return nil if WINDOW is an internal window whose children form a
vertical combination.  */)
  (Lisp_Object window)
{
  struct window *w = decode_valid_window (window);
  return WINDOW_HORIZONTAL_COMBINATION_P (w) ? w->contents : Qnil;
}

DEFUN ("window-next-sibling", Fwindow_next_sibling, Swindow_next_sibling, 0, 1, 0,
       doc: /* Return the next sibling window of window WINDOW.
WINDOW must be a valid window and defaults to the selected one.
Return nil if WINDOW has no next sibling.  */)
  (Lisp_Object window)
{
  return decode_valid_window (window)->next;
}

DEFUN ("window-prev-sibling", Fwindow_prev_sibling, Swindow_prev_sibling, 0, 1, 0,
       doc: /* Return the previous sibling window of window WINDOW.
WINDOW must be a valid window and defaults to the selected one.
Return nil if WINDOW has no previous sibling.  */)
  (Lisp_Object window)
{
  return decode_valid_window (window)->prev;
}

DEFUN ("window-use-time", Fwindow_use_time, Swindow_use_time, 0, 1, 0,
       doc: /* Return the use time of window WINDOW.
WINDOW must be a live window and defaults to the selected one.
The window with the highest use time is the most recently selected
one.  The window with the lowest use time is the least recently
selected one.  */)
  (Lisp_Object window)
{
  return make_number (decode_live_window (window)->use_time);
}

DEFUN ("window-pixel-width", Fwindow_pixel_width, Swindow_pixel_width, 0, 1, 0,
       doc: /* Return the width of window WINDOW in pixels.
WINDOW must be a valid window and defaults to the selected one.

The return value includes the fringes and margins of WINDOW as well as
any vertical dividers or scroll bars belonging to WINDOW.  If WINDOW is
an internal window, its pixel width is the width of the screen areas
spanned by its children.  */)
     (Lisp_Object window)
{
  return make_number (decode_valid_window (window)->pixel_width);
}

DEFUN ("window-pixel-height", Fwindow_pixel_height, Swindow_pixel_height, 0, 1, 0,
       doc: /* Return the height of window WINDOW in pixels.
WINDOW must be a valid window and defaults to the selected one.

The return value includes the mode line and header line and the bottom
divider, if any.  If WINDOW is an internal window, its pixel height is
the height of the screen areas spanned by its children.  */)
  (Lisp_Object window)
{
  return make_number (decode_valid_window (window)->pixel_height);
}

DEFUN ("window-pixel-width-before-size-change",
       Fwindow_pixel_width_before_size_change,
       Swindow_pixel_width_before_size_change, 0, 1, 0,
       doc: /* Return pixel width of window WINDOW before last size changes.
WINDOW must be a valid window and defaults to the selected one.

The return value is the pixel width of WINDOW at the last time
`window-size-change-functions' was run.  It's zero if WINDOW was made
after that.  */)
  (Lisp_Object window)
{
  return (make_number
	  (decode_valid_window (window)->pixel_width_before_size_change));
}

DEFUN ("window-pixel-height-before-size-change",
       Fwindow_pixel_height_before_size_change,
       Swindow_pixel_height_before_size_change, 0, 1, 0,
       doc: /* Return pixel height of window WINDOW before last size changes.
WINDOW must be a valid window and defaults to the selected one.

The return value is the pixel height of WINDOW at the last time
`window-size-change-functions' was run.  It's zero if WINDOW was made
after that.  */)
  (Lisp_Object window)
{
  return (make_number
	  (decode_valid_window (window)->pixel_height_before_size_change));
}

DEFUN ("window-new-total", Fwindow_new_total, Swindow_new_total, 0, 1, 0,
       doc: /* Return the new total size of window WINDOW.
WINDOW must be a valid window and defaults to the selected one.

The new total size of WINDOW is the value set by the last call of
`set-window-new-total' for WINDOW.  If it is valid, it will be shortly
installed as WINDOW's total height (see `window-total-height') or total
width (see `window-total-width').  */)
  (Lisp_Object window)
{
  return decode_valid_window (window)->new_total;
}

DEFUN ("window-normal-size", Fwindow_normal_size, Swindow_normal_size, 0, 2, 0,
       doc: /* Return the normal height of window WINDOW.
WINDOW must be a valid window and defaults to the selected one.
If HORIZONTAL is non-nil, return the normal width of WINDOW.

The normal height of a frame's root window or a window that is
horizontally combined (a window that has a left or right sibling) is
1.0.  The normal height of a window that is vertically combined (has a
sibling above or below) is the fraction of the window's height with
respect to its parent.  The sum of the normal heights of all windows in a
vertical combination equals 1.0.

Similarly, the normal width of a frame's root window or a window that is
vertically combined equals 1.0.  The normal width of a window that is
horizontally combined is the fraction of the window's width with respect
to its parent.  The sum of the normal widths of all windows in a
horizontal combination equals 1.0.

The normal sizes of windows are used to restore the proportional sizes
of windows after they have been shrunk to their minimum sizes; for
example when a frame is temporarily made very small and afterwards gets
re-enlarged to its previous size.  */)
  (Lisp_Object window, Lisp_Object horizontal)
{
  struct window *w = decode_valid_window (window);

  return NILP (horizontal) ? w->normal_lines : w->normal_cols;
}

DEFUN ("window-new-normal", Fwindow_new_normal, Swindow_new_normal, 0, 1, 0,
       doc: /* Return new normal size of window WINDOW.
WINDOW must be a valid window and defaults to the selected one.

The new normal size of WINDOW is the value set by the last call of
`set-window-new-normal' for WINDOW.  If valid, it will be shortly
installed as WINDOW's normal size (see `window-normal-size').  */)
  (Lisp_Object window)
{
  return decode_valid_window (window)->new_normal;
}

DEFUN ("window-new-pixel", Fwindow_new_pixel, Swindow_new_pixel, 0, 1, 0,
       doc: /* Return new pixel size of window WINDOW.
WINDOW must be a valid window and defaults to the selected one.

The new pixel size of WINDOW is the value set by the last call of
`set-window-new-pixel' for WINDOW.  If it is valid, it will be shortly
installed as WINDOW's pixel height (see `window-pixel-height') or pixel
width (see `window-pixel-width').  */)
  (Lisp_Object window)
{
  return decode_valid_window (window)->new_pixel;
}

DEFUN ("window-pixel-left", Fwindow_pixel_left, Swindow_pixel_left, 0, 1, 0,
       doc: /* Return left pixel edge of window WINDOW.
WINDOW must be a valid window and defaults to the selected one.  */)
  (Lisp_Object window)
{
  return make_number (decode_valid_window (window)->pixel_left);
}

DEFUN ("window-pixel-top", Fwindow_pixel_top, Swindow_pixel_top, 0, 1, 0,
       doc: /* Return top pixel edge of window WINDOW.
WINDOW must be a valid window and defaults to the selected one.  */)
  (Lisp_Object window)
{
  return make_number (decode_valid_window (window)->pixel_top);
}

DEFUN ("window-left-column", Fwindow_left_column, Swindow_left_column, 0, 1, 0,
       doc: /* Return left column of window WINDOW.
This is the distance, in columns, between the left edge of WINDOW and
the left edge of the frame's window area.  For instance, the return
value is 0 if there is no window to the left of WINDOW.

WINDOW must be a valid window and defaults to the selected one.  */)
  (Lisp_Object window)
{
  return make_number (decode_valid_window (window)->left_col);
}

DEFUN ("window-top-line", Fwindow_top_line, Swindow_top_line, 0, 1, 0,
       doc: /* Return top line of window WINDOW.
This is the distance, in lines, between the top of WINDOW and the top
of the frame's window area.  For instance, the return value is 0 if
there is no window above WINDOW.

WINDOW must be a valid window and defaults to the selected one.  */)
  (Lisp_Object window)
{
  return make_number (decode_valid_window (window)->top_line);
}

/* Return the number of lines/pixels of W's body.  Don't count any mode
   or header line or horizontal divider of W.  Rounds down to nearest
   integer when not working pixelwise. */
static int
window_body_height (struct window *w, bool pixelwise)
{
  int height = (w->pixel_height
		- WINDOW_HEADER_LINE_HEIGHT (w)
		- (WINDOW_HAS_HORIZONTAL_SCROLL_BAR (w)
		   ? WINDOW_SCROLL_BAR_AREA_HEIGHT (w)
		   : 0)
		- WINDOW_MODE_LINE_HEIGHT (w)
		- WINDOW_BOTTOM_DIVIDER_WIDTH (w));

  /* Don't return a negative value.  */
  return max (pixelwise
	      ? height
	      : height / FRAME_LINE_HEIGHT (WINDOW_XFRAME (w)),
	      0);
}

/* Return the number of columns/pixels of W's body.  Don't count columns
   occupied by the scroll bar or the divider/vertical bar separating W
   from its right sibling or margins.  On window-systems don't count
   fringes either.  Round down to nearest integer when not working
   pixelwise.  */
int
window_body_width (struct window *w, bool pixelwise)
{
  struct frame *f = XFRAME (WINDOW_FRAME (w));

  int width = (w->pixel_width
	       - WINDOW_RIGHT_DIVIDER_WIDTH (w)
	       - (WINDOW_HAS_VERTICAL_SCROLL_BAR (w)
		  ? WINDOW_SCROLL_BAR_AREA_WIDTH (w)
		  : (/* A vertical bar is either 1 or 0.  */
		     !FRAME_WINDOW_P (f)
		     && !WINDOW_RIGHTMOST_P (w)
		     && !WINDOW_RIGHT_DIVIDER_WIDTH (w)))
		- WINDOW_MARGINS_WIDTH (w)
		- (FRAME_WINDOW_P (f)
		   ? WINDOW_FRINGES_WIDTH (w)
		   : 0));

  /* Don't return a negative value.  */
  return max (pixelwise
	      ? width
	      : width / FRAME_COLUMN_WIDTH (WINDOW_XFRAME (w)),
	      0);
}

DEFUN ("window-body-height", Fwindow_body_height, Swindow_body_height, 0, 2, 0,
       doc: /* Return the height of WINDOW's text area.
WINDOW must be a live window and defaults to the selected one.  Optional
argument PIXELWISE non-nil means return the height of WINDOW's text area
in pixels.  The return value does not include the mode line or header
line or any horizontal divider.

If PIXELWISE is nil, return the largest integer smaller than WINDOW's
pixel height divided by the character height of WINDOW's frame.  This
means that if a line at the bottom of the text area is only partially
visible, that line is not counted.  */)
  (Lisp_Object window, Lisp_Object pixelwise)
{
  return make_number (window_body_height (decode_live_window (window),
					  !NILP (pixelwise)));
}

DEFUN ("window-body-width", Fwindow_body_width, Swindow_body_width, 0, 2, 0,
       doc: /* Return the width of WINDOW's text area.
WINDOW must be a live window and defaults to the selected one.  Optional
argument PIXELWISE non-nil means return the width in pixels.  The return
value does not include any vertical dividers, fringes or marginal areas,
or scroll bars.

If PIXELWISE is nil, return the largest integer smaller than WINDOW's
pixel width divided by the character width of WINDOW's frame.  This
means that if a column at the right of the text area is only partially
visible, that column is not counted.

Note that the returned value includes the column reserved for the
continuation glyph.  */)
  (Lisp_Object window, Lisp_Object pixelwise)
{
  return make_number (window_body_width (decode_live_window (window),
					 !NILP (pixelwise)));
}

DEFUN ("window-mode-line-height", Fwindow_mode_line_height,
       Swindow_mode_line_height, 0, 1, 0,
       doc: /* Return the height in pixels of WINDOW's mode-line.
WINDOW must be a live window and defaults to the selected one.  */)
  (Lisp_Object window)
{
  return (make_number (WINDOW_MODE_LINE_HEIGHT (decode_live_window (window))));
}

DEFUN ("window-header-line-height", Fwindow_header_line_height,
       Swindow_header_line_height, 0, 1, 0,
       doc: /* Return the height in pixels of WINDOW's header-line.
WINDOW must be a live window and defaults to the selected one.  */)
  (Lisp_Object window)
{
  return (make_number (WINDOW_HEADER_LINE_HEIGHT (decode_live_window (window))));
}

DEFUN ("window-right-divider-width", Fwindow_right_divider_width,
       Swindow_right_divider_width, 0, 1, 0,
       doc: /* Return the width in pixels of WINDOW's right divider.
WINDOW must be a live window and defaults to the selected one.  */)
  (Lisp_Object window)
{
  return (make_number (WINDOW_RIGHT_DIVIDER_WIDTH (decode_live_window (window))));
}

DEFUN ("window-bottom-divider-width", Fwindow_bottom_divider_width,
       Swindow_bottom_divider_width, 0, 1, 0,
       doc: /* Return the width in pixels of WINDOW's bottom divider.
WINDOW must be a live window and defaults to the selected one.  */)
  (Lisp_Object window)
{
  return (make_number (WINDOW_BOTTOM_DIVIDER_WIDTH (decode_live_window (window))));
}

DEFUN ("window-scroll-bar-width", Fwindow_scroll_bar_width,
       Swindow_scroll_bar_width, 0, 1, 0,
       doc: /* Return the width in pixels of WINDOW's vertical scrollbar.
WINDOW must be a live window and defaults to the selected one.  */)
  (Lisp_Object window)
{
  return (make_number (WINDOW_SCROLL_BAR_AREA_WIDTH (decode_live_window (window))));
}

DEFUN ("window-scroll-bar-height", Fwindow_scroll_bar_height,
       Swindow_scroll_bar_height, 0, 1, 0,
       doc: /* Return the height in pixels of WINDOW's horizontal scrollbar.
WINDOW must be a live window and defaults to the selected one.  */)
  (Lisp_Object window)
{
  return (make_number (WINDOW_SCROLL_BAR_AREA_HEIGHT (decode_live_window (window))));
}

DEFUN ("window-hscroll", Fwindow_hscroll, Swindow_hscroll, 0, 1, 0,
       doc: /* Return the number of columns by which WINDOW is scrolled from left margin.
WINDOW must be a live window and defaults to the selected one.  */)
  (Lisp_Object window)
{
  return make_number (decode_live_window (window)->hscroll);
}

/* Set W's horizontal scroll amount to HSCROLL clipped to a reasonable
   range, returning the new amount as a fixnum.  */
static Lisp_Object
set_window_hscroll (struct window *w, EMACS_INT hscroll)
{
  /* Horizontal scrolling has problems with large scroll amounts.
     It's too slow with long lines, and even with small lines the
     display can be messed up.  For now, though, impose only the limits
     required by the internal representation: horizontal scrolling must
     fit in fixnum (since it's visible to Elisp) and into ptrdiff_t
     (since it's stored in a ptrdiff_t).  */
  ptrdiff_t hscroll_max = min (MOST_POSITIVE_FIXNUM, PTRDIFF_MAX);
  ptrdiff_t new_hscroll = clip_to_bounds (0, hscroll, hscroll_max);

  /* Prevent redisplay shortcuts when changing the hscroll.  */
  if (w->hscroll != new_hscroll)
    XBUFFER (w->contents)->prevent_redisplay_optimizations_p = true;

  w->hscroll = new_hscroll;
  w->suspend_auto_hscroll = true;

  return make_number (new_hscroll);
}

DEFUN ("set-window-hscroll", Fset_window_hscroll, Sset_window_hscroll, 2, 2, 0,
       doc: /* Set number of columns WINDOW is scrolled from left margin to NCOL.
WINDOW must be a live window and defaults to the selected one.
Clip the number to a reasonable value if out of range.
Return the new number.  NCOL should be zero or positive.

Note that if `automatic-hscrolling' is non-nil, you cannot scroll the
window so that the location of point moves off-window.  */)
  (Lisp_Object window, Lisp_Object ncol)
{
  CHECK_NUMBER (ncol);
  return set_window_hscroll (decode_live_window (window), XINT (ncol));
}

DEFUN ("window-redisplay-end-trigger", Fwindow_redisplay_end_trigger,
       Swindow_redisplay_end_trigger, 0, 1, 0,
       doc: /* Return WINDOW's redisplay end trigger value.
WINDOW must be a live window and defaults to the selected one.
See `set-window-redisplay-end-trigger' for more information.  */)
  (Lisp_Object window)
{
  return decode_live_window (window)->redisplay_end_trigger;
}

DEFUN ("set-window-redisplay-end-trigger", Fset_window_redisplay_end_trigger,
       Sset_window_redisplay_end_trigger, 2, 2, 0,
       doc: /* Set WINDOW's redisplay end trigger value to VALUE.
WINDOW must be a live window and defaults to the selected one.  VALUE
should be a buffer position (typically a marker) or nil.  If it is a
buffer position, then if redisplay in WINDOW reaches a position beyond
VALUE, the functions in `redisplay-end-trigger-functions' are called
with two arguments: WINDOW, and the end trigger value.  Afterwards the
end-trigger value is reset to nil.  */)
  (register Lisp_Object window, Lisp_Object value)
{
  wset_redisplay_end_trigger (decode_live_window (window), value);
  return value;
}

/* Test if the character at column X, row Y is within window W.
   If it is not, return ON_NOTHING;
   if it is on the window's vertical divider, return
      ON_RIGHT_DIVIDER;
   if it is on the window's horizontal divider, return
      ON_BOTTOM_DIVIDER;
   if it is in the window's text area, return ON_TEXT;
   if it is on the window's modeline, return ON_MODE_LINE;
   if it is on the border between the window and its right sibling,
      return ON_VERTICAL_BORDER;
   if it is on a scroll bar, return ON_SCROLL_BAR;
   if it is on the window's top line, return ON_HEADER_LINE;
   if it is in left or right fringe of the window,
      return ON_LEFT_FRINGE or ON_RIGHT_FRINGE;
   if it is in the marginal area to the left/right of the window,
      return ON_LEFT_MARGIN or ON_RIGHT_MARGIN.

   X and Y are frame relative pixel coordinates.  */

static enum window_part
coordinates_in_window (register struct window *w, int x, int y)
{
  struct frame *f = XFRAME (WINDOW_FRAME (w));
  enum window_part part;
  int ux = FRAME_COLUMN_WIDTH (f);
  int left_x = WINDOW_LEFT_EDGE_X (w);
  int right_x = WINDOW_RIGHT_EDGE_X (w);
  int top_y = WINDOW_TOP_EDGE_Y (w);
  int bottom_y = WINDOW_BOTTOM_EDGE_Y (w);
  /* The width of the area where the vertical line can be dragged.
     (Between mode lines for instance.  */
  int grabbable_width = ux;
  int lmargin_width, rmargin_width, text_left, text_right;

  /* Outside any interesting row or column?  */
  if (y < top_y || y >= bottom_y || x < left_x || x >= right_x)
    return ON_NOTHING;

  /* On the horizontal window divider (which prevails the vertical
     divider)?  */
  if (WINDOW_BOTTOM_DIVIDER_WIDTH (w) > 0
      && y >= (bottom_y - WINDOW_BOTTOM_DIVIDER_WIDTH (w))
      && y <= bottom_y)
    return ON_BOTTOM_DIVIDER;
  /* On vertical window divider?  */
  else if (!WINDOW_RIGHTMOST_P (w)
	   && WINDOW_RIGHT_DIVIDER_WIDTH (w) > 0
	   && x >= right_x - WINDOW_RIGHT_DIVIDER_WIDTH (w)
	   && x <= right_x)
    return ON_RIGHT_DIVIDER;
  /* On the horizontal scroll bar?  (Including the empty space at its
     right!)  */
  else if ((WINDOW_HAS_HORIZONTAL_SCROLL_BAR (w)
	    && y >= (bottom_y
		     - WINDOW_SCROLL_BAR_AREA_HEIGHT (w)
		     - CURRENT_MODE_LINE_HEIGHT (w)
		     - WINDOW_BOTTOM_DIVIDER_WIDTH (w))
	    && y <= (bottom_y
		     - CURRENT_MODE_LINE_HEIGHT (w)
		     - WINDOW_BOTTOM_DIVIDER_WIDTH (w))))
    return ON_HORIZONTAL_SCROLL_BAR;
  /* On the mode or header line?   */
  else if ((window_wants_mode_line (w)
	    && y >= (bottom_y
		     - CURRENT_MODE_LINE_HEIGHT (w)
		     - WINDOW_BOTTOM_DIVIDER_WIDTH (w))
	    && y <= bottom_y - WINDOW_BOTTOM_DIVIDER_WIDTH (w)
	    && (part = ON_MODE_LINE))
	   || (window_wants_header_line (w)
	       && y < top_y + CURRENT_HEADER_LINE_HEIGHT (w)
	       && (part = ON_HEADER_LINE)))
    {
      /* If it's under/over the scroll bar portion of the mode/header
	 line, say it's on the vertical line.  That's to be able to
	 resize windows horizontally in case we're using toolkit scroll
	 bars.  Note: If scrollbars are on the left, the window that
	 must be eventually resized is that on the left of WINDOW.  */
      if ((WINDOW_RIGHT_DIVIDER_WIDTH (w) == 0)
	  && ((WINDOW_HAS_VERTICAL_SCROLL_BAR_ON_LEFT (w)
	       && !WINDOW_LEFTMOST_P (w)
	       && eabs (x - left_x) < grabbable_width)
	      || (!WINDOW_HAS_VERTICAL_SCROLL_BAR_ON_LEFT (w)
		  && !WINDOW_RIGHTMOST_P (w)
		  && eabs (x - right_x) < grabbable_width)))
	return ON_VERTICAL_BORDER;
      else
	return part;
    }

  /* In what's below, we subtract 1 when computing right_x because we
     want the rightmost pixel, which is given by left_pixel+width-1.  */
  if (w->pseudo_window_p)
    {
      left_x = 0;
      right_x = WINDOW_PIXEL_WIDTH (w) - 1;
    }
  else
    {
      left_x = WINDOW_BOX_LEFT_EDGE_X (w);
      right_x = WINDOW_BOX_RIGHT_EDGE_X (w) - 1;
    }

  /* Outside any interesting column?  */
  if (x < left_x || x > right_x)
    return ON_VERTICAL_SCROLL_BAR;

  lmargin_width = window_box_width (w, LEFT_MARGIN_AREA);
  rmargin_width = window_box_width (w, RIGHT_MARGIN_AREA);

  text_left = window_box_left (w, TEXT_AREA);
  text_right = text_left + window_box_width (w, TEXT_AREA);

  if (FRAME_WINDOW_P (f))
    {
      if (!w->pseudo_window_p
	  && WINDOW_RIGHT_DIVIDER_WIDTH (w) == 0
	  && !WINDOW_HAS_VERTICAL_SCROLL_BAR (w)
	  && !WINDOW_RIGHTMOST_P (w)
	  && (eabs (x - right_x) < grabbable_width))
	return ON_VERTICAL_BORDER;
    }
  /* Need to say "x > right_x" rather than >=, since on character
     terminals, the vertical line's x coordinate is right_x.  */
  else if (!w->pseudo_window_p
	   && WINDOW_RIGHT_DIVIDER_WIDTH (w) == 0
	   && !WINDOW_RIGHTMOST_P (w)
	   /* Why check ux if we are not the rightmost window?  Also
	      shouldn't a pseudo window always be rightmost?  */
	   && x > right_x - ux)
    return ON_VERTICAL_BORDER;

  if (x < text_left)
    {
      if (lmargin_width > 0
	  && (WINDOW_HAS_FRINGES_OUTSIDE_MARGINS (w)
	      ? (x >= left_x + WINDOW_LEFT_FRINGE_WIDTH (w))
	      : (x < left_x + lmargin_width)))
	return ON_LEFT_MARGIN;
      else
	return ON_LEFT_FRINGE;
    }

  if (x >= text_right)
    {
      if (rmargin_width > 0
	  && (WINDOW_HAS_FRINGES_OUTSIDE_MARGINS (w)
	      ? (x < right_x - WINDOW_RIGHT_FRINGE_WIDTH (w))
	      : (x >= right_x - rmargin_width)))
	return ON_RIGHT_MARGIN;
      else
	return ON_RIGHT_FRINGE;
    }

  /* Everything special ruled out - must be on text area */
  return ON_TEXT;
}

/* Take X is the frame-relative pixel x-coordinate, and return the
   x-coordinate relative to part PART of window W. */
int
window_relative_x_coord (struct window *w, enum window_part part, int x)
{
  int left_x = (w->pseudo_window_p) ? 0 : WINDOW_BOX_LEFT_EDGE_X (w);

  switch (part)
    {
    case ON_TEXT:
      return x - window_box_left (w, TEXT_AREA);

    case ON_HEADER_LINE:
    case ON_MODE_LINE:
    case ON_LEFT_FRINGE:
      return x - left_x;

    case ON_RIGHT_FRINGE:
      return x - left_x - WINDOW_LEFT_FRINGE_WIDTH (w);

    case ON_LEFT_MARGIN:
      return (x - left_x
	      - ((WINDOW_HAS_FRINGES_OUTSIDE_MARGINS (w))
		 ? WINDOW_LEFT_FRINGE_WIDTH (w) : 0));

    case ON_RIGHT_MARGIN:
      return (x + 1
	      - ((w->pseudo_window_p)
		 ? WINDOW_PIXEL_WIDTH (w)
		 : WINDOW_BOX_RIGHT_EDGE_X (w))
	      + window_box_width (w, RIGHT_MARGIN_AREA)
	      + ((WINDOW_HAS_FRINGES_OUTSIDE_MARGINS (w))
		 ? WINDOW_RIGHT_FRINGE_WIDTH (w) : 0));

    case ON_NOTHING:
    case ON_VERTICAL_BORDER:
    case ON_VERTICAL_SCROLL_BAR:
    case ON_HORIZONTAL_SCROLL_BAR:
    case ON_RIGHT_DIVIDER:
    case ON_BOTTOM_DIVIDER:
      return 0;

    default:
      emacs_abort ();
    }
}


DEFUN ("coordinates-in-window-p", Fcoordinates_in_window_p,
       Scoordinates_in_window_p, 2, 2, 0,
       doc: /* Return non-nil if COORDINATES are in WINDOW.
WINDOW must be a live window and defaults to the selected one.
COORDINATES is a cons of the form (X . Y), X and Y being distances
measured in characters from the upper-left corner of the frame.
\(0 . 0) denotes the character in the upper left corner of the
frame.
If COORDINATES are in the text portion of WINDOW,
   the coordinates relative to the window are returned.
If they are in the bottom divider of WINDOW, `bottom-divider' is returned.
If they are in the right divider of WINDOW, `right-divider' is returned.
If they are in the mode line of WINDOW, `mode-line' is returned.
If they are in the header line of WINDOW, `header-line' is returned.
If they are in the left fringe of WINDOW, `left-fringe' is returned.
If they are in the right fringe of WINDOW, `right-fringe' is returned.
If they are on the border between WINDOW and its right sibling,
  `vertical-line' is returned.
If they are in the windows's left or right marginal areas, `left-margin'\n\
  or `right-margin' is returned.  */)
  (register Lisp_Object coordinates, Lisp_Object window)
{
  struct window *w;
  struct frame *f;
  int x, y;
  Lisp_Object lx, ly;

  w = decode_live_window (window);
  f = XFRAME (w->frame);
  CHECK_CONS (coordinates);
  lx = Fcar (coordinates);
  ly = Fcdr (coordinates);
  CHECK_NUMBER_OR_FLOAT (lx);
  CHECK_NUMBER_OR_FLOAT (ly);
  x = FRAME_PIXEL_X_FROM_CANON_X (f, lx) + FRAME_INTERNAL_BORDER_WIDTH (f);
  y = FRAME_PIXEL_Y_FROM_CANON_Y (f, ly) + FRAME_INTERNAL_BORDER_WIDTH (f);

  switch (coordinates_in_window (w, x, y))
    {
    case ON_NOTHING:
      return Qnil;

    case ON_TEXT:
      /* Convert X and Y to window relative pixel coordinates, and
	 return the canonical char units.  */
      x -= window_box_left (w, TEXT_AREA);
      y -= WINDOW_TOP_EDGE_Y (w);
      return Fcons (FRAME_CANON_X_FROM_PIXEL_X (f, x),
		    FRAME_CANON_Y_FROM_PIXEL_Y (f, y));

    case ON_MODE_LINE:
      return Qmode_line;

    case ON_VERTICAL_BORDER:
      return Qvertical_line;

    case ON_HEADER_LINE:
      return Qheader_line;

    case ON_LEFT_FRINGE:
      return Qleft_fringe;

    case ON_RIGHT_FRINGE:
      return Qright_fringe;

    case ON_LEFT_MARGIN:
      return Qleft_margin;

    case ON_RIGHT_MARGIN:
      return Qright_margin;

    case ON_VERTICAL_SCROLL_BAR:
      /* Historically we are supposed to return nil in this case.  */
      return Qnil;

    case ON_HORIZONTAL_SCROLL_BAR:
      return Qnil;

    case ON_RIGHT_DIVIDER:
      return Qright_divider;

    case ON_BOTTOM_DIVIDER:
      return Qbottom_divider;

    default:
      emacs_abort ();
    }
}


/* Callback for foreach_window, used in window_from_coordinates.
   Check if window W contains coordinates specified by USER_DATA which
   is actually a pointer to a struct check_window_data CW.

   Check if window W contains coordinates *CW->x and *CW->y.  If it
   does, return W in *CW->window, as Lisp_Object, and return in
   *CW->part the part of the window under coordinates *X,*Y.  Return
   false from this function to stop iterating over windows.  */

struct check_window_data
{
  Lisp_Object *window;
  int x, y;
  enum window_part *part;
};

static bool
check_window_containing (struct window *w, void *user_data)
{
  struct check_window_data *cw = user_data;
  enum window_part found = coordinates_in_window (w, cw->x, cw->y);
  if (found == ON_NOTHING)
    return true;
  else
    {
      *cw->part = found;
      XSETWINDOW (*cw->window, w);
      return false;
    }
}


/* Find the window containing frame-relative pixel position X/Y and
   return it as a Lisp_Object.

   If X, Y is on one of the window's special `window_part' elements,
   set *PART to the id of that element.

   If there is no window under X, Y return nil and leave *PART
   unmodified.  TOOL_BAR_P means detect tool-bar windows.

   This function was previously implemented with a loop cycling over
   windows with Fnext_window, and starting with the frame's selected
   window.  It turned out that this doesn't work with an
   implementation of next_window using Vwindow_list, because
   FRAME_SELECTED_WINDOW (F) is not always contained in the window
   tree of F when this function is called asynchronously from
   note_mouse_highlight.  The original loop didn't terminate in this
   case.  */

Lisp_Object
window_from_coordinates (struct frame *f, int x, int y,
			 enum window_part *part, bool tool_bar_p)
{
  Lisp_Object window;
  struct check_window_data cw;
  enum window_part dummy;

  if (part == 0)
    part = &dummy;

  window = Qnil;
  cw.window = &window, cw.x = x, cw.y = y; cw.part = part;
  foreach_window (f, check_window_containing, &cw);

#if defined (HAVE_WINDOW_SYSTEM) && ! defined (USE_GTK) && ! defined (HAVE_NS)
  /* If not found above, see if it's in the tool bar window, if a tool
     bar exists.  */
  if (NILP (window)
      && tool_bar_p
      && WINDOWP (f->tool_bar_window)
      && WINDOW_TOTAL_LINES (XWINDOW (f->tool_bar_window)) > 0
      && (coordinates_in_window (XWINDOW (f->tool_bar_window), x, y)
	  != ON_NOTHING))
    {
      *part = ON_TEXT;
      window = f->tool_bar_window;
    }
#endif

  return window;
}

DEFUN ("window-at", Fwindow_at, Swindow_at, 2, 3, 0,
       doc: /* Return window containing coordinates X and Y on FRAME.
FRAME must be a live frame and defaults to the selected one.
The top left corner of the frame is considered to be row 0,
column 0.  */)
  (Lisp_Object x, Lisp_Object y, Lisp_Object frame)
{
  struct frame *f = decode_live_frame (frame);

  /* Check that arguments are integers or floats.  */
  CHECK_NUMBER_OR_FLOAT (x);
  CHECK_NUMBER_OR_FLOAT (y);

  return window_from_coordinates (f,
				  (FRAME_PIXEL_X_FROM_CANON_X (f, x)
				   + FRAME_INTERNAL_BORDER_WIDTH (f)),
				  (FRAME_PIXEL_Y_FROM_CANON_Y (f, y)
				   + FRAME_INTERNAL_BORDER_WIDTH (f)),
				  0, false);
}

DEFUN ("window-old-point", Fwindow_old_point, Swindow_old_point, 0, 1, 0,
       doc: /* Return old value of point in WINDOW.
WINDOW must be a live window and defaults to the selected one.  */)
  (Lisp_Object window)
{
  return Fmarker_position (decode_live_window (window)->old_pointm);
}

/* This is text temporarily removed from the doc string below.

This function returns nil if the position is not currently known.
That happens when redisplay is preempted and doesn't finish.
If in that case you want to compute where the end of the window would
have been if redisplay had finished, do this:
    (save-excursion
      (goto-char (window-start window))
      (vertical-motion (1- (window-height window)) window)
      (point))")  */

DEFUN ("window-end", Fwindow_end, Swindow_end, 0, 2, 0,
       doc: /* Return position at which display currently ends in WINDOW.
WINDOW must be a live window and defaults to the selected one.
This is updated by redisplay, when it runs to completion.
Simply changing the buffer text or setting `window-start'
does not update this value.
Return nil if there is no recorded value.  (This can happen if the
last redisplay of WINDOW was preempted, and did not finish.)
If UPDATE is non-nil, compute the up-to-date position
if it isn't already recorded.  */)
  (Lisp_Object window, Lisp_Object update)
{
  Lisp_Object value;
  struct window *w = decode_live_window (window);
  Lisp_Object buf;
  struct buffer *b;

  buf = w->contents;
  CHECK_BUFFER (buf);
  b = XBUFFER (buf);

  if (! NILP (update)
      && (windows_or_buffers_changed
	  || !w->window_end_valid
	  || b->clip_changed
	  || b->prevent_redisplay_optimizations_p
	  || window_outdated (w))
      /* Don't call display routines if we didn't yet create any real
	 frames, because the glyph matrices are not yet allocated in
	 that case.  This could happen in some code that runs in the
	 daemon during initialization (e.g., see bug#20565).  */
      && !(noninteractive || FRAME_INITIAL_P (WINDOW_XFRAME (w))))
    {
      struct text_pos startp;
      struct it it;
      struct buffer *old_buffer = NULL;
      void *itdata = NULL;

      /* Cannot use Fvertical_motion because that function doesn't
	 cope with variable-height lines.  */
      if (b != current_buffer)
	{
	  old_buffer = current_buffer;
	  set_buffer_internal (b);
	}

      /* In case W->start is out of the range, use something
         reasonable.  This situation occurred when loading a file with
         `-l' containing a call to `rmail' with subsequent other
         commands.  At the end, W->start happened to be BEG, while
         rmail had already narrowed the buffer.  */
      CLIP_TEXT_POS_FROM_MARKER (startp, w->start);

      itdata = bidi_shelve_cache ();
      start_display (&it, w, startp);
      move_it_vertically (&it, window_box_height (w));
      if (it.current_y < it.last_visible_y)
	move_it_past_eol (&it);
      value = make_number (IT_CHARPOS (it));
      bidi_unshelve_cache (itdata, false);

      if (old_buffer)
	set_buffer_internal (old_buffer);
    }
  else
    XSETINT (value, BUF_Z (b) - w->window_end_pos);

  return value;
}

DEFUN ("set-window-point", Fset_window_point, Sset_window_point, 2, 2, 0,
       doc: /* Make point value in WINDOW be at position POS in WINDOW's buffer.
WINDOW must be a live window and defaults to the selected one.
Return POS.  */)
  (Lisp_Object window, Lisp_Object pos)
{
  register struct window *w = decode_live_window (window);

  /* Type of POS is checked by Fgoto_char or set_marker_restricted ...  */

  if (w == XWINDOW (selected_window))
    {
      if (XBUFFER (w->contents) == current_buffer)
	Fgoto_char (pos);
      else
	{
	  struct buffer *old_buffer = current_buffer;

	  /* ... but here we want to catch type error before buffer change.  */
	  CHECK_NUMBER_COERCE_MARKER (pos);
	  set_buffer_internal (XBUFFER (w->contents));
	  Fgoto_char (pos);
	  set_buffer_internal (old_buffer);
	}
    }
  else
    {
      set_marker_restricted (w->pointm, pos, w->contents);
      /* We have to make sure that redisplay updates the window to show
	 the new value of point.  */
      wset_redisplay (w);
    }

  return pos;
}

DEFUN ("set-window-start", Fset_window_start, Sset_window_start, 2, 3, 0,
       doc: /* Make display in WINDOW start at position POS in WINDOW's buffer.
WINDOW must be a live window and defaults to the selected one.  Return
POS.  Optional third arg NOFORCE non-nil inhibits next redisplay from
overriding motion of point in order to display at this exact start.  */)
  (Lisp_Object window, Lisp_Object pos, Lisp_Object noforce)
{
  register struct window *w = decode_live_window (window);

  set_marker_restricted (w->start, pos, w->contents);
  /* This is not right, but much easier than doing what is right.  */
  w->start_at_line_beg = false;
  if (NILP (noforce))
    w->force_start = true;
  wset_update_mode_line (w);
  /* Bug#15957.  */
  w->window_end_valid = false;
  wset_redisplay (w);

  return pos;
}

DEFUN ("pos-visible-in-window-p", Fpos_visible_in_window_p,
       Spos_visible_in_window_p, 0, 3, 0,
       doc: /* Return non-nil if position POS is currently on the frame in WINDOW.
WINDOW must be a live window and defaults to the selected one.

Return nil if that position is scrolled vertically out of view.  If a
character is only partially visible, nil is returned, unless the
optional argument PARTIALLY is non-nil.  If POS is only out of view
because of horizontal scrolling, return non-nil.  If POS is t, it
specifies either the first position displayed on the last visible
screen line in WINDOW, or the end-of-buffer position, whichever comes
first.  POS defaults to point in WINDOW; WINDOW defaults to the
selected window.

If POS is visible, return t if PARTIALLY is nil; if PARTIALLY is non-nil,
the return value is a list of 2 or 6 elements (X Y [RTOP RBOT ROWH VPOS]),
where X and Y are the pixel coordinates relative to the top left corner
of the window.  The remaining elements are omitted if the character after
POS is fully visible; otherwise, RTOP and RBOT are the number of pixels
off-window at the top and bottom of the screen line ("row") containing
POS, ROWH is the visible height of that row, and VPOS is the row number
\(zero-based).  */)
  (Lisp_Object pos, Lisp_Object window, Lisp_Object partially)
{
  struct window *w;
  EMACS_INT posint;
  struct buffer *buf;
  struct text_pos top;
  Lisp_Object in_window = Qnil;
  int rtop, rbot, rowh, vpos;
  bool fully_p = true;
  int x, y;

  w = decode_live_window (window);
  buf = XBUFFER (w->contents);
  SET_TEXT_POS_FROM_MARKER (top, w->start);

  if (EQ (pos, Qt))
    posint = -1;
  else if (!NILP (pos))
    {
      CHECK_NUMBER_COERCE_MARKER (pos);
      posint = XINT (pos);
    }
  else if (w == XWINDOW (selected_window))
    posint = PT;
  else
    posint = marker_position (w->pointm);

  /* If position is above window start or outside buffer boundaries,
     or if window start is out of range, position is not visible.  */
  if ((EQ (pos, Qt)
       || (posint >= CHARPOS (top) && posint <= BUF_ZV (buf)))
      && CHARPOS (top) >= BUF_BEGV (buf)
      && CHARPOS (top) <= BUF_ZV (buf)
      && pos_visible_p (w, posint, &x, &y, &rtop, &rbot, &rowh, &vpos))
    {
      fully_p = !rtop && !rbot;
      if (!NILP (partially) || fully_p)
	in_window = Qt;
    }

  if (!NILP (in_window) && !NILP (partially))
    {
      Lisp_Object part = Qnil;
      if (!fully_p)
	part = list4i (rtop, rbot, rowh, vpos);
      in_window = Fcons (make_number (x),
			 Fcons (make_number (y), part));
    }

  return in_window;
}

DEFUN ("window-line-height", Fwindow_line_height,
       Swindow_line_height, 0, 2, 0,
       doc: /* Return height in pixels of text line LINE in window WINDOW.
WINDOW must be a live window and defaults to the selected one.

Return height of current line if LINE is omitted or nil.  Return height of
header or mode line if LINE is `header-line' or `mode-line'.
Otherwise, LINE is a text line number starting from 0.  A negative number
counts from the end of the window.

Value is a list (HEIGHT VPOS YPOS OFFBOT), where HEIGHT is the height
in pixels of the visible part of the line, VPOS and YPOS are the
vertical position in lines and pixels of the line, relative to the top
of the first text line, and OFFBOT is the number of off-window pixels at
the bottom of the text line.  If there are off-window pixels at the top
of the (first) text line, YPOS is negative.

Return nil if window display is not up-to-date.  In that case, use
`pos-visible-in-window-p' to obtain the information.  */)
  (Lisp_Object line, Lisp_Object window)
{
  register struct window *w;
  register struct buffer *b;
  struct glyph_row *row, *end_row;
  int max_y, crop, i;
  EMACS_INT n;

  w = decode_live_window (window);

  if (noninteractive || w->pseudo_window_p)
    return Qnil;

  CHECK_BUFFER (w->contents);
  b = XBUFFER (w->contents);

  /* Fail if current matrix is not up-to-date.  */
  if (!w->window_end_valid
      || windows_or_buffers_changed
      || b->clip_changed
      || b->prevent_redisplay_optimizations_p
      || window_outdated (w))
    return Qnil;

  if (NILP (line))
    {
      i = w->cursor.vpos;
      if (i < 0 || i >= w->current_matrix->nrows
	  || (row = MATRIX_ROW (w->current_matrix, i), !row->enabled_p))
	return Qnil;
      max_y = window_text_bottom_y (w);
      goto found_row;
    }

  if (EQ (line, Qheader_line))
    {
      if (!window_wants_header_line (w))
	return Qnil;
      row = MATRIX_HEADER_LINE_ROW (w->current_matrix);
      return row->enabled_p ? list4i (row->height, 0, 0, 0) : Qnil;
    }

  if (EQ (line, Qmode_line))
    {
      row = MATRIX_MODE_LINE_ROW (w->current_matrix);
      return (row->enabled_p ?
	      list4i (row->height,
		      0, /* not accurate */
		      (WINDOW_HEADER_LINE_HEIGHT (w)
		       + window_text_bottom_y (w)),
		      0)
	      : Qnil);
    }

  CHECK_NUMBER (line);
  n = XINT (line);

  row = MATRIX_FIRST_TEXT_ROW (w->current_matrix);
  end_row = MATRIX_BOTTOM_TEXT_ROW (w->current_matrix, w);
  max_y = window_text_bottom_y (w);
  i = 0;

  while ((n < 0 || i < n)
	 && row <= end_row && row->enabled_p
	 && row->y + row->height < max_y)
    row++, i++;

  if (row > end_row || !row->enabled_p)
    return Qnil;

  if (++n < 0)
    {
      if (-n > i)
	return Qnil;
      row += n;
      i += n;
    }

 found_row:
  crop = max (0, (row->y + row->height) - max_y);
  return list4i (row->height + min (0, row->y) - crop, i, row->y, crop);
}

DEFUN ("window-lines-pixel-dimensions", Fwindow_lines_pixel_dimensions, Swindow_lines_pixel_dimensions, 0, 6, 0,
       doc: /* Return pixel dimensions of WINDOW's lines.
The return value is a list of the x- and y-coordinates of the lower
right corner of the last character of each line.  Return nil if the
current glyph matrix of WINDOW is not up-to-date.

Optional argument WINDOW specifies the window whose lines' dimensions
shall be returned.  Nil or omitted means to return the dimensions for
the selected window.

FIRST, if non-nil, specifies the index of the first line whose
dimensions shall be returned.  If FIRST is nil and BODY is non-nil,
start with the first text line of WINDOW.  Otherwise, start with the
first line of WINDOW.

LAST, if non-nil, specifies the last line whose dimensions shall be
returned.  If LAST is nil and BODY is non-nil, the last line is the last
line of the body (text area) of WINDOW.  Otherwise, last is the last
line of WINDOW.

INVERSE, if nil, means that the y-pixel value returned for a specific
line specifies the distance in pixels from the left edge (body edge if
BODY is non-nil) of WINDOW to the right edge of the last glyph of that
line.  INVERSE non-nil means that the y-pixel value returned for a
specific line specifies the distance in pixels from the right edge of
the last glyph of that line to the right edge (body edge if BODY is
non-nil) of WINDOW.

LEFT non-nil means to return the x- and y-coordinates of the lower left
corner of the leftmost character on each line.  This is the value that
should be used for buffers that mostly display text from right to left.

If LEFT is non-nil and INVERSE is nil, this means that the y-pixel value
returned for a specific line specifies the distance in pixels from the
left edge of the last (leftmost) glyph of that line to the right edge
(body edge if BODY is non-nil) of WINDOW.  If LEFT and INVERSE are both
non-nil, the y-pixel value returned for a specific line specifies the
distance in pixels from the left edge (body edge if BODY is non-nil) of
WINDOW to the left edge of the last (leftmost) glyph of that line.

Normally, the value of this function is not available while Emacs is
busy, for example, when processing a command.  It should be retrievable
though when run from an idle timer with a delay of zero seconds.  */)
  (Lisp_Object window, Lisp_Object first, Lisp_Object last, Lisp_Object body, Lisp_Object inverse, Lisp_Object left)
{
  struct window *w = decode_live_window (window);
  struct buffer *b;
  struct glyph_row *row, *end_row;
  int max_y = NILP (body) ? WINDOW_PIXEL_HEIGHT (w) : window_text_bottom_y (w);
  Lisp_Object rows = Qnil;
  int window_width = NILP (body) ? w->pixel_width : window_body_width (w, true);
  int header_line_height = WINDOW_HEADER_LINE_HEIGHT (w);
  int subtract = NILP (body) ? 0 : header_line_height;
  bool invert = !NILP (inverse);
  bool left_flag = !NILP (left);

  if (noninteractive || w->pseudo_window_p)
    return Qnil;

  CHECK_BUFFER (w->contents);
  b = XBUFFER (w->contents);

  /* Fail if current matrix is not up-to-date.  */
  if (!w->window_end_valid
      || windows_or_buffers_changed
      || b->clip_changed
      || b->prevent_redisplay_optimizations_p
      || window_outdated (w))
    return Qnil;

  if (NILP (first))
    row = (NILP (body)
	   ? MATRIX_ROW (w->current_matrix, 0)
	   : MATRIX_FIRST_TEXT_ROW (w->current_matrix));
  else if (NUMBERP (first))
    {
      CHECK_RANGED_INTEGER (first, 0, w->current_matrix->nrows);
      row = MATRIX_ROW (w->current_matrix, XINT (first));
    }
  else
    error ("Invalid specification of first line");

  if (NILP (last))

    end_row = (NILP (body)
	       ? MATRIX_ROW (w->current_matrix, w->current_matrix->nrows)
	       : MATRIX_BOTTOM_TEXT_ROW (w->current_matrix, w));
  else if (NUMBERP (last))
    {
      CHECK_RANGED_INTEGER (last, 0, w->current_matrix->nrows);
      end_row = MATRIX_ROW (w->current_matrix, XINT (last));
    }
  else
    error ("Invalid specification of last line");

  while (row <= end_row && row->enabled_p
	 && row->y + row->height < max_y)
    {

      if (left_flag)
	{
	  struct glyph *glyph = row->glyphs[TEXT_AREA];

	  rows = Fcons (Fcons (make_number
			       (invert
				? glyph->pixel_width
				: window_width - glyph->pixel_width),
			       make_number (row->y + row->height - subtract)),
			rows);
	}
      else
	rows = Fcons (Fcons (make_number
			     (invert
			      ? window_width - row->pixel_width
			      : row->pixel_width),
			     make_number (row->y + row->height - subtract)),
		      rows);
      row++;
    }

  return Fnreverse (rows);
}

DEFUN ("window-dedicated-p", Fwindow_dedicated_p, Swindow_dedicated_p,
       0, 1, 0,
       doc: /* Return non-nil when WINDOW is dedicated to its buffer.
More precisely, return the value assigned by the last call of
`set-window-dedicated-p' for WINDOW.  Return nil if that function was
never called with WINDOW as its argument, or the value set by that
function was internally reset since its last call.  WINDOW must be a
live window and defaults to the selected one.

When a window is dedicated to its buffer, `display-buffer' will refrain
from displaying another buffer in it.  `get-lru-window' and
`get-largest-window' treat dedicated windows specially.
`delete-windows-on', `replace-buffer-in-windows', `quit-window' and
`kill-buffer' can delete a dedicated window and the containing frame.

Functions like `set-window-buffer' may change the buffer displayed by a
window, unless that window is "strongly" dedicated to its buffer, that
is the value returned by `window-dedicated-p' is t.  */)
  (Lisp_Object window)
{
  return decode_live_window (window)->dedicated;
}

DEFUN ("set-window-dedicated-p", Fset_window_dedicated_p,
       Sset_window_dedicated_p, 2, 2, 0,
       doc: /* Mark WINDOW as dedicated according to FLAG.
WINDOW must be a live window and defaults to the selected one.  FLAG
non-nil means mark WINDOW as dedicated to its buffer.  FLAG nil means
mark WINDOW as non-dedicated.  Return FLAG.

When a window is dedicated to its buffer, `display-buffer' will refrain
from displaying another buffer in it.  `get-lru-window' and
`get-largest-window' treat dedicated windows specially.
`delete-windows-on', `replace-buffer-in-windows', `quit-window',
`quit-restore-window' and `kill-buffer' can delete a dedicated window
and the containing frame.

As a special case, if FLAG is t, mark WINDOW as "strongly" dedicated to
its buffer.  Functions like `set-window-buffer' may change the buffer
displayed by a window, unless that window is strongly dedicated to its
buffer.  If and when `set-window-buffer' displays another buffer in a
window, it also makes sure that the window is no more dedicated.  */)
  (Lisp_Object window, Lisp_Object flag)
{
  wset_dedicated (decode_live_window (window), flag);
  return flag;
}

DEFUN ("window-prev-buffers", Fwindow_prev_buffers, Swindow_prev_buffers,
       0, 1, 0,
       doc:  /* Return buffers previously shown in WINDOW.
WINDOW must be a live window and defaults to the selected one.

The return value is a list of elements (BUFFER WINDOW-START POS),
where BUFFER is a buffer, WINDOW-START is the start position of the
window for that buffer, and POS is a window-specific point value.  */)
  (Lisp_Object window)
{
  return decode_live_window (window)->prev_buffers;
}

DEFUN ("set-window-prev-buffers", Fset_window_prev_buffers,
       Sset_window_prev_buffers, 2, 2, 0,
       doc: /* Set WINDOW's previous buffers to PREV-BUFFERS.
WINDOW must be a live window and defaults to the selected one.

PREV-BUFFERS should be a list of elements (BUFFER WINDOW-START POS),
where BUFFER is a buffer, WINDOW-START is the start position of the
window for that buffer, and POS is a window-specific point value.  */)
     (Lisp_Object window, Lisp_Object prev_buffers)
{
  wset_prev_buffers (decode_live_window (window), prev_buffers);
  return prev_buffers;
}

DEFUN ("window-next-buffers", Fwindow_next_buffers, Swindow_next_buffers,
       0, 1, 0,
       doc:  /* Return list of buffers recently re-shown in WINDOW.
WINDOW must be a live window and defaults to the selected one.  */)
     (Lisp_Object window)
{
  return decode_live_window (window)->next_buffers;
}

DEFUN ("set-window-next-buffers", Fset_window_next_buffers,
       Sset_window_next_buffers, 2, 2, 0,
       doc: /* Set WINDOW's next buffers to NEXT-BUFFERS.
WINDOW must be a live window and defaults to the selected one.
NEXT-BUFFERS should be a list of buffers.  */)
     (Lisp_Object window, Lisp_Object next_buffers)
{
  wset_next_buffers (decode_live_window (window), next_buffers);
  return next_buffers;
}

DEFUN ("window-parameters", Fwindow_parameters, Swindow_parameters,
       0, 1, 0,
       doc: /* Return the parameters of WINDOW and their values.
WINDOW must be a valid window and defaults to the selected one.  The
return value is a list of elements of the form (PARAMETER . VALUE).  */)
  (Lisp_Object window)
{
  return Fcopy_alist (decode_valid_window (window)->window_parameters);
}

Lisp_Object
window_parameter (struct window *w, Lisp_Object parameter)
{
  Lisp_Object result = Fassq (parameter, w->window_parameters);

  return CDR_SAFE (result);
}


DEFUN ("window-parameter", Fwindow_parameter, Swindow_parameter,
       2, 2, 0,
       doc:  /* Return WINDOW's value for PARAMETER.
WINDOW can be any window and defaults to the selected one.  */)
  (Lisp_Object window, Lisp_Object parameter)
{
  struct window *w = decode_any_window (window);

  return window_parameter (w, parameter);
}

DEFUN ("set-window-parameter", Fset_window_parameter,
       Sset_window_parameter, 3, 3, 0,
       doc: /* Set WINDOW's value of PARAMETER to VALUE.
WINDOW can be any window and defaults to the selected one.
Return VALUE.  */)
  (Lisp_Object window, Lisp_Object parameter, Lisp_Object value)
{
  register struct window *w = decode_any_window (window);
  Lisp_Object old_alist_elt;

  old_alist_elt = Fassq (parameter, w->window_parameters);
  if (NILP (old_alist_elt))
    wset_window_parameters
      (w, Fcons (Fcons (parameter, value), w->window_parameters));
  else
    Fsetcdr (old_alist_elt, value);
  return value;
}

DEFUN ("window-display-table", Fwindow_display_table, Swindow_display_table,
       0, 1, 0,
       doc: /* Return the display-table that WINDOW is using.
WINDOW must be a live window and defaults to the selected one.  */)
  (Lisp_Object window)
{
  return decode_live_window (window)->display_table;
}

/* Get the display table for use on window W.  This is either W's
   display table or W's buffer's display table.  Ignore the specified
   tables if they are not valid; if no valid table is specified,
   return 0.  */

struct Lisp_Char_Table *
window_display_table (struct window *w)
{
  struct Lisp_Char_Table *dp = NULL;

  if (DISP_TABLE_P (w->display_table))
    dp = XCHAR_TABLE (w->display_table);
  else if (BUFFERP (w->contents))
    {
      struct buffer *b = XBUFFER (w->contents);

      if (DISP_TABLE_P (BVAR (b, display_table)))
	dp = XCHAR_TABLE (BVAR (b, display_table));
      else if (DISP_TABLE_P (Vstandard_display_table))
	dp = XCHAR_TABLE (Vstandard_display_table);
    }

  return dp;
}

DEFUN ("set-window-display-table", Fset_window_display_table, Sset_window_display_table, 2, 2, 0,
       doc: /* Set WINDOW's display-table to TABLE.
WINDOW must be a live window and defaults to the selected one.  */)
  (register Lisp_Object window, Lisp_Object table)
{
  wset_display_table (decode_live_window (window), table);
  return table;
}

/* Record info on buffer window W is displaying
   when it is about to cease to display that buffer.  */
static void
unshow_buffer (register struct window *w)
{
  Lisp_Object buf = w->contents;
  struct buffer *b = XBUFFER (buf);

  eassert (b == XMARKER (w->pointm)->buffer);

#if false
  if (w == XWINDOW (selected_window)
      || ! EQ (buf, XWINDOW (selected_window)->contents))
    /* Do this except when the selected window's buffer
       is being removed from some other window.  */
#endif
    /* last_window_start records the start position that this buffer
       had in the last window to be disconnected from it.
       Now that this statement is unconditional,
       it is possible for the buffer to be displayed in the
       selected window, while last_window_start reflects another
       window which was recently showing the same buffer.
       Some people might say that might be a good thing.  Let's see.  */
    b->last_window_start = marker_position (w->start);

  /* Point in the selected window's buffer
     is actually stored in that buffer, and the window's pointm isn't used.
     So don't clobber point in that buffer.  */
  if (! EQ (buf, XWINDOW (selected_window)->contents)
      /* Don't clobber point in current buffer either (this could be
	 useful in connection with bug#12208).
      && XBUFFER (buf) != current_buffer  */
      /* This line helps to fix Horsley's testbug.el bug.  */
      && !(WINDOWP (BVAR (b, last_selected_window))
	   && w != XWINDOW (BVAR (b, last_selected_window))
	   && EQ (buf, XWINDOW (BVAR (b, last_selected_window))->contents)))
    temp_set_point_both (b,
			 clip_to_bounds (BUF_BEGV (b),
					 marker_position (w->pointm),
					 BUF_ZV (b)),
			 clip_to_bounds (BUF_BEGV_BYTE (b),
					 marker_byte_position (w->pointm),
					 BUF_ZV_BYTE (b)));

  if (WINDOWP (BVAR (b, last_selected_window))
      && w == XWINDOW (BVAR (b, last_selected_window)))
    bset_last_selected_window (b, Qnil);
}

/* Put NEW into the window structure in place of OLD.  SETFLAG false
   means change window structure only.  Otherwise store geometry and
   other settings as well.  */
static void
replace_window (Lisp_Object old, Lisp_Object new, bool setflag)
{
  Lisp_Object tem;
  struct window *o = XWINDOW (old), *n = XWINDOW (new);

  /* If OLD is its frame's root window, then NEW is the new
     root window for that frame.  */
  if (EQ (old, FRAME_ROOT_WINDOW (XFRAME (o->frame))))
    fset_root_window (XFRAME (o->frame), new);

  if (setflag)
    {
      n->pixel_left = o->pixel_left;
      n->pixel_top = o->pixel_top;
      n->pixel_width = o->pixel_width;
      n->pixel_height = o->pixel_height;
      n->left_col = o->left_col;
      n->top_line = o->top_line;
      n->total_cols = o->total_cols;
      n->total_lines = o->total_lines;
      wset_normal_cols (n, o->normal_cols);
      wset_normal_cols (o, make_float (1.0));
      wset_normal_lines (n, o->normal_lines);
      wset_normal_lines (o, make_float (1.0));
      n->desired_matrix = n->current_matrix = 0;
      n->vscroll = 0;
      memset (&n->cursor, 0, sizeof (n->cursor));
      memset (&n->phys_cursor, 0, sizeof (n->phys_cursor));
      n->last_cursor_vpos = 0;
#ifdef HAVE_WINDOW_SYSTEM
      n->phys_cursor_type = NO_CURSOR;
      n->phys_cursor_width = -1;
#endif
      n->must_be_updated_p = false;
      n->pseudo_window_p = false;
      n->window_end_vpos = 0;
      n->window_end_pos = 0;
      n->window_end_valid = false;
    }

  tem = o->next;
  wset_next (n, tem);
  if (!NILP (tem))
    wset_prev (XWINDOW (tem), new);

  tem = o->prev;
  wset_prev (n, tem);
  if (!NILP (tem))
    wset_next (XWINDOW (tem), new);

  tem = o->parent;
  wset_parent (n, tem);
  if (!NILP (tem) && EQ (XWINDOW (tem)->contents, old))
    wset_combination (XWINDOW (tem), XWINDOW (tem)->horizontal, new);
}

/* If window WINDOW and its parent window are iso-combined, merge
   WINDOW's children into those of its parent window and mark WINDOW as
   deleted.  */

static void
recombine_windows (Lisp_Object window)
{
  struct window *w, *p, *c;
  Lisp_Object parent, child;
  bool horflag;

  w = XWINDOW (window);
  parent = w->parent;
  if (!NILP (parent) && NILP (w->combination_limit))
    {
      p = XWINDOW (parent);
      if (WINDOWP (p->contents) && WINDOWP (w->contents)
	  && p->horizontal == w->horizontal)
	/* WINDOW and PARENT are both either a vertical or a horizontal
	   combination.  */
	{
	  horflag = WINDOW_HORIZONTAL_COMBINATION_P (w);
	  child = w->contents;
	  c = XWINDOW (child);

	  /* Splice WINDOW's children into its parent's children and
	     assign new normal sizes.  */
	  if (NILP (w->prev))
	    wset_combination (p, horflag, child);
	  else
	    {
	      wset_prev (c, w->prev);
	      wset_next (XWINDOW (w->prev), child);
	    }

	  while (c)
	    {
	      wset_parent (c, parent);

	      if (horflag)
		wset_normal_cols
		  (c, make_float ((double) c->pixel_width
				  / (double) p->pixel_width));
	      else
		wset_normal_lines
		  (c, make_float ((double) c->pixel_height
				  / (double) p->pixel_height));

	      if (NILP (c->next))
		{
		  if (!NILP (w->next))
		    {
		      wset_next (c, w->next);
		      wset_prev (XWINDOW (c->next), child);
		    }

		  c = 0;
		}
	      else
		{
		  child = c->next;
		  c = XWINDOW (child);
		}
	    }

	  /* WINDOW can be deleted now.  */
	  wset_combination (w, false, Qnil);
	}
    }
}

/* If WINDOW can be deleted, delete it.  */
static void
delete_deletable_window (Lisp_Object window)
{
  if (!NILP (call1 (Qwindow_deletable_p, window)))
    call1 (Qdelete_window, window);
}

/***********************************************************************
			     Window List
 ***********************************************************************/

/* Add window W to *USER_DATA.  USER_DATA is actually a Lisp_Object
   pointer.  This is a callback function for foreach_window, used in
   the window_list function.  */

static bool
add_window_to_list (struct window *w, void *user_data)
{
  Lisp_Object *list = user_data;
  Lisp_Object window;
  XSETWINDOW (window, w);
  *list = Fcons (window, *list);
  return true;
}


/* Return a list of all windows, for use by next_window.  If
   Vwindow_list is a list, return that list.  Otherwise, build a new
   list, cache it in Vwindow_list, and return that.  */

Lisp_Object
window_list (void)
{
  if (!CONSP (Vwindow_list))
    {
      Lisp_Object tail, frame;

      Vwindow_list = Qnil;
      FOR_EACH_FRAME (tail, frame)
	{
	  Lisp_Object arglist = Qnil;

	  /* We are visiting windows in canonical order, and add
	     new windows at the front of args[1], which means we
	     have to reverse this list at the end.  */
	  foreach_window (XFRAME (frame), add_window_to_list, &arglist);
	  arglist = Fnreverse (arglist);
	  Vwindow_list = CALLN (Fnconc, Vwindow_list, arglist);
	}
    }

  return Vwindow_list;
}


/* Value is true if WINDOW satisfies the constraints given by
   OWINDOW, MINIBUF and ALL_FRAMES.

   MINIBUF	t means WINDOW may be minibuffer windows.
		`lambda' means WINDOW may not be a minibuffer window.
		a window means a specific minibuffer window

   ALL_FRAMES	t means search all frames,
		nil means search just current frame,
		`visible' means search just visible frames on the
                current terminal,
		0 means search visible and iconified frames on the
                current terminal,
		a window means search the frame that window belongs to,
		a frame means consider windows on that frame, only.  */

static bool
candidate_window_p (Lisp_Object window, Lisp_Object owindow,
		    Lisp_Object minibuf, Lisp_Object all_frames)
{
  struct window *w = XWINDOW (window);
  struct frame *f = XFRAME (w->frame);
  bool candidate_p = true;

  if (!BUFFERP (w->contents))
    candidate_p = false;
  else if (MINI_WINDOW_P (w)
           && (EQ (minibuf, Qlambda)
	       || (WINDOWP (minibuf) && !EQ (minibuf, window))))
    {
      /* If MINIBUF is `lambda' don't consider any mini-windows.
         If it is a window, consider only that one.  */
      candidate_p = false;
    }
  else if (EQ (all_frames, Qt))
    candidate_p = true;
  else if (NILP (all_frames))
    {
      eassert (WINDOWP (owindow));
      candidate_p = EQ (w->frame, XWINDOW (owindow)->frame);
    }
  else if (EQ (all_frames, Qvisible))
    {
      candidate_p = FRAME_VISIBLE_P (f)
	&& (FRAME_TERMINAL (XFRAME (w->frame))
	    == FRAME_TERMINAL (XFRAME (selected_frame)));

    }
  else if (INTEGERP (all_frames) && XINT (all_frames) == 0)
    {
      candidate_p = (FRAME_VISIBLE_P (f) || FRAME_ICONIFIED_P (f)
#ifdef HAVE_X_WINDOWS
		     /* Yuck!!  If we've just created the frame and the
			window-manager requested the user to place it
			manually, the window may still not be considered
			`visible'.  I'd argue it should be at least
			something like `iconified', but don't know how to do
			that yet.  --Stef  */
		     || (FRAME_X_P (f) && f->output_data.x->asked_for_visible
			 && !f->output_data.x->has_been_visible)
#endif
		     )
	&& (FRAME_TERMINAL (XFRAME (w->frame))
	    == FRAME_TERMINAL (XFRAME (selected_frame)));
    }
  else if (WINDOWP (all_frames))
    /* 	To qualify as candidate, it's not sufficient for WINDOW's frame
	to just share the minibuffer window - it must be active as well
	(see Bug#24500).  */
    candidate_p = (EQ (XWINDOW (all_frames)->frame, w->frame)
		   || EQ (XWINDOW (all_frames)->frame, FRAME_FOCUS_FRAME (f)));
  else if (FRAMEP (all_frames))
    candidate_p = EQ (all_frames, w->frame);

  return candidate_p;
}


/* Decode arguments as allowed by Fnext_window, Fprevious_window, and
   Fwindow_list.  See candidate_window_p for the meaning of WINDOW,
   MINIBUF, and ALL_FRAMES.  */

static void
decode_next_window_args (Lisp_Object *window, Lisp_Object *minibuf, Lisp_Object *all_frames)
{
  struct window *w = decode_live_window (*window);

  XSETWINDOW (*window, w);
  /* MINIBUF nil may or may not include minibuffers.  Decide if it
     does.  */
  if (NILP (*minibuf))
    *minibuf = minibuf_level ? minibuf_window : Qlambda;
  else if (!EQ (*minibuf, Qt))
    *minibuf = Qlambda;

  /* Now *MINIBUF can be t => count all minibuffer windows, `lambda'
     => count none of them, or a specific minibuffer window (the
     active one) to count.  */

  /* ALL_FRAMES nil doesn't specify which frames to include.  */
  if (NILP (*all_frames))
    *all_frames
      = (!EQ (*minibuf, Qlambda)
	 ? FRAME_MINIBUF_WINDOW (XFRAME (w->frame))
	 : Qnil);
  else if (EQ (*all_frames, Qvisible))
    ;
  else if (EQ (*all_frames, make_number (0)))
    ;
  else if (FRAMEP (*all_frames))
    ;
  else if (!EQ (*all_frames, Qt))
    *all_frames = Qnil;
}


/* Return the next or previous window of WINDOW in cyclic ordering
   of windows.  NEXT_P means return the next window.  See the
   documentation string of next-window for the meaning of MINIBUF and
   ALL_FRAMES.  */

static Lisp_Object
next_window (Lisp_Object window, Lisp_Object minibuf, Lisp_Object all_frames,
	     bool next_p)
{
  decode_next_window_args (&window, &minibuf, &all_frames);

  /* If ALL_FRAMES is a frame, and WINDOW isn't on that frame, just
     return the first window on the frame.  */
  if (FRAMEP (all_frames)
      && !EQ (all_frames, XWINDOW (window)->frame))
    return Fframe_first_window (all_frames);

  if (next_p)
    {
      Lisp_Object list;

      /* Find WINDOW in the list of all windows.  */
      list = Fmemq (window, window_list ());

      /* Scan forward from WINDOW to the end of the window list.  */
      if (CONSP (list))
	for (list = XCDR (list); CONSP (list); list = XCDR (list))
	  if (candidate_window_p (XCAR (list), window, minibuf, all_frames))
	    break;

      /* Scan from the start of the window list up to WINDOW.  */
      if (!CONSP (list))
	for (list = Vwindow_list;
	     CONSP (list) && !EQ (XCAR (list), window);
	     list = XCDR (list))
	  if (candidate_window_p (XCAR (list), window, minibuf, all_frames))
	    break;

      if (CONSP (list))
	window = XCAR (list);
    }
  else
    {
      Lisp_Object candidate, list;

      /* Scan through the list of windows for candidates.  If there are
	 candidate windows in front of WINDOW, the last one of these
	 is the one we want.  If there are candidates following WINDOW
	 in the list, again the last one of these is the one we want.  */
      candidate = Qnil;
      for (list = window_list (); CONSP (list); list = XCDR (list))
	{
	  if (EQ (XCAR (list), window))
	    {
	      if (WINDOWP (candidate))
		break;
	    }
	  else if (candidate_window_p (XCAR (list), window, minibuf,
				       all_frames))
	    candidate = XCAR (list);
	}

      if (WINDOWP (candidate))
	window = candidate;
    }

  return window;
}


DEFUN ("next-window", Fnext_window, Snext_window, 0, 3, 0,
       doc: /* Return live window after WINDOW in the cyclic ordering of windows.
WINDOW must be a live window and defaults to the selected one.  The
optional arguments MINIBUF and ALL-FRAMES specify the set of windows to
consider.

MINIBUF nil or omitted means consider the minibuffer window only if the
minibuffer is active.  MINIBUF t means consider the minibuffer window
even if the minibuffer is not active.  Any other value means do not
consider the minibuffer window even if the minibuffer is active.

ALL-FRAMES nil or omitted means consider all windows on WINDOW's frame,
plus the minibuffer window if specified by the MINIBUF argument.  If the
minibuffer counts, consider all windows on all frames that share that
minibuffer too.  The following non-nil values of ALL-FRAMES have special
meanings:

- t means consider all windows on all existing frames.

- `visible' means consider all windows on all visible frames.

- 0 (the number zero) means consider all windows on all visible and
  iconified frames.

- A frame means consider all windows on that frame only.

Anything else means consider all windows on WINDOW's frame and no
others.

If you use consistent values for MINIBUF and ALL-FRAMES, you can use
`next-window' to iterate through the entire cycle of acceptable
windows, eventually ending up back at the window you started with.
`previous-window' traverses the same cycle, in the reverse order.  */)
  (Lisp_Object window, Lisp_Object minibuf, Lisp_Object all_frames)
{
  return next_window (window, minibuf, all_frames, true);
}


DEFUN ("previous-window", Fprevious_window, Sprevious_window, 0, 3, 0,
       doc: /* Return live window before WINDOW in the cyclic ordering of windows.
WINDOW must be a live window and defaults to the selected one.  The
optional arguments MINIBUF and ALL-FRAMES specify the set of windows to
consider.

MINIBUF nil or omitted means consider the minibuffer window only if the
minibuffer is active.  MINIBUF t means consider the minibuffer window
even if the minibuffer is not active.  Any other value means do not
consider the minibuffer window even if the minibuffer is active.

ALL-FRAMES nil or omitted means consider all windows on WINDOW's frame,
plus the minibuffer window if specified by the MINIBUF argument.  If the
minibuffer counts, consider all windows on all frames that share that
minibuffer too.  The following non-nil values of ALL-FRAMES have special
meanings:

- t means consider all windows on all existing frames.

- `visible' means consider all windows on all visible frames.

- 0 (the number zero) means consider all windows on all visible and
  iconified frames.

- A frame means consider all windows on that frame only.

Anything else means consider all windows on WINDOW's frame and no
others.

If you use consistent values for MINIBUF and ALL-FRAMES, you can
use `previous-window' to iterate through the entire cycle of
acceptable windows, eventually ending up back at the window you
started with.  `next-window' traverses the same cycle, in the
reverse order.  */)
  (Lisp_Object window, Lisp_Object minibuf, Lisp_Object all_frames)
{
  return next_window (window, minibuf, all_frames, false);
}


/* Return a list of windows in cyclic ordering.  Arguments are like
   for `next-window'.  */

static Lisp_Object
window_list_1 (Lisp_Object window, Lisp_Object minibuf, Lisp_Object all_frames)
{
  Lisp_Object tail, list, rest;

  decode_next_window_args (&window, &minibuf, &all_frames);
  list = Qnil;

  for (tail = window_list (); CONSP (tail); tail = XCDR (tail))
    if (candidate_window_p (XCAR (tail), window, minibuf, all_frames))
      list = Fcons (XCAR (tail), list);

  /* Rotate the list to start with WINDOW.  */
  list = Fnreverse (list);
  rest = Fmemq (window, list);
  if (!NILP (rest) && !EQ (rest, list))
    {
      for (tail = list; !EQ (XCDR (tail), rest); tail = XCDR (tail))
	;
      XSETCDR (tail, Qnil);
      list = nconc2 (rest, list);
    }
  return list;
}


DEFUN ("window-list", Fwindow_list, Swindow_list, 0, 3, 0,
       doc: /* Return a list of windows on FRAME, starting with WINDOW.
FRAME nil or omitted means use the selected frame.
WINDOW nil or omitted means use the window selected within FRAME.
MINIBUF t means include the minibuffer window, even if it isn't active.
MINIBUF nil or omitted means include the minibuffer window only
if it's active.
MINIBUF neither nil nor t means never include the minibuffer window.  */)
  (Lisp_Object frame, Lisp_Object minibuf, Lisp_Object window)
{
  if (NILP (window))
    window = FRAMEP (frame) ? XFRAME (frame)->selected_window : selected_window;
  CHECK_WINDOW (window);
  if (NILP (frame))
    frame = selected_frame;

  if (!EQ (frame, XWINDOW (window)->frame))
    error ("Window is on a different frame");

  return window_list_1 (window, minibuf, frame);
}


DEFUN ("window-list-1", Fwindow_list_1, Swindow_list_1, 0, 3, 0,
       doc: /* Return a list of all live windows.
WINDOW specifies the first window to list and defaults to the selected
window.

Optional argument MINIBUF nil or omitted means consider the minibuffer
window only if the minibuffer is active.  MINIBUF t means consider the
minibuffer window even if the minibuffer is not active.  Any other value
means do not consider the minibuffer window even if the minibuffer is
active.

Optional argument ALL-FRAMES nil or omitted means consider all windows
on WINDOW's frame, plus the minibuffer window if specified by the
MINIBUF argument.  If the minibuffer counts, consider all windows on all
frames that share that minibuffer too.  The following non-nil values of
ALL-FRAMES have special meanings:

- t means consider all windows on all existing frames.

- `visible' means consider all windows on all visible frames.

- 0 (the number zero) means consider all windows on all visible and
  iconified frames.

- A frame means consider all windows on that frame only.

Anything else means consider all windows on WINDOW's frame and no
others.

If WINDOW is not on the list of windows returned, some other window will
be listed first but no error is signaled.  */)
  (Lisp_Object window, Lisp_Object minibuf, Lisp_Object all_frames)
{
  return window_list_1 (window, minibuf, all_frames);
}

/* Look at all windows, performing an operation specified by TYPE
   with argument OBJ.
   If FRAMES is Qt, look at all frames;
                Qnil, look at just the selected frame;
		Qvisible, look at visible frames;
	        a frame, just look at windows on that frame.
   If MINI, perform the operation on minibuffer windows too.  */

enum window_loop
{
  WINDOW_LOOP_UNUSED,
  GET_BUFFER_WINDOW,		    /* Arg is buffer */
  REPLACE_BUFFER_IN_WINDOWS_SAFELY, /* Arg is buffer */
  REDISPLAY_BUFFER_WINDOWS,	    /* Arg is buffer */
  CHECK_ALL_WINDOWS                 /* Arg is ignored */
};

static Lisp_Object
window_loop (enum window_loop type, Lisp_Object obj, bool mini,
	     Lisp_Object frames)
{
  Lisp_Object window, windows, best_window, frame_arg;
  bool frame_best_window_flag = false;
  struct frame *f;

  /* If we're only looping through windows on a particular frame,
     frame points to that frame.  If we're looping through windows
     on all frames, frame is 0.  */
  if (FRAMEP (frames))
    f = XFRAME (frames);
  else if (NILP (frames))
    f = SELECTED_FRAME ();
  else
    f = NULL;

  if (f)
    frame_arg = Qlambda;
  else if (EQ (frames, make_number (0)))
    frame_arg = frames;
  else if (EQ (frames, Qvisible))
    frame_arg = frames;
  else
    frame_arg = Qt;

  /* frame_arg is Qlambda to stick to one frame,
     Qvisible to consider all visible frames,
     or Qt otherwise.  */

  /* Pick a window to start with.  */
  if (WINDOWP (obj))
    window = obj;
  else if (f)
    window = FRAME_SELECTED_WINDOW (f);
  else
    window = FRAME_SELECTED_WINDOW (SELECTED_FRAME ());

  windows = window_list_1 (window, mini ? Qt : Qnil, frame_arg);
  best_window = Qnil;

  for (; CONSP (windows); windows = XCDR (windows))
    {
      struct window *w;

      window = XCAR (windows);
      w = XWINDOW (window);

      /* Note that we do not pay attention here to whether the frame
	 is visible, since Fwindow_list skips non-visible frames if
	 that is desired, under the control of frame_arg.  */
      if (!MINI_WINDOW_P (w)
	  /* For REPLACE_BUFFER_IN_WINDOWS_SAFELY, we must always
	     consider all windows.  */
	  || type == REPLACE_BUFFER_IN_WINDOWS_SAFELY
	  || (mini && minibuf_level > 0))
	switch (type)
	  {
	  case GET_BUFFER_WINDOW:
	    if (EQ (w->contents, obj)
		/* Don't find any minibuffer window except the one that
		   is currently in use.  */
		&& (!MINI_WINDOW_P (w) || EQ (window, minibuf_window)))
	      {
		if (EQ (window, selected_window))
		  /* Preferably return the selected window.  */
		  return window;
		else if (EQ (XWINDOW (window)->frame, selected_frame)
			 && !frame_best_window_flag)
		  /* Prefer windows on the current frame (but don't
		     choose another one if we have one already).  */
		  {
		    best_window = window;
		    frame_best_window_flag = true;
		  }
		else if (NILP (best_window))
		  best_window = window;
	      }
	    break;

	  case REPLACE_BUFFER_IN_WINDOWS_SAFELY:
	    /* We could simply check whether the buffer shown by window
	       is live, and show another buffer in case it isn't.  */
	    if (EQ (w->contents, obj))
	      {
		/* Undedicate WINDOW.  */
		wset_dedicated (w, Qnil);
		/* Make WINDOW show the buffer returned by
		   other_buffer_safely, don't run any hooks.  */
		set_window_buffer
		  (window, other_buffer_safely (w->contents), false, false);
		/* If WINDOW is the selected window, make its buffer
		   current.  But do so only if the window shows the
		   current buffer (Bug#6454).  */
		if (EQ (window, selected_window)
		    && XBUFFER (w->contents) == current_buffer)
		  Fset_buffer (w->contents);
	      }
	    break;

	  case REDISPLAY_BUFFER_WINDOWS:
	    if (EQ (w->contents, obj))
	      {
		mark_window_display_accurate (window, false);
		w->update_mode_line = true;
		XBUFFER (obj)->prevent_redisplay_optimizations_p = true;
		update_mode_lines = 27;
		best_window = window;
	      }
	    break;

	    /* Check for a leaf window that has a killed buffer
	       or broken markers.  */
	  case CHECK_ALL_WINDOWS:
	    if (BUFFERP (w->contents))
	      {
		struct buffer *b = XBUFFER (w->contents);

		if (!BUFFER_LIVE_P (b))
		  emacs_abort ();
		if (!MARKERP (w->start) || XMARKER (w->start)->buffer != b)
		  emacs_abort ();
		if (!MARKERP (w->pointm) || XMARKER (w->pointm)->buffer != b)
		  emacs_abort ();
	      }
	    break;

	  case WINDOW_LOOP_UNUSED:
	    break;
	  }
    }

  return best_window;
}

/* Used for debugging.  Abort if any window has a dead buffer.  */

extern void check_all_windows (void) EXTERNALLY_VISIBLE;
void
check_all_windows (void)
{
  window_loop (CHECK_ALL_WINDOWS, Qnil, true, Qt);
}

DEFUN ("get-buffer-window", Fget_buffer_window, Sget_buffer_window, 0, 2, 0,
       doc: /* Return a window currently displaying BUFFER-OR-NAME, or nil if none.
BUFFER-OR-NAME may be a buffer or a buffer name and defaults to
the current buffer.

The optional argument ALL-FRAMES specifies the frames to consider:

- t means consider all windows on all existing frames.

- `visible' means consider all windows on all visible frames.

- 0 (the number zero) means consider all windows on all visible
    and iconified frames.

- A frame means consider all windows on that frame only.

Any other value of ALL-FRAMES means consider all windows on the
selected frame and no others.  */)
     (Lisp_Object buffer_or_name, Lisp_Object all_frames)
{
  Lisp_Object buffer;

  if (NILP (buffer_or_name))
    buffer = Fcurrent_buffer ();
  else
    buffer = Fget_buffer (buffer_or_name);

  if (BUFFERP (buffer))
    return window_loop (GET_BUFFER_WINDOW, buffer, true, all_frames);
  else
    return Qnil;
}


static Lisp_Object
resize_root_window (Lisp_Object window, Lisp_Object delta,
		    Lisp_Object horizontal, Lisp_Object ignore,
		    Lisp_Object pixelwise)
{
  return call5 (Qwindow__resize_root_window, window, delta,
		horizontal, ignore, pixelwise);
}

void
sanitize_window_sizes (Lisp_Object horizontal)
{
  /* Don't burp in temacs -nw before window.el is loaded.  */
  if (!NILP (Fsymbol_function (Qwindow__sanitize_window_sizes)))
    call1 (Qwindow__sanitize_window_sizes, horizontal);
}


static Lisp_Object
window_pixel_to_total (Lisp_Object frame, Lisp_Object horizontal)
{
  return call2 (Qwindow__pixel_to_total, frame, horizontal);
}


DEFUN ("delete-other-windows-internal", Fdelete_other_windows_internal,
       Sdelete_other_windows_internal, 0, 2, "",
       doc: /* Make WINDOW fill its frame.
Only the frame WINDOW is on is affected.  WINDOW must be a valid window
and defaults to the selected one.

Optional argument ROOT, if non-nil, must specify an internal window such
that WINDOW is in its window subtree.  If this is the case, replace ROOT
by WINDOW and leave alone any windows not part of ROOT's subtree.

When WINDOW is live try to reduce display jumps by keeping the text
previously visible in WINDOW in the same place on the frame.  Doing this
depends on the value of (window-start WINDOW), so if calling this
function in a program gives strange scrolling, make sure the
window-start value is reasonable when this function is called.  */)
     (Lisp_Object window, Lisp_Object root)
{
  struct window *w, *r, *s;
  struct frame *f;
  Lisp_Object sibling, pwindow, delta;
  Lisp_Object swindow UNINIT;
  ptrdiff_t startpos UNINIT, startbyte UNINIT;
  int top UNINIT;
  int new_top;
  bool resize_failed = false;

  w = decode_valid_window (window);
  XSETWINDOW (window, w);
  f = XFRAME (w->frame);

  if (NILP (root))
    /* ROOT is the frame's root window.  */
    {
      root = FRAME_ROOT_WINDOW (f);
      r = XWINDOW (root);
    }
  else
    /* ROOT must be an ancestor of WINDOW.  */
    {
      r = decode_valid_window (root);
      pwindow = XWINDOW (window)->parent;
      while (!NILP (pwindow))
	if (EQ (pwindow, root))
	  break;
	else
	  pwindow = XWINDOW (pwindow)->parent;
      if (!EQ (pwindow, root))
	error ("Specified root is not an ancestor of specified window");
    }

  if (EQ (window, root))
    /* A noop.  */
    return Qnil;
  /* I don't understand the "top > 0" part below.  If we deal with a
     standalone minibuffer it would have been caught by the preceding
     test.  */
  else if (MINI_WINDOW_P (w)) /* && top > 0) */
    error ("Can't expand minibuffer to full frame");

  if (BUFFERP (w->contents))
    {
      startpos = marker_position (w->start);
      startbyte = marker_byte_position (w->start);
      top = (WINDOW_TOP_EDGE_LINE (w)
	     - FRAME_TOP_MARGIN (XFRAME (WINDOW_FRAME (w))));
      /* Make sure WINDOW is the frame's selected window.  */
      if (!EQ (window, FRAME_SELECTED_WINDOW (f)))
	{
	  if (EQ (selected_frame, w->frame))
	    Fselect_window (window, Qnil);
	  else
	    fset_selected_window (f, window);
	}
    }
  else
    {
      /* See if the frame's selected window is a part of the window
	 subtree rooted at WINDOW, by finding all the selected window's
	 parents and comparing each one with WINDOW.  If it isn't we
	 need a new selected window for this frame.  */
      swindow = FRAME_SELECTED_WINDOW (f);
      while (true)
	{
	  pwindow = swindow;
	  while (!NILP (pwindow) && !EQ (window, pwindow))
	    pwindow = XWINDOW (pwindow)->parent;

	  if (EQ (window, pwindow))
	    /* If WINDOW is an ancestor of SWINDOW, then SWINDOW is ok
	       as the new selected window.  */
	    break;
	  else
	    /* Else try the previous window of SWINDOW.  */
	    swindow = Fprevious_window (swindow, Qlambda, Qnil);
	}

      if (!EQ (swindow, FRAME_SELECTED_WINDOW (f)))
	{
	  if (EQ (selected_frame, w->frame))
	    Fselect_window (swindow, Qnil);
	  else
	    fset_selected_window (f, swindow);
	}
    }

  block_input ();
  if (!FRAME_INITIAL_P (f))
    {
      Mouse_HLInfo *hlinfo = MOUSE_HL_INFO (f);

      /* We are going to free the glyph matrices of WINDOW, and with
	 that we might lose any information about glyph rows that have
	 some of their glyphs highlighted in mouse face.  (These rows
	 are marked with a mouse_face_p flag.)  If WINDOW
	 indeed has some glyphs highlighted in mouse face, signal to
	 frame's up-to-date hook that mouse highlight was overwritten,
	 so that it will arrange for redisplaying the highlight.  */
      if (EQ (hlinfo->mouse_face_window, window))
	reset_mouse_highlight (hlinfo);
    }
  free_window_matrices (r);

  fset_redisplay (f);
  Vwindow_list = Qnil;

  if (!WINDOW_LEAF_P (w))
    {
      /* Resize child windows vertically.  */
      XSETINT (delta, r->pixel_height - w->pixel_height);
      w->pixel_top = r->pixel_top;
      w->top_line = r->top_line;
      resize_root_window (window, delta, Qnil, Qnil, Qt);
      if (window_resize_check (w, false))
	{
	  window_resize_apply (w, false);
	  window_pixel_to_total (w->frame, Qnil);
	}
      else
	{
	  resize_root_window (window, delta, Qnil, Qt, Qt);
	  if (window_resize_check (w, false))
	    {
	      window_resize_apply (w, false);
	      window_pixel_to_total (w->frame, Qnil);
	    }
	  else
	    resize_failed = true;
	}

      /* Resize child windows horizontally.  */
      if (!resize_failed)
	{
	  w->left_col = r->left_col;
	  w->pixel_left = r->pixel_left;
	  XSETINT (delta, r->pixel_width - w->pixel_width);
	  resize_root_window (window, delta, Qt, Qnil, Qt);
	  if (window_resize_check (w, true))
	    {
	      window_resize_apply (w, true);
	      window_pixel_to_total (w->frame, Qt);
	    }
	  else
	    {
	      resize_root_window (window, delta, Qt, Qt, Qt);
	      if (window_resize_check (w, true))
		{
		  window_resize_apply (w, true);
		  window_pixel_to_total (w->frame, Qt);
		}
	      else
		resize_failed = true;
	    }
	}

      if (resize_failed)
	/* Play safe, if we still can ...  */
	{
	  window = swindow;
	  w = XWINDOW (window);
	}
    }

  /* Cleanly unlink WINDOW from window-tree.  */
  if (!NILP (w->prev))
    /* Get SIBLING above (on the left of) WINDOW.  */
    {
      sibling = w->prev;
      s = XWINDOW (sibling);
      wset_next (s, w->next);
      if (!NILP (s->next))
	wset_prev (XWINDOW (s->next), sibling);
    }
  else
    /* Get SIBLING below (on the right of) WINDOW.  */
    {
      sibling = w->next;
      s = XWINDOW (sibling);
      wset_prev (s, Qnil);
      wset_combination (XWINDOW (w->parent),
			XWINDOW (w->parent)->horizontal, sibling);
    }

  /* Delete ROOT and all child windows of ROOT.  */
  if (WINDOWP (r->contents))
    {
      delete_all_child_windows (r->contents);
      wset_combination (r, false, Qnil);
    }

  replace_window (root, window, true);

  /* This must become SWINDOW anyway .......  */
  if (BUFFERP (w->contents) && !resize_failed)
    {
      /* Try to minimize scrolling, by setting the window start to the
	 point will cause the text at the old window start to be at the
	 same place on the frame.  But don't try to do this if the
	 window start is outside the visible portion (as might happen
	 when the display is not current, due to typeahead).  */
      new_top = WINDOW_TOP_EDGE_LINE (w) - FRAME_TOP_MARGIN (XFRAME (WINDOW_FRAME (w)));
      if (new_top != top
	  && startpos >= BUF_BEGV (XBUFFER (w->contents))
	  && startpos <= BUF_ZV (XBUFFER (w->contents)))
	{
	  struct position pos;
	  struct buffer *obuf = current_buffer;

	  Fset_buffer (w->contents);
	  /* This computation used to temporarily move point, but that
	     can have unwanted side effects due to text properties.  */
	  pos = *vmotion (startpos, startbyte, -top, w);

	  set_marker_both (w->start, w->contents, pos.bufpos, pos.bytepos);
	  w->window_end_valid = false;
	  w->start_at_line_beg = (pos.bytepos == BEGV_BYTE
				    || FETCH_BYTE (pos.bytepos - 1) == '\n');
	  /* We need to do this, so that the window-scroll-functions
	     get called.  */
	  w->optional_new_start = true;

	  set_buffer_internal (obuf);
	}
    }

  adjust_frame_glyphs (f);
  unblock_input ();

  run_window_configuration_change_hook (f);

  return Qnil;
}


void
replace_buffer_in_windows (Lisp_Object buffer)
{
  call1 (Qreplace_buffer_in_windows, buffer);
}

/* If BUFFER is shown in a window, safely replace it with some other
   buffer in all windows of all frames, even those on other keyboards.  */

void
replace_buffer_in_windows_safely (Lisp_Object buffer)
{
  if (buffer_window_count (XBUFFER (buffer)))
    {
      Lisp_Object tail, frame;

      /* A single call to window_loop won't do the job because it only
	 considers frames on the current keyboard.  So loop manually over
	 frames, and handle each one.  */
      FOR_EACH_FRAME (tail, frame)
	window_loop (REPLACE_BUFFER_IN_WINDOWS_SAFELY, buffer, true, frame);
    }
}

/* The following three routines are needed for running a window's
   configuration change hook.  */
static void
run_funs (Lisp_Object funs)
{
  for (; CONSP (funs); funs = XCDR (funs))
    if (!EQ (XCAR (funs), Qt))
      call0 (XCAR (funs));
}

static void
select_window_norecord (Lisp_Object window)
{
  if (WINDOW_LIVE_P (window))
    Fselect_window (window, Qt);
}

static void
select_frame_norecord (Lisp_Object frame)
{
  if (FRAME_LIVE_P (XFRAME (frame)))
    Fselect_frame (frame, Qt);
}

static void
run_window_configuration_change_hook (struct frame *f)
{
  ptrdiff_t count = SPECPDL_INDEX ();
  Lisp_Object frame, global_wcch
    = Fdefault_value (Qwindow_configuration_change_hook);
  XSETFRAME (frame, f);

  if (NILP (Vrun_hooks)
      || !(f->can_x_set_window_size)
      || !(f->after_make_frame))
    return;

  /* Use the right buffer.  Matters when running the local hooks.  */
  if (current_buffer != XBUFFER (Fwindow_buffer (Qnil)))
    {
      record_unwind_current_buffer ();
      Fset_buffer (Fwindow_buffer (Qnil));
    }

  if (SELECTED_FRAME () != f)
    {
      record_unwind_protect (select_frame_norecord, selected_frame);
      select_frame_norecord (frame);
    }

  /* Look for buffer-local values.  */
  {
    Lisp_Object windows = Fwindow_list (frame, Qlambda, Qnil);
    for (; CONSP (windows); windows = XCDR (windows))
      {
	Lisp_Object window = XCAR (windows);
	Lisp_Object buffer = Fwindow_buffer (window);
	if (!NILP (Flocal_variable_p (Qwindow_configuration_change_hook,
				      buffer)))
	  {
	    ptrdiff_t inner_count = SPECPDL_INDEX ();
	    record_unwind_protect (select_window_norecord, selected_window);
	    select_window_norecord (window);
	    run_funs (Fbuffer_local_value (Qwindow_configuration_change_hook,
					   buffer));
	    unbind_to (inner_count, Qnil);
	  }
      }
  }

  run_funs (global_wcch);
  unbind_to (count, Qnil);
}

DEFUN ("run-window-configuration-change-hook", Frun_window_configuration_change_hook,
       Srun_window_configuration_change_hook, 0, 1, 0,
       doc: /* Run `window-configuration-change-hook' for FRAME.
If FRAME is omitted or nil, it defaults to the selected frame.  */)
  (Lisp_Object frame)
{
  run_window_configuration_change_hook (decode_live_frame (frame));
  return Qnil;
}

DEFUN ("run-window-scroll-functions", Frun_window_scroll_functions,
       Srun_window_scroll_functions, 0, 1, 0,
       doc: /* Run `window-scroll-functions' for WINDOW.
If WINDOW is omitted or nil, it defaults to the selected window.  */)
  (Lisp_Object window)
{
  if (! NILP (Vwindow_scroll_functions))
    run_hook_with_args_2 (Qwindow_scroll_functions, window,
			  Fmarker_position (decode_live_window (window)->start));
  return Qnil;
}


/* Compare old and present pixel sizes of windows in tree rooted at W.
   Return true iff any of these windows differs in size.  */

static bool
window_size_changed (struct window *w)
{
  if (w->pixel_width != w->pixel_width_before_size_change
      || w->pixel_height != w->pixel_height_before_size_change)
    return true;

  if (WINDOW_INTERNAL_P (w))
    {
      w = XWINDOW (w->contents);
      while (w)
	{
	  if (window_size_changed (w))
	    return true;

	  w = NILP (w->next) ? 0 : XWINDOW (w->next);
	}
    }

  return false;
}

/* Set before size change pixel sizes of windows in tree rooted at W to
   their present pixel sizes.  */

static void
window_set_before_size_change_sizes (struct window *w)
{
  w->pixel_width_before_size_change = w->pixel_width;
  w->pixel_height_before_size_change = w->pixel_height;

  if (WINDOW_INTERNAL_P (w))
    {
      w = XWINDOW (w->contents);
      while (w)
	{
	  window_set_before_size_change_sizes (w);
	  w = NILP (w->next) ? 0 : XWINDOW (w->next);
	}
    }
}


void
run_window_size_change_functions (Lisp_Object frame)
{
  struct frame *f = XFRAME (frame);
  struct window *r = XWINDOW (FRAME_ROOT_WINDOW (f));
  Lisp_Object functions = Vwindow_size_change_functions;

  if (FRAME_WINDOW_CONFIGURATION_CHANGED (f)
      /* Here we implicitly exclude the possibility that the height of
	 FRAME and its minibuffer window both change leaving the height
	 of FRAME's root window alone.  */
      || window_size_changed (r))
    {
      while (CONSP (functions))
	{
	  if (!EQ (XCAR (functions), Qt))
	    safe_call1 (XCAR (functions), frame);
	  functions = XCDR (functions);
	}

      window_set_before_size_change_sizes (r);

      if (FRAME_HAS_MINIBUF_P (f) && !FRAME_MINIBUF_ONLY_P (f))
	/* Record size of FRAME's minibuffer window too.  */
	window_set_before_size_change_sizes
	  (XWINDOW (FRAME_MINIBUF_WINDOW (f)));

      FRAME_WINDOW_CONFIGURATION_CHANGED (f) = false;
    }
}


/* Make WINDOW display BUFFER.  RUN_HOOKS_P means it's allowed
   to run hooks.  See make_frame for a case where it's not allowed.
   KEEP_MARGINS_P means that the current margins, fringes, and
   scroll bar settings of the window are not reset from the buffer's
   local settings.  */

void
set_window_buffer (Lisp_Object window, Lisp_Object buffer,
		   bool run_hooks_p, bool keep_margins_p)
{
  struct window *w = XWINDOW (window);
  struct buffer *b = XBUFFER (buffer);
  ptrdiff_t count = SPECPDL_INDEX ();
  bool samebuf = EQ (buffer, w->contents);

  wset_buffer (w, buffer);

  if (EQ (window, selected_window))
    bset_last_selected_window (b, window);

  /* Let redisplay errors through.  */
  b->display_error_modiff = 0;

  /* Update time stamps of buffer display.  */
  if (INTEGERP (BVAR (b, display_count)))
    bset_display_count (b, make_number (XINT (BVAR (b, display_count)) + 1));
  bset_display_time (b, Fcurrent_time ());

  w->window_end_pos = 0;
  w->window_end_vpos = 0;
  w->last_cursor_vpos = 0;

  if (!(keep_margins_p && samebuf))
    { /* If we're not actually changing the buffer, don't reset hscroll
	 and vscroll.  Resetting hscroll and vscroll here is problematic
	 for things like image-mode and doc-view-mode since it resets
	 the image's position whenever we resize the frame.  */
      w->hscroll = w->min_hscroll = w->hscroll_whole = 0;
      w->suspend_auto_hscroll = false;
      w->vscroll = 0;
      set_marker_both (w->pointm, buffer, BUF_PT (b), BUF_PT_BYTE (b));
      set_marker_both (w->old_pointm, buffer, BUF_PT (b), BUF_PT_BYTE (b));
      set_marker_restricted (w->start,
			     make_number (b->last_window_start),
			     buffer);
      w->start_at_line_beg = false;
      w->force_start = false;
    }

  wset_redisplay (w);
  wset_update_mode_line (w);

  /* We must select BUFFER to run the window-scroll-functions and to look up
     the buffer-local value of Vwindow_point_insertion_type.  */
  record_unwind_current_buffer ();
  Fset_buffer (buffer);

  XMARKER (w->pointm)->insertion_type = !NILP (Vwindow_point_insertion_type);
  XMARKER (w->old_pointm)->insertion_type = !NILP (Vwindow_point_insertion_type);

  if (!keep_margins_p)
    {
      /* Set left and right marginal area width etc. from buffer.  */
      set_window_fringes (w, BVAR (b, left_fringe_width),
			  BVAR (b, right_fringe_width),
			  BVAR (b, fringes_outside_margins));
      set_window_scroll_bars (w, BVAR (b, scroll_bar_width),
			      BVAR (b, vertical_scroll_bar_type),
			      BVAR (b, scroll_bar_height),
			      BVAR (b, horizontal_scroll_bar_type));
      set_window_margins (w, BVAR (b, left_margin_cols),
			  BVAR (b, right_margin_cols));
      apply_window_adjustment (w);
    }

  if (run_hooks_p)
    {
      if (!NILP (Vwindow_scroll_functions))
	run_hook_with_args_2 (Qwindow_scroll_functions, window,
			      Fmarker_position (w->start));
      if (!samebuf)
	run_window_configuration_change_hook (XFRAME (WINDOW_FRAME (w)));
    }

  unbind_to (count, Qnil);
}

DEFUN ("set-window-buffer", Fset_window_buffer, Sset_window_buffer, 2, 3, 0,
       doc: /* Make WINDOW display BUFFER-OR-NAME.
WINDOW must be a live window and defaults to the selected one.
BUFFER-OR-NAME must be a buffer or the name of an existing buffer.

Optional third argument KEEP-MARGINS non-nil means that WINDOW's current
display margins, fringe widths, and scroll bar settings are preserved;
the default is to reset these from the local settings for BUFFER-OR-NAME
or the frame defaults.  Return nil.

This function throws an error when WINDOW is strongly dedicated to its
buffer (that is `window-dedicated-p' returns t for WINDOW) and does not
already display BUFFER-OR-NAME.

This function runs `window-scroll-functions' before running
`window-configuration-change-hook'.  */)
  (register Lisp_Object window, Lisp_Object buffer_or_name, Lisp_Object keep_margins)
{
  register Lisp_Object tem, buffer;
  register struct window *w = decode_live_window (window);

  XSETWINDOW (window, w);
  buffer = Fget_buffer (buffer_or_name);
  CHECK_BUFFER (buffer);
  if (!BUFFER_LIVE_P (XBUFFER (buffer)))
    error ("Attempt to display deleted buffer");

  tem = w->contents;
  if (NILP (tem))
    error ("Window is deleted");
  else
    {
      if (!EQ (tem, buffer))
	{
	  if (EQ (w->dedicated, Qt))
	    /* WINDOW is strongly dedicated to its buffer, signal an
	       error.  */
	    error ("Window is dedicated to `%s'", SDATA (BVAR (XBUFFER (tem), name)));
	  else
	    /* WINDOW is weakly dedicated to its buffer, reset
	       dedication.  */
	    wset_dedicated (w, Qnil);

	  call1 (Qrecord_window_buffer, window);
	}

      unshow_buffer (w);
    }

  set_window_buffer (window, buffer, true, !NILP (keep_margins));

  return Qnil;
}

static Lisp_Object
display_buffer (Lisp_Object buffer, Lisp_Object not_this_window_p, Lisp_Object override_frame)
{
  return call3 (Qdisplay_buffer, buffer, not_this_window_p, override_frame);
}

DEFUN ("force-window-update", Fforce_window_update, Sforce_window_update,
       0, 1, 0,
       doc: /* Force all windows to be updated on next redisplay.
If optional arg OBJECT is a window, force redisplay of that window only.
If OBJECT is a buffer or buffer name, force redisplay of all windows
displaying that buffer.  */)
  (Lisp_Object object)
{
  if (NILP (object))
    {
      windows_or_buffers_changed = 29;
      update_mode_lines = 28;
      return Qt;
    }

  if (WINDOWP (object))
    {
      struct window *w = XWINDOW (object);
      mark_window_display_accurate (object, false);
      w->update_mode_line = true;
      if (BUFFERP (w->contents))
	XBUFFER (w->contents)->prevent_redisplay_optimizations_p = true;
      update_mode_lines = 29;
      return Qt;
    }

  if (STRINGP (object))
    object = Fget_buffer (object);
  if (BUFFERP (object) && BUFFER_LIVE_P (XBUFFER (object))
      && buffer_window_count (XBUFFER (object)))
    {
      /* If buffer is live and shown in at least one window, find
	 all windows showing this buffer and force update of them.  */
      object = window_loop (REDISPLAY_BUFFER_WINDOWS, object, false, Qvisible);
      return NILP (object) ? Qnil : Qt;
    }

  /* If nothing suitable was found, just return.
     We could signal an error, but this feature will typically be used
     asynchronously in timers or process sentinels, so we don't.  */
  return Qnil;
}

/* Obsolete since 24.3.  */
void
temp_output_buffer_show (register Lisp_Object buf)
{
  register struct buffer *old = current_buffer;
  register Lisp_Object window;
  register struct window *w;

  bset_directory (XBUFFER (buf), BVAR (current_buffer, directory));

  Fset_buffer (buf);
  BUF_SAVE_MODIFF (XBUFFER (buf)) = MODIFF;
  BEGV = BEG;
  ZV = Z;
  SET_PT (BEG);
  set_buffer_internal (old);

  if (!NILP (Vtemp_buffer_show_function))
    call1 (Vtemp_buffer_show_function, buf);
  else if (WINDOW_LIVE_P (window = display_buffer (buf, Qnil, Qnil)))
    {
      if (!EQ (XWINDOW (window)->frame, selected_frame))
	Fmake_frame_visible (WINDOW_FRAME (XWINDOW (window)));
      Vminibuf_scroll_window = window;
      w = XWINDOW (window);
      w->hscroll = w->min_hscroll = w->hscroll_whole = 0;
      w->suspend_auto_hscroll = false;
      set_marker_restricted_both (w->start, buf, BEG, BEG);
      set_marker_restricted_both (w->pointm, buf, BEG, BEG);
      set_marker_restricted_both (w->old_pointm, buf, BEG, BEG);

      /* Run temp-buffer-show-hook, with the chosen window selected
	 and its buffer current.  */
      {
        ptrdiff_t count = SPECPDL_INDEX ();
        Lisp_Object prev_window, prev_buffer;
        prev_window = selected_window;
        XSETBUFFER (prev_buffer, old);

        /* Select the window that was chosen, for running the hook.
           Note: Both Fselect_window and select_window_norecord may
           set-buffer to the buffer displayed in the window,
           so we need to save the current buffer.  --stef  */
        record_unwind_protect (restore_buffer, prev_buffer);
        record_unwind_protect (select_window_norecord, prev_window);
        Fselect_window (window, Qt);
        Fset_buffer (w->contents);
        run_hook (Qtemp_buffer_show_hook);
        unbind_to (count, Qnil);
      }
    }
}

/* Allocate basically initialized window.  */

static struct window *
allocate_window (void)
{
  return ALLOCATE_ZEROED_PSEUDOVECTOR
    (struct window, current_matrix, PVEC_WINDOW);
}

/* Make new window, have it replace WINDOW in window-tree, and make
   WINDOW its only vertical child (HORFLAG means make WINDOW its only
   horizontal child).   */
static void
make_parent_window (Lisp_Object window, bool horflag)
{
  Lisp_Object parent;
  register struct window *o, *p;

  o = XWINDOW (window);
  p = allocate_window ();
  memcpy ((char *) p + sizeof (struct vectorlike_header),
	  (char *) o + sizeof (struct vectorlike_header),
	  word_size * VECSIZE (struct window));
  /* P's buffer slot may change from nil to a buffer...  */
  adjust_window_count (p, 1);
  XSETWINDOW (parent, p);

  p->sequence_number = ++sequence_number;

  replace_window (window, parent, true);

  wset_next (o, Qnil);
  wset_prev (o, Qnil);
  wset_parent (o, parent);
  /* ...but now P becomes an internal window.  */
  wset_start (p, Qnil);
  wset_pointm (p, Qnil);
  wset_old_pointm (p, Qnil);
  wset_buffer (p, Qnil);
  wset_combination (p, horflag, window);
  wset_combination_limit (p, Qnil);
  wset_window_parameters (p, Qnil);
}

/* Make new window from scratch.  */
Lisp_Object
make_window (void)
{
  Lisp_Object window;
  register struct window *w;

  w = allocate_window ();
  /* Initialize Lisp data.  Note that allocate_window initializes all
     Lisp data to nil, so do it only for slots which should not be nil.  */
  wset_normal_lines (w, make_float (1.0));
  wset_normal_cols (w, make_float (1.0));
  wset_new_total (w, make_number (0));
  wset_new_normal (w, make_number (0));
  wset_new_pixel (w, make_number (0));
  wset_start (w, Fmake_marker ());
  wset_pointm (w, Fmake_marker ());
  wset_old_pointm (w, Fmake_marker ());
  wset_vertical_scroll_bar_type (w, Qt);
  wset_horizontal_scroll_bar_type (w, Qt);
  /* These Lisp fields are marked specially so they're not set to nil by
     allocate_window.  */
  wset_prev_buffers (w, Qnil);
  wset_next_buffers (w, Qnil);

  /* Initialize non-Lisp data.  Note that allocate_window zeroes out all
     non-Lisp data, so do it only for slots which should not be zero.  */
  w->nrows_scale_factor = w->ncols_scale_factor = 1;
  w->left_fringe_width = w->right_fringe_width = -1;
  w->mode_line_height = w->header_line_height = -1;
#ifdef HAVE_WINDOW_SYSTEM
  w->phys_cursor_type = NO_CURSOR;
  w->phys_cursor_width = -1;
#endif
  w->sequence_number = ++sequence_number;
  w->pixel_width_before_size_change = 0;
  w->pixel_height_before_size_change = 0;
  w->scroll_bar_width = -1;
  w->scroll_bar_height = -1;
  w->column_number_displayed = -1;
  /* Reset window_list.  */
  Vwindow_list = Qnil;
  /* Return window.  */
  XSETWINDOW (window, w);
  return window;
}

DEFUN ("set-window-new-pixel", Fset_window_new_pixel, Sset_window_new_pixel, 2, 3, 0,
       doc: /* Set new pixel size of WINDOW to SIZE.
WINDOW must be a valid window and defaults to the selected one.
Return SIZE.

Optional argument ADD non-nil means add SIZE to the new pixel size of
WINDOW and return the sum.

The new pixel size of WINDOW, if valid, will be shortly installed as
WINDOW's pixel height (see `window-pixel-height') or pixel width (see
`window-pixel-width').

Note: This function does not operate on any child windows of WINDOW.  */)
  (Lisp_Object window, Lisp_Object size, Lisp_Object add)
{
  struct window *w = decode_valid_window (window);
  EMACS_INT size_min = NILP (add) ? 0 : - XINT (w->new_pixel);
  EMACS_INT size_max = size_min + min (INT_MAX, MOST_POSITIVE_FIXNUM);

  CHECK_RANGED_INTEGER (size, size_min, size_max);
  if (NILP (add))
    wset_new_pixel (w, size);
  else
    wset_new_pixel (w, make_number (XINT (w->new_pixel) + XINT (size)));

  return w->new_pixel;
}

DEFUN ("set-window-new-total", Fset_window_new_total, Sset_window_new_total, 2, 3, 0,
       doc: /* Set new total size of WINDOW to SIZE.
WINDOW must be a valid window and defaults to the selected one.
Return SIZE.

Optional argument ADD non-nil means add SIZE to the new total size of
WINDOW and return the sum.

The new total size of WINDOW, if valid, will be shortly installed as
WINDOW's total height (see `window-total-height') or total width (see
`window-total-width').

Note: This function does not operate on any child windows of WINDOW.  */)
     (Lisp_Object window, Lisp_Object size, Lisp_Object add)
{
  struct window *w = decode_valid_window (window);

  CHECK_NUMBER (size);
  if (NILP (add))
    wset_new_total (w, size);
  else
    wset_new_total (w, make_number (XINT (w->new_total) + XINT (size)));

  return w->new_total;
}

DEFUN ("set-window-new-normal", Fset_window_new_normal, Sset_window_new_normal, 1, 2, 0,
       doc: /* Set new normal size of WINDOW to SIZE.
WINDOW must be a valid window and defaults to the selected one.
Return SIZE.

The new normal size of WINDOW, if valid, will be shortly installed as
WINDOW's normal size (see `window-normal-size').

Note: This function does not operate on any child windows of WINDOW.  */)
     (Lisp_Object window, Lisp_Object size)
{
  wset_new_normal (decode_valid_window (window), size);
  return size;
}

/* Return true if setting w->pixel_height (w->pixel_width if HORFLAG)
   to w->new_pixel would result in correct heights (widths)
   for window W and recursively all child windows of W.

   Note: This function does not check any of `window-fixed-size-p',
   `window-min-height' or `window-min-width'.  It does check that window
   sizes do not drop below one line (two columns). */
static bool
window_resize_check (struct window *w, bool horflag)
{
  struct frame *f = XFRAME (w->frame);
  struct window *c;

  if (WINDOW_VERTICAL_COMBINATION_P (w))
    /* W is a vertical combination.  */
    {
      c = XWINDOW (w->contents);
      if (horflag)
	/* All child windows of W must have the same width as W.  */
	{
	  while (c)
	    {
	      if (XINT (c->new_pixel) != XINT (w->new_pixel)
		  || !window_resize_check (c, horflag))
		return false;

	      c = NILP (c->next) ? 0 : XWINDOW (c->next);
	    }

	  return true;
	}
      else
	/* The sum of the heights of the child windows of W must equal
	   W's height.  */
	{
	  int remaining_pixels = XINT (w->new_pixel);

	  while (c)
	    {
	      if (!window_resize_check (c, horflag))
		return false;

	      remaining_pixels -= XINT (c->new_pixel);
	      if (remaining_pixels < 0)
		return false;
	      c = NILP (c->next) ? 0 : XWINDOW (c->next);
	    }

	  return remaining_pixels == 0;
	}
    }
  else if (WINDOW_HORIZONTAL_COMBINATION_P (w))
    /* W is a horizontal combination.  */
    {
      c = XWINDOW (w->contents);
      if (horflag)
	/* The sum of the widths of the child windows of W must equal W's
	   width.  */
	{
	  int remaining_pixels = XINT (w->new_pixel);

	  while (c)
	    {
	      if (!window_resize_check (c, horflag))
		return false;

	      remaining_pixels -= XINT (c->new_pixel);
	      if (remaining_pixels < 0)
		return false;
	      c = NILP (c->next) ? 0 : XWINDOW (c->next);
	    }

	  return remaining_pixels == 0;
	}
      else
	/* All child windows of W must have the same height as W.  */
	{
	  while (c)
	    {
	      if (XINT (c->new_pixel) != XINT (w->new_pixel)
		  || !window_resize_check (c, horflag))
		return false;

	      c = NILP (c->next) ? 0 : XWINDOW (c->next);
	    }

	  return true;
	}
    }
  else
    /* A leaf window.  Make sure it's not too small.  The following
       hardcodes the values of `window-safe-min-width' (2) and
       `window-safe-min-height' (1) which are defined in window.el.  */
    return (XINT (w->new_pixel) >= (horflag
				    ? (2 * FRAME_COLUMN_WIDTH (f))
				    : FRAME_LINE_HEIGHT (f)));
}


/* Set w->pixel_height (w->pixel_width if HORFLAG) to
   w->new_pixel for window W and recursively all child windows of W.
   Also calculate and assign the new vertical (horizontal) pixel start
   positions of each of these windows.

   This function does not perform any error checks.  Make sure you have
   run window_resize_check on W before applying this function.  */
static void
window_resize_apply (struct window *w, bool horflag)
{
  struct window *c;
  int edge;
  int unit = (horflag
	      ? FRAME_COLUMN_WIDTH (WINDOW_XFRAME (w))
	      : FRAME_LINE_HEIGHT (WINDOW_XFRAME (w)));

  /* Note: Assigning new_normal requires that the new total size of the
     parent window has been set *before*.  */
  if (horflag)
    {
      w->pixel_width = XFASTINT (w->new_pixel);
      w->total_cols = w->pixel_width / unit;
      if (NUMBERP (w->new_normal))
	wset_normal_cols (w, w->new_normal);

      edge = w->pixel_left;
    }
  else
    {
      w->pixel_height = XFASTINT (w->new_pixel);
      w->total_lines = w->pixel_height / unit;
      if (NUMBERP (w->new_normal))
	wset_normal_lines (w, w->new_normal);

      edge = w->pixel_top;
    }

  if (WINDOW_VERTICAL_COMBINATION_P (w))
    /* W is a vertical combination.  */
    {
      c = XWINDOW (w->contents);
      while (c)
	{
	  if (horflag)
	    {
	      c->pixel_left = edge;
	      c->left_col = edge / unit;
	    }
	  else
	    {
	      c->pixel_top = edge;
	      c->top_line = edge / unit;
	    }
	  window_resize_apply (c, horflag);
	  if (!horflag)
	    edge = edge + c->pixel_height;

	  c = NILP (c->next) ? 0 : XWINDOW (c->next);
	}
    }
  else if (WINDOW_HORIZONTAL_COMBINATION_P (w))
    /* W is a horizontal combination.  */
    {
      c = XWINDOW (w->contents);
      while (c)
	{
	  if (horflag)
	    {
	      c->pixel_left = edge;
	      c->left_col = edge / unit;
	    }
	  else
	    {
	      c->pixel_top = edge;
	      c->top_line = edge / unit;
	    }

	  window_resize_apply (c, horflag);
	  if (horflag)
	    edge = edge + c->pixel_width;

	  c = NILP (c->next) ? 0 : XWINDOW (c->next);
	}
    }
  else
    /* Bug#15957.  */
    w->window_end_valid = false;
}


/* Set w->total_lines (w->total_cols if HORFLAG) to
   w->new_total for window W and recursively all child windows of W.
   Also calculate and assign the new vertical (horizontal) start
   positions of each of these windows.  */
static void
window_resize_apply_total (struct window *w, bool horflag)
{
  struct window *c;
  int edge;

  /* Note: Assigning new_normal requires that the new total size of the
     parent window has been set *before*.  */
  if (horflag)
    {
      w->total_cols = XFASTINT (w->new_total);
      edge = w->left_col;
    }
  else
    {
      w->total_lines = XFASTINT (w->new_total);
      edge = w->top_line;
    }

  if (WINDOW_VERTICAL_COMBINATION_P (w))
    /* W is a vertical combination.  */
    {
      c = XWINDOW (w->contents);
      while (c)
	{
	  if (horflag)
	    c->left_col = edge;
	  else
	    c->top_line = edge;

	  window_resize_apply_total (c, horflag);
	  if (!horflag)
	    edge = edge + c->total_lines;

	  c = NILP (c->next) ? 0 : XWINDOW (c->next);
	}
    }
  else if (WINDOW_HORIZONTAL_COMBINATION_P (w))
    /* W is a horizontal combination.  */
    {
      c = XWINDOW (w->contents);
      while (c)
	{
	  if (horflag)
	    c->left_col = edge;
	  else
	    c->top_line = edge;

	  window_resize_apply_total (c, horflag);
	  if (horflag)
	    edge = edge + c->total_cols;

	  c = NILP (c->next) ? 0 : XWINDOW (c->next);
	}
    }
}

DEFUN ("window-resize-apply", Fwindow_resize_apply, Swindow_resize_apply, 0, 2, 0,
       doc: /* Apply requested size values for window-tree of FRAME.
If FRAME is omitted or nil, it defaults to the selected frame.

Optional argument HORIZONTAL omitted or nil means apply requested
height values.  HORIZONTAL non-nil means apply requested width values.

The requested size values are those set by `set-window-new-pixel' and
`set-window-new-normal'.  This function checks whether the requested
values sum up to a valid window layout, recursively assigns the new
sizes of all child windows and calculates and assigns the new start
positions of these windows.

Return t if the requested values have been applied correctly, nil
otherwise.

Note: This function does not check any of `window-fixed-size-p',
`window-min-height' or `window-min-width'.  All these checks have to
be applied on the Elisp level.  */)
     (Lisp_Object frame, Lisp_Object horizontal)
{
  struct frame *f = decode_live_frame (frame);
  struct window *r = XWINDOW (FRAME_ROOT_WINDOW (f));
  bool horflag = !NILP (horizontal);

  if (!window_resize_check (r, horflag)
      || (XINT (r->new_pixel)
	  != (horflag ? r->pixel_width : r->pixel_height)))
    return Qnil;

  block_input ();
  window_resize_apply (r, horflag);

  fset_redisplay (f);

  adjust_frame_glyphs (f);
  unblock_input ();

  return Qt;
}


DEFUN ("window-resize-apply-total", Fwindow_resize_apply_total, Swindow_resize_apply_total, 0, 2, 0,
       doc: /* Apply requested total size values for window-tree of FRAME.
If FRAME is omitted or nil, it defaults to the selected frame.

This function does not assign pixel or normal size values.  You should
have run `window-resize-apply' before running this.

Optional argument HORIZONTAL omitted or nil means apply requested
height values.  HORIZONTAL non-nil means apply requested width
values.  */)
     (Lisp_Object frame, Lisp_Object horizontal)
{
  struct frame *f = decode_live_frame (frame);
  struct window *r = XWINDOW (FRAME_ROOT_WINDOW (f));

  block_input ();
  /* Necessary when deleting the top-/or leftmost window.  */
  r->left_col = 0;
  r->top_line = FRAME_TOP_MARGIN (f);
  window_resize_apply_total (r, !NILP (horizontal));
  /* Handle the mini window.  */
  if (FRAME_HAS_MINIBUF_P (f) && !FRAME_MINIBUF_ONLY_P (f))
    {
      struct window *m = XWINDOW (f->minibuffer_window);

      if (NILP (horizontal))
	{
	  m->top_line = r->top_line + r->total_lines;
	  m->total_lines = XFASTINT (m->new_total);
	}
      else
	m->total_cols = XFASTINT (m->new_total);
    }

  unblock_input ();

  return Qt;
}


/* Resize frame F's windows when F's width or height is set to SIZE.
   If HORFLAG is zero, F's width was set to SIZE, otherwise its height
   was set.  SIZE is interpreted in F's canonical character units
   (a.k.a. "columns" or "lines"), unless PIXELWISE is non-zero, which
   means to interpret SIZE in pixel units.  */
void
resize_frame_windows (struct frame *f, int size, bool horflag, bool pixelwise)
{
  Lisp_Object root = f->root_window;
  struct window *r = XWINDOW (root);
  Lisp_Object mini = f->minibuffer_window;
  struct window *m;
  /* old_size is the old size of the frame's root window.  */
  int old_size = horflag ? r->total_cols : r->total_lines;
  int old_pixel_size = horflag ? r->pixel_width : r->pixel_height;
  /* new_size is the new size of the frame's root window.  */
  int new_size, new_pixel_size;
  int unit = horflag ? FRAME_COLUMN_WIDTH (f) : FRAME_LINE_HEIGHT (f);

  /* Don't let the size drop below one unit.  This is more comforting
     when we are called from x_set_tool_bar_lines since the latter may
     have implicitly given us a zero or negative height.  */
  if (pixelwise)
    {
      /* Note: This does not include the size for internal borders
	 since these are not part of the frame's text area.  */
      new_pixel_size = max (horflag
			    ? size
			    : (size
			       - ((FRAME_HAS_MINIBUF_P (f)
				   && !FRAME_MINIBUF_ONLY_P (f))
				  ? FRAME_LINE_HEIGHT (f) : 0)),
			    unit);
      new_size = new_pixel_size / unit;
    }
  else
    {
      new_size = max (size - (!horflag
			      && FRAME_HAS_MINIBUF_P (f)
			      && !FRAME_MINIBUF_ONLY_P (f)),
		      1);
      new_pixel_size = new_size * unit;
    }

  if (new_pixel_size == old_pixel_size
      && (horflag || r->pixel_top == FRAME_TOP_MARGIN_HEIGHT (f)))
    ;
  else if (WINDOW_LEAF_P (r))
    /* For a leaf root window just set the size.  */
    if (horflag)
      {
	r->total_cols = new_size;
	r->pixel_width = new_pixel_size;
      }
    else
      {
	r->top_line = FRAME_TOP_MARGIN (f);
	r->pixel_top = FRAME_TOP_MARGIN_HEIGHT (f);

	r->total_lines = new_size;
	r->pixel_height = new_pixel_size;
      }
  else
    {
      Lisp_Object delta;

      if (!horflag)
	{
	  r->top_line = FRAME_TOP_MARGIN (f);
	  r->pixel_top = FRAME_TOP_MARGIN_HEIGHT (f);
	}

      if (pixelwise)
	XSETINT (delta, new_pixel_size - old_pixel_size);
      else
	XSETINT (delta, new_size - old_size);

      /* Try a "normal" resize first.  */
      resize_root_window (root, delta, horflag ? Qt : Qnil, Qnil,
			  pixelwise ? Qt : Qnil);
      if (window_resize_check (r, horflag)
	  && new_pixel_size == XINT (r->new_pixel))
	{
	  window_resize_apply (r, horflag);
	  window_pixel_to_total (r->frame, horflag ? Qt : Qnil);
	}
      else
	{
	  /* Try with "reasonable" minimum sizes next.  */
	  resize_root_window (root, delta, horflag ? Qt : Qnil, Qt,
			      pixelwise ? Qt : Qnil);
	  if (window_resize_check (r, horflag)
	      && new_pixel_size == XINT (r->new_pixel))
	    {
	      window_resize_apply (r, horflag);
	      window_pixel_to_total (r->frame, horflag ? Qt : Qnil);
	    }
	}
    }

  if (FRAME_HAS_MINIBUF_P (f) && !FRAME_MINIBUF_ONLY_P (f))
    {
      m = XWINDOW (mini);
      if (horflag)
	{
	  m->total_cols = new_size;
	  m->pixel_width = new_pixel_size;
	}
      else
	{
	  /* Are we sure we always want 1 line here?  */
	  m->total_lines = 1;
	  m->pixel_height = FRAME_LINE_HEIGHT (f);
	  m->top_line = r->top_line + r->total_lines;
	  m->pixel_top = r->pixel_top + r->pixel_height;
	}
    }

  fset_redisplay (f);
}


DEFUN ("split-window-internal", Fsplit_window_internal, Ssplit_window_internal, 4, 4, 0,
       doc: /* Split window OLD.
Second argument PIXEL-SIZE specifies the number of pixels of the
new window.  It must be a positive integer.

Third argument SIDE nil (or `below') specifies that the new window shall
be located below WINDOW.  SIDE `above' means the new window shall be
located above WINDOW.  In both cases PIXEL-SIZE specifies the pixel
height of the new window including space reserved for the mode and/or
header line.

SIDE t (or `right') specifies that the new window shall be located on
the right side of WINDOW.  SIDE `left' means the new window shall be
located on the left of WINDOW.  In both cases PIXEL-SIZE specifies the
width of the new window including space reserved for fringes and the
scrollbar or a divider column.

Fourth argument NORMAL-SIZE specifies the normal size of the new window
according to the SIDE argument.

The new pixel and normal sizes of all involved windows must have been
set correctly.  See the code of `split-window' for how this is done.  */)
  (Lisp_Object old, Lisp_Object pixel_size, Lisp_Object side, Lisp_Object normal_size)
{
  /* OLD (*o) is the window we have to split.  (*p) is either OLD's
     parent window or an internal window we have to install as OLD's new
     parent.  REFERENCE (*r) must denote a live window, or is set to OLD
     provided OLD is a leaf window, or to the frame's selected window.
     NEW (*n) is the new window created with some parameters taken from
     REFERENCE (*r).  */
  Lisp_Object new, frame, reference;
  struct window *o, *p, *n, *r, *c;
  struct frame *f;
  bool horflag
    /* HORFLAG is true when we split side-by-side, false otherwise.  */
    = EQ (side, Qt) || EQ (side, Qleft) || EQ (side, Qright);

  CHECK_WINDOW (old);
  o = XWINDOW (old);
  frame = WINDOW_FRAME (o);
  f = XFRAME (frame);

  CHECK_NUMBER (pixel_size);
  EMACS_INT total_size
    = XINT (pixel_size) / (horflag
			   ? FRAME_COLUMN_WIDTH (f)
			   : FRAME_LINE_HEIGHT (f));

  /* Set combination_limit if we have to make a new parent window.
     We do that if either `window-combination-limit' is t, or OLD has no
     parent, or OLD is ortho-combined.  */
  bool combination_limit
    = (EQ (Vwindow_combination_limit, Qt)
       || NILP (o->parent)
       || (horflag
	   ? WINDOW_VERTICAL_COMBINATION_P (XWINDOW (o->parent))
	   : WINDOW_HORIZONTAL_COMBINATION_P (XWINDOW (o->parent))));

  /* We need a live reference window to initialize some parameters.  */
  if (WINDOW_LIVE_P (old))
    /* OLD is live, use it as reference window.  */
    reference = old;
  else
    /* Use the frame's selected window as reference window.  */
    reference = FRAME_SELECTED_WINDOW (f);
  r = XWINDOW (reference);

  /* The following bugs are caught by `split-window'.  */
  if (MINI_WINDOW_P (o))
    error ("Attempt to split minibuffer window");
  else if (total_size < (horflag ? 2 : 1))
    error ("Size of new window too small (after split)");
  else if (!combination_limit && !NILP (Vwindow_combination_resize))
    /* `window-combination-resize' non-nil means try to resize OLD's siblings
       proportionally.  */
    {
      p = XWINDOW (o->parent);
      /* Temporarily pretend we split the parent window.  */
      wset_new_pixel
	(p, make_number ((horflag ? p->pixel_width : p->pixel_height)
			 - XINT (pixel_size)));
      if (!window_resize_check (p, horflag))
	error ("Window sizes don't fit");
      else
	/* Undo the temporary pretension.  */
	wset_new_pixel (p, make_number (horflag ? p->pixel_width : p->pixel_height));
    }
  else
    {
      if (!window_resize_check (o, horflag))
	error ("Resizing old window failed");
      else if (XINT (pixel_size) + XINT (o->new_pixel)
	       != (horflag ? o->pixel_width : o->pixel_height))
	error ("Sum of sizes of old and new window don't fit");
    }

  /* This is our point of no return.  */
  if (combination_limit)
    {
      /* Save the old value of o->normal_cols/lines.  It gets corrupted
	 by make_parent_window and we need it below for assigning it to
	 p->new_normal.  */
      Lisp_Object new_normal
	= horflag ? o->normal_cols : o->normal_lines;

      make_parent_window (old, horflag);
      p = XWINDOW (o->parent);
      if (EQ (Vwindow_combination_limit, Qt))
	/* Store t in the new parent's combination_limit slot to avoid
	   that its children get merged into another window.  */
	wset_combination_limit (p, Qt);
      /* These get applied below.  */
      wset_new_pixel
	(p, make_number (horflag ? o->pixel_width : o->pixel_height));
      wset_new_total
	(p, make_number (horflag ? o->total_cols : o->total_lines));
      wset_new_normal (p, new_normal);
    }
  else
    p = XWINDOW (o->parent);

  fset_redisplay (f);
  new = make_window ();
  n = XWINDOW (new);
  wset_frame (n, frame);
  wset_parent (n, o->parent);

  if (EQ (side, Qabove) || EQ (side, Qleft))
    {
      wset_prev (n, o->prev);
      if (NILP (n->prev))
	wset_combination (p, horflag, new);
      else
	wset_next (XWINDOW (n->prev), new);
      wset_next (n, old);
      wset_prev (o, new);
    }
  else
    {
      wset_next (n, o->next);
      if (!NILP (n->next))
	wset_prev (XWINDOW (n->next), new);
      wset_prev (n, old);
      wset_next (o, new);
    }

  n->window_end_valid = false;
  n->last_cursor_vpos = 0;

  /* Get special geometry settings from reference window.  */
  n->left_margin_cols = r->left_margin_cols;
  n->right_margin_cols = r->right_margin_cols;
  n->left_fringe_width = r->left_fringe_width;
  n->right_fringe_width = r->right_fringe_width;
  n->fringes_outside_margins = r->fringes_outside_margins;
  n->scroll_bar_width = r->scroll_bar_width;
  n->scroll_bar_height = r->scroll_bar_height;
  wset_vertical_scroll_bar_type (n, r->vertical_scroll_bar_type);
  wset_horizontal_scroll_bar_type (n, r->horizontal_scroll_bar_type);

  /* Directly assign orthogonal coordinates and sizes.  */
  if (horflag)
    {
      n->pixel_top = o->pixel_top;
      n->top_line = o->top_line;
      n->pixel_height = o->pixel_height;
      n->total_lines = o->total_lines;
    }
  else
    {
      n->pixel_left = o->pixel_left;
      n->left_col = o->left_col;
      n->pixel_width = o->pixel_width;
      n->total_cols = o->total_cols;
    }

  /* Iso-coordinates and sizes are assigned by window_resize_apply,
     get them ready here.  */
  wset_new_pixel (n, pixel_size);
  EMACS_INT sum = 0;
  c = XWINDOW (p->contents);
  while (c)
    {
      if (c != n)
	sum = sum + XINT (c->new_total);
      c = NILP (c->next) ? 0 : XWINDOW (c->next);
    }
  wset_new_total (n, make_number ((horflag
				   ? p->total_cols
				   : p->total_lines)
				  - sum));
  wset_new_normal (n, normal_size);

  block_input ();
  window_resize_apply (p, horflag);
  adjust_frame_glyphs (f);
  /* Set buffer of NEW to buffer of reference window.  Don't run
     any hooks.  */
  set_window_buffer (new, r->contents, false, true);
  unblock_input ();

  /* Maybe we should run the scroll functions in Elisp (which already
     runs the configuration change hook).  */
  if (! NILP (Vwindow_scroll_functions))
    run_hook_with_args_2 (Qwindow_scroll_functions, new,
			  Fmarker_position (n->start));
  /* Return NEW.  */
  return new;
}


DEFUN ("delete-window-internal", Fdelete_window_internal, Sdelete_window_internal, 1, 1, 0,
       doc: /* Remove WINDOW from its frame.
WINDOW defaults to the selected window.  Return nil.
Signal an error when WINDOW is the only window on its frame.  */)
     (Lisp_Object window)
{
  Lisp_Object parent, sibling, frame, root;
  struct window *w, *p, *s, *r;
  struct frame *f;
  bool horflag, before_sibling = false;

  w = decode_any_window (window);
  XSETWINDOW (window, w);
  if (NILP (w->contents))
    /* It's a no-op to delete an already deleted window.  */
    return Qnil;

  parent = w->parent;
  if (NILP (parent))
    /* Never delete a minibuffer or frame root window.  */
    error ("Attempt to delete minibuffer or sole ordinary window");
  else if (NILP (w->prev) && NILP (w->next))
    /* Rather bow out here, this case should be handled on the Elisp
       level.  */
    error ("Attempt to delete sole window of parent");

  p = XWINDOW (parent);
  horflag = WINDOW_HORIZONTAL_COMBINATION_P (p);

  frame = WINDOW_FRAME (w);
  f = XFRAME (frame);

  root = FRAME_ROOT_WINDOW (f);
  r = XWINDOW (root);

  /* Unlink WINDOW from window tree.  */
  if (NILP (w->prev))
    /* Get SIBLING below (on the right of) WINDOW.  */
    {
      /* before_sibling means WINDOW is the first child of its
	 parent and thus before the sibling.  */
      before_sibling = true;
      sibling = w->next;
      s = XWINDOW (sibling);
      wset_prev (s, Qnil);
      wset_combination (p, horflag, sibling);
    }
  else
    /* Get SIBLING above (on the left of) WINDOW.  */
    {
      sibling = w->prev;
      s = XWINDOW (sibling);
      wset_next (s, w->next);
      if (!NILP (s->next))
	wset_prev (XWINDOW (s->next), sibling);
    }

  if (window_resize_check (r, horflag)
      && (XINT (r->new_pixel)
	  == (horflag ? r->pixel_width : r->pixel_height)))
    /* We can delete WINDOW now.  */
    {

      /* Block input.  */
      block_input ();
      xwidget_view_delete_all_in_window (w);
      window_resize_apply (p, horflag);
      /* If this window is referred to by the dpyinfo's mouse
	 highlight, invalidate that slot to be safe (Bug#9904).  */
      if (!FRAME_INITIAL_P (f))
	{
	  Mouse_HLInfo *hlinfo = MOUSE_HL_INFO (f);

	  if (EQ (hlinfo->mouse_face_window, window))
	    hlinfo->mouse_face_window = Qnil;
	}

      fset_redisplay (f);
      Vwindow_list = Qnil;

      wset_next (w, Qnil);  /* Don't delete w->next too.  */
      free_window_matrices (w);

      if (WINDOWP (w->contents))
	{
	  delete_all_child_windows (w->contents);
	  wset_combination (w, false, Qnil);
	}
      else
	{
	  unshow_buffer (w);
	  unchain_marker (XMARKER (w->pointm));
	  unchain_marker (XMARKER (w->old_pointm));
	  unchain_marker (XMARKER (w->start));
	  wset_buffer (w, Qnil);
	}

      if (NILP (s->prev) && NILP (s->next))
	  /* A matrjoshka where SIBLING has become the only child of
	     PARENT.  */
	{
	  /* Put SIBLING into PARENT's place.  */
	  replace_window (parent, sibling, false);
	  /* Have SIBLING inherit the following three slot values from
	     PARENT (the combination_limit slot is not inherited).  */
	  wset_normal_cols (s, p->normal_cols);
	  wset_normal_lines (s, p->normal_lines);
	  /* Mark PARENT as deleted.  */
	  wset_combination (p, false, Qnil);
	  /* Try to merge SIBLING into its new parent.  */
	  recombine_windows (sibling);
	}

      adjust_frame_glyphs (f);

      if (!WINDOW_LIVE_P (FRAME_SELECTED_WINDOW (f)))
	/* We deleted the frame's selected window.  */
	{
	  /* Use the frame's first window as fallback ...  */
	  Lisp_Object new_selected_window = Fframe_first_window (frame);
	  /* ... but preferably use its most recently used window.  */
	  Lisp_Object mru_window;

	  /* `get-mru-window' might fail for some reason so play it safe
	  - promote the first window _without recording it_ first.  */
	  if (EQ (FRAME_SELECTED_WINDOW (f), selected_window))
	    Fselect_window (new_selected_window, Qt);
	  else
	    fset_selected_window (f, new_selected_window);

	  unblock_input ();

	  /* Now look whether `get-mru-window' gets us something.  */
	  mru_window = call1 (Qget_mru_window, frame);
	  if (WINDOW_LIVE_P (mru_window)
	      && EQ (XWINDOW (mru_window)->frame, frame))
	    new_selected_window = mru_window;

	  /* If all ended up well, we now promote the mru window.  */
	  if (EQ (FRAME_SELECTED_WINDOW (f), selected_window))
	    Fselect_window (new_selected_window, Qnil);
	  else
	    fset_selected_window (f, new_selected_window);
	}
      else
	unblock_input ();
    }
  else
    /* We failed: Relink WINDOW into window tree.  */
    {
      if (before_sibling)
	{
	  wset_prev (s, window);
	  wset_combination (p, horflag, window);
	}
      else
	{
	  wset_next (s, window);
	  if (!NILP (w->next))
	    wset_prev (XWINDOW (w->next), window);
	}
      error ("Deletion failed");
    }

  return Qnil;
}

/***********************************************************************
			Resizing Mini-Windows
 ***********************************************************************/

/* Grow mini-window W by DELTA lines, DELTA >= 0, or as much as we
   can.  */
void
grow_mini_window (struct window *w, int delta, bool pixelwise)
{
  struct frame *f = XFRAME (w->frame);
  struct window *r;
  Lisp_Object root, height;
  int line_height, pixel_height;

  eassert (MINI_WINDOW_P (w));
  eassert (delta >= 0);

  if (delta > 0)
    {
      root = FRAME_ROOT_WINDOW (f);
      r = XWINDOW (root);
      height = call3 (Qwindow__resize_root_window_vertically,
		      root, make_number (- delta), pixelwise ? Qt : Qnil);
      if (INTEGERP (height) && window_resize_check (r, false))
	{
	  block_input ();
	  window_resize_apply (r, false);

	  if (pixelwise)
	    {
	      pixel_height = min (-XINT (height), INT_MAX - w->pixel_height);
	      line_height = pixel_height / FRAME_LINE_HEIGHT (f);
	    }
	  else
	    {
	      line_height = min (-XINT (height),
				 ((INT_MAX - w->pixel_height)
				  / FRAME_LINE_HEIGHT (f)));
	      pixel_height = line_height * FRAME_LINE_HEIGHT (f);
	    }

	  /* Grow the mini-window.  */
	  w->pixel_top = r->pixel_top + r->pixel_height;
	  w->top_line = r->top_line + r->total_lines;
	  /* Make sure the mini-window has always at least one line.  */
	  w->pixel_height = max (w->pixel_height + pixel_height,
				 FRAME_LINE_HEIGHT (f));
	  w->total_lines = max (w->total_lines + line_height, 1);

	  /* Enforce full redisplay of the frame.  */
	  /* FIXME: Shouldn't window--resize-root-window-vertically do it?  */
	  fset_redisplay (f);
	  adjust_frame_glyphs (f);
	  unblock_input ();
	}
      else
	error ("Failed to grow minibuffer window");

    }
}

/* Shrink mini-window W to one line.  */
void
shrink_mini_window (struct window *w, bool pixelwise)
{
  struct frame *f = XFRAME (w->frame);
  struct window *r;
  Lisp_Object root, delta;
  EMACS_INT height, unit;

  eassert (MINI_WINDOW_P (w));

  height = pixelwise ? w->pixel_height : w->total_lines;
  unit = pixelwise ? FRAME_LINE_HEIGHT (f) : 1;
  if (height > unit)
    {
      root = FRAME_ROOT_WINDOW (f);
      r = XWINDOW (root);
      delta = call3 (Qwindow__resize_root_window_vertically,
		     root, make_number (height - unit),
		     pixelwise ? Qt : Qnil);
      if (INTEGERP (delta) && window_resize_check (r, false))
	{
	  block_input ();
	  window_resize_apply (r, false);

	  /* Shrink the mini-window.  */
	  w->top_line = r->top_line + r->total_lines;
	  w->total_lines = 1;
	  w->pixel_top = r->pixel_top + r->pixel_height;
	  w->pixel_height = FRAME_LINE_HEIGHT (f);
	  /* Enforce full redisplay of the frame.  */
	  /* FIXME: Shouldn't window--resize-root-window-vertically do it?  */
	  fset_redisplay (f);
	  adjust_frame_glyphs (f);
	  unblock_input ();
	}
      /* If the above failed for whatever strange reason we must make a
	 one window frame here.  The same routine will be needed when
	 shrinking the frame (and probably when making the initial
	 *scratch* window).  For the moment leave things as they are.  */
      else
	error ("Failed to shrink minibuffer window");
    }
}

DEFUN ("resize-mini-window-internal", Fresize_mini_window_internal, Sresize_mini_window_internal, 1, 1, 0,
       doc: /* Resize minibuffer window WINDOW.  */)
     (Lisp_Object window)
{
  struct window *w = XWINDOW (window);
  struct window *r;
  struct frame *f;
  int height;

  CHECK_WINDOW (window);
  f = XFRAME (w->frame);

  if (!EQ (FRAME_MINIBUF_WINDOW (XFRAME (w->frame)), window))
    error ("Not a valid minibuffer window");
  else if (FRAME_MINIBUF_ONLY_P (f))
    error ("Cannot resize a minibuffer-only frame");

  r = XWINDOW (FRAME_ROOT_WINDOW (f));
  height = r->pixel_height + w->pixel_height;
  if (window_resize_check (r, false)
      && XINT (w->new_pixel) > 0
      && height == XINT (r->new_pixel) + XINT (w->new_pixel))
    {
      block_input ();
      window_resize_apply (r, false);

      w->pixel_height = XFASTINT (w->new_pixel);
      w->total_lines = w->pixel_height / FRAME_LINE_HEIGHT (f);
      w->pixel_top = r->pixel_top + r->pixel_height;
      w->top_line = r->top_line + r->total_lines;

      fset_redisplay (f);
      adjust_frame_glyphs (f);
      unblock_input ();
      return Qt;
    }
  else
    error ("Failed to resize minibuffer window");
}

/* Mark window cursors off for all windows in the window tree rooted
   at W by setting their phys_cursor_on_p flag to zero.  Called from
   xterm.c, e.g. when a frame is cleared and thereby all cursors on
   the frame are cleared.  */

void
mark_window_cursors_off (struct window *w)
{
  while (w)
    {
      if (WINDOWP (w->contents))
	mark_window_cursors_off (XWINDOW (w->contents));
      else
	w->phys_cursor_on_p = false;

      w = NILP (w->next) ? 0 : XWINDOW (w->next);
    }
}


/**
 * window_wants_mode_line:
 *
 * Return 1 if window W wants a mode line and is high enough to
 * accommodate it, 0 otherwise.
 *
 * W wants a mode line if it's a leaf window and neither a minibuffer
 * nor a pseudo window.  Moreover, its 'window-mode-line-format'
 * parameter must not be 'none' and either that parameter or W's
 * buffer's 'mode-line-format' value must be non-nil.  Finally, W must
 * be higher than its frame's canonical character height.
 */
bool
window_wants_mode_line (struct window *w)
{
  Lisp_Object window_mode_line_format =
    window_parameter (w, Qmode_line_format);

  return ((WINDOW_LEAF_P (w)
	   && !MINI_WINDOW_P (w)
	   && !WINDOW_PSEUDO_P (w)
	   && !EQ (window_mode_line_format, Qnone)
	   && (!NILP (window_mode_line_format)
	       || !NILP (BVAR (XBUFFER (WINDOW_BUFFER (w)), mode_line_format)))
	   && WINDOW_PIXEL_HEIGHT (w) > WINDOW_FRAME_LINE_HEIGHT (w))
	  ? 1
	  : 0);
}


/**
 * window_wants_header_line:
 *
 * Return 1 if window W wants a header line and is high enough to
 * accommodate it, 0 otherwise.
 *
 * W wants a header line if it's a leaf window and neither a minibuffer
 * nor a pseudo window.  Moreover, its 'window-mode-line-format'
 * parameter must not be 'none' and either that parameter or W's
 * buffer's 'mode-line-format' value must be non-nil.  Finally, W must
 * be higher than its frame's canonical character height and be able to
 * accommodate a mode line too if necessary (the mode line prevails).
 */
bool
window_wants_header_line (struct window *w)
{
  Lisp_Object window_header_line_format =
    window_parameter (w, Qheader_line_format);

  return ((WINDOW_LEAF_P (w)
	   && !MINI_WINDOW_P (w)
	   && !WINDOW_PSEUDO_P (w)
	   && !EQ (window_header_line_format, Qnone)
	   && (!NILP (window_header_line_format)
	       || !NILP (BVAR (XBUFFER (WINDOW_BUFFER (w)), header_line_format)))
	   && (WINDOW_PIXEL_HEIGHT (w)
	       > (window_wants_mode_line (w)
		  ? 2 * WINDOW_FRAME_LINE_HEIGHT (w)
		  : WINDOW_FRAME_LINE_HEIGHT (w))))
	  ? 1
	  : 0);
}

/* Return number of lines of text (not counting mode lines) in W.  */

int
window_internal_height (struct window *w)
{
  int ht = w->total_lines;

  if (!MINI_WINDOW_P (w))
    {
      if (!NILP (w->parent)
	  || WINDOWP (w->contents)
	  || !NILP (w->next)
	  || !NILP (w->prev)
	  || window_wants_mode_line (w))
	--ht;

      if (window_wants_header_line (w))
	--ht;
    }

  return ht;
}


/************************************************************************
			   Window Scrolling
 ***********************************************************************/

/* Scroll contents of window WINDOW up.  If WHOLE, scroll
   N screen-fulls, which is defined as the height of the window minus
   next_screen_context_lines.  If WHOLE is zero, scroll up N lines
   instead.  Negative values of N mean scroll down.  NOERROR
   means don't signal an error if we try to move over BEGV or ZV,
   respectively.  */

static void
window_scroll (Lisp_Object window, EMACS_INT n, bool whole, bool noerror)
{
  ptrdiff_t count = SPECPDL_INDEX ();

  n = clip_to_bounds (INT_MIN, n, INT_MAX);

  wset_redisplay (XWINDOW (window));

  if (whole && Vfast_but_imprecise_scrolling)
    specbind (Qfontification_functions, Qnil);

  /* If we must, use the pixel-based version which is much slower than
     the line-based one but can handle varying line heights.  */
  if (FRAME_WINDOW_P (XFRAME (XWINDOW (window)->frame)))
    window_scroll_pixel_based (window, n, whole, noerror);
  else
    window_scroll_line_based (window, n, whole, noerror);

  unbind_to (count, Qnil);

  /* Bug#15957.  */
  XWINDOW (window)->window_end_valid = false;
}

/* Compute scroll margin for WINDOW.
   We scroll when point is within this distance from the top or bottom
   of the window.  The result is measured in lines or in pixels
   depending on the second parameter.  */
int
window_scroll_margin (struct window *window, enum margin_unit unit)
{
  if (scroll_margin > 0)
    {
      int frame_line_height = default_line_pixel_height (window);
      int window_lines = window_box_height (window) / frame_line_height;

      double ratio = 0.25;
      if (FLOATP (Vmaximum_scroll_margin))
        {
          ratio = XFLOAT_DATA (Vmaximum_scroll_margin);
          ratio = max (0.0, ratio);
          ratio = min (ratio, 0.5);
        }
      int max_margin = min ((window_lines - 1)/2,
                            (int) (window_lines * ratio));
      int margin = clip_to_bounds (0, scroll_margin, max_margin);
      return (unit == MARGIN_IN_PIXELS)
        ? margin * frame_line_height
        : margin;
    }
  else
    return 0;
}


/* Implementation of window_scroll that works based on pixel line
   heights.  See the comment of window_scroll for parameter
   descriptions.  */

static void
window_scroll_pixel_based (Lisp_Object window, int n, bool whole, bool noerror)
{
  struct it it;
  struct window *w = XWINDOW (window);
  struct text_pos start;
  int this_scroll_margin;
  /* True if we fiddled the window vscroll field without really scrolling.  */
  bool vscrolled = false;
  int x, y, rtop, rbot, rowh, vpos;
  void *itdata = NULL;
  int frame_line_height = default_line_pixel_height (w);
  bool adjust_old_pointm = !NILP (Fequal (Fwindow_point (window),
					  Fwindow_old_point (window)));

  SET_TEXT_POS_FROM_MARKER (start, w->start);
  /* Scrolling a minibuffer window via scroll bar when the echo area
     shows long text sometimes resets the minibuffer contents behind
     our backs.  Also, someone might narrow-to-region and immediately
     call a scroll function.  */
  if (CHARPOS (start) > ZV || CHARPOS (start) < BEGV)
    SET_TEXT_POS (start, BEGV, BEGV_BYTE);

  /* If PT is not visible in WINDOW, move back one half of
     the screen.  Allow PT to be partially visible, otherwise
     something like (scroll-down 1) with PT in the line before
     the partially visible one would recenter.  */

  if (!pos_visible_p (w, PT, &x, &y, &rtop, &rbot, &rowh, &vpos))
    {
      itdata = bidi_shelve_cache ();
      /* Move backward half the height of the window.  Performance note:
	 vmotion used here is about 10% faster, but would give wrong
	 results for variable height lines.  */
      init_iterator (&it, w, PT, PT_BYTE, NULL, DEFAULT_FACE_ID);
      it.current_y = it.last_visible_y;
      move_it_vertically_backward (&it, window_box_height (w) / 2);

      /* The function move_iterator_vertically may move over more than
	 the specified y-distance.  If it->w is small, e.g. a
	 mini-buffer window, we may end up in front of the window's
	 display area.  Start displaying at the start of the line
	 containing PT in this case.  */
      if (it.current_y <= 0)
	{
	  init_iterator (&it, w, PT, PT_BYTE, NULL, DEFAULT_FACE_ID);
	  move_it_vertically_backward (&it, 0);
	  it.current_y = 0;
	}

      start = it.current.pos;
      bidi_unshelve_cache (itdata, false);
    }
  else if (auto_window_vscroll_p)
    {
      if (rtop || rbot)		/* Partially visible.  */
	{
	  int px;
	  int dy = frame_line_height;
	  /* In the below we divide the window box height by the
	     frame's line height to make the result predictable when
	     the window box is not an integral multiple of the line
	     height.  This is important to ensure we get back to the
	     same position when scrolling up, then down.  */
	  if (whole)
	    dy = max ((window_box_height (w) / dy
		       - next_screen_context_lines) * dy,
		      dy);
	  dy *= n;

	  if (n < 0)
	    {
	      /* Only vscroll backwards if already vscrolled forwards.  */
	      if (w->vscroll < 0 && rtop > 0)
		{
		  px = max (0, -w->vscroll - min (rtop, -dy));
		  Fset_window_vscroll (window, make_number (px), Qt);
		  return;
		}
	    }
	  if (n > 0)
	    {
	      /* Do vscroll if already vscrolled or only display line.  */
	      if (rbot > 0 && (w->vscroll < 0 || vpos == 0))
		{
		  px = max (0, -w->vscroll + min (rbot, dy));
		  Fset_window_vscroll (window, make_number (px), Qt);
		  return;
		}

	      /* Maybe modify window start instead of scrolling.  */
	      if (rbot > 0 || w->vscroll < 0)
		{
		  ptrdiff_t spos;

		  Fset_window_vscroll (window, make_number (0), Qt);
		  /* If there are other text lines above the current row,
		     move window start to current row.  Else to next row. */
		  if (rbot > 0)
		    spos = XINT (Fline_beginning_position (Qnil));
		  else
		    spos = min (XINT (Fline_end_position (Qnil)) + 1, ZV);
		  set_marker_restricted (w->start, make_number (spos),
					 w->contents);
		  w->start_at_line_beg = true;
		  wset_update_mode_line (w);
		  /* Set force_start so that redisplay_window will run the
		     window-scroll-functions.  */
		  w->force_start = true;
		  return;
		}
	    }
	}
      /* Cancel previous vscroll.  */
      Fset_window_vscroll (window, make_number (0), Qt);
    }

  itdata = bidi_shelve_cache ();
  /* If scroll_preserve_screen_position is non-nil, we try to set
     point in the same window line as it is now, so get that line.  */
  if (!NILP (Vscroll_preserve_screen_position))
    {
      /* We preserve the goal pixel coordinate across consecutive
	 calls to scroll-up, scroll-down and other commands that
	 have the `scroll-command' property.  This avoids the
	 possibility of point becoming "stuck" on a tall line when
	 scrolling by one line.  */
      if (window_scroll_pixel_based_preserve_y < 0
	  || !SYMBOLP (KVAR (current_kboard, Vlast_command))
	  || NILP (Fget (KVAR (current_kboard, Vlast_command), Qscroll_command)))
	{
	  start_display (&it, w, start);
	  move_it_to (&it, PT, -1, -1, -1, MOVE_TO_POS);
	  window_scroll_pixel_based_preserve_y = it.current_y;
	  window_scroll_pixel_based_preserve_x = it.current_x;
	}
    }
  else
    window_scroll_pixel_based_preserve_y
      = window_scroll_pixel_based_preserve_x = -1;

  /* Move iterator it from start the specified distance forward or
     backward.  The result is the new window start.  */
  start_display (&it, w, start);
  if (whole)
    {
      ptrdiff_t start_pos = IT_CHARPOS (it);
      int dy = frame_line_height;
      /* In the below we divide the window box height by the frame's
	 line height to make the result predictable when the window
	 box is not an integral multiple of the line height.  This is
	 important to ensure we get back to the same position when
	 scrolling up, then down.  */
      dy = max ((window_box_height (w) / dy - next_screen_context_lines) * dy,
		dy) * n;

      /* Note that move_it_vertically always moves the iterator to the
         start of a line.  So, if the last line doesn't have a newline,
	 we would end up at the start of the line ending at ZV.  */
      if (dy <= 0)
	{
	  move_it_vertically_backward (&it, -dy);
	  /* Ensure we actually do move, e.g. in case we are currently
	     looking at an image that is taller that the window height.  */
	  while (start_pos == IT_CHARPOS (it)
		 && start_pos > BEGV)
	    move_it_by_lines (&it, -1);
	}
      else if (dy > 0)
	{
	  move_it_to (&it, ZV, -1, it.current_y + dy, -1,
		      MOVE_TO_POS | MOVE_TO_Y);
	  /* Ensure we actually do move, e.g. in case we are currently
	     looking at an image that is taller that the window height.  */
	  while (start_pos == IT_CHARPOS (it)
		 && start_pos < ZV)
	    move_it_by_lines (&it, 1);
	}
    }
  else
    move_it_by_lines (&it, n);

  /* We failed if we find ZV is already on the screen (scrolling up,
     means there's nothing past the end), or if we can't start any
     earlier (scrolling down, means there's nothing past the top).  */
  if ((n > 0 && IT_CHARPOS (it) == ZV)
      || (n < 0 && IT_CHARPOS (it) == CHARPOS (start)))
    {
      if (IT_CHARPOS (it) == ZV)
	{
	  if (it.current_y < it.last_visible_y
	      && (it.current_y + it.max_ascent + it.max_descent
		  > it.last_visible_y))
	    {
	      /* The last line was only partially visible, make it fully
		 visible.  */
	      w->vscroll = (it.last_visible_y
			    - it.current_y + it.max_ascent + it.max_descent);
	      adjust_frame_glyphs (it.f);
	    }
	  else
	    {
	      bidi_unshelve_cache (itdata, false);
	      if (noerror)
		return;
	      else if (n < 0)	/* could happen with empty buffers */
		xsignal0 (Qbeginning_of_buffer);
	      else
		xsignal0 (Qend_of_buffer);
	    }
	}
      else
	{
	  if (w->vscroll != 0)
	    /* The first line was only partially visible, make it fully
	       visible. */
	    w->vscroll = 0;
	  else
	    {
	      bidi_unshelve_cache (itdata, false);
	      if (noerror)
		return;
	      else
		xsignal0 (Qbeginning_of_buffer);
	    }
	}

      /* If control gets here, then we vscrolled.  */

      XBUFFER (w->contents)->prevent_redisplay_optimizations_p = true;

      /* Don't try to change the window start below.  */
      vscrolled = true;
    }

  if (! vscrolled)
    {
      ptrdiff_t pos = IT_CHARPOS (it);
      ptrdiff_t bytepos;

      /* If in the middle of a multi-glyph character move forward to
	 the next character.  */
      if (in_display_vector_p (&it))
	{
	  ++pos;
	  move_it_to (&it, pos, -1, -1, -1, MOVE_TO_POS);
	}

      /* Set the window start, and set up the window for redisplay.  */
      set_marker_restricted_both (w->start, w->contents, IT_CHARPOS (it),
				  IT_BYTEPOS (it));
      bytepos = marker_byte_position (w->start);
      w->start_at_line_beg = (pos == BEGV || FETCH_BYTE (bytepos - 1) == '\n');
      wset_update_mode_line (w);
      /* Set force_start so that redisplay_window will run the
	 window-scroll-functions.  */
      w->force_start = true;
    }

  /* The rest of this function uses current_y in a nonstandard way,
     not including the height of the header line if any.  */
  it.current_y = it.vpos = 0;

  /* Move PT out of scroll margins.
     This code wants current_y to be zero at the window start position
     even if there is a header line.  */
  this_scroll_margin = window_scroll_margin (w, MARGIN_IN_PIXELS);

  if (n > 0)
    {
      int last_y = it.last_visible_y - this_scroll_margin - 1;

      /* We moved the window start towards ZV, so PT may be now
	 in the scroll margin at the top.  */
      move_it_to (&it, PT, -1, -1, -1, MOVE_TO_POS);
      if (IT_CHARPOS (it) == PT
	  && it.current_y >= this_scroll_margin
	  && it.current_y <= last_y - WINDOW_HEADER_LINE_HEIGHT (w)
          && (NILP (Vscroll_preserve_screen_position)
	      || EQ (Vscroll_preserve_screen_position, Qt)))
	/* We found PT at a legitimate height.  Leave it alone.  */
	;
      else
	{
	  if (window_scroll_pixel_based_preserve_y >= 0)
	    {
	      /* Don't enter the scroll margin at the end of the window.  */
	      int goal_y = min (last_y, window_scroll_pixel_based_preserve_y);

	      /* If we have a header line, take account of it.  This
		 is necessary because we set it.current_y to 0, above.  */
	      move_it_to (&it, -1,
			  window_scroll_pixel_based_preserve_x,
			  goal_y - WINDOW_HEADER_LINE_HEIGHT (w),
			  -1, MOVE_TO_Y | MOVE_TO_X);
	    }

	  /* Get out of the scroll margin at the top of the window.  */
	  while (it.current_y < this_scroll_margin)
	    {
	      int prev = it.current_y;
	      move_it_by_lines (&it, 1);
	      if (prev == it.current_y)
		break;
	    }
	  SET_PT_BOTH (IT_CHARPOS (it), IT_BYTEPOS (it));
	  /* Fix up the Y position to preserve, if it is inside the
	     scroll margin at the window top.  */
	  if (window_scroll_pixel_based_preserve_y >= 0
	      && window_scroll_pixel_based_preserve_y < this_scroll_margin)
	    window_scroll_pixel_based_preserve_y = this_scroll_margin;
	}
    }
  else if (n < 0)
    {
      ptrdiff_t charpos, bytepos;
      bool partial_p;

      /* Save our position, for the
	 window_scroll_pixel_based_preserve_y case.  */
      charpos = IT_CHARPOS (it);
      bytepos = IT_BYTEPOS (it);

      /* We moved the window start towards BEGV, so PT may be now
	 in the scroll margin at the bottom.  */
      move_it_to (&it, PT, -1,
		  (it.last_visible_y - WINDOW_HEADER_LINE_HEIGHT (w)
                   - partial_line_height (&it) - this_scroll_margin - 1),
		  -1,
		  MOVE_TO_POS | MOVE_TO_Y);

      /* Save our position, in case it's correct.  */
      charpos = IT_CHARPOS (it);
      bytepos = IT_BYTEPOS (it);

      /* If PT is in the screen line at the last fully visible line,
	 move_it_to will stop at X = 0 in that line, because the
	 required Y coordinate is reached there.  See if we can get to
	 PT without descending lower in Y, and if we can, it means we
	 reached PT before the scroll margin.  */
      if (charpos != PT)
	{
	  struct it it2;
	  void *it_data;

	  it2 = it;
	  it_data = bidi_shelve_cache ();
	  move_it_to (&it, PT, -1, -1, -1, MOVE_TO_POS);
	  if (IT_CHARPOS (it) == PT && it.current_y == it2.current_y)
	    {
	      charpos = IT_CHARPOS (it);
	      bytepos = IT_BYTEPOS (it);
	      bidi_unshelve_cache (it_data, true);
	    }
	  else
	    {
	      it = it2;
	      bidi_unshelve_cache (it_data, false);
	    }
	}

      /* See if point is on a partially visible line at the end.  */
      if (it.what == IT_EOB)
	partial_p = it.current_y + it.ascent + it.descent > it.last_visible_y;
      else
	{
	  move_it_by_lines (&it, 1);
	  partial_p = it.current_y > it.last_visible_y;
	}

      if (charpos == PT && !partial_p
          && (NILP (Vscroll_preserve_screen_position)
	      || EQ (Vscroll_preserve_screen_position, Qt)))
	/* We found PT before we found the display margin, so PT is ok.  */
	;
      else if (window_scroll_pixel_based_preserve_y >= 0)
	{
	  int goal_y = min (it.last_visible_y - this_scroll_margin - 1,
			    window_scroll_pixel_based_preserve_y);

	  /* Don't let the preserved screen Y coordinate put us inside
	     any of the two margins.  */
	  if (goal_y < this_scroll_margin)
	    goal_y = this_scroll_margin;
	  SET_TEXT_POS_FROM_MARKER (start, w->start);
	  start_display (&it, w, start);
	  /* It would be wrong to subtract CURRENT_HEADER_LINE_HEIGHT
	     here because we called start_display again and did not
	     alter it.current_y this time.  */
	  move_it_to (&it, -1, window_scroll_pixel_based_preserve_x,
		      goal_y, -1, MOVE_TO_Y | MOVE_TO_X);
	  SET_PT_BOTH (IT_CHARPOS (it), IT_BYTEPOS (it));
	}
      else
	{
	  if (partial_p)
	    /* The last line was only partially visible, so back up two
	       lines to make sure we're on a fully visible line.  */
	    {
	      move_it_by_lines (&it, -2);
	      SET_PT_BOTH (IT_CHARPOS (it), IT_BYTEPOS (it));
	    }
	  else
	    /* No, the position we saved is OK, so use it.  */
	    SET_PT_BOTH (charpos, bytepos);
	}
    }
  bidi_unshelve_cache (itdata, false);

  if (adjust_old_pointm)
    Fset_marker (w->old_pointm,
		 ((w == XWINDOW (selected_window))
		  ? make_number (BUF_PT (XBUFFER (w->contents)))
		  : Fmarker_position (w->pointm)),
		 w->contents);
}


/* Implementation of window_scroll that works based on screen lines.
   See the comment of window_scroll for parameter descriptions.  */

static void
window_scroll_line_based (Lisp_Object window, int n, bool whole, bool noerror)
{
  struct window *w = XWINDOW (window);
  /* Fvertical_motion enters redisplay, which can trigger
     fontification, which in turn can modify buffer text (e.g., if the
     fontification functions replace escape sequences with faces, as
     in `grep-mode-font-lock-keywords').  So we use a marker to record
     the old point position, to prevent crashes in SET_PT_BOTH.  */
  Lisp_Object opoint_marker = Fpoint_marker ();
  register ptrdiff_t pos, pos_byte;
  register int ht = window_internal_height (w);
  register Lisp_Object tem;
  bool lose;
  Lisp_Object bolp;
  ptrdiff_t startpos = marker_position (w->start);
  ptrdiff_t startbyte = marker_byte_position (w->start);
  Lisp_Object original_pos = Qnil;
  bool adjust_old_pointm = !NILP (Fequal (Fwindow_point (window),
					  Fwindow_old_point (window)));

  /* If scrolling screen-fulls, compute the number of lines to
     scroll from the window's height.  */
  if (whole)
    n *= max (1, ht - next_screen_context_lines);

  if (!NILP (Vscroll_preserve_screen_position))
    {
      if (window_scroll_preserve_vpos <= 0
	  || !SYMBOLP (KVAR (current_kboard, Vlast_command))
	  || NILP (Fget (KVAR (current_kboard, Vlast_command), Qscroll_command)))
	{
	  struct position posit
	    = *compute_motion (startpos, startbyte, 0, 0, false,
			       PT, ht, 0, -1, w->hscroll, 0, w);

	  window_scroll_preserve_vpos = posit.vpos;
	  window_scroll_preserve_hpos = posit.hpos + w->hscroll;
	}

      original_pos = Fcons (make_number (window_scroll_preserve_hpos),
			    make_number (window_scroll_preserve_vpos));
    }

  XSETFASTINT (tem, PT);
  tem = Fpos_visible_in_window_p (tem, window, Qnil);

  if (NILP (tem))
    {
      Fvertical_motion (make_number (- (ht / 2)), window, Qnil);
      startpos = PT;
      startbyte = PT_BYTE;
    }

  SET_PT_BOTH (startpos, startbyte);
  lose = n < 0 && PT == BEGV;
  Fvertical_motion (make_number (n), window, Qnil);
  pos = PT;
  pos_byte = PT_BYTE;
  bolp = Fbolp ();
  SET_PT_BOTH (marker_position (opoint_marker),
	       marker_byte_position (opoint_marker));

  if (lose)
    {
      if (noerror)
	return;
      else
	xsignal0 (Qbeginning_of_buffer);
    }

  if (pos < ZV)
    {
      int this_scroll_margin = window_scroll_margin (w, MARGIN_IN_LINES);

      set_marker_restricted_both (w->start, w->contents, pos, pos_byte);
      w->start_at_line_beg = !NILP (bolp);
      wset_update_mode_line (w);
      /* Set force_start so that redisplay_window will run
	 the window-scroll-functions.  */
      w->force_start = true;

      if (!NILP (Vscroll_preserve_screen_position)
	  && this_scroll_margin == 0
	  && (whole || !EQ (Vscroll_preserve_screen_position, Qt)))
	{
	  SET_PT_BOTH (pos, pos_byte);
	  Fvertical_motion (original_pos, window, Qnil);
	}
      /* If we scrolled forward, put point enough lines down
	 that it is outside the scroll margin.  */
      else if (n > 0)
	{
	  int top_margin;

	  if (this_scroll_margin > 0)
	    {
	      SET_PT_BOTH (pos, pos_byte);
	      Fvertical_motion (make_number (this_scroll_margin), window, Qnil);
	      top_margin = PT;
	    }
	  else
	    top_margin = pos;

	  if (top_margin <= marker_position (opoint_marker))
	    SET_PT_BOTH (marker_position (opoint_marker),
			 marker_byte_position (opoint_marker));
	  else if (!NILP (Vscroll_preserve_screen_position))
	    {
	      int nlines = window_scroll_preserve_vpos;

	      SET_PT_BOTH (pos, pos_byte);
	      if (window_scroll_preserve_vpos < this_scroll_margin)
		nlines = this_scroll_margin;
	      else if (window_scroll_preserve_vpos
		       >= w->total_lines - this_scroll_margin)
		nlines = w->total_lines - this_scroll_margin - 1;
	      Fvertical_motion (Fcons (make_number (window_scroll_preserve_hpos),
				       make_number (nlines)), window, Qnil);
	    }
	  else
	    SET_PT (top_margin);
	}
      else if (n < 0)
	{
	  int bottom_margin;

	  /* If we scrolled backward, put point near the end of the window
	     but not within the scroll margin.  */
	  SET_PT_BOTH (pos, pos_byte);
	  tem = Fvertical_motion (make_number (ht - this_scroll_margin), window,
				  Qnil);
	  if (XFASTINT (tem) == ht - this_scroll_margin)
	    bottom_margin = PT;
	  else
	    bottom_margin = PT + 1;

	  if (bottom_margin > marker_position (opoint_marker))
	    SET_PT_BOTH (marker_position (opoint_marker),
			 marker_byte_position (opoint_marker));
	  else
	    {
	      if (!NILP (Vscroll_preserve_screen_position))
		{
		  int nlines = window_scroll_preserve_vpos;

		  SET_PT_BOTH (pos, pos_byte);
		  if (window_scroll_preserve_vpos < this_scroll_margin)
		    nlines = this_scroll_margin;
		  else if (window_scroll_preserve_vpos
			   >= ht - this_scroll_margin)
		    nlines = ht - this_scroll_margin - 1;
		  Fvertical_motion (Fcons (make_number (window_scroll_preserve_hpos),
					   make_number (nlines)), window, Qnil);
		}
	      else
		Fvertical_motion (make_number (-1), window, Qnil);
	    }
	}
    }
  else
    {
      if (noerror)
	return;
      else
	xsignal0 (Qend_of_buffer);
    }

  if (adjust_old_pointm)
    Fset_marker (w->old_pointm,
		 ((w == XWINDOW (selected_window))
		  ? make_number (BUF_PT (XBUFFER (w->contents)))
		  : Fmarker_position (w->pointm)),
		 w->contents);
}


/* Scroll selected_window up or down.  If N is nil, scroll a
   screen-full which is defined as the height of the window minus
   next_screen_context_lines.  If N is the symbol `-', scroll.
   DIRECTION may be 1 meaning to scroll down, or -1 meaning to scroll
   up.  This is the guts of Fscroll_up and Fscroll_down.  */

static void
scroll_command (Lisp_Object n, int direction)
{
  ptrdiff_t count = SPECPDL_INDEX ();

  eassert (eabs (direction) == 1);

  /* If selected window's buffer isn't current, make it current for
     the moment.  But don't screw up if window_scroll gets an error.  */
  if (XBUFFER (XWINDOW (selected_window)->contents) != current_buffer)
    {
      record_unwind_protect (save_excursion_restore, save_excursion_save ());
      Fset_buffer (XWINDOW (selected_window)->contents);
    }

  if (NILP (n))
    window_scroll (selected_window, direction, true, false);
  else if (EQ (n, Qminus))
    window_scroll (selected_window, -direction, true, false);
  else
    {
      n = Fprefix_numeric_value (n);
      window_scroll (selected_window, XINT (n) * direction, false, false);
    }

  unbind_to (count, Qnil);
}

DEFUN ("scroll-up", Fscroll_up, Sscroll_up, 0, 1, "^P",
       doc: /* Scroll text of selected window upward ARG lines.
If ARG is omitted or nil, scroll upward by a near full screen.
A near full screen is `next-screen-context-lines' less than a full screen.
Negative ARG means scroll downward.
If ARG is the atom `-', scroll downward by nearly full screen.
When calling from a program, supply as argument a number, nil, or `-'.  */)
  (Lisp_Object arg)
{
  scroll_command (arg, 1);
  return Qnil;
}

DEFUN ("scroll-down", Fscroll_down, Sscroll_down, 0, 1, "^P",
       doc: /* Scroll text of selected window down ARG lines.
If ARG is omitted or nil, scroll down by a near full screen.
A near full screen is `next-screen-context-lines' less than a full screen.
Negative ARG means scroll upward.
If ARG is the atom `-', scroll upward by nearly full screen.
When calling from a program, supply as argument a number, nil, or `-'.  */)
  (Lisp_Object arg)
{
  scroll_command (arg, -1);
  return Qnil;
}

DEFUN ("other-window-for-scrolling", Fother_window_for_scrolling, Sother_window_for_scrolling, 0, 0, 0,
       doc: /* Return the other window for \"other window scroll\" commands.
If `other-window-scroll-buffer' is non-nil, a window
showing that buffer is used.
If in the minibuffer, `minibuffer-scroll-window' if non-nil
specifies the window.  This takes precedence over
`other-window-scroll-buffer'.  */)
  (void)
{
  Lisp_Object window;

  if (MINI_WINDOW_P (XWINDOW (selected_window))
      && !NILP (Vminibuf_scroll_window))
    window = Vminibuf_scroll_window;
  /* If buffer is specified and live, scroll that buffer.  */
  else if (!NILP (Vother_window_scroll_buffer)
	   && BUFFERP (Vother_window_scroll_buffer)
	   && BUFFER_LIVE_P (XBUFFER (Vother_window_scroll_buffer)))
    {
      window = Fget_buffer_window (Vother_window_scroll_buffer, Qnil);
      if (NILP (window))
	window = display_buffer (Vother_window_scroll_buffer, Qt, Qnil);
    }
  else
    {
      /* Nothing specified; look for a neighboring window on the same
	 frame.  */
      window = Fnext_window (selected_window, Qnil, Qnil);

      if (EQ (window, selected_window))
	/* That didn't get us anywhere; look for a window on another
           visible frame.  */
	do
	  window = Fnext_window (window, Qnil, Qt);
	while (! FRAME_VISIBLE_P (XFRAME (WINDOW_FRAME (XWINDOW (window))))
	       && ! EQ (window, selected_window));
    }

  CHECK_LIVE_WINDOW (window);

  if (EQ (window, selected_window))
    error ("There is no other window");

  return window;
}

DEFUN ("scroll-other-window", Fscroll_other_window, Sscroll_other_window, 0, 1, "P",
       doc: /* Scroll next window upward ARG lines; or near full screen if no ARG.
A near full screen is `next-screen-context-lines' less than a full screen.
The next window is the one below the current one; or the one at the top
if the current one is at the bottom.  Negative ARG means scroll downward.
If ARG is the atom `-', scroll downward by nearly full screen.
When calling from a program, supply as argument a number, nil, or `-'.

If `other-window-scroll-buffer' is non-nil, scroll the window
showing that buffer, popping the buffer up if necessary.
If in the minibuffer, `minibuffer-scroll-window' if non-nil
specifies the window to scroll.  This takes precedence over
`other-window-scroll-buffer'.  */)
  (Lisp_Object arg)
{
  Lisp_Object window;
  struct window *w;
  ptrdiff_t count = SPECPDL_INDEX ();

  window = Fother_window_for_scrolling ();
  w = XWINDOW (window);

  /* Don't screw up if window_scroll gets an error.  */
  record_unwind_protect (save_excursion_restore, save_excursion_save ());

  Fset_buffer (w->contents);
  SET_PT_BOTH (marker_position (w->pointm), marker_byte_position (w->pointm));
  SET_PT_BOTH (marker_position (w->old_pointm), marker_byte_position (w->old_pointm));

  if (NILP (arg))
    window_scroll (window, 1, true, true);
  else if (EQ (arg, Qminus))
    window_scroll (window, -1, true, true);
  else
    {
      if (CONSP (arg))
	arg = XCAR (arg);
      CHECK_NUMBER (arg);
      window_scroll (window, XINT (arg), false, true);
    }

  set_marker_both (w->pointm, Qnil, PT, PT_BYTE);
  set_marker_both (w->old_pointm, Qnil, PT, PT_BYTE);
  unbind_to (count, Qnil);

  return Qnil;
}

DEFUN ("scroll-left", Fscroll_left, Sscroll_left, 0, 2, "^P\np",
       doc: /* Scroll selected window display ARG columns left.
Default for ARG is window width minus 2.
Value is the total amount of leftward horizontal scrolling in
effect after the change.
If SET-MINIMUM is non-nil, the new scroll amount becomes the
lower bound for automatic scrolling, i.e. automatic scrolling
will not scroll a window to a column less than the value returned
by this function.  This happens in an interactive call.  */)
  (register Lisp_Object arg, Lisp_Object set_minimum)
{
  struct window *w = XWINDOW (selected_window);
  EMACS_INT requested_arg = (NILP (arg)
			     ? window_body_width (w, 0) - 2
			     : XINT (Fprefix_numeric_value (arg)));
  Lisp_Object result = set_window_hscroll (w, w->hscroll + requested_arg);

  if (!NILP (set_minimum))
    w->min_hscroll = w->hscroll;

  w->suspend_auto_hscroll = true;

  return result;
}

DEFUN ("scroll-right", Fscroll_right, Sscroll_right, 0, 2, "^P\np",
       doc: /* Scroll selected window display ARG columns right.
Default for ARG is window width minus 2.
Value is the total amount of leftward horizontal scrolling in
effect after the change.
If SET-MINIMUM is non-nil, the new scroll amount becomes the
lower bound for automatic scrolling, i.e. automatic scrolling
will not scroll a window to a column less than the value returned
by this function.  This happens in an interactive call.  */)
  (register Lisp_Object arg, Lisp_Object set_minimum)
{
  struct window *w = XWINDOW (selected_window);
  EMACS_INT requested_arg = (NILP (arg)
			     ? window_body_width (w, 0) - 2
			     : XINT (Fprefix_numeric_value (arg)));
  Lisp_Object result = set_window_hscroll (w, w->hscroll - requested_arg);

  if (!NILP (set_minimum))
    w->min_hscroll = w->hscroll;

  w->suspend_auto_hscroll = true;

  return result;
}

<<<<<<< HEAD
=======
DEFUN ("minibuffer-selected-window", Fminibuffer_selected_window, Sminibuffer_selected_window, 0, 0, 0,
       doc: /* Return window selected just before minibuffer window was selected.
Return nil if the selected window is not a minibuffer window.  */)
  (void)
{
  if (minibuf_level > 0
      && MINI_WINDOW_P (XWINDOW (selected_window))
      && WINDOW_LIVE_P (minibuf_selected_window))
    return minibuf_selected_window;

  return Qnil;
}

>>>>>>> 00995c88
/* Value is the number of lines actually displayed in window W,
   as opposed to its height.  */

static int
displayed_window_lines (struct window *w)
{
  struct it it;
  struct text_pos start;
  int height = window_box_height (w);
  struct buffer *old_buffer;
  int bottom_y;
  void *itdata = NULL;

  if (XBUFFER (w->contents) != current_buffer)
    {
      old_buffer = current_buffer;
      set_buffer_internal (XBUFFER (w->contents));
    }
  else
    old_buffer = NULL;

  /* In case W->start is out of the accessible range, do something
     reasonable.  This happens in Info mode when Info-scroll-down
     calls (recenter -1) while W->start is 1.  */
  CLIP_TEXT_POS_FROM_MARKER (start, w->start);

  itdata = bidi_shelve_cache ();
  start_display (&it, w, start);
  move_it_vertically (&it, height);
  bottom_y = line_bottom_y (&it);
  bidi_unshelve_cache (itdata, false);

  /* Add in empty lines at the bottom of the window.  */
  if (bottom_y < height)
    {
      int uy = FRAME_LINE_HEIGHT (it.f);
      it.vpos += (height - bottom_y + uy - 1) / uy;
    }
  else if (bottom_y == height)
    it.vpos++;

  if (old_buffer)
    set_buffer_internal (old_buffer);

  return it.vpos;
}


DEFUN ("recenter", Frecenter, Srecenter, 0, 1, "P",
       doc: /* Center point in selected window and maybe redisplay frame.
With a numeric prefix argument ARG, recenter putting point on screen line ARG
relative to the selected window.  If ARG is negative, it counts up from the
bottom of the window.  (ARG should be less than the height of the window.)

If ARG is omitted or nil, then recenter with point on the middle line of
the selected window; if the variable `recenter-redisplay' is non-nil,
also erase the entire frame and redraw it (when `auto-resize-tool-bars'
is set to `grow-only', this resets the tool-bar's height to the minimum
height needed); if `recenter-redisplay' has the special value `tty',
then only tty frames are redrawn.

Just C-u as prefix means put point in the center of the window
and redisplay normally--don't erase and redraw the frame.  */)
  (register Lisp_Object arg)
{
  struct window *w = XWINDOW (selected_window);
  struct buffer *buf = XBUFFER (w->contents);
  bool center_p = false;
  ptrdiff_t charpos, bytepos;
  EMACS_INT iarg UNINIT;
  int this_scroll_margin;

  if (buf != current_buffer)
    error ("`recenter'ing a window that does not display current-buffer.");

  /* If redisplay is suppressed due to an error, try again.  */
  buf->display_error_modiff = 0;

  if (NILP (arg))
    {
      if (!NILP (Vrecenter_redisplay)
	  && (!EQ (Vrecenter_redisplay, Qtty)
	      || !NILP (Ftty_type (selected_frame))))
	{
	  ptrdiff_t i;

	  /* Invalidate pixel data calculated for all compositions.  */
	  for (i = 0; i < n_compositions; i++)
	    composition_table[i]->font = NULL;
#if defined (HAVE_WINDOW_SYSTEM) && ! defined (USE_GTK) && ! defined (HAVE_NS)
	  WINDOW_XFRAME (w)->minimize_tool_bar_window_p = 1;
#endif
	  Fredraw_frame (WINDOW_FRAME (w));
	  SET_FRAME_GARBAGED (WINDOW_XFRAME (w));
	}

      center_p = true;
    }
  else if (CONSP (arg)) /* Just C-u.  */
    center_p = true;
  else
    {
      arg = Fprefix_numeric_value (arg);
      CHECK_NUMBER (arg);
      iarg = XINT (arg);
    }

  /* Do this after making BUF current
     in case scroll_margin is buffer-local.  */
  this_scroll_margin = window_scroll_margin (w, MARGIN_IN_LINES);

  /* Don't use redisplay code for initial frames, as the necessary
     data structures might not be set up yet then.  */
  if (!FRAME_INITIAL_P (XFRAME (w->frame)))
    {
      if (center_p)
	{
	  struct it it;
	  struct text_pos pt;
	  void *itdata = bidi_shelve_cache ();

	  SET_TEXT_POS (pt, PT, PT_BYTE);
	  start_display (&it, w, pt);
	  move_it_vertically_backward (&it, window_box_height (w) / 2);
	  charpos = IT_CHARPOS (it);
	  bytepos = IT_BYTEPOS (it);
	  bidi_unshelve_cache (itdata, false);
	}
      else if (iarg < 0)
	{
	  struct it it;
	  struct text_pos pt;
	  ptrdiff_t nlines = min (PTRDIFF_MAX, -iarg);
	  int extra_line_spacing;
	  int h = window_box_height (w);
	  int ht = window_internal_height (w);
	  void *itdata = bidi_shelve_cache ();

	  nlines = clip_to_bounds (this_scroll_margin + 1, nlines,
				   ht - this_scroll_margin);

	  SET_TEXT_POS (pt, PT, PT_BYTE);
	  start_display (&it, w, pt);

	  /* Be sure we have the exact height of the full line containing PT.  */
	  move_it_by_lines (&it, 0);

	  /* The amount of pixels we have to move back is the window
	     height minus what's displayed in the line containing PT,
	     and the lines below.  */
	  it.current_y = 0;
	  it.vpos = 0;
	  move_it_by_lines (&it, nlines);

	  if (it.vpos == nlines)
	    h -= it.current_y;
	  else
	    {
	      /* Last line has no newline.  */
	      h -= line_bottom_y (&it);
	      it.vpos++;
	    }

	  /* Don't reserve space for extra line spacing of last line.  */
	  extra_line_spacing = it.max_extra_line_spacing;

	  /* If we can't move down NLINES lines because we hit
	     the end of the buffer, count in some empty lines.  */
	  if (it.vpos < nlines)
	    {
	      nlines -= it.vpos;
	      extra_line_spacing = it.extra_line_spacing;
	      h -= nlines * (FRAME_LINE_HEIGHT (it.f) + extra_line_spacing);
	    }
	  if (h <= 0)
	    {
	      bidi_unshelve_cache (itdata, false);
	      return Qnil;
	    }

	  /* Now find the new top line (starting position) of the window.  */
	  start_display (&it, w, pt);
	  it.current_y = 0;
	  move_it_vertically_backward (&it, h);

	  /* If extra line spacing is present, we may move too far
	     back.  This causes the last line to be only partially
	     visible (which triggers redisplay to recenter that line
	     in the middle), so move forward.
	     But ignore extra line spacing on last line, as it is not
	     considered to be part of the visible height of the line.
	  */
	  h += extra_line_spacing;
	  while (-it.current_y > h)
	    move_it_by_lines (&it, 1);

	  charpos = IT_CHARPOS (it);
	  bytepos = IT_BYTEPOS (it);

	  bidi_unshelve_cache (itdata, false);
	}
      else
	{
	  struct it it;
	  struct text_pos pt;
	  ptrdiff_t nlines = min (PTRDIFF_MAX, iarg);
	  int ht = window_internal_height (w);
	  void *itdata = bidi_shelve_cache ();

	  nlines = clip_to_bounds (this_scroll_margin, nlines,
				   ht - this_scroll_margin - 1);

	  SET_TEXT_POS (pt, PT, PT_BYTE);
	  start_display (&it, w, pt);

	  /* Move to the beginning of screen line containing PT.  */
	  move_it_by_lines (&it, 0);

	  /* Move back to find the point which is ARG screen lines above PT.  */
	  if (nlines > 0)
	    {
	      it.current_y = 0;
	      it.vpos = 0;
	      move_it_by_lines (&it, -nlines);
	    }

	  charpos = IT_CHARPOS (it);
	  bytepos = IT_BYTEPOS (it);

	  bidi_unshelve_cache (itdata, false);
	}
    }
  else
    {
      struct position pos;
      int ht = window_internal_height (w);

      if (center_p)
	iarg = ht / 2;
      else if (iarg < 0)
	iarg += ht;

      /* Don't let it get into the margin at either top or bottom.  */
      iarg = clip_to_bounds (this_scroll_margin, iarg,
			     ht - this_scroll_margin - 1);

      pos = *vmotion (PT, PT_BYTE, - iarg, w);
      charpos = pos.bufpos;
      bytepos = pos.bytepos;
    }

  /* Set the new window start.  */
  set_marker_both (w->start, w->contents, charpos, bytepos);
  w->window_end_valid = false;

  w->optional_new_start = true;

  w->start_at_line_beg = (bytepos == BEGV_BYTE
			  || FETCH_BYTE (bytepos - 1) == '\n');

  wset_redisplay (w);

  return Qnil;
}

DEFUN ("window-text-width", Fwindow_text_width, Swindow_text_width,
       0, 2, 0,
       doc: /* Return the width in columns of the text display area of WINDOW.
WINDOW must be a live window and defaults to the selected one.

The returned width does not include dividers, scrollbars, margins,
fringes, nor any partial-width columns at the right of the text
area.

Optional argument PIXELWISE non-nil, means to return the width in
pixels.  */)
  (Lisp_Object window, Lisp_Object pixelwise)
{
  struct window *w = decode_live_window (window);

  if (NILP (pixelwise))
    return make_number (window_box_width (w, TEXT_AREA)
			/ FRAME_COLUMN_WIDTH (WINDOW_XFRAME (w)));
  else
    return make_number (window_box_width (w, TEXT_AREA));
}

DEFUN ("window-text-height", Fwindow_text_height, Swindow_text_height,
       0, 2, 0,
       doc: /* Return the height in lines of the text display area of WINDOW.
WINDOW must be a live window and defaults to the selected one.

The returned height does not include dividers, the mode line, any header
line, nor any partial-height lines at the bottom of the text area.

Optional argument PIXELWISE non-nil, means to return the height in
pixels.  */)
  (Lisp_Object window, Lisp_Object pixelwise)
{
  struct window *w = decode_live_window (window);

  if (NILP (pixelwise))
    return make_number (window_box_height (w)
			/ FRAME_LINE_HEIGHT (WINDOW_XFRAME (w)));
  else
    return make_number (window_box_height (w));
}

DEFUN ("move-to-window-line", Fmove_to_window_line, Smove_to_window_line,
       1, 1, "P",
       doc: /* Position point relative to window.
ARG nil means position point at center of window.
Else, ARG specifies vertical position within the window;
zero means top of window, negative means relative to bottom
of window, -1 meaning the last fully visible display line
of the window.

Value is the screen line of the window point moved to, counting
from the top of the window.  */)
  (Lisp_Object arg)
{
  struct window *w = XWINDOW (selected_window);
  int lines, start;
  Lisp_Object window;
#if false
  int this_scroll_margin;
#endif

  if (!(BUFFERP (w->contents) && XBUFFER (w->contents) == current_buffer))
    /* This test is needed to make sure PT/PT_BYTE make sense in w->contents
       when passed below to set_marker_both.  */
    error ("move-to-window-line called from unrelated buffer");

  window = selected_window;
  start = marker_position (w->start);
  if (start < BEGV || start > ZV)
    {
      int height = window_internal_height (w);
      Fvertical_motion (make_number (- (height / 2)), window, Qnil);
      set_marker_both (w->start, w->contents, PT, PT_BYTE);
      w->start_at_line_beg = !NILP (Fbolp ());
      w->force_start = true;
    }
  else
    Fgoto_char (w->start);

  lines = displayed_window_lines (w);

  if (NILP (arg))
    XSETFASTINT (arg, lines / 2);
  else
    {
      EMACS_INT iarg = XINT (Fprefix_numeric_value (arg));

      if (iarg < 0)
	iarg = iarg + lines;

#if false /* This code would prevent move-to-window-line from moving point
	     to a place inside the scroll margins (which would cause the
	     next redisplay to scroll).  I wrote this code, but then concluded
	     it is probably better not to install it.  However, it is here
	     inside #if false so as not to lose it.  -- rms.  */

      this_scroll_margin = window_scroll_margin (w, MARGIN_IN_LINES);

      /* Don't let it get into the margin at either top or bottom.  */
      iarg = max (iarg, this_scroll_margin);
      iarg = min (iarg, lines - this_scroll_margin - 1);
#endif

      arg = make_number (iarg);
    }

  /* Skip past a partially visible first line.  */
  if (w->vscroll)
    XSETINT (arg, XINT (arg) + 1);

  return Fvertical_motion (arg, window, Qnil);
}



/***********************************************************************
			 Window Configuration
 ***********************************************************************/

struct save_window_data
  {
    struct vectorlike_header header;
    Lisp_Object selected_frame;
    Lisp_Object current_window;
    Lisp_Object f_current_buffer;
    Lisp_Object minibuf_scroll_window;
    Lisp_Object minibuf_selected_window;
    Lisp_Object root_window;
    Lisp_Object focus_frame;
    /* A vector, each of whose elements is a struct saved_window
       for one window.  */
    Lisp_Object saved_windows;

    /* All fields above are traced by the GC.
       From `frame-cols' down, the fields are ignored by the GC.  */
    /* We should be able to do without the following two.  */
    int frame_cols, frame_lines;
    /* These two should get eventually replaced by their pixel
       counterparts.  */
    int frame_menu_bar_lines, frame_tool_bar_lines;
    int frame_text_width, frame_text_height;
    /* These are currently unused.  We need them as soon as we convert
       to pixels.  */
    int frame_menu_bar_height, frame_tool_bar_height;
  };

/* This is saved as a Lisp_Vector.  */
struct saved_window
{
  struct vectorlike_header header;

  Lisp_Object window, buffer, start, pointm, old_pointm;
  Lisp_Object pixel_left, pixel_top, pixel_height, pixel_width;
  Lisp_Object pixel_height_before_size_change, pixel_width_before_size_change;
  Lisp_Object left_col, top_line, total_cols, total_lines;
  Lisp_Object normal_cols, normal_lines;
  Lisp_Object hscroll, min_hscroll, hscroll_whole, suspend_auto_hscroll;
  Lisp_Object parent, prev;
  Lisp_Object start_at_line_beg;
  Lisp_Object display_table;
  Lisp_Object left_margin_cols, right_margin_cols;
  Lisp_Object left_fringe_width, right_fringe_width, fringes_outside_margins;
  Lisp_Object scroll_bar_width, vertical_scroll_bar_type, dedicated;
  Lisp_Object scroll_bar_height, horizontal_scroll_bar_type;
  Lisp_Object combination_limit, window_parameters;
};

#define SAVED_WINDOW_N(swv,n) \
  ((struct saved_window *) (XVECTOR ((swv)->contents[(n)])))

DEFUN ("window-configuration-p", Fwindow_configuration_p, Swindow_configuration_p, 1, 1, 0,
       doc: /* Return t if OBJECT is a window-configuration object.  */)
  (Lisp_Object object)
{
  return WINDOW_CONFIGURATIONP (object) ? Qt : Qnil;
}

DEFUN ("window-configuration-frame", Fwindow_configuration_frame, Swindow_configuration_frame, 1, 1, 0,
       doc: /* Return the frame that CONFIG, a window-configuration object, is about.  */)
  (Lisp_Object config)
{
  register struct save_window_data *data;
  struct Lisp_Vector *saved_windows;

  CHECK_WINDOW_CONFIGURATION (config);

  data = (struct save_window_data *) XVECTOR (config);
  saved_windows = XVECTOR (data->saved_windows);
  return XWINDOW (SAVED_WINDOW_N (saved_windows, 0)->window)->frame;
}

DEFUN ("set-window-configuration", Fset_window_configuration,
       Sset_window_configuration, 1, 1, 0,
       doc: /* Set the configuration of windows and buffers as specified by CONFIGURATION.
CONFIGURATION must be a value previously returned
by `current-window-configuration' (which see).
If CONFIGURATION was made from a frame that is now deleted,
only frame-independent values can be restored.  In this case,
the return value is nil.  Otherwise the value is t.  */)
  (Lisp_Object configuration)
{
  register struct save_window_data *data;
  struct Lisp_Vector *saved_windows;
  Lisp_Object new_current_buffer;
  Lisp_Object frame;
  struct frame *f;
  ptrdiff_t old_point = -1;
  USE_SAFE_ALLOCA;

  CHECK_WINDOW_CONFIGURATION (configuration);

  data = (struct save_window_data *) XVECTOR (configuration);
  saved_windows = XVECTOR (data->saved_windows);

  new_current_buffer = data->f_current_buffer;
  if (!BUFFER_LIVE_P (XBUFFER (new_current_buffer)))
    new_current_buffer = Qnil;
  else
    {
      if (XBUFFER (new_current_buffer) == current_buffer)
	/* The code further down "preserves point" by saving here PT in
	   old_point and then setting it later back into PT.  When the
	   current-selected-window and the final-selected-window both show
	   the current buffer, this suffers from the problem that the
	   current PT is the window-point of the current-selected-window,
	   while the final PT is the point of the final-selected-window, so
	   this copy from one PT to the other would end up moving the
	   window-point of the final-selected-window to the window-point of
	   the current-selected-window.  So we have to be careful which
	   point of the current-buffer we copy into old_point.  */
	if (EQ (XWINDOW (data->current_window)->contents, new_current_buffer)
	    && WINDOWP (selected_window)
	    && EQ (XWINDOW (selected_window)->contents, new_current_buffer)
	    && !EQ (selected_window, data->current_window))
	  old_point = marker_position (XWINDOW (data->current_window)->pointm);
	else
	  old_point = PT;
      else
	/* BUF_PT (XBUFFER (new_current_buffer)) gives us the position of
	   point in new_current_buffer as of the last time this buffer was
	   used.  This can be non-deterministic since it can be changed by
	   things like jit-lock by mere temporary selection of some random
	   window that happens to show this buffer.
	   So if possible we want this arbitrary choice of "which point" to
	   be the one from the to-be-selected-window so as to prevent this
	   window's cursor from being copied from another window.  */
	if (EQ (XWINDOW (data->current_window)->contents, new_current_buffer)
	    /* If current_window = selected_window, its point is in BUF_PT.  */
	    && !EQ (selected_window, data->current_window))
	  old_point = marker_position (XWINDOW (data->current_window)->pointm);
	else
	  old_point = BUF_PT (XBUFFER (new_current_buffer));
    }

  frame = XWINDOW (SAVED_WINDOW_N (saved_windows, 0)->window)->frame;
  f = XFRAME (frame);

  /* If f is a dead frame, don't bother rebuilding its window tree.
     However, there is other stuff we should still try to do below.  */
  if (FRAME_LIVE_P (f))
    {
      Lisp_Object window;
      Lisp_Object dead_windows = Qnil;
      Lisp_Object tem, par, pers;
      struct window *w;
      struct saved_window *p;
      struct window *root_window;
      struct window **leaf_windows;
      ptrdiff_t i, k, n_leaf_windows;
      /* Records whether a window has been added or removed wrt the
	 original configuration.  */
      bool window_changed = false;
      /* Records whether a window has changed its buffer wrt the
	 original configuration.  */
      bool buffer_changed = false;

      /* Don't do this within the main loop below: This may call Lisp
	 code and is thus potentially unsafe while input is blocked.  */
      for (k = 0; k < saved_windows->header.size; k++)
	{
	  p = SAVED_WINDOW_N (saved_windows, k);
	  window = p->window;
	  w = XWINDOW (window);

	  if (NILP (w->contents))
	    /* A dead window that will be resurrected, the window
	       configuration will change.  */
	    window_changed = true;

	  if (BUFFERP (w->contents)
	      && !EQ (w->contents, p->buffer)
	      && BUFFER_LIVE_P (XBUFFER (p->buffer)))
	    /* If a window we restore gets another buffer, record the
	       window's old buffer.  */
	    call1 (Qrecord_window_buffer, window);
	}

      /* Disallow x_set_window_size, temporarily.  */
      f->can_x_set_window_size = false;
      /* The mouse highlighting code could get screwed up
	 if it runs during this.  */
      block_input ();

      /* "Swap out" point from the selected window's buffer
	 into the window itself.  (Normally the pointm of the selected
	 window holds garbage.)  We do this now, before
	 restoring the window contents, and prevent it from
	 being done later on when we select a new window.  */
      if (! NILP (XWINDOW (selected_window)->contents))
	{
	  w = XWINDOW (selected_window);
	  set_marker_both (w->pointm,
			   w->contents,
			   BUF_PT (XBUFFER (w->contents)),
			   BUF_PT_BYTE (XBUFFER (w->contents)));
	}

      fset_redisplay (f);

      /* Problem: Freeing all matrices and later allocating them again
	 is a serious redisplay flickering problem.  What we would
	 really like to do is to free only those matrices not reused
	 below.  */
      root_window = XWINDOW (FRAME_ROOT_WINDOW (f));
      ptrdiff_t nwindows = count_windows (root_window);
      SAFE_NALLOCA (leaf_windows, 1, nwindows);
      n_leaf_windows = get_leaf_windows (root_window, leaf_windows, 0);

      /* Kludge Alert!
	 Mark all windows now on frame as "deleted".
	 Restoring the new configuration "undeletes" any that are in it.

	 Save their current buffers in their height fields, since we may
	 need it later, if a buffer saved in the configuration is now
	 dead.  */
      delete_all_child_windows (FRAME_ROOT_WINDOW (f));

      for (k = 0; k < saved_windows->header.size; k++)
	{
	  p = SAVED_WINDOW_N (saved_windows, k);
	  window = p->window;
	  w = XWINDOW (window);
	  wset_next (w, Qnil);

	  if (!NILP (p->parent))
	    wset_parent
	      (w, SAVED_WINDOW_N (saved_windows, XFASTINT (p->parent))->window);
	  else
	    wset_parent (w, Qnil);

	  if (!NILP (p->prev))
	    {
	      wset_prev
		(w, SAVED_WINDOW_N (saved_windows, XFASTINT (p->prev))->window);
	      wset_next (XWINDOW (w->prev), p->window);
	    }
	  else
	    {
	      wset_prev (w, Qnil);
	      if (!NILP (w->parent))
		wset_combination (XWINDOW (w->parent),
				  (XINT (p->total_cols)
				   != XWINDOW (w->parent)->total_cols),
				  p->window);
	    }

	  /* If we squirreled away the buffer, restore it now.  */
	  if (BUFFERP (w->combination_limit))
	    wset_buffer (w, w->combination_limit);
	  w->pixel_left = XFASTINT (p->pixel_left);
	  w->pixel_top = XFASTINT (p->pixel_top);
	  w->pixel_width = XFASTINT (p->pixel_width);
	  w->pixel_height = XFASTINT (p->pixel_height);
	  w->pixel_width_before_size_change
	    = XFASTINT (p->pixel_width_before_size_change);
	  w->pixel_height_before_size_change
	    = XFASTINT (p->pixel_height_before_size_change);
	  w->left_col = XFASTINT (p->left_col);
	  w->top_line = XFASTINT (p->top_line);
	  w->total_cols = XFASTINT (p->total_cols);
	  w->total_lines = XFASTINT (p->total_lines);
	  wset_normal_cols (w, p->normal_cols);
	  wset_normal_lines (w, p->normal_lines);
	  w->hscroll = XFASTINT (p->hscroll);
	  w->suspend_auto_hscroll = !NILP (p->suspend_auto_hscroll);
	  w->min_hscroll = XFASTINT (p->min_hscroll);
	  w->hscroll_whole = XFASTINT (p->hscroll_whole);
	  wset_display_table (w, p->display_table);
	  w->left_margin_cols = XINT (p->left_margin_cols);
	  w->right_margin_cols = XINT (p->right_margin_cols);
	  w->left_fringe_width = XINT (p->left_fringe_width);
	  w->right_fringe_width = XINT (p->right_fringe_width);
	  w->fringes_outside_margins = !NILP (p->fringes_outside_margins);
	  w->scroll_bar_width = XINT (p->scroll_bar_width);
	  w->scroll_bar_height = XINT (p->scroll_bar_height);
	  wset_vertical_scroll_bar_type (w, p->vertical_scroll_bar_type);
	  wset_horizontal_scroll_bar_type (w, p->horizontal_scroll_bar_type);
	  wset_dedicated (w, p->dedicated);
	  wset_combination_limit (w, p->combination_limit);
	  /* Restore any window parameters that have been saved.
	     Parameters that have not been saved are left alone.  */
	  for (tem = p->window_parameters; CONSP (tem); tem = XCDR (tem))
	    {
	      pers = XCAR (tem);
	      if (CONSP (pers))
		{
		  if (NILP (XCDR (pers)))
		    {
		      par = Fassq (XCAR (pers), w->window_parameters);
		      if (CONSP (par) && !NILP (XCDR (par)))
			/* Reset a parameter to nil if and only if it
			   has a non-nil association.  Don't make new
			   associations.  */
			Fsetcdr (par, Qnil);
		    }
		  else
		    /* Always restore a non-nil value.  */
		    Fset_window_parameter (window, XCAR (pers), XCDR (pers));
		}
	    }

	  if (BUFFERP (p->buffer) && BUFFER_LIVE_P (XBUFFER (p->buffer)))
	    /* If saved buffer is alive, install it.  */
	    {
	      if (!EQ (w->contents, p->buffer))
		/* Record buffer configuration change.  */
		buffer_changed = true;
	      wset_buffer (w, p->buffer);
	      w->start_at_line_beg = !NILP (p->start_at_line_beg);
	      set_marker_restricted (w->start, p->start, w->contents);
	      set_marker_restricted (w->pointm, p->pointm, w->contents);
	      set_marker_restricted (w->old_pointm, p->old_pointm, w->contents);
	      /* As documented in Fcurrent_window_configuration, don't
		 restore the location of point in the buffer which was
		 current when the window configuration was recorded.  */
	      if (!EQ (p->buffer, new_current_buffer)
		  && XBUFFER (p->buffer) == current_buffer)
		Fgoto_char (w->pointm);
	    }
	  else if (BUFFERP (w->contents) && BUFFER_LIVE_P (XBUFFER (w->contents)))
	    /* Keep window's old buffer; make sure the markers are real.  */
	    {
	      /* Set window markers at start of visible range.  */
	      if (XMARKER (w->start)->buffer == 0)
		set_marker_restricted_both (w->start, w->contents, 0, 0);
	      if (XMARKER (w->pointm)->buffer == 0)
		set_marker_restricted_both
		  (w->pointm, w->contents,
		   BUF_PT (XBUFFER (w->contents)),
		   BUF_PT_BYTE (XBUFFER (w->contents)));
	      if (XMARKER (w->old_pointm)->buffer == 0)
		set_marker_restricted_both
		  (w->old_pointm, w->contents,
		   BUF_PT (XBUFFER (w->contents)),
		   BUF_PT_BYTE (XBUFFER (w->contents)));
	      w->start_at_line_beg = true;
	    }
	  else if (!NILP (w->start))
	    /* Leaf window has no live buffer, get one.  */
	    {
	      /* Record buffer configuration change.  */
	      buffer_changed = true;
	      /* Get the buffer via other_buffer_safely in order to
		 avoid showing an unimportant buffer and, if necessary, to
		 recreate *scratch* in the course (part of Juanma's bs-show
		 scenario from March 2011).  */
	      wset_buffer (w, other_buffer_safely (Fcurrent_buffer ()));
	      /* This will set the markers to beginning of visible
		 range.  */
	      set_marker_restricted_both (w->start, w->contents, 0, 0);
	      set_marker_restricted_both (w->pointm, w->contents, 0, 0);
	      set_marker_restricted_both (w->old_pointm, w->contents, 0, 0);
	      w->start_at_line_beg = true;
	      if (!NILP (w->dedicated))
		/* Record this window as dead.  */
		dead_windows = Fcons (window, dead_windows);
	      /* Make sure window is no more dedicated.  */
	      wset_dedicated (w, Qnil);
	    }
	}

      fset_root_window (f, data->root_window);
      /* Arrange *not* to restore point in the buffer that was
	 current when the window configuration was saved.  */
      if (EQ (XWINDOW (data->current_window)->contents, new_current_buffer))
	set_marker_restricted (XWINDOW (data->current_window)->pointm,
			       make_number (old_point),
			       XWINDOW (data->current_window)->contents);

      /* In the following call to `select-window', prevent "swapping out
	 point" in the old selected window using the buffer that has
	 been restored into it.  We already swapped out that point from
	 that window's old buffer.

	 Do not record the buffer here.  We do that in a separate call
	 to select_window below.  See also Bug#16207.  */
      select_window (data->current_window, Qt, true);
      BVAR (XBUFFER (XWINDOW (selected_window)->contents),
	    last_selected_window)
	= selected_window;

      if (NILP (data->focus_frame)
	  || (FRAMEP (data->focus_frame)
	      && FRAME_LIVE_P (XFRAME (data->focus_frame))))
	Fredirect_frame_focus (frame, data->focus_frame);

      /* Now, free glyph matrices in windows that were not reused.  */
      for (i = 0; i < n_leaf_windows; i++)
	if (NILP (leaf_windows[i]->contents))
	  {
	    free_window_matrices (leaf_windows[i]);
	    window_changed = true;
	  }

      /* Allow x_set_window_size again and apply frame size changes if
	 needed.  */
      f->can_x_set_window_size = true;
      adjust_frame_size (f, -1, -1, 1, false, Qset_window_configuration);

      adjust_frame_glyphs (f);
      unblock_input ();

      /* Scan dead buffer windows.  */
      for (; CONSP (dead_windows); dead_windows = XCDR (dead_windows))
	{
	  window = XCAR (dead_windows);
	  if (WINDOW_LIVE_P (window) && !EQ (window, FRAME_ROOT_WINDOW (f)))
	    delete_deletable_window (window);
	}

      /* Record the selected window's buffer here.  The window should
	 already be the selected one from the call above.  */
      if (WINDOW_LIVE_P (data->current_window))
	select_window (data->current_window, Qnil, false);

      /* Fselect_window will have made f the selected frame, so we
	 reselect the proper frame here.  Fhandle_switch_frame will change the
	 selected window too, but that doesn't make the call to
	 Fselect_window above totally superfluous; it still sets f's
	 selected window.  */
      if (FRAME_LIVE_P (XFRAME (data->selected_frame)))
	do_switch_frame (data->selected_frame, 0, 0, Qnil);

      if (window_changed)
	/* At least one window has been added or removed.  Run
	   `window-configuration-change-hook' and make sure
	   `window-size-change-functions' get run later.

	   We have to do this in order to capture the following
	   scenario: Suppose our frame contains two live windows W1 and
	   W2 and 'set-window-configuration' replaces them by two
	   windows W3 and W4 that were dead the last time
	   run_window_size_change_functions was run.  If W3 and W4 have
	   the same values for their old and new pixel sizes but these
	   values differ from those of W1 and W2, the sizes of our
	   frame's two live windows changed but window_size_changed has
	   no means to detect that fact.

	   Obviously, this will get us false positives, for example,
	   when we restore the original configuration with W1 and W2
	   before run_window_size_change_functions gets called.  */
	{
	  run_window_configuration_change_hook (f);
	  FRAME_WINDOW_CONFIGURATION_CHANGED (f) = true;
	}
      else if (buffer_changed)
	/* At least one window has changed its buffer.  Run
	   `window-configuration-change-hook' only.  */
	run_window_configuration_change_hook (f);
    }

  if (!NILP (new_current_buffer))
    {
      Fset_buffer (new_current_buffer);
      /* If the new current buffer doesn't appear in the selected
	 window, go to its old point (see bug#12208).  */
      if (!EQ (XWINDOW (data->current_window)->contents, new_current_buffer))
	Fgoto_char (make_number (old_point));
    }

  Vminibuf_scroll_window = data->minibuf_scroll_window;
  minibuf_selected_window = data->minibuf_selected_window;

  SAFE_FREE ();
  return (FRAME_LIVE_P (f) ? Qt : Qnil);
}


void
restore_window_configuration (Lisp_Object configuration)
{
  Fset_window_configuration (configuration);
}


/* If WINDOW is an internal window, recursively delete all child windows
   reachable via the next and contents slots of WINDOW.  Otherwise setup
   WINDOW to not show any buffer.  */

void
delete_all_child_windows (Lisp_Object window)
{
  register struct window *w;

  w = XWINDOW (window);

  if (!NILP (w->next))
    /* Delete WINDOW's siblings (we traverse postorderly).  */
    delete_all_child_windows (w->next);

  if (WINDOWP (w->contents))
    {
      delete_all_child_windows (w->contents);
      wset_combination (w, false, Qnil);
    }
  else if (BUFFERP (w->contents))
    {
      unshow_buffer (w);
      unchain_marker (XMARKER (w->pointm));
      unchain_marker (XMARKER (w->old_pointm));
      unchain_marker (XMARKER (w->start));
      /* Since combination limit makes sense for an internal windows
	 only, we use this slot to save the buffer for the sake of
	 possible resurrection in Fset_window_configuration.  */
      wset_combination_limit (w, w->contents);
      wset_buffer (w, Qnil);
    }

  Vwindow_list = Qnil;
}

static ptrdiff_t
count_windows (struct window *window)
{
  ptrdiff_t count = 1;
  if (!NILP (window->next))
    count += count_windows (XWINDOW (window->next));
  if (WINDOWP (window->contents))
    count += count_windows (XWINDOW (window->contents));
  return count;
}


/* Fill vector FLAT with leaf windows under W, starting at index I.
   Value is last index + 1.  */
static ptrdiff_t
get_leaf_windows (struct window *w, struct window **flat, ptrdiff_t i)
{
  while (w)
    {
      if (WINDOWP (w->contents))
	i = get_leaf_windows (XWINDOW (w->contents), flat, i);
      else
	flat[i++] = w;

      w = NILP (w->next) ? 0 : XWINDOW (w->next);
    }

  return i;
}


/* Return a pointer to the glyph W's physical cursor is on.  Value is
   null if W's current matrix is invalid, so that no meaningful glyph
   can be returned.  */
struct glyph *
get_phys_cursor_glyph (struct window *w)
{
  struct glyph_row *row;
  struct glyph *glyph;
  int hpos = w->phys_cursor.hpos;

  if (!(w->phys_cursor.vpos >= 0
	&& w->phys_cursor.vpos < w->current_matrix->nrows))
    return NULL;

  row = MATRIX_ROW (w->current_matrix, w->phys_cursor.vpos);
  if (!row->enabled_p)
    return NULL;

  if (w->hscroll)
    {
      /* When the window is hscrolled, cursor hpos can legitimately be
	 out of bounds, but we draw the cursor at the corresponding
	 window margin in that case.  */
      if (!row->reversed_p && hpos < 0)
	hpos = 0;
      if (row->reversed_p && hpos >= row->used[TEXT_AREA])
	hpos = row->used[TEXT_AREA] - 1;
    }

  if (0 <= hpos && hpos < row->used[TEXT_AREA])
    glyph = row->glyphs[TEXT_AREA] + hpos;
  else
    glyph = NULL;

  return glyph;
}


static ptrdiff_t
save_window_save (Lisp_Object window, struct Lisp_Vector *vector, ptrdiff_t i)
{
  struct saved_window *p;
  struct window *w;
  Lisp_Object tem, pers, par;

  for (; !NILP (window); window = w->next)
    {
      p = SAVED_WINDOW_N (vector, i);
      w = XWINDOW (window);

      wset_temslot (w, make_number (i)); i++;
      p->window = window;
      p->buffer = (WINDOW_LEAF_P (w) ? w->contents : Qnil);
      p->pixel_left = make_number (w->pixel_left);
      p->pixel_top = make_number (w->pixel_top);
      p->pixel_width = make_number (w->pixel_width);
      p->pixel_height = make_number (w->pixel_height);
      p->pixel_width_before_size_change
	= make_number (w->pixel_width_before_size_change);
      p->pixel_height_before_size_change
	= make_number (w->pixel_height_before_size_change);
      p->left_col = make_number (w->left_col);
      p->top_line = make_number (w->top_line);
      p->total_cols = make_number (w->total_cols);
      p->total_lines = make_number (w->total_lines);
      p->normal_cols = w->normal_cols;
      p->normal_lines = w->normal_lines;
      XSETFASTINT (p->hscroll, w->hscroll);
      p->suspend_auto_hscroll = w->suspend_auto_hscroll ? Qt : Qnil;
      XSETFASTINT (p->min_hscroll, w->min_hscroll);
      XSETFASTINT (p->hscroll_whole, w->hscroll_whole);
      p->display_table = w->display_table;
      p->left_margin_cols = make_number (w->left_margin_cols);
      p->right_margin_cols = make_number (w->right_margin_cols);
      p->left_fringe_width = make_number (w->left_fringe_width);
      p->right_fringe_width = make_number (w->right_fringe_width);
      p->fringes_outside_margins = w->fringes_outside_margins ? Qt : Qnil;
      p->scroll_bar_width = make_number (w->scroll_bar_width);
      p->scroll_bar_height = make_number (w->scroll_bar_height);
      p->vertical_scroll_bar_type = w->vertical_scroll_bar_type;
      p->horizontal_scroll_bar_type = w->horizontal_scroll_bar_type;
      p->dedicated = w->dedicated;
      p->combination_limit = w->combination_limit;
      p->window_parameters = Qnil;

      if (!NILP (Vwindow_persistent_parameters))
	{
	  /* Run cycle detection on Vwindow_persistent_parameters.  */
	  Lisp_Object tortoise, hare;

	  hare = tortoise = Vwindow_persistent_parameters;
	  while (CONSP (hare))
	    {
	      hare = XCDR (hare);
	      if (!CONSP (hare))
		break;

	      hare = XCDR (hare);
	      tortoise = XCDR (tortoise);

	      if (EQ (hare, tortoise))
		/* Reset Vwindow_persistent_parameters to Qnil.  */
		{
		  Vwindow_persistent_parameters = Qnil;
		  break;
		}
	    }

	  for (tem = Vwindow_persistent_parameters; CONSP (tem);
	       tem = XCDR (tem))
	    {
	      pers = XCAR (tem);
	      /* Save values for persistent window parameters. */
	      if (CONSP (pers) && !NILP (XCDR (pers)))
		{
		  par = Fassq (XCAR (pers), w->window_parameters);
		  if (NILP (par))
		    /* If the window has no value for the parameter,
		       make one.  */
		    p->window_parameters = Fcons (Fcons (XCAR (pers), Qnil),
						  p->window_parameters);
		  else
		    /* If the window has a value for the parameter,
		       save it.  */
		    p->window_parameters = Fcons (Fcons (XCAR (par),
							 XCDR (par)),
						  p->window_parameters);
		}
	    }
	}

      if (BUFFERP (w->contents))
	{
	  /* Save w's value of point in the window configuration.  If w
	     is the selected window, then get the value of point from
	     the buffer; pointm is garbage in the selected window.  */
	  if (EQ (window, selected_window))
	    p->pointm = build_marker (XBUFFER (w->contents),
				      BUF_PT (XBUFFER (w->contents)),
				      BUF_PT_BYTE (XBUFFER (w->contents)));
	  else
	    p->pointm = Fcopy_marker (w->pointm, Qnil);
	  p->old_pointm = Fcopy_marker (w->old_pointm, Qnil);
	  XMARKER (p->pointm)->insertion_type
	    = !NILP (buffer_local_value /* Don't signal error if void.  */
		     (Qwindow_point_insertion_type, w->contents));
	  XMARKER (p->old_pointm)->insertion_type
	    = !NILP (buffer_local_value /* Don't signal error if void.  */
		     (Qwindow_point_insertion_type, w->contents));

	  p->start = Fcopy_marker (w->start, Qnil);
	  p->start_at_line_beg = w->start_at_line_beg ? Qt : Qnil;
	}
      else
	{
	  p->pointm = Qnil;
	  p->old_pointm = Qnil;
	  p->start = Qnil;
	  p->start_at_line_beg = Qnil;
	}

      p->parent = NILP (w->parent) ? Qnil : XWINDOW (w->parent)->temslot;
      p->prev = NILP (w->prev) ? Qnil : XWINDOW (w->prev)->temslot;

      if (WINDOWP (w->contents))
	i = save_window_save (w->contents, vector, i);
    }

  return i;
}

DEFUN ("current-window-configuration", Fcurrent_window_configuration,
       Scurrent_window_configuration, 0, 1, 0,
       doc: /* Return an object representing the current window configuration of FRAME.
If FRAME is nil or omitted, use the selected frame.
This describes the number of windows, their sizes and current buffers,
and for each displayed buffer, where display starts, and the position of
point.  An exception is made for point in the current buffer:
its value is -not- saved.
This also records the currently selected frame, and FRAME's focus
redirection (see `redirect-frame-focus').  The variable
`window-persistent-parameters' specifies which window parameters are
saved by this function.  */)
  (Lisp_Object frame)
{
  Lisp_Object tem;
  ptrdiff_t i, n_windows;
  struct save_window_data *data;
  struct frame *f = decode_live_frame (frame);

  n_windows = count_windows (XWINDOW (FRAME_ROOT_WINDOW (f)));
  data = ALLOCATE_PSEUDOVECTOR (struct save_window_data, frame_cols,
			       PVEC_WINDOW_CONFIGURATION);

  data->frame_cols = FRAME_COLS (f);
  data->frame_lines = FRAME_LINES (f);
  data->frame_menu_bar_lines = FRAME_MENU_BAR_LINES (f);
  data->frame_tool_bar_lines = FRAME_TOOL_BAR_LINES (f);
  data->frame_text_width = FRAME_TEXT_WIDTH (f);
  data->frame_text_height = FRAME_TEXT_HEIGHT (f);
  data->frame_menu_bar_height = FRAME_MENU_BAR_HEIGHT (f);
  data->frame_tool_bar_height = FRAME_TOOL_BAR_HEIGHT (f);
  data->selected_frame = selected_frame;
  data->current_window = FRAME_SELECTED_WINDOW (f);
  XSETBUFFER (data->f_current_buffer, current_buffer);
  data->minibuf_scroll_window = minibuf_level > 0 ? Vminibuf_scroll_window : Qnil;
  data->minibuf_selected_window = minibuf_level > 0 ? minibuf_selected_window : Qnil;
  data->root_window = FRAME_ROOT_WINDOW (f);
  data->focus_frame = FRAME_FOCUS_FRAME (f);
  tem = make_uninit_vector (n_windows);
  data->saved_windows = tem;
  for (i = 0; i < n_windows; i++)
    ASET (tem, i,
	  Fmake_vector (make_number (VECSIZE (struct saved_window)), Qnil));
  save_window_save (FRAME_ROOT_WINDOW (f), XVECTOR (tem), 0);
  XSETWINDOW_CONFIGURATION (tem, data);
  return (tem);
}

/* Called after W's margins, fringes or scroll bars was adjusted.  */

static void
apply_window_adjustment (struct window *w)
{
  eassert (w);
  clear_glyph_matrix (w->current_matrix);
  w->window_end_valid = false;
  wset_redisplay (w);
  adjust_frame_glyphs (XFRAME (WINDOW_FRAME (w)));
}


/***********************************************************************
			    Marginal Areas
 ***********************************************************************/

static int
extract_dimension (Lisp_Object dimension)
{
  if (NILP (dimension))
    return -1;
  CHECK_RANGED_INTEGER (dimension, 0, INT_MAX);
  return XINT (dimension);
}

static struct window *
set_window_margins (struct window *w, Lisp_Object left_width,
		    Lisp_Object right_width)
{
  int unit = WINDOW_FRAME_COLUMN_WIDTH (w);
  int left = NILP (left_width) ? 0 : extract_dimension (left_width);
  int right = NILP (right_width) ? 0 : extract_dimension (right_width);

  if (w->left_margin_cols != left || w->right_margin_cols != right)
    {
      /* Don't change anything if new margins won't fit.  */
      if ((WINDOW_PIXEL_WIDTH (w)
	   - WINDOW_FRINGES_WIDTH (w)
	   - WINDOW_SCROLL_BAR_AREA_WIDTH (w)
	   - (left + right) * unit)
	  >= MIN_SAFE_WINDOW_PIXEL_WIDTH (w))
	{
	  w->left_margin_cols = left;
	  w->right_margin_cols = right;

	  return w;
	}
      else
	return NULL;
    }
  else
    return NULL;
}

DEFUN ("set-window-margins", Fset_window_margins, Sset_window_margins,
       2, 3, 0,
       doc: /* Set width of marginal areas of window WINDOW.
WINDOW must be a live window and defaults to the selected one.

Second arg LEFT-WIDTH specifies the number of character cells to
reserve for the left marginal area.  Optional third arg RIGHT-WIDTH
does the same for the right marginal area.  A nil width parameter
means no margin.

Return t if any margin was actually changed and nil otherwise.  */)
  (Lisp_Object window, Lisp_Object left_width, Lisp_Object right_width)
{
  struct window *w = set_window_margins (decode_live_window (window),
					 left_width, right_width);
  return w ? (apply_window_adjustment (w), Qt) : Qnil;
}



/***********************************************************************
			    Fringes
 ***********************************************************************/

static struct window *
set_window_fringes (struct window *w, Lisp_Object left_width,
		    Lisp_Object right_width, Lisp_Object outside_margins)
{
  bool outside = !NILP (outside_margins);
  int left = extract_dimension (left_width);
  int right = extract_dimension (right_width);

  /* Do nothing on a tty or if nothing to actually change.  */
  if (FRAME_WINDOW_P (WINDOW_XFRAME (w))
      && (w->left_fringe_width != left
	  || w->right_fringe_width != right
	  || w->fringes_outside_margins != outside))
    {
      if (left > 0 || right > 0)
	{
	  /* Don't change anything if new fringes don't fit.  */
	  if ((WINDOW_PIXEL_WIDTH (w)
	       - WINDOW_MARGINS_WIDTH (w)
	       - WINDOW_SCROLL_BAR_AREA_WIDTH (w)
	       - max (left, 0) - max (right, 0))
	      < MIN_SAFE_WINDOW_PIXEL_WIDTH (w))
	    return NULL;
	}

      w->left_fringe_width = left;
      w->right_fringe_width = right;
      w->fringes_outside_margins = outside;

      return w;
    }
  else
    return NULL;
}

DEFUN ("set-window-fringes", Fset_window_fringes, Sset_window_fringes,
       2, 4, 0,
       doc: /* Set the fringe widths of window WINDOW.
WINDOW must be a live window and defaults to the selected one.

Second arg LEFT-WIDTH specifies the number of pixels to reserve for
the left fringe.  Optional third arg RIGHT-WIDTH specifies the right
fringe width.  If a fringe width arg is nil, that means to use the
frame's default fringe width.  Default fringe widths can be set with
the command `set-fringe-style'.
If optional fourth arg OUTSIDE-MARGINS is non-nil, draw the fringes
outside of the display margins.  By default, fringes are drawn between
display marginal areas and the text area.

Return t if any fringe was actually changed and nil otherwise.  */)
  (Lisp_Object window, Lisp_Object left_width,
   Lisp_Object right_width, Lisp_Object outside_margins)
{
  struct window *w
    = set_window_fringes (decode_live_window (window),
			  left_width, right_width, outside_margins);
  return w ? (apply_window_adjustment (w), Qt) : Qnil;
}


DEFUN ("window-fringes", Fwindow_fringes, Swindow_fringes,
       0, 1, 0,
       doc: /* Get width of fringes of window WINDOW.
WINDOW must be a live window and defaults to the selected one.

Value is a list of the form (LEFT-WIDTH RIGHT-WIDTH OUTSIDE-MARGINS).  */)
  (Lisp_Object window)
{
  struct window *w = decode_live_window (window);

  return list3 (make_number (WINDOW_LEFT_FRINGE_WIDTH (w)),
		make_number (WINDOW_RIGHT_FRINGE_WIDTH (w)),
		WINDOW_HAS_FRINGES_OUTSIDE_MARGINS (w) ? Qt : Qnil);
}



/***********************************************************************
			    Scroll bars
 ***********************************************************************/

static struct window *
set_window_scroll_bars (struct window *w, Lisp_Object width,
			Lisp_Object vertical_type, Lisp_Object height,
			Lisp_Object horizontal_type)
{
  int iwidth = extract_dimension (width);
  bool changed = false;

  if (iwidth == 0)
    vertical_type = Qnil;

  if (!(NILP (vertical_type)
	|| EQ (vertical_type, Qleft)
	|| EQ (vertical_type, Qright)
	|| EQ (vertical_type, Qt)))
    error ("Invalid type of vertical scroll bar");

  if (w->scroll_bar_width != iwidth
      || !EQ (w->vertical_scroll_bar_type, vertical_type))
    {
      /* Don't change anything if new scroll bar won't fit.  */
      if ((WINDOW_PIXEL_WIDTH (w)
	   - WINDOW_MARGINS_WIDTH (w)
	   - WINDOW_FRINGES_WIDTH (w)
	   - max (iwidth, 0))
	  >= MIN_SAFE_WINDOW_PIXEL_WIDTH (w))
	{
	  w->scroll_bar_width = iwidth;
	  wset_vertical_scroll_bar_type (w, vertical_type);
	  changed = true;
	}
    }

#if USE_HORIZONTAL_SCROLL_BARS
  {
    int iheight = extract_dimension (height);

    if (MINI_WINDOW_P (w) || iheight == 0)
      horizontal_type = Qnil;

    if (!(NILP (horizontal_type)
	  || EQ (horizontal_type, Qbottom)
	  || EQ (horizontal_type, Qt)))
      error ("Invalid type of horizontal scroll bar");

    if (w->scroll_bar_height != iheight
	|| !EQ (w->horizontal_scroll_bar_type, horizontal_type))
      {
	/* Don't change anything if new scroll bar won't fit.  */
	if ((WINDOW_PIXEL_HEIGHT (w)
	     - WINDOW_HEADER_LINE_HEIGHT (w)
	     - WINDOW_MODE_LINE_HEIGHT (w)
	     - max (iheight, 0))
	    >= MIN_SAFE_WINDOW_PIXEL_HEIGHT (w))
	  {
	    w->scroll_bar_height = iheight;
	    wset_horizontal_scroll_bar_type (w, horizontal_type);
	    changed = true;
	  }
      }
  }
#else
  wset_horizontal_scroll_bar_type (w, Qnil);
#endif

  return changed ? w : NULL;
}

DEFUN ("set-window-scroll-bars", Fset_window_scroll_bars,
       Sset_window_scroll_bars, 1, 5, 0,
       doc: /* Set width and type of scroll bars of window WINDOW.
WINDOW must be a live window and defaults to the selected one.

Second parameter WIDTH specifies the pixel width for the vertical scroll
bar.  If WIDTH is nil, use the scroll bar width of WINDOW's frame.
Third parameter VERTICAL-TYPE specifies the type of the vertical scroll
bar: left, right, nil or t where nil means to not display a vertical
scroll bar on WINDOW and t means to use WINDOW frame's vertical scroll
bar type.

Fourth parameter HEIGHT specifies the pixel height for the horizontal
scroll bar.  If HEIGHT is nil, use the scroll bar height of WINDOW's
frame.  Fifth parameter HORIZONTAL-TYPE specifies the type of the
horizontal scroll bar: bottom, nil, or t where nil means to not display
a horizontal scroll bar on WINDOW and t means to use WINDOW frame's
horizontal scroll bar type.

Return t if scroll bars were actually changed and nil otherwise.  */)
  (Lisp_Object window, Lisp_Object width, Lisp_Object vertical_type,
   Lisp_Object height, Lisp_Object horizontal_type)
{
  struct window *w
    = set_window_scroll_bars (decode_live_window (window),
			      width, vertical_type, height, horizontal_type);
  return w ? (apply_window_adjustment (w), Qt) : Qnil;
}


DEFUN ("window-scroll-bars", Fwindow_scroll_bars, Swindow_scroll_bars,
       0, 1, 0,
       doc: /* Get width and type of scroll bars of window WINDOW.
WINDOW must be a live window and defaults to the selected one.

Value is a list of the form (WIDTH COLUMNS VERTICAL-TYPE HEIGHT LINES
HORIZONTAL-TYPE).  If WIDTH or HEIGHT is nil or VERTICAL-TYPE or
HORIZONTAL-TYPE is t, the window is using the frame's corresponding
value.  */)
  (Lisp_Object window)
{
  struct window *w = decode_live_window (window);

  return Fcons (((w->scroll_bar_width >= 0)
		 ? make_number (w->scroll_bar_width)
		 : Qnil),
		list5 (make_number (WINDOW_SCROLL_BAR_COLS (w)),
		       w->vertical_scroll_bar_type,
		       ((w->scroll_bar_height >= 0)
			? make_number (w->scroll_bar_height)
			: Qnil),
		       make_number (WINDOW_SCROLL_BAR_LINES (w)),
		       w->horizontal_scroll_bar_type));
}

/***********************************************************************
			   Smooth scrolling
 ***********************************************************************/

DEFUN ("window-vscroll", Fwindow_vscroll, Swindow_vscroll, 0, 2, 0,
       doc: /* Return the amount by which WINDOW is scrolled vertically.
If WINDOW is omitted or nil, it defaults to the selected window.
Normally, value is a multiple of the canonical character height of WINDOW;
optional second arg PIXELS-P means value is measured in pixels.  */)
  (Lisp_Object window, Lisp_Object pixels_p)
{
  Lisp_Object result;
  struct window *w = decode_live_window (window);
  struct frame *f = XFRAME (w->frame);

  if (FRAME_WINDOW_P (f))
    result = (NILP (pixels_p)
	      ? FRAME_CANON_Y_FROM_PIXEL_Y (f, -w->vscroll)
	      : make_number (-w->vscroll));
  else
    result = make_number (0);
  return result;
}


DEFUN ("set-window-vscroll", Fset_window_vscroll, Sset_window_vscroll,
       2, 3, 0,
       doc: /* Set amount by which WINDOW should be scrolled vertically to VSCROLL.
WINDOW nil means use the selected window.  Normally, VSCROLL is a
non-negative multiple of the canonical character height of WINDOW;
optional third arg PIXELS-P non-nil means that VSCROLL is in pixels.
If PIXELS-P is nil, VSCROLL may have to be rounded so that it
corresponds to an integral number of pixels.  The return value is the
result of this rounding.
If PIXELS-P is non-nil, the return value is VSCROLL.  */)
  (Lisp_Object window, Lisp_Object vscroll, Lisp_Object pixels_p)
{
  struct window *w = decode_live_window (window);
  struct frame *f = XFRAME (w->frame);

  CHECK_NUMBER_OR_FLOAT (vscroll);

  if (FRAME_WINDOW_P (f))
    {
      int old_dy = w->vscroll;

      w->vscroll = - (NILP (pixels_p)
		      ? FRAME_LINE_HEIGHT (f) * XFLOATINT (vscroll)
		      : XFLOATINT (vscroll));
      w->vscroll = min (w->vscroll, 0);

      if (w->vscroll != old_dy)
	{
	  /* Adjust glyph matrix of the frame if the virtual display
	     area becomes larger than before.  */
	  if (w->vscroll < 0 && w->vscroll < old_dy)
	    adjust_frame_glyphs (f);

	  /* Prevent redisplay shortcuts.  */
	  XBUFFER (w->contents)->prevent_redisplay_optimizations_p = true;
	}
    }

  return Fwindow_vscroll (window, pixels_p);
}


/* Call FN for all leaf windows on frame F.  FN is called with the
   first argument being a pointer to the leaf window, and with
   additional argument USER_DATA.  Stops when FN returns 0.  */

static void
foreach_window (struct frame *f, bool (*fn) (struct window *, void *),
		void *user_data)
{
  /* delete_frame may set FRAME_ROOT_WINDOW (f) to Qnil.  */
  if (WINDOWP (FRAME_ROOT_WINDOW (f)))
    foreach_window_1 (XWINDOW (FRAME_ROOT_WINDOW (f)), fn, user_data);
}


/* Helper function for foreach_window.  Call FN for all leaf windows
   reachable from W.  FN is called with the first argument being a
   pointer to the leaf window, and with additional argument USER_DATA.
   Stop when FN returns false.  Value is false if stopped by FN.  */

static bool
foreach_window_1 (struct window *w, bool (*fn) (struct window *, void *),
		  void *user_data)
{
  bool cont;

  for (cont = true; w && cont;)
    {
      if (WINDOWP (w->contents))
 	cont = foreach_window_1 (XWINDOW (w->contents), fn, user_data);
      else
	cont = fn (w, user_data);

      w = NILP (w->next) ? 0 : XWINDOW (w->next);
    }

  return cont;
}

/***********************************************************************
			    Initialization
 ***********************************************************************/

/* Return true if window configurations CONFIGURATION1 and CONFIGURATION2
   describe the same state of affairs.  This is used by Fequal.

   IGNORE_POSITIONS means ignore non-matching scroll positions
   and the like.

   This ignores a couple of things like the dedication status of
   window, combination_limit and the like.  This might have to be
   fixed.  */

bool
compare_window_configurations (Lisp_Object configuration1,
			       Lisp_Object configuration2,
			       bool ignore_positions)
{
  register struct save_window_data *d1, *d2;
  struct Lisp_Vector *sws1, *sws2;
  ptrdiff_t i;

  CHECK_WINDOW_CONFIGURATION (configuration1);
  CHECK_WINDOW_CONFIGURATION (configuration2);

  d1 = (struct save_window_data *) XVECTOR (configuration1);
  d2 = (struct save_window_data *) XVECTOR (configuration2);
  sws1 = XVECTOR (d1->saved_windows);
  sws2 = XVECTOR (d2->saved_windows);

  /* Frame settings must match.  */
  if (d1->frame_cols != d2->frame_cols
      || d1->frame_lines != d2->frame_lines
      || d1->frame_menu_bar_lines != d2->frame_menu_bar_lines
      || !EQ (d1->selected_frame, d2->selected_frame)
      || !EQ (d1->f_current_buffer, d2->f_current_buffer)
      || (!ignore_positions
	  && (!EQ (d1->minibuf_scroll_window, d2->minibuf_scroll_window)
	      || !EQ (d1->minibuf_selected_window, d2->minibuf_selected_window)))
      || !EQ (d1->focus_frame, d2->focus_frame)
      /* Verify that the two configurations have the same number of windows.  */
      || sws1->header.size != sws2->header.size)
    return false;

  for (i = 0; i < sws1->header.size; i++)
    {
      struct saved_window *sw1, *sw2;

      sw1 = SAVED_WINDOW_N (sws1, i);
      sw2 = SAVED_WINDOW_N (sws2, i);

      if (
	   /* The "current" windows in the two configurations must
	      correspond to each other.  */
	  EQ (d1->current_window, sw1->window)
	  != EQ (d2->current_window, sw2->window)
	  /* Windows' buffers must match.  */
	  || !EQ (sw1->buffer, sw2->buffer)
	  || !EQ (sw1->pixel_left, sw2->pixel_left)
	  || !EQ (sw1->pixel_top, sw2->pixel_top)
	  || !EQ (sw1->pixel_height, sw2->pixel_height)
	  || !EQ (sw1->pixel_width, sw2->pixel_width)
	  || !EQ (sw1->left_col, sw2->left_col)
	  || !EQ (sw1->top_line, sw2->top_line)
	  || !EQ (sw1->total_cols, sw2->total_cols)
	  || !EQ (sw1->total_lines, sw2->total_lines)
	  || !EQ (sw1->display_table, sw2->display_table)
	  /* The next two disjuncts check the window structure for
	     equality.  */
	  || !EQ (sw1->parent, sw2->parent)
	  || !EQ (sw1->prev, sw2->prev)
	  || (!ignore_positions
	      && (!EQ (sw1->hscroll, sw2->hscroll)
		  || !EQ (sw1->min_hscroll, sw2->min_hscroll)
		  || !EQ (sw1->start_at_line_beg, sw2->start_at_line_beg)
		  || NILP (Fequal (sw1->start, sw2->start))
		  || NILP (Fequal (sw1->pointm, sw2->pointm))))
	  || !EQ (sw1->left_margin_cols, sw2->left_margin_cols)
	  || !EQ (sw1->right_margin_cols, sw2->right_margin_cols)
	  || !EQ (sw1->left_fringe_width, sw2->left_fringe_width)
	  || !EQ (sw1->right_fringe_width, sw2->right_fringe_width)
	  || !EQ (sw1->fringes_outside_margins, sw2->fringes_outside_margins)
	  || !EQ (sw1->scroll_bar_width, sw2->scroll_bar_width)
	  || !EQ (sw1->scroll_bar_height, sw2->scroll_bar_height)
	  || !EQ (sw1->vertical_scroll_bar_type, sw2->vertical_scroll_bar_type)
	  || !EQ (sw1->horizontal_scroll_bar_type, sw2->horizontal_scroll_bar_type))
	return false;
    }

  return true;
}

DEFUN ("compare-window-configurations", Fcompare_window_configurations,
       Scompare_window_configurations, 2, 2, 0,
       doc: /* Compare two window configurations as regards the structure of windows.
This function ignores details such as the values of point
and scrolling positions.  */)
  (Lisp_Object x, Lisp_Object y)
{
  if (compare_window_configurations (x, y, true))
    return Qt;
  return Qnil;
}

void
init_window_once (void)
{
  struct frame *f = make_initial_frame ();
  XSETFRAME (selected_frame, f);
  Vterminal_frame = selected_frame;
  minibuf_window = f->minibuffer_window;
  selected_window = f->selected_window;
}

void
init_window (void)
{
  Vwindow_list = Qnil;
}

void
syms_of_window (void)
{
  DEFSYM (Qscroll_up, "scroll-up");
  DEFSYM (Qscroll_down, "scroll-down");
  DEFSYM (Qscroll_command, "scroll-command");

  Fput (Qscroll_up, Qscroll_command, Qt);
  Fput (Qscroll_down, Qscroll_command, Qt);

  DEFSYM (Qwindow_configuration_change_hook, "window-configuration-change-hook");
  DEFSYM (Qwindowp, "windowp");
  DEFSYM (Qwindow_configuration_p, "window-configuration-p");
  DEFSYM (Qwindow_live_p, "window-live-p");
  DEFSYM (Qwindow_valid_p, "window-valid-p");
  DEFSYM (Qwindow_deletable_p, "window-deletable-p");
  DEFSYM (Qdelete_window, "delete-window");
  DEFSYM (Qwindow__resize_root_window, "window--resize-root-window");
  DEFSYM (Qwindow__resize_root_window_vertically,
	  "window--resize-root-window-vertically");
  DEFSYM (Qwindow__sanitize_window_sizes, "window--sanitize-window-sizes");
  DEFSYM (Qwindow__pixel_to_total, "window--pixel-to-total");
  DEFSYM (Qsafe, "safe");
  DEFSYM (Qdisplay_buffer, "display-buffer");
  DEFSYM (Qreplace_buffer_in_windows, "replace-buffer-in-windows");
  DEFSYM (Qrecord_window_buffer, "record-window-buffer");
  DEFSYM (Qget_mru_window, "get-mru-window");
  DEFSYM (Qwindow_size, "window-size");
  DEFSYM (Qtemp_buffer_show_hook, "temp-buffer-show-hook");
  DEFSYM (Qabove, "above");
  DEFSYM (Qclone_of, "clone-of");
  DEFSYM (Qfloor, "floor");
  DEFSYM (Qceiling, "ceiling");
  DEFSYM (Qmark_for_redisplay, "mark-for-redisplay");
  DEFSYM (Qmode_line_format, "mode-line-format");
  DEFSYM (Qheader_line_format, "header-line-format");

  staticpro (&Vwindow_list);

  minibuf_selected_window = Qnil;
  staticpro (&minibuf_selected_window);

  window_scroll_pixel_based_preserve_x = -1;
  window_scroll_pixel_based_preserve_y = -1;
  window_scroll_preserve_hpos = -1;
  window_scroll_preserve_vpos = -1;

  DEFVAR_LISP ("temp-buffer-show-function", Vtemp_buffer_show_function,
	       doc: /* Non-nil means call as function to display a help buffer.
The function is called with one argument, the buffer to be displayed.
Used by `with-output-to-temp-buffer'.
If this function is used, then it must do the entire job of showing
the buffer; `temp-buffer-show-hook' is not run unless this function runs it.  */);
  Vtemp_buffer_show_function = Qnil;

  DEFVAR_LISP ("minibuffer-scroll-window", Vminibuf_scroll_window,
	       doc: /* Non-nil means it is the window that C-M-v in minibuffer should scroll.  */);
  Vminibuf_scroll_window = Qnil;

  DEFVAR_BOOL ("mode-line-in-non-selected-windows", mode_line_in_non_selected_windows,
	       doc: /* Non-nil means to use `mode-line-inactive' face in non-selected windows.
If the minibuffer is active, the `minibuffer-scroll-window' mode line
is displayed in the `mode-line' face.  */);
  mode_line_in_non_selected_windows = true;

  DEFVAR_LISP ("other-window-scroll-buffer", Vother_window_scroll_buffer,
	       doc: /* If this is a live buffer, \\[scroll-other-window] should scroll its window.  */);
  Vother_window_scroll_buffer = Qnil;

  DEFVAR_BOOL ("auto-window-vscroll", auto_window_vscroll_p,
	       doc: /* Non-nil means to automatically adjust `window-vscroll' to view tall lines.  */);
  auto_window_vscroll_p = true;

  DEFVAR_INT ("next-screen-context-lines", next_screen_context_lines,
	      doc: /* Number of lines of continuity when scrolling by screenfuls.  */);
  next_screen_context_lines = 2;

  DEFVAR_LISP ("scroll-preserve-screen-position",
	       Vscroll_preserve_screen_position,
	       doc: /* Controls if scroll commands move point to keep its screen position unchanged.
A value of nil means point does not keep its screen position except
at the scroll margin or window boundary respectively.
A value of t means point keeps its screen position if the scroll
command moved it vertically out of the window, e.g. when scrolling
by full screens.
Any other value means point always keeps its screen position.
Scroll commands should have the `scroll-command' property
on their symbols to be controlled by this variable.  */);
  Vscroll_preserve_screen_position = Qnil;

  DEFVAR_LISP ("window-point-insertion-type", Vwindow_point_insertion_type,
	       doc: /* Type of marker to use for `window-point'.  */);
  Vwindow_point_insertion_type = Qnil;
  DEFSYM (Qwindow_point_insertion_type, "window_point_insertion_type");

  DEFVAR_LISP ("window-configuration-change-hook",
	       Vwindow_configuration_change_hook,
	       doc: /* Functions to call when window configuration changes.
The buffer-local value is run once per window, with the relevant window
selected; while the global value is run only once for the modified frame,
with the relevant frame selected.  */);
  Vwindow_configuration_change_hook = Qnil;

  DEFVAR_LISP ("window-size-change-functions", Vwindow_size_change_functions,
    doc: /* Functions called during redisplay, if window sizes have changed.
The value should be a list of functions that take one argument.
During the first part of redisplay, for each frame, if any of its windows
have changed size since the last redisplay, or have been split or deleted,
all the functions in the list are called, with the frame as argument.
If redisplay decides to resize the minibuffer window, it calls these
functions on behalf of that as well.  */);
  Vwindow_size_change_functions = Qnil;

  DEFVAR_LISP ("recenter-redisplay", Vrecenter_redisplay,
	       doc: /* Non-nil means `recenter' redraws entire frame.
If this option is non-nil, then the `recenter' command with a nil
argument will redraw the entire frame; the special value `tty' causes
the frame to be redrawn only if it is a tty frame.  */);
  Vrecenter_redisplay = Qtty;

  DEFVAR_LISP ("window-combination-resize", Vwindow_combination_resize,
	       doc: /* If t, resize window combinations proportionally.
If this variable is nil, splitting a window gets the entire screen space
for displaying the new window from the window to split.  Deleting and
resizing a window preferably resizes one adjacent window only.

If this variable is t, splitting a window tries to get the space
proportionally from all windows in the same combination.  This also
allows splitting a window that is otherwise too small or of fixed size.
Resizing and deleting a window proportionally resize all windows in the
same combination.

Other values are reserved for future use.

A specific split operation may ignore the value of this variable if it
is affected by a non-nil value of `window-combination-limit'.  */);
  Vwindow_combination_resize = Qnil;

  DEFVAR_LISP ("window-combination-limit", Vwindow_combination_limit,
	       doc: /* If non-nil, splitting a window makes a new parent window.
The following values are recognized:

nil means splitting a window will create a new parent window only if the
    window has no parent window or the window shall become part of a
    combination orthogonal to the one it is part of.

`window-size' means that splitting a window for displaying a buffer
    makes a new parent window provided `display-buffer' is supposed to
    explicitly set the window's size due to the presence of a
    `window-height' or `window-width' entry in the alist used by
    `display-buffer'.  Otherwise, this value is handled like nil.

`temp-buffer-resize' means that splitting a window for displaying a
    temporary buffer via `with-temp-buffer-window' makes a new parent
    window only if `temp-buffer-resize-mode' is enabled.  Otherwise,
    this value is handled like nil.

`temp-buffer' means that splitting a window for displaying a temporary
    buffer via `with-temp-buffer-window' always makes a new parent
    window.  Otherwise, this value is handled like nil.

`display-buffer' means that splitting a window for displaying a buffer
    always makes a new parent window.  Since temporary buffers are
    displayed by the function `display-buffer', this value is stronger
    than `temp-buffer'.  Splitting a window for other purpose makes a
    new parent window only if needed.

t means that splitting a window always creates a new parent window.  If
    all splits behave this way, each frame's window tree is a binary
    tree and every window but the frame's root window has exactly one
    sibling.

The default value is `window-size'.  Other values are reserved for
future use.  */);
  Vwindow_combination_limit = Qwindow_size;

  DEFVAR_LISP ("window-persistent-parameters", Vwindow_persistent_parameters,
	       doc: /* Alist of persistent window parameters.
This alist specifies which window parameters shall get saved by
`current-window-configuration' and `window-state-get' and subsequently
restored to their previous values by `set-window-configuration' and
`window-state-put'.

The car of each entry of this alist is the symbol specifying the
parameter.  The cdr is one of the following:

nil means the parameter is neither saved by `window-state-get' nor by
`current-window-configuration'.

t means the parameter is saved by `current-window-configuration' and,
provided its WRITABLE argument is nil, by `window-state-get'.

The symbol `writable' means the parameter is saved unconditionally by
both `current-window-configuration' and `window-state-get'.  Do not use
this value for parameters without read syntax (like windows or frames).

Parameters not saved by `current-window-configuration' or
`window-state-get' are left alone by `set-window-configuration'
respectively are not installed by `window-state-put'.  */);
  Vwindow_persistent_parameters = list1 (Fcons (Qclone_of, Qt));

  DEFVAR_BOOL ("window-resize-pixelwise", window_resize_pixelwise,
	       doc: /*  Non-nil means resize windows pixelwise.
This currently affects the functions: `split-window', `maximize-window',
`minimize-window', `fit-window-to-buffer' and `fit-frame-to-buffer', and
all functions that symmetrically resize a parent window.

Note that when a frame's pixel size is not a multiple of the
frame's character size, at least one window may get resized
pixelwise even if this option is nil.  */);
  window_resize_pixelwise = false;

  DEFVAR_BOOL ("fast-but-imprecise-scrolling",
               Vfast_but_imprecise_scrolling,
               doc: /* When non-nil, accelerate scrolling operations.
This comes into play when scrolling rapidly over previously
unfontified buffer regions.  Only those portions of the buffer which
are actually going to be displayed get fontified.

Note that this optimization can cause the portion of the buffer
displayed after a scrolling operation to be somewhat inaccurate.  */);
  Vfast_but_imprecise_scrolling = false;

  defsubr (&Sframe_first_window);
  defsubr (&Sframe_selected_window);
  defsubr (&Sset_frame_selected_window);
  defsubr (&Spos_visible_in_window_p);
  defsubr (&Swindow_line_height);
  defsubr (&Swindow_top_child);
  defsubr (&Swindow_left_child);
  defsubr (&Swindow_next_sibling);
  defsubr (&Swindow_prev_sibling);
  defsubr (&Swindow_use_time);
  defsubr (&Swindow_pixel_width);
  defsubr (&Swindow_pixel_height);
  defsubr (&Swindow_pixel_width_before_size_change);
  defsubr (&Swindow_pixel_height_before_size_change);
  defsubr (&Swindow_normal_size);
  defsubr (&Swindow_new_pixel);
  defsubr (&Swindow_new_total);
  defsubr (&Swindow_new_normal);
  defsubr (&Swindow_pixel_left);
  defsubr (&Swindow_pixel_top);
  defsubr (&Swindow_left_column);
  defsubr (&Swindow_top_line);
  defsubr (&Sset_window_new_pixel);
  defsubr (&Sset_window_new_total);
  defsubr (&Sset_window_new_normal);
  defsubr (&Swindow_resize_apply);
  defsubr (&Swindow_resize_apply_total);
  defsubr (&Swindow_body_height);
  defsubr (&Swindow_body_width);
  defsubr (&Swindow_hscroll);
  defsubr (&Sset_window_hscroll);
  defsubr (&Swindow_redisplay_end_trigger);
  defsubr (&Sset_window_redisplay_end_trigger);
  defsubr (&Swindow_mode_line_height);
  defsubr (&Swindow_header_line_height);
  defsubr (&Swindow_right_divider_width);
  defsubr (&Swindow_bottom_divider_width);
  defsubr (&Swindow_scroll_bar_width);
  defsubr (&Swindow_scroll_bar_height);
  defsubr (&Scoordinates_in_window_p);
  defsubr (&Swindow_at);
  defsubr (&Swindow_old_point);
  defsubr (&Swindow_end);
  defsubr (&Sset_window_point);
  defsubr (&Sset_window_start);
  defsubr (&Swindow_dedicated_p);
  defsubr (&Swindow_lines_pixel_dimensions);
  defsubr (&Sset_window_dedicated_p);
  defsubr (&Swindow_display_table);
  defsubr (&Sset_window_display_table);
  defsubr (&Snext_window);
  defsubr (&Sprevious_window);
  defsubr (&Sget_buffer_window);
  defsubr (&Sdelete_other_windows_internal);
  defsubr (&Sdelete_window_internal);
  defsubr (&Sresize_mini_window_internal);
  defsubr (&Sset_window_buffer);
  defsubr (&Srun_window_configuration_change_hook);
  defsubr (&Srun_window_scroll_functions);
  defsubr (&Sselect_window);
  defsubr (&Sforce_window_update);
  defsubr (&Ssplit_window_internal);
  defsubr (&Sscroll_up);
  defsubr (&Sscroll_down);
  defsubr (&Sscroll_left);
  defsubr (&Sscroll_right);
  defsubr (&Sother_window_for_scrolling);
  defsubr (&Sscroll_other_window);
  defsubr (&Srecenter);
  defsubr (&Swindow_text_width);
  defsubr (&Swindow_text_height);
  defsubr (&Smove_to_window_line);
  defsubr (&Swindow_configuration_p);
  defsubr (&Swindow_configuration_frame);
  defsubr (&Sset_window_configuration);
  defsubr (&Scurrent_window_configuration);
  defsubr (&Sset_window_margins);
  defsubr (&Sset_window_fringes);
  defsubr (&Swindow_fringes);
  defsubr (&Sset_window_scroll_bars);
  defsubr (&Swindow_scroll_bars);
  defsubr (&Swindow_vscroll);
  defsubr (&Sset_window_vscroll);
  defsubr (&Scompare_window_configurations);
  defsubr (&Swindow_list);
  defsubr (&Swindow_list_1);
  defsubr (&Swindow_prev_buffers);
  defsubr (&Sset_window_prev_buffers);
  defsubr (&Swindow_next_buffers);
  defsubr (&Sset_window_next_buffers);
  defsubr (&Swindow_parameters);
  defsubr (&Swindow_parameter);
  defsubr (&Sset_window_parameter);
}

void
keys_of_window (void)
{
  initial_define_key (control_x_map, '<', "scroll-left");
  initial_define_key (control_x_map, '>', "scroll-right");

  initial_define_key (global_map, Ctl ('V'), "scroll-up-command");
  initial_define_key (meta_map, Ctl ('V'), "scroll-other-window");
  initial_define_key (meta_map, 'v', "scroll-down-command");
}<|MERGE_RESOLUTION|>--- conflicted
+++ resolved
@@ -5608,22 +5608,6 @@
   return result;
 }
 
-<<<<<<< HEAD
-=======
-DEFUN ("minibuffer-selected-window", Fminibuffer_selected_window, Sminibuffer_selected_window, 0, 0, 0,
-       doc: /* Return window selected just before minibuffer window was selected.
-Return nil if the selected window is not a minibuffer window.  */)
-  (void)
-{
-  if (minibuf_level > 0
-      && MINI_WINDOW_P (XWINDOW (selected_window))
-      && WINDOW_LIVE_P (minibuf_selected_window))
-    return minibuf_selected_window;
-
-  return Qnil;
-}
-
->>>>>>> 00995c88
 /* Value is the number of lines actually displayed in window W,
    as opposed to its height.  */
 
