/* Call a Lisp function interactively.
   Copyright (C) 1985-1986, 1993-1995, 1997, 2000-2018 Free Software
   Foundation, Inc.

This file is part of GNU Emacs.

GNU Emacs is free software: you can redistribute it and/or modify
it under the terms of the GNU General Public License as published by
the Free Software Foundation, either version 3 of the License, or (at
your option) any later version.

GNU Emacs is distributed in the hope that it will be useful,
but WITHOUT ANY WARRANTY; without even the implied warranty of
MERCHANTABILITY or FITNESS FOR A PARTICULAR PURPOSE.  See the
GNU General Public License for more details.

You should have received a copy of the GNU General Public License
along with GNU Emacs.  If not, see <https://www.gnu.org/licenses/>.  */


#include <config.h>

#include "lisp.h"
#include "ptr-bounds.h"
#include "character.h"
#include "buffer.h"
#include "keyboard.h"
#include "window.h"

static Lisp_Object preserved_fns;

/* Marker used within call-interactively to refer to point.  */
static Lisp_Object point_marker;

/* String for the prompt text used in Fcall_interactively.  */
static Lisp_Object callint_message;

/* ARGSUSED */
DEFUN ("interactive", Finteractive, Sinteractive, 0, UNEVALLED, 0,
       doc: /* Specify a way of parsing arguments for interactive use of a function.
For example, write
 (defun foo (arg buf) "Doc string" (interactive "P\\nbbuffer: ") .... )
 to make ARG be the raw prefix argument, and set BUF to an existing buffer,
 when `foo' is called as a command.

The "call" to `interactive' is actually a declaration rather than a
 function; it tells `call-interactively' how to read arguments to pass
 to the function.  When actually called, `interactive' just returns
 nil.

Usually the argument of `interactive' is a string containing a code
 letter followed optionally by a prompt.  (Some code letters do not
 use I/O to get the argument and do not use prompts.)  To pass several
 arguments to the command, concatenate the individual strings,
 separating them by newline characters.

Prompts are passed to `format', and may use % escapes to print the
 arguments that have already been read.
If the argument is not a string, it is evaluated to get a list of
 arguments to pass to the command.
Just `(interactive)' means pass no arguments to the command when
 calling interactively.

Code letters available are:
a -- Function name: symbol with a function definition.
b -- Name of existing buffer.
B -- Name of buffer, possibly nonexistent.
c -- Character (no input method is used).
C -- Command name: symbol with interactive function definition.
d -- Value of point as number.  Does not do I/O.
D -- Directory name.
e -- Parameterized event (i.e., one that's a list) that invoked this command.
     If used more than once, the Nth `e' returns the Nth parameterized event.
     This skips events that are integers or symbols.
f -- Existing file name.
F -- Possibly nonexistent file name.
G -- Possibly nonexistent file name, defaulting to just directory name.
i -- Ignored, i.e. always nil.  Does not do I/O.
k -- Key sequence (downcase the last event if needed to get a definition).
K -- Key sequence to be redefined (do not downcase the last event).
m -- Value of mark as number.  Does not do I/O.
M -- Any string.  Inherits the current input method.
n -- Number read using minibuffer.
N -- Numeric prefix arg, or if none, do like code `n'.
p -- Prefix arg converted to number.  Does not do I/O.
P -- Prefix arg in raw form.  Does not do I/O.
r -- Region: point and mark as 2 numeric args, smallest first.  Does no I/O.
s -- Any string.  Does not inherit the current input method.
S -- Any symbol.
U -- Mouse up event discarded by a previous k or K argument.
v -- Variable name: symbol that is `custom-variable-p'.
x -- Lisp expression read but not evaluated.
X -- Lisp expression read and evaluated.
z -- Coding system.
Z -- Coding system, nil if no prefix arg.

In addition, if the string begins with `*', an error is signaled if
  the buffer is read-only.
If `@' appears at the beginning of the string, and if the key sequence
 used to invoke the command includes any mouse events, then the window
 associated with the first of those events is selected before the
 command is run.
If the string begins with `^' and `shift-select-mode' is non-nil,
 Emacs first calls the function `handle-shift-selection'.
You may use `@', `*', and `^' together.  They are processed in the
 order that they appear, before reading any arguments.
usage: (interactive &optional ARG-DESCRIPTOR)  */
       attributes: const)
  (Lisp_Object args)
{
  return Qnil;
}

/* Quotify EXP: if EXP is constant, return it.
   If EXP is not constant, return (quote EXP).  */
static Lisp_Object
quotify_arg (register Lisp_Object exp)
{
  if (CONSP (exp)
      || (SYMBOLP (exp)
	  && !NILP (exp) && !EQ (exp, Qt)))
    return list2 (Qquote, exp);

  return exp;
}

/* Modify EXP by quotifying each element (except the first).  */
static Lisp_Object
quotify_args (Lisp_Object exp)
{
  register Lisp_Object tail;
  Lisp_Object next;
  for (tail = exp; CONSP (tail); tail = next)
    {
      next = XCDR (tail);
      XSETCAR (tail, quotify_arg (XCAR (tail)));
    }
  return exp;
}

static const char *callint_argfuns[]
    = {"", "point", "mark", "region-beginning", "region-end"};

static void
check_mark (bool for_region)
{
  Lisp_Object tem;
  tem = Fmarker_buffer (BVAR (current_buffer, mark));
  if (NILP (tem) || (XBUFFER (tem) != current_buffer))
    error (for_region ? "The mark is not set now, so there is no region"
	   : "The mark is not set now");
  if (!NILP (Vtransient_mark_mode) && NILP (Vmark_even_if_inactive)
      && NILP (BVAR (current_buffer, mark_active)))
    xsignal0 (Qmark_inactive);
}

/* If the list of args INPUT was produced with an explicit call to
   `list', look for elements that were computed with
   (region-beginning) or (region-end), and put those expressions into
   VALUES instead of the present values.

   This function doesn't return a value because it modifies elements
   of VALUES to do its job.  */

static void
fix_command (Lisp_Object input, Lisp_Object values)
{
  /* FIXME: Instead of this ugly hack, we should provide a way for an
     interactive spec to return an expression/function that will re-build the
     args without user intervention.  */
  if (CONSP (input))
    {
      Lisp_Object car;

      car = XCAR (input);
      /* Skip through certain special forms.  */
      while (EQ (car, Qlet) || EQ (car, Qletx)
	     || EQ (car, Qsave_excursion)
	     || EQ (car, Qprogn))
	{
	  while (CONSP (XCDR (input)))
	    input = XCDR (input);
	  input = XCAR (input);
	  if (!CONSP (input))
	    break;
	  car = XCAR (input);
	}
      if (EQ (car, Qlist))
	{
	  Lisp_Object intail, valtail;
	  for (intail = Fcdr (input), valtail = values;
	       CONSP (valtail);
	       intail = Fcdr (intail), valtail = XCDR (valtail))
	    {
	      Lisp_Object elt;
	      elt = Fcar (intail);
	      if (CONSP (elt))
		{
		  Lisp_Object presflag, carelt;
		  carelt = XCAR (elt);
		  /* If it is (if X Y), look at Y.  */
		  if (EQ (carelt, Qif)
		      && EQ (Fnthcdr (make_number (3), elt), Qnil))
		    elt = Fnth (make_number (2), elt);
		  /* If it is (when ... Y), look at Y.  */
		  else if (EQ (carelt, Qwhen))
		    {
		      while (CONSP (XCDR (elt)))
			elt = XCDR (elt);
		      elt = Fcar (elt);
		    }

		  /* If the function call we're looking at
		     is a special preserved one, copy the
		     whole expression for this argument.  */
		  if (CONSP (elt))
		    {
		      presflag = Fmemq (Fcar (elt), preserved_fns);
		      if (!NILP (presflag))
			Fsetcar (valtail, Fcar (intail));
		    }
		}
	    }
	}
    }
}

/* Helper function to call `read-file-name' from C.  */

static Lisp_Object
read_file_name (Lisp_Object default_filename, Lisp_Object mustmatch,
		Lisp_Object initial, Lisp_Object predicate)
{
  return CALLN (Ffuncall, intern ("read-file-name"),
		callint_message, Qnil, default_filename,
		mustmatch, initial, predicate);
}

/* BEWARE: Calling this directly from C would defeat the purpose!  */
DEFUN ("funcall-interactively", Ffuncall_interactively, Sfuncall_interactively,
       1, MANY, 0, doc: /* Like `funcall' but marks the call as interactive.
I.e. arrange that within the called function `called-interactively-p' will
return non-nil.
usage: (funcall-interactively FUNCTION &rest ARGUMENTS)  */)
     (ptrdiff_t nargs, Lisp_Object *args)
{
  ptrdiff_t speccount = SPECPDL_INDEX ();
  temporarily_switch_to_single_kboard (NULL);

  /* Nothing special to do here, all the work is inside
     `called-interactively-p'.  Which will look for us as a marker in the
     backtrace.  */
  return unbind_to (speccount, Ffuncall (nargs, args));
}

DEFUN ("call-interactively", Fcall_interactively, Scall_interactively, 1, 3, 0,
       doc: /* Call FUNCTION, providing args according to its interactive calling specs.
Return the value FUNCTION returns.
The function contains a specification of how to do the argument reading.
In the case of user-defined functions, this is specified by placing a call
to the function `interactive' at the top level of the function body.
See `interactive'.

Optional second arg RECORD-FLAG non-nil
means unconditionally put this command in the command-history.
Otherwise, this is done only if an arg is read using the minibuffer.

Optional third arg KEYS, if given, specifies the sequence of events to
supply, as a vector, if the command inquires which events were used to
invoke it.  If KEYS is omitted or nil, the return value of
`this-command-keys-vector' is used.  */)
  (Lisp_Object function, Lisp_Object record_flag, Lisp_Object keys)
{
<<<<<<< HEAD
  /* `args' will contain the array of arguments to pass to the function.
     `visargs' will contain the same list but in a nicer form, so that if we
     pass it to styled_format it will be understandable to a human.  */
  Lisp_Object *args, *visargs;
  Lisp_Object specs;
  Lisp_Object filter_specs;
  Lisp_Object teml;
  Lisp_Object up_event;
  Lisp_Object enable;
  USE_SAFE_ALLOCA;
=======
>>>>>>> 89212988
  ptrdiff_t speccount = SPECPDL_INDEX ();

  bool arg_from_tty = false;
  ptrdiff_t key_count;
  bool record_then_fail = false;

  Lisp_Object save_this_command = Vthis_command;
  Lisp_Object save_this_original_command = Vthis_original_command;
  Lisp_Object save_real_this_command = Vreal_this_command;
  Lisp_Object save_last_command = KVAR (current_kboard, Vlast_command);

  if (NILP (keys))
    keys = this_command_keys, key_count = this_command_key_count;
  else
    {
      CHECK_VECTOR (keys);
      key_count = ASIZE (keys);
    }

  /* Save this now, since use of minibuffer will clobber it.  */
  Lisp_Object prefix_arg = Vcurrent_prefix_arg;

  Lisp_Object enable = (SYMBOLP (function)
			? Fget (function, Qenable_recursive_minibuffers)
			: Qnil);

  /* If k or K discard an up-event, save it here so it can be retrieved with
     U.  */
  Lisp_Object up_event = Qnil;

  /* Set SPECS to the interactive form, or barf if not interactive.  */
  Lisp_Object form = Finteractive_form (function);
  if (! CONSP (form))
    wrong_type_argument (Qcommandp, function);
  Lisp_Object specs = Fcar (XCDR (form));

  /* At this point the value of SPECS could help provide a way to
     specify how to represent the arguments in command history.
     The feature is not fully implemented.  */

  /* If SPECS is not a string, invent one.  */
  if (! STRINGP (specs))
    {
      Lisp_Object funval = Findirect_function (function, Qt);
      uintmax_t events = num_input_events;
      Lisp_Object input = specs;
      /* Compute the arg values using the user's expression.  */
      specs = Feval (specs,
 		     CONSP (funval) && EQ (Qclosure, XCAR (funval))
		     ? CAR_SAFE (XCDR (funval)) : Qnil);
      if (events != num_input_events || !NILP (record_flag))
	{
	  /* We should record this command on the command history.
	     Make a copy of the list of values, for the command history,
	     and turn them into things we can eval.  */
	  Lisp_Object values = quotify_args (Fcopy_sequence (specs));
	  fix_command (input, values);
	  Lisp_Object this_cmd = Fcons (function, values);
	  if (history_delete_duplicates)
	    Vcommand_history = Fdelete (this_cmd, Vcommand_history);
	  Vcommand_history = Fcons (this_cmd, Vcommand_history);

	  /* Don't keep command history around forever.  */
	  if (INTEGERP (Vhistory_length) && XINT (Vhistory_length) > 0)
	    {
	      Lisp_Object teml = Fnthcdr (Vhistory_length, Vcommand_history);
	      if (CONSP (teml))
		XSETCDR (teml, Qnil);
	    }
	}

      Vthis_command = save_this_command;
      Vthis_original_command = save_this_original_command;
      Vreal_this_command = save_real_this_command;
      kset_last_command (current_kboard, save_last_command);

      return unbind_to (speccount, CALLN (Fapply, Qfuncall_interactively,
					  function, specs));
    }

  /* SPECS is set to a string; use it as an interactive prompt.
     Copy it so that STRING will be valid even if a GC relocates SPECS.  */
  USE_SAFE_ALLOCA;
  ptrdiff_t string_len = SBYTES (specs);
  char *string = SAFE_ALLOCA (string_len + 1);
  memcpy (string, SDATA (specs), string_len + 1);
  char *string_end = string + string_len;

  /* The index of the next element of this_command_keys to examine for
     the 'e' interactive code.  Initialize it to point to the first
     event with parameters.  */
  ptrdiff_t next_event;
  for (next_event = 0; next_event < key_count; next_event++)
    if (EVENT_HAS_PARAMETERS (AREF (keys, next_event)))
      break;

  /* Handle special starting chars `*' and `@'.  Also `-'.  */
  /* Note that `+' is reserved for user extensions.  */
  for (;; string++)
    {
      if (*string == '+')
	error ("`+' is not used in `interactive' for ordinary commands");
      else if (*string == '*')
	{
	  if (!NILP (BVAR (current_buffer, read_only)))
	    {
	      if (!NILP (record_flag))
		{
		  for (char *p = string + 1; p < string_end; p++)
		    if (! (*p == 'r' || *p == 'p' || *p == 'P' || *p == '\n'))
		      Fbarf_if_buffer_read_only (Qnil);
		  record_then_fail = true;
		}
	      else
		Fbarf_if_buffer_read_only (Qnil);
	    }
	}
      /* Ignore this for semi-compatibility with Lucid.  */
      else if (*string == '-')
	;
      else if (*string == '@')
	{
	  Lisp_Object w, event = (next_event < key_count
				  ? AREF (keys, next_event)
				  : Qnil);
	  if (EVENT_HAS_PARAMETERS (event)
	      && (w = XCDR (event), CONSP (w))
	      && (w = XCAR (w), CONSP (w))
	      && (w = XCAR (w), WINDOWP (w)))
	    {
	      if (MINI_WINDOW_P (XWINDOW (w))
		  && ! (minibuf_level > 0 && EQ (w, minibuf_window)))
		error ("Attempt to select inactive minibuffer window");

	      /* If the current buffer wants to clean up, let it.  */
              run_hook (Qmouse_leave_buffer_hook);

	      Fselect_window (w, Qnil);
	    }
	}
      else if (*string == '^')
	call0 (Qhandle_shift_selection);
      else break;
    }

  /* Count the number of arguments, which is two (the function itself and
     `funcall-interactively') plus the number of arguments the interactive spec
     would have us give to the function.  */
  ptrdiff_t nargs = 2;
  for (char const *tem = string; tem < string_end; tem++)
    {
      /* 'r' specifications ("point and mark as 2 numeric args")
	 produce *two* arguments.  */
      nargs += 1 + (*tem == 'r');
      tem = memchr (tem, '\n', string_len - (tem - string));
      if (!tem)
	break;
    }

  if (MOST_POSITIVE_FIXNUM < min (PTRDIFF_MAX, SIZE_MAX) / word_size
      && MOST_POSITIVE_FIXNUM < nargs)
    memory_full (SIZE_MAX);

  /* ARGS will contain the array of arguments to pass to the function.
     VISARGS will contain the same list but in a nicer form, so that if we
     pass it to Fformat_message it will be understandable to a human.
     Allocate them all at one go.  This wastes a bit of memory, but
     it's OK to trade space for speed.  */
  Lisp_Object *args;
  SAFE_NALLOCA (args, 3, nargs);
  Lisp_Object *visargs = args + nargs;
  /* If varies[I] > 0, the Ith argument shouldn't just have its value
     in this call quoted in the command history.  It should be
     recorded as a call to the function named callint_argfuns[varies[I]].  */
  signed char *varies = (signed char *) (visargs + nargs);

  memclear (args, nargs * (2 * word_size + 1));
  args = ptr_bounds_clip (args, nargs * sizeof *args);
  visargs = ptr_bounds_clip (visargs, nargs * sizeof *visargs);
  varies = ptr_bounds_clip (varies, nargs * sizeof *varies);

  if (!NILP (enable))
    specbind (Qenable_recursive_minibuffers, Qt);

  char const *tem = string;
  for (ptrdiff_t i = 2; tem < string_end; i++)
    {
<<<<<<< HEAD
      visargs[1] = make_string (tem + 1, strcspn (tem + 1, "\n"));
      callint_message = styled_format (i - 1, visargs + 1, true, false);
=======
      char *pnl = memchr (tem + 1, '\n', string_len - (tem + 1 - string));
      ptrdiff_t sz = pnl ? pnl - (tem + 1) : string_end - (tem + 1);

      visargs[1] = make_string (tem + 1, sz);
      callint_message = Fformat_message (i - 1, visargs + 1);
>>>>>>> 89212988

      switch (*tem)
	{
	case 'a':		/* Symbol defined as a function.  */
	  visargs[i] = Fcompleting_read (callint_message,
					 Vobarray, Qfboundp, Qt,
					 Qnil, Qnil, Qnil, Qnil);
	  args[i] = Fintern (visargs[i], Qnil);
	  break;

	case 'b':   		/* Name of existing buffer.  */
	  args[i] = Fcurrent_buffer ();
	  if (EQ (selected_window, minibuf_window))
	    args[i] = Fother_buffer (args[i], Qnil, Qnil);
	  args[i] = Fread_buffer (callint_message, args[i], Qt, Qnil);
	  break;

	case 'B':		/* Name of buffer, possibly nonexistent.  */
	  args[i] = Fread_buffer (callint_message,
				  Fother_buffer (Fcurrent_buffer (),
						 Qnil, Qnil),
				  Qnil, Qnil);
	  break;

        case 'c':		/* Character.  */
	  /* Prompt in `minibuffer-prompt' face.  */
	  Fput_text_property (make_number (0),
			      make_number (SCHARS (callint_message)),
			      Qface, Qminibuffer_prompt, callint_message);
	  args[i] = Fread_char (callint_message, Qnil, Qnil);
	  message1_nolog (0);
	  /* See bug#8479.  */
	  if (! CHARACTERP (args[i]))
	    error ("Non-character input-event");
	  visargs[i] = Fchar_to_string (args[i]);
	  break;

	case 'C':	      /* Command: symbol with interactive function.  */
	  visargs[i] = Fcompleting_read (callint_message,
					 Vobarray, Qcommandp,
					 Qt, Qnil, Qnil, Qnil, Qnil);
	  args[i] = Fintern (visargs[i], Qnil);
	  break;

	case 'd':		/* Value of point.  Does not do I/O.  */
	  set_marker_both (point_marker, Qnil, PT, PT_BYTE);
	  args[i] = point_marker;
	  /* visargs[i] = Qnil; */
	  varies[i] = 1;
	  break;

	case 'D':		/* Directory name.  */
	  args[i] = read_file_name (BVAR (current_buffer, directory), Qlambda,
				    Qnil, Qfile_directory_p);
	  break;

	case 'f':		/* Existing file name.  */
	  args[i] = read_file_name (Qnil, Qlambda, Qnil, Qnil);
	  break;

	case 'F':		/* Possibly nonexistent file name.  */
	  args[i] = read_file_name (Qnil, Qnil, Qnil, Qnil);
	  break;

	case 'G':		/* Possibly nonexistent file name,
				   default to directory alone.  */
	  args[i] = read_file_name (Qnil, Qnil, empty_unibyte_string, Qnil);
	  break;

	case 'i':		/* Ignore an argument -- Does not do I/O.  */
	  varies[i] = -1;
	  break;

	case 'k':		/* Key sequence.  */
	  {
	    ptrdiff_t speccount1 = SPECPDL_INDEX ();
	    specbind (Qcursor_in_echo_area, Qt);
	    /* Prompt in `minibuffer-prompt' face.  */
	    Fput_text_property (make_number (0),
				make_number (SCHARS (callint_message)),
				Qface, Qminibuffer_prompt, callint_message);
	    args[i] = Fread_key_sequence (callint_message,
					  Qnil, Qnil, Qnil, Qnil);
	    unbind_to (speccount1, Qnil);
	    visargs[i] = Fkey_description (args[i], Qnil);

	    /* If the key sequence ends with a down-event,
	       discard the following up-event.  */
	    Lisp_Object teml
	      = Faref (args[i], make_number (XINT (Flength (args[i])) - 1));
	    if (CONSP (teml))
	      teml = XCAR (teml);
	    if (SYMBOLP (teml))
	      {
		teml = Fget (teml, Qevent_symbol_elements);
		/* Ignore first element, which is the base key.  */
		Lisp_Object tem2 = Fmemq (Qdown, Fcdr (teml));
		if (! NILP (tem2))
		  up_event = Fread_event (Qnil, Qnil, Qnil);
	      }
	  }
	  break;

	case 'K':		/* Key sequence to be defined.  */
	  {
	    ptrdiff_t speccount1 = SPECPDL_INDEX ();
	    specbind (Qcursor_in_echo_area, Qt);
	    /* Prompt in `minibuffer-prompt' face.  */
	    Fput_text_property (make_number (0),
				make_number (SCHARS (callint_message)),
				Qface, Qminibuffer_prompt, callint_message);
	    args[i] = Fread_key_sequence_vector (callint_message,
						 Qnil, Qt, Qnil, Qnil);
	    visargs[i] = Fkey_description (args[i], Qnil);
	    unbind_to (speccount1, Qnil);

	    /* If the key sequence ends with a down-event,
	       discard the following up-event.  */
	    Lisp_Object teml
	      = Faref (args[i], make_number (XINT (Flength (args[i])) - 1));
	    if (CONSP (teml))
	      teml = XCAR (teml);
	    if (SYMBOLP (teml))
	      {
		teml = Fget (teml, Qevent_symbol_elements);
		/* Ignore first element, which is the base key.  */
		Lisp_Object tem2 = Fmemq (Qdown, Fcdr (teml));
		if (! NILP (tem2))
		  up_event = Fread_event (Qnil, Qnil, Qnil);
	      }
	  }
	  break;

	case 'U':		/* Up event from last k or K.  */
	  if (!NILP (up_event))
	    {
	      args[i] = Fmake_vector (make_number (1), up_event);
	      up_event = Qnil;
	      visargs[i] = Fkey_description (args[i], Qnil);
	    }
	  break;

	case 'e':		/* The invoking event.  */
	  if (next_event >= key_count)
	    error ("%s must be bound to an event with parameters",
		   (SYMBOLP (function)
		    ? SSDATA (SYMBOL_NAME (function))
		    : "command"));
	  args[i] = AREF (keys, next_event);
	  varies[i] = -1;

	  /* Find the next parameterized event.  */
	  do
	    next_event++;
	  while (next_event < key_count
		 && ! EVENT_HAS_PARAMETERS (AREF (keys, next_event)));

	  break;

	case 'm':		/* Value of mark.  Does not do I/O.  */
	  check_mark (false);
	  /* visargs[i] = Qnil; */
	  args[i] = BVAR (current_buffer, mark);
	  varies[i] = 2;
	  break;

	case 'M':		/* String read via minibuffer with
				   inheriting the current input method.  */
	  args[i] = Fread_string (callint_message,
				  Qnil, Qnil, Qnil, Qt);
	  break;

	case 'N':     /* Prefix arg as number, else number from minibuffer.  */
	  if (!NILP (prefix_arg))
	    goto have_prefix_arg;
	  FALLTHROUGH;
	case 'n':		/* Read number from minibuffer.  */
	  args[i] = call1 (Qread_number, callint_message);
	  visargs[i] = Fnumber_to_string (args[i]);
	  break;

	case 'P':		/* Prefix arg in raw form.  Does no I/O.  */
	  args[i] = prefix_arg;
	  /* visargs[i] = Qnil; */
	  varies[i] = -1;
	  break;

	case 'p':		/* Prefix arg converted to number.  No I/O.  */
	have_prefix_arg:
	  args[i] = Fprefix_numeric_value (prefix_arg);
	  /* visargs[i] = Qnil; */
	  varies[i] = -1;
	  break;

	case 'r':		/* Region, point and mark as 2 args.  */
	  {
	    check_mark (true);
	    set_marker_both (point_marker, Qnil, PT, PT_BYTE);
	    ptrdiff_t mark = marker_position (BVAR (current_buffer, mark));
	    /* visargs[i] = visargs[i + 1] = Qnil; */
	    args[i] = PT < mark ? point_marker : BVAR (current_buffer, mark);
	    varies[i] = 3;
	    args[++i] = PT > mark ? point_marker : BVAR (current_buffer, mark);
	    varies[i] = 4;
	  }
	  break;

	case 's':		/* String read via minibuffer without
				   inheriting the current input method.  */
	  args[i] = Fread_string (callint_message,
				  Qnil, Qnil, Qnil, Qnil);
	  break;

	case 'S':		/* Any symbol.  */
	  visargs[i] = Fread_string (callint_message,
				     Qnil, Qnil, Qnil, Qnil);
	  args[i] = Fintern (visargs[i], Qnil);
	  break;

	case 'v':		/* Variable name: symbol that is
				   custom-variable-p.  */
	  args[i] = Fread_variable (callint_message, Qnil);
	  visargs[i] = last_minibuf_string;
	  break;

	case 'x':		/* Lisp expression read but not evaluated.  */
	  args[i] = call1 (intern ("read-minibuffer"), callint_message);
	  visargs[i] = last_minibuf_string;
	  break;

	case 'X':		/* Lisp expression read and evaluated.  */
	  args[i] = call1 (intern ("eval-minibuffer"), callint_message);
	  visargs[i] = last_minibuf_string;
 	  break;

	case 'Z':		/* Coding-system symbol, or ignore the
				   argument if no prefix.  */
	  if (NILP (prefix_arg))
	    {
	      /* args[i] = Qnil; */
	      varies[i] = -1;
	    }
	  else
	    {
	      args[i]
		= Fread_non_nil_coding_system (callint_message);
	      visargs[i] = last_minibuf_string;
	    }
	  break;

	case 'z':		/* Coding-system symbol or nil.  */
	  args[i] = Fread_coding_system (callint_message, Qnil);
	  visargs[i] = last_minibuf_string;
	  break;

	  /* We have a case for `+' so we get an error
	     if anyone tries to define one here.  */
	case '+':
	default:
	  {
	    /* How many bytes are left unprocessed in the specs string?
	       (Note that this excludes the trailing null byte.)  */
	    ptrdiff_t bytes_left = string_len - (tem - string);
	    unsigned letter;

	    /* If we have enough bytes left to treat the sequence as a
	       character, show that character's codepoint; otherwise
	       show only its first byte.  */
	    if (bytes_left >= BYTES_BY_CHAR_HEAD (*((unsigned char *) tem)))
	      letter = STRING_CHAR ((unsigned char *) tem);
	    else
	      letter = *((unsigned char *) tem);

	    error (("Invalid control letter `%c' (#o%03o, #x%04x)"
		    " in interactive calling string"),
		   (int) letter, letter, letter);
	  }
	}

      if (varies[i] == 0)
	arg_from_tty = true;

      if (NILP (visargs[i]) && STRINGP (args[i]))
	visargs[i] = args[i];

      tem = memchr (tem, '\n', string_len - (tem - string));
      if (tem) tem++;
      else tem = string_end;
    }
  unbind_to (speccount, Qnil);

  maybe_quit ();

  args[0] = Qfuncall_interactively;
  args[1] = function;

  if (arg_from_tty || !NILP (record_flag))
    {
      /* We don't need `visargs' any more, so let's recycle it since we need
	 an array of just the same size.  */
      visargs[1] = function;
      for (ptrdiff_t i = 2; i < nargs; i++)
	visargs[i] = (varies[i] > 0
		      ? list1 (intern (callint_argfuns[varies[i]]))
		      : quotify_arg (args[i]));
      Vcommand_history = Fcons (Flist (nargs - 1, visargs + 1),
				Vcommand_history);
      /* Don't keep command history around forever.  */
      if (INTEGERP (Vhistory_length) && XINT (Vhistory_length) > 0)
	{
	  Lisp_Object teml = Fnthcdr (Vhistory_length, Vcommand_history);
	  if (CONSP (teml))
	    XSETCDR (teml, Qnil);
	}
    }

  /* If we used a marker to hold point, mark, or an end of the region,
     temporarily, convert it to an integer now.  */
  for (ptrdiff_t i = 2; i < nargs; i++)
    if (varies[i] >= 1 && varies[i] <= 4)
      XSETINT (args[i], marker_position (args[i]));

  if (record_then_fail)
    Fbarf_if_buffer_read_only (Qnil);

  Vthis_command = save_this_command;
  Vthis_original_command = save_this_original_command;
  Vreal_this_command = save_real_this_command;
  kset_last_command (current_kboard, save_last_command);

  specbind (Qcommand_debug_status, Qnil);

  Lisp_Object val = Ffuncall (nargs, args);
  SAFE_FREE ();
  return unbind_to (speccount, val);
}

void
syms_of_callint (void)
{
  point_marker = Fmake_marker ();
  staticpro (&point_marker);

  callint_message = Qnil;
  staticpro (&callint_message);

  preserved_fns = listn (CONSTYPE_PURE, 4,
			 intern_c_string ("region-beginning"),
			 intern_c_string ("region-end"),
			 intern_c_string ("point"),
			 intern_c_string ("mark"));

  DEFSYM (Qlist, "list");
  DEFSYM (Qlet, "let");
  DEFSYM (Qif, "if");
  DEFSYM (Qwhen, "when");
  DEFSYM (Qletx, "let*");
  DEFSYM (Qsave_excursion, "save-excursion");
  DEFSYM (Qprogn, "progn");
  DEFSYM (Qminus, "-");
  DEFSYM (Qplus, "+");
  DEFSYM (Qhandle_shift_selection, "handle-shift-selection");
  DEFSYM (Qread_number, "read-number");
  DEFSYM (Qfuncall_interactively, "funcall-interactively");
  DEFSYM (Qcommand_debug_status, "command-debug-status");
  DEFSYM (Qenable_recursive_minibuffers, "enable-recursive-minibuffers");
  DEFSYM (Qmouse_leave_buffer_hook, "mouse-leave-buffer-hook");

  DEFVAR_KBOARD ("prefix-arg", Vprefix_arg,
		 doc: /* The value of the prefix argument for the next editing command.
It may be a number, or the symbol `-' for just a minus sign as arg,
or a list whose car is a number for just one or more C-u's
or nil if no argument has been specified.

You cannot examine this variable to find the argument for this command
since it has been set to nil by the time you can look.
Instead, you should use the variable `current-prefix-arg', although
normally commands can get this prefix argument with (interactive "P").  */);

  DEFVAR_KBOARD ("last-prefix-arg", Vlast_prefix_arg,
		 doc: /* The value of the prefix argument for the previous editing command.
See `prefix-arg' for the meaning of the value.  */);

  DEFVAR_LISP ("current-prefix-arg", Vcurrent_prefix_arg,
	       doc: /* The value of the prefix argument for this editing command.
It may be a number, or the symbol `-' for just a minus sign as arg,
or a list whose car is a number for just one or more C-u's
or nil if no argument has been specified.
This is what `(interactive \"P\")' returns.  */);
  Vcurrent_prefix_arg = Qnil;

  DEFVAR_LISP ("command-history", Vcommand_history,
	       doc: /* List of recent commands that read arguments from terminal.
Each command is represented as a form to evaluate.

Maximum length of the history list is determined by the value
of `history-length', which see.  */);
  Vcommand_history = Qnil;

  DEFVAR_LISP ("command-debug-status", Vcommand_debug_status,
	       doc: /* Debugging status of current interactive command.
Bound each time `call-interactively' is called;
may be set by the debugger as a reminder for itself.  */);
  Vcommand_debug_status = Qnil;

  DEFVAR_LISP ("mark-even-if-inactive", Vmark_even_if_inactive,
	       doc: /* Non-nil means you can use the mark even when inactive.
This option makes a difference in Transient Mark mode.
When the option is non-nil, deactivation of the mark
turns off region highlighting, but commands that use the mark
behave as if the mark were still active.  */);
  Vmark_even_if_inactive = Qt;

  DEFVAR_LISP ("mouse-leave-buffer-hook", Vmouse_leave_buffer_hook,
	       doc: /* Hook to run when about to switch windows with a mouse command.
Its purpose is to give temporary modes such as Isearch mode
a way to turn themselves off when a mouse command switches windows.  */);
  Vmouse_leave_buffer_hook = Qnil;

  defsubr (&Sinteractive);
  defsubr (&Scall_interactively);
  defsubr (&Sfuncall_interactively);
}<|MERGE_RESOLUTION|>--- conflicted
+++ resolved
@@ -272,19 +272,6 @@
 `this-command-keys-vector' is used.  */)
   (Lisp_Object function, Lisp_Object record_flag, Lisp_Object keys)
 {
-<<<<<<< HEAD
-  /* `args' will contain the array of arguments to pass to the function.
-     `visargs' will contain the same list but in a nicer form, so that if we
-     pass it to styled_format it will be understandable to a human.  */
-  Lisp_Object *args, *visargs;
-  Lisp_Object specs;
-  Lisp_Object filter_specs;
-  Lisp_Object teml;
-  Lisp_Object up_event;
-  Lisp_Object enable;
-  USE_SAFE_ALLOCA;
-=======
->>>>>>> 89212988
   ptrdiff_t speccount = SPECPDL_INDEX ();
 
   bool arg_from_tty = false;
@@ -472,16 +459,11 @@
   char const *tem = string;
   for (ptrdiff_t i = 2; tem < string_end; i++)
     {
-<<<<<<< HEAD
-      visargs[1] = make_string (tem + 1, strcspn (tem + 1, "\n"));
-      callint_message = styled_format (i - 1, visargs + 1, true, false);
-=======
       char *pnl = memchr (tem + 1, '\n', string_len - (tem + 1 - string));
       ptrdiff_t sz = pnl ? pnl - (tem + 1) : string_end - (tem + 1);
 
       visargs[1] = make_string (tem + 1, sz);
       callint_message = Fformat_message (i - 1, visargs + 1);
->>>>>>> 89212988
 
       switch (*tem)
 	{
