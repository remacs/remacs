--- conflicted
+++ resolved
@@ -587,13 +587,6 @@
     if (get_fg)
       gtk_style_context_get_color (gsty, state, &col);
     else
-<<<<<<< HEAD
-      /* FIXME: gtk_style_context_get_background_color is deprecated
-         in GTK+ 3.16.  New versions of GTK+ don’t use the concept of
-         a single background color any more, so we shouldn’t query for
-         it.  */
-      gtk_style_context_get_background_color (gsty, state, &col);
-=======
       {
         GdkRGBA *c;
         /* FIXME: Retrieving the background color is deprecated in
@@ -606,7 +599,6 @@
         col = *c;
         gdk_rgba_free (c);
       }
->>>>>>> 5d51403c
 
     unsigned short
       r = col.red * 65535,
