/* Generic frame functions.

Copyright (C) 1993-1995, 1997, 1999-2017 Free Software Foundation, Inc.

This file is part of GNU Emacs.

GNU Emacs is free software: you can redistribute it and/or modify
it under the terms of the GNU General Public License as published by
the Free Software Foundation, either version 3 of the License, or (at
your option) any later version.

GNU Emacs is distributed in the hope that it will be useful,
but WITHOUT ANY WARRANTY; without even the implied warranty of
MERCHANTABILITY or FITNESS FOR A PARTICULAR PURPOSE.  See the
GNU General Public License for more details.

You should have received a copy of the GNU General Public License
along with GNU Emacs.  If not, see <https://www.gnu.org/licenses/>.  */

#include <config.h>

#include <stdio.h>
#include <stdlib.h>
#include <errno.h>
#include <limits.h>

#include <c-ctype.h>

#include "lisp.h"

#ifdef HAVE_WINDOW_SYSTEM
#include TERM_HEADER
#endif /* HAVE_WINDOW_SYSTEM */

#include "buffer.h"
/* These help us bind and responding to switch-frame events.  */
#include "keyboard.h"
#include "ptr-bounds.h"
#include "frame.h"
#include "blockinput.h"
#include "termchar.h"
#include "termhooks.h"
#include "dispextern.h"
#include "window.h"
#ifdef HAVE_WINDOW_SYSTEM
#include "fontset.h"
#endif
#include "cm.h"
/* The currently selected frame.  */

Lisp_Object selected_frame;

/* A frame which is not just a mini-buffer, or NULL if there are no such
   frames.  This is usually the most recent such frame that was selected.  */

static struct frame *last_nonminibuf_frame;

/* False means there are no visible garbaged frames.  */
bool frame_garbaged;

/* The default tool bar height for future frames.  */
#if defined USE_GTK || defined HAVE_NS
enum { frame_default_tool_bar_height = 0 };
#else
int frame_default_tool_bar_height;
#endif

#ifdef HAVE_WINDOW_SYSTEM
static void x_report_frame_params (struct frame *, Lisp_Object *);
#endif

/* These setters are used only in this file, so they can be private.  */
static void
fset_buffer_predicate (struct frame *f, Lisp_Object val)
{
  f->buffer_predicate = val;
}
static void
fset_minibuffer_window (struct frame *f, Lisp_Object val)
{
  f->minibuffer_window = val;
}
int
fget_internal_border_width(const struct frame *f)
{
  return f->internal_border_width;
}
Lisp_Object
fget_minibuffer_window(const struct frame *f)
{
  return f->minibuffer_window;
}
Lisp_Object
fget_root_window(const struct frame *f)
{
  return f->root_window;
}
struct terminal *
fget_terminal(const struct frame *f)
{
  return f->terminal;
}

struct frame *
decode_live_frame (register Lisp_Object frame)
{
  if (NILP (frame))
    frame = selected_frame;
  CHECK_LIVE_FRAME (frame);
  return XFRAME (frame);
}

struct frame *
decode_any_frame (register Lisp_Object frame)
{
  if (NILP (frame))
    frame = selected_frame;
  CHECK_FRAME (frame);
  return XFRAME (frame);
}

#ifdef HAVE_WINDOW_SYSTEM
bool
display_available (void)
{
  return x_display_list != NULL;
}
#endif

struct frame *
decode_window_system_frame (Lisp_Object frame)
{
  struct frame *f = decode_live_frame (frame);
  check_window_system (f);
#ifdef HAVE_WINDOW_SYSTEM
  return f;
#endif
}

void
check_window_system (struct frame *f)
{
#ifdef HAVE_WINDOW_SYSTEM
  if (window_system_available (f))
    return;
#endif
  error (f ? "Window system frame should be used"
	 : "Window system is not in use or not initialized");
}

/* Return the value of frame parameter PROP in frame FRAME.  */

Lisp_Object
get_frame_param (register struct frame *frame, Lisp_Object prop)
{
  register Lisp_Object tem;

  tem = Fassq (prop, frame->param_alist);
  if (EQ (tem, Qnil))
    return tem;
  return Fcdr (tem);
}


void
frame_size_history_add (struct frame *f, Lisp_Object fun_symbol,
			int width, int height, Lisp_Object rest)
{
  Lisp_Object frame;

  XSETFRAME (frame, f);
  if (CONSP (frame_size_history)
      && INTEGERP (XCAR (frame_size_history))
      && 0 < XINT (XCAR (frame_size_history)))
    frame_size_history =
      Fcons (make_number (XINT (XCAR (frame_size_history)) - 1),
	     Fcons (list4
		    (frame, fun_symbol,
		     ((width > 0)
		      ? list4 (make_number (FRAME_TEXT_WIDTH (f)),
			       make_number (FRAME_TEXT_HEIGHT (f)),
			       make_number (width),
			       make_number (height))
		      : Qnil),
		     rest),
		    XCDR (frame_size_history)));
}


/* Return 1 if `frame-inhibit-implied-resize' is non-nil or fullscreen
   state of frame F would be affected by a vertical (horizontal if
   HORIZONTAL is true) resize.  PARAMETER is the symbol of the frame
   parameter that is changed.  */
bool
frame_inhibit_resize (struct frame *f, bool horizontal, Lisp_Object parameter)
{
  Lisp_Object fullscreen = get_frame_param (f, Qfullscreen);
  bool inhibit
    = (f->after_make_frame
       ? (EQ (frame_inhibit_implied_resize, Qt)
	  || (CONSP (frame_inhibit_implied_resize)
	      && !NILP (Fmemq (parameter, frame_inhibit_implied_resize)))
	  || (horizontal
	      && !EQ (fullscreen, Qnil) && !EQ (fullscreen, Qfullheight))
	  || (!horizontal
	      && !EQ (fullscreen, Qnil) && !EQ (fullscreen, Qfullwidth))
	  || FRAME_TERMCAP_P (f))
       : ((horizontal && f->inhibit_horizontal_resize)
	  || (!horizontal && f->inhibit_vertical_resize)));
  if (inhibit && !FRAME_TERMCAP_P (f))
    frame_size_history_add
      (f, Qframe_inhibit_resize, 0, 0,
       list5 (horizontal ? Qt : Qnil, parameter,
	      f->after_make_frame ? Qt : Qnil,
	      frame_inhibit_implied_resize,
	      fullscreen));

  return inhibit;
}

static void
set_menu_bar_lines (struct frame *f, Lisp_Object value, Lisp_Object oldval)
{
  int nlines;
  int olines = FRAME_MENU_BAR_LINES (f);

  /* Right now, menu bars don't work properly in minibuf-only frames;
     most of the commands try to apply themselves to the minibuffer
     frame itself, and get an error because you can't switch buffers
     in or split the minibuffer window.  */
  if (FRAME_MINIBUF_ONLY_P (f))
    return;

  if (TYPE_RANGED_INTEGERP (int, value))
    nlines = XINT (value);
  else
    nlines = 0;

  if (nlines != olines)
    {
      windows_or_buffers_changed = 14;
      FRAME_MENU_BAR_LINES (f) = nlines;
      FRAME_MENU_BAR_HEIGHT (f) = nlines * FRAME_LINE_HEIGHT (f);
      change_frame_size (f, FRAME_COLS (f),
			 FRAME_LINES (f) + olines - nlines,
			 0, 1, 0, 0);
    }
}

Lisp_Object Vframe_list;

/* Placeholder used by temacs -nw before window.el is loaded.  */
DEFUN ("frame-windows-min-size", Fframe_windows_min_size,
       Sframe_windows_min_size, 4, 4, 0,
       doc: /* */
       attributes: const)
     (Lisp_Object frame, Lisp_Object horizontal,
      Lisp_Object ignore, Lisp_Object pixelwise)
{
  return make_number (0);
}

/**
 * frame_windows_min_size:
 *
 * Return the minimum number of lines (columns if HORIZONTAL is non-nil)
 * of FRAME.  If PIXELWISE is non-nil, return the minimum inner height
 * (width) of FRAME in pixels.
 *
 * This value is calculated by the function `frame-windows-min-size' in
 * window.el unless the `min-height' (`min-width' if HORIZONTAL is
 * non-nil) parameter of FRAME is non-nil thus explicitly specifying the
 * value to be returned.  In that latter case IGNORE is ignored.
 *
 * If `frame-windows-min-size' is called, it will make sure that the
 * return value accommodates all windows of FRAME respecting the values
 * of `window-min-height' (`window-min-width' if HORIZONTAL is non-nil).
 * With IGNORE non-nil the values of these variables are ignored.
 *
 * In either case, never return a value less than 1.
 */
static int
frame_windows_min_size (Lisp_Object frame, Lisp_Object horizontal,
			Lisp_Object ignore, Lisp_Object pixelwise)
{
  struct frame *f = XFRAME (frame);
  Lisp_Object par_size;

  if ((!NILP (horizontal)
       && NUMBERP (par_size = get_frame_param (f, Qmin_width)))
      || (NILP (horizontal)
	  && NUMBERP (par_size = get_frame_param (f, Qmin_height))))
    {
      int min_size = XINT (par_size);

      /* Don't allow phantom frames.  */
      if (min_size < 1)
	min_size = 1;

      return (NILP (pixelwise)
	      ? min_size
	      : min_size * (NILP (horizontal)
			    ? FRAME_LINE_HEIGHT (f)
			    : FRAME_COLUMN_WIDTH (f)));
    }
  else
    return XINT (call4 (Qframe_windows_min_size, frame, horizontal,
		      ignore, pixelwise));
}


#ifdef HAVE_WINDOW_SYSTEM
/**
 * keep_ratio:
 *
 * Preserve ratios of frame F which usually happens after its parent
 * frame P got resized.  OLD_WIDTH, OLD_HEIGHT specifies the old native
 * size of F's parent, NEW_WIDTH and NEW_HEIGHT its new size.
 *
 * Adjust F's width if F's 'keep_ratio' parameter is non-nil and, if
 * it is a cons, its car is not 'height-only'.  Adjust F's height if F's
 * 'keep_ratio' parameter is non-nil and, if it is a cons, its car
 * is not 'width-only'.
 *
 * Adjust F's left position if F's 'keep_ratio' parameter is non-nil
 * and, if its is a cons, its cdr is non-nil and not 'top-only'.  Adjust
 * F's top position if F's 'keep_ratio' parameter is non-nil and, if
 * its is a cons, its cdr is non-nil and not 'left-only'.
 *
 * Note that when positional adjustment is requested but the size of F
 * should remain unaltered in the corresponding direction, this routine
 * tries to constrain F to its parent frame - something which usually
 * happens when the parent frame shrinks.  This means, however, that
 * when the parent frame is re-enlarged later, the child's original
 * position will not get restored to its pre-shrinking value.
 *
 * This routine is currently useful for child frames only.  It might be
 * eventually useful when moving non-child frames between monitors with
 * different resolutions.
 */
static void
keep_ratio (struct frame *f, struct frame *p, int old_width, int old_height,
	    int new_width, int new_height)
{
  Lisp_Object keep_ratio = get_frame_param (f, Qkeep_ratio);


  if (!NILP (keep_ratio))
    {
      double width_factor = (double)new_width / (double)old_width;
      double height_factor = (double)new_height / (double)old_height;
      int pixel_width, pixel_height, pos_x, pos_y;

      if (!CONSP (keep_ratio) || !NILP (Fcdr (keep_ratio)))
	{
	  if (CONSP (keep_ratio) && EQ (Fcdr (keep_ratio), Qtop_only))
	    pos_x = f->left_pos;
	  else
	    {
	      pos_x = (int)(f->left_pos * width_factor + 0.5);

	      if (CONSP (keep_ratio)
		  && (NILP (Fcar (keep_ratio))
		      || EQ (Fcar (keep_ratio), Qheight_only))
		  && p->pixel_width - f->pixel_width < pos_x)
		{
		  int p_f_width = p->pixel_width - f->pixel_width;

		  if (p_f_width <= 0)
		    pos_x = 0;
		  else
		    pos_x = (int)(p_f_width * width_factor * 0.5 + 0.5);
		}

	      f->left_pos = pos_x;
	    }

	  if (CONSP (keep_ratio) && EQ (Fcdr (keep_ratio), Qleft_only))
	    pos_y = f->top_pos;
	  else
	    {
	      pos_y = (int)(f->top_pos * height_factor + 0.5);

	      if (CONSP (keep_ratio)
		  && (NILP (Fcar (keep_ratio))
		      || EQ (Fcar (keep_ratio), Qwidth_only))
		  && p->pixel_height - f->pixel_height < pos_y)
		/* When positional adjustment was requested and the
		   width of F should remain unaltered, try to constrain
		   F to its parent.  This means that when the parent
		   frame is enlarged later the child's original position
		   won't get restored.  */
		{
		  int p_f_height = p->pixel_height - f->pixel_height;

		  if (p_f_height <= 0)
		    pos_y = 0;
		  else
		    pos_y = (int)(p_f_height * height_factor * 0.5 + 0.5);
		}

	      f->top_pos = pos_y;
	    }

	  x_set_offset (f, pos_x, pos_y, -1);
	}

      if (!CONSP (keep_ratio) || !NILP (Fcar (keep_ratio)))
	{
	  if (CONSP (keep_ratio) && EQ (Fcar (keep_ratio), Qheight_only))
	    pixel_width = -1;
	  else
	    {
	      pixel_width = (int)(f->pixel_width * width_factor + 0.5);
	      pixel_width = FRAME_PIXEL_TO_TEXT_WIDTH (f, pixel_width);
	    }

	  if (CONSP (keep_ratio) && EQ (Fcar (keep_ratio), Qwidth_only))
	    pixel_height = -1;
	  else
	    {
	      pixel_height = (int)(f->pixel_height * height_factor + 0.5);
	      pixel_height = FRAME_PIXEL_TO_TEXT_HEIGHT (f, pixel_height);
	    }

	  adjust_frame_size (f, pixel_width, pixel_height, 1, 0,
			     Qkeep_ratio);
	}
    }
}
#endif


/**
 * adjust_frame_size:
 *
 * Adjust size of frame F.  NEW_WIDTH and NEW_HEIGHT specify the new
 * text size of F in pixels.  A value of -1 means no change is requested
 * for that direction (but the frame may still have to be resized to
 * accommodate windows with their minimum sizes).  This can either issue
 * a request to resize the frame externally (via x_set_window_size), to
 * resize the frame internally (via resize_frame_windows) or do nothing
 * at all.
 *
 * The argument INHIBIT can assume the following values:
 *
 * 0 means to unconditionally call x_set_window_size even if sizes
 *   apparently do not change.  Fx_create_frame uses this to pass the
 *   initial size to the window manager.
 *
 * 1 means to call x_set_window_size if the native frame size really
 *   changes.  Fset_frame_size, Fset_frame_height, ... use this.
 *
 * 2 means to call x_set_window_size provided frame_inhibit_resize
 *   allows it.  The menu and tool bar code use this ("3" won't work
 *   here in general because menu and tool bar are often not counted in
 *   the frame's text height).
 *
 * 3 means call x_set_window_size if window minimum sizes must be
 *   preserved or frame_inhibit_resize allows it.  x_set_left_fringe,
 *   x_set_scroll_bar_width, x_new_font ... use (or should use) this.
 *
 * 4 means call x_set_window_size only if window minimum sizes must be
 *   preserved.  x_set_right_divider_width, x_set_border_width and the
 *   code responsible for wrapping the tool bar use this.
 *
 * 5 means to never call x_set_window_size.  change_frame_size uses
 *   this.
 *
 * Note that even when x_set_window_size is not called, individual
 * windows may have to be resized (via `window--sanitize-window-sizes')
 * in order to support minimum size constraints.
 *
 * PRETEND is as for change_frame_size.  PARAMETER, if non-nil, is the
 * symbol of the parameter changed (like `menu-bar-lines', `font', ...).
 * This is passed on to frame_inhibit_resize to let the latter decide on
 * a case-by-case basis whether the frame may be resized externally.
 */
void
adjust_frame_size (struct frame *f, int new_width, int new_height, int inhibit,
		   bool pretend, Lisp_Object parameter)
{
  int unit_width = FRAME_COLUMN_WIDTH (f);
  int unit_height = FRAME_LINE_HEIGHT (f);
  int old_pixel_width = FRAME_PIXEL_WIDTH (f);
  int old_pixel_height = FRAME_PIXEL_HEIGHT (f);
  int old_cols = FRAME_COLS (f);
  int old_lines = FRAME_LINES (f);
  int new_pixel_width, new_pixel_height;
  /* The following two values are calculated from the old frame pixel
     sizes and any "new" settings for tool bar, menu bar and internal
     borders.  We do it this way to detect whether we have to call
     x_set_window_size as consequence of the new settings.  */
  int windows_width = FRAME_WINDOWS_WIDTH (f);
  int windows_height = FRAME_WINDOWS_HEIGHT (f);
  int min_windows_width, min_windows_height;
  /* These are a bit tedious, maybe we should use a macro.  */
  struct window *r = XWINDOW (FRAME_ROOT_WINDOW (f));
  int old_windows_width = WINDOW_PIXEL_WIDTH (r);
  int old_windows_height
    = (WINDOW_PIXEL_HEIGHT (r)
       + ((FRAME_HAS_MINIBUF_P (f) && !FRAME_MINIBUF_ONLY_P (f))
	  ? WINDOW_PIXEL_HEIGHT (XWINDOW (FRAME_MINIBUF_WINDOW (f)))
	  : 0));
  int new_windows_width, new_windows_height;
  int old_text_width = FRAME_TEXT_WIDTH (f);
  int old_text_height = FRAME_TEXT_HEIGHT (f);
  /* If a size is < 0 use the old value.  */
  int new_text_width = (new_width >= 0) ? new_width : old_text_width;
  int new_text_height = (new_height >= 0) ? new_height : old_text_height;
  int new_cols, new_lines;
  bool inhibit_horizontal, inhibit_vertical;
  Lisp_Object frame;

  XSETFRAME (frame, f);

  frame_size_history_add
    (f, Qadjust_frame_size_1, new_text_width, new_text_height,
     list2 (parameter, make_number (inhibit)));

  /* The following two values are calculated from the old window body
     sizes and any "new" settings for scroll bars, dividers, fringes and
     margins (though the latter should have been processed already).  */
  min_windows_width
    = frame_windows_min_size (frame, Qt, (inhibit == 5) ? Qt : Qnil, Qt);
  min_windows_height
    = frame_windows_min_size (frame, Qnil, (inhibit == 5) ? Qt : Qnil, Qt);

  if (inhibit >= 2 && inhibit <= 4)
    /* When INHIBIT is in [2..4] inhibit if the "old" window sizes stay
       within the limits and either resizing is inhibited or INHIBIT
       equals 4.  */
    {
      inhibit_horizontal = (windows_width >= min_windows_width
                            && (inhibit == 4
                                || frame_inhibit_resize (f, true, parameter)));
      inhibit_vertical = (windows_height >= min_windows_height
                          && (inhibit == 4
                              || frame_inhibit_resize (f, false, parameter)));
    }
  else
    /* Otherwise inhibit if INHIBIT equals 5.  */
    inhibit_horizontal = inhibit_vertical = inhibit == 5;

  new_pixel_width = ((inhibit_horizontal && (inhibit < 5))
		     ? old_pixel_width
		     : max (FRAME_TEXT_TO_PIXEL_WIDTH (f, new_text_width),
			    min_windows_width
			    + 2 * FRAME_INTERNAL_BORDER_WIDTH (f)));
  new_windows_width = new_pixel_width - 2 * FRAME_INTERNAL_BORDER_WIDTH (f);
  new_text_width = FRAME_PIXEL_TO_TEXT_WIDTH (f, new_pixel_width);
  new_cols = new_text_width / unit_width;

  new_pixel_height = ((inhibit_vertical && (inhibit < 5))
		      ? old_pixel_height
		      : max (FRAME_TEXT_TO_PIXEL_HEIGHT (f, new_text_height),
			     min_windows_height
			     + FRAME_TOP_MARGIN_HEIGHT (f)
			     + 2 * FRAME_INTERNAL_BORDER_WIDTH (f)));
  new_windows_height = (new_pixel_height
			- FRAME_TOP_MARGIN_HEIGHT (f)
			- 2 * FRAME_INTERNAL_BORDER_WIDTH (f));
  new_text_height = FRAME_PIXEL_TO_TEXT_HEIGHT (f, new_pixel_height);
  new_lines = new_text_height / unit_height;

#ifdef HAVE_WINDOW_SYSTEM
  if (FRAME_WINDOW_P (f)
      && f->can_x_set_window_size
      && ((!inhibit_horizontal
	   && (new_pixel_width != old_pixel_width
	       || inhibit == 0 || inhibit == 2))
	  || (!inhibit_vertical
	      && (new_pixel_height != old_pixel_height
		  || inhibit == 0 || inhibit == 2))))
    /* We are either allowed to change the frame size or the minimum
       sizes request such a change.  Do not care for fixing minimum
       sizes here, we do that eventually when we're called from
       change_frame_size.  */
    {
      /* Make sure we respect fullheight and fullwidth.  */
      if (inhibit_horizontal)
	new_text_width = old_text_width;
      else if (inhibit_vertical)
	new_text_height = old_text_height;

      frame_size_history_add
	(f, Qadjust_frame_size_2, new_text_width, new_text_height,
	 list2 (inhibit_horizontal ? Qt : Qnil,
		inhibit_vertical ? Qt : Qnil));

      x_set_window_size (f, 0, new_text_width, new_text_height, 1);
      f->resized_p = true;

      return;
    }
#endif

  if (new_text_width == old_text_width
      && new_text_height == old_text_height
      && new_windows_width == old_windows_width
      && new_windows_height == old_windows_height
      && new_pixel_width == old_pixel_width
      && new_pixel_height == old_pixel_height
      && new_cols == old_cols
      && new_lines == old_lines)
    /* No change.  Sanitize window sizes and return.  */
    {
      sanitize_window_sizes (Qt);
      sanitize_window_sizes (Qnil);

      return;
    }

  block_input ();

  if (new_windows_width != old_windows_width)
    {
      resize_frame_windows (f, new_windows_width, 1, 1);

      if ((FRAME_TERMCAP_P (f) && !pretend))
	FrameCols (FRAME_TTY (f)) = new_cols;

#if defined (HAVE_WINDOW_SYSTEM) && ! defined (USE_GTK) && ! defined (HAVE_NS)
      if (WINDOWP (f->tool_bar_window))
	{
	  XWINDOW (f->tool_bar_window)->pixel_width = new_windows_width;
	  XWINDOW (f->tool_bar_window)->total_cols
	    = new_windows_width / unit_width;
	}
#endif
    }
  else if (new_cols != old_cols)
    call2 (Qwindow__pixel_to_total, frame, Qt);

  if (new_windows_height != old_windows_height
      /* When the top margin has changed we have to recalculate the top
	 edges of all windows.  No such calculation is necessary for the
	 left edges.  */
      || WINDOW_TOP_PIXEL_EDGE (r) != FRAME_TOP_MARGIN_HEIGHT (f))
    {
      resize_frame_windows (f, new_windows_height, 0, 1);

      if ((FRAME_TERMCAP_P (f) && !pretend))
	FrameRows (FRAME_TTY (f)) = new_lines + FRAME_TOP_MARGIN (f);
    }
  else if (new_lines != old_lines)
    call2 (Qwindow__pixel_to_total, frame, Qnil);

  frame_size_history_add
    (f, Qadjust_frame_size_3, new_text_width, new_text_height,
     list4 (make_number (old_pixel_width), make_number (old_pixel_height),
	    make_number (new_pixel_width), make_number (new_pixel_height)));

  /* Assign new sizes.  */
  FRAME_TEXT_WIDTH (f) = new_text_width;
  FRAME_TEXT_HEIGHT (f) = new_text_height;
  FRAME_PIXEL_WIDTH (f) = new_pixel_width;
  FRAME_PIXEL_HEIGHT (f) = new_pixel_height;
  SET_FRAME_COLS (f, new_cols);
  SET_FRAME_LINES (f, new_lines);

  {
    struct window *w = XWINDOW (FRAME_SELECTED_WINDOW (f));
    int text_area_x, text_area_y, text_area_width, text_area_height;

    window_box (w, TEXT_AREA, &text_area_x, &text_area_y, &text_area_width,
		&text_area_height);
    if (w->cursor.x >= text_area_x + text_area_width)
      w->cursor.hpos = w->cursor.x = 0;
    if (w->cursor.y >= text_area_y + text_area_height)
      w->cursor.vpos = w->cursor.y = 0;
  }

  /* Sanitize window sizes.  */
  sanitize_window_sizes (Qt);
  sanitize_window_sizes (Qnil);

  adjust_frame_glyphs (f);
  calculate_costs (f);
  SET_FRAME_GARBAGED (f);

  /* A frame was "resized" if one of its pixelsizes changed, even if its
     X window wasn't resized at all.  */
  f->resized_p = (new_pixel_width != old_pixel_width
		  || new_pixel_height != old_pixel_height);

  unblock_input ();

#ifdef HAVE_WINDOW_SYSTEM
  {
    /* Adjust size of F's child frames.  */
    Lisp_Object frames, frame1;

    FOR_EACH_FRAME (frames, frame1)
      if (FRAME_PARENT_FRAME (XFRAME (frame1)) == f)
	keep_ratio (XFRAME (frame1), f, old_pixel_width, old_pixel_height,
		    new_pixel_width, new_pixel_height);
  }
#endif
}

/* Allocate basically initialized frame.  */

static struct frame *
allocate_frame (void)
{
  return ALLOCATE_ZEROED_PSEUDOVECTOR (struct frame, face_cache, PVEC_FRAME);
}

struct frame *
make_frame (bool mini_p)
{
  Lisp_Object frame;
  struct frame *f;
  struct window *rw, *mw UNINIT;
  Lisp_Object root_window;
  Lisp_Object mini_window;

  f = allocate_frame ();
  XSETFRAME (frame, f);

#ifdef USE_GTK
  /* Initialize Lisp data.  Note that allocate_frame initializes all
     Lisp data to nil, so do it only for slots which should not be nil.  */
  fset_tool_bar_position (f, Qtop);
#endif

  /* Initialize non-Lisp data.  Note that allocate_frame zeroes out all
     non-Lisp data, so do it only for slots which should not be zero.
     To avoid subtle bugs and for the sake of readability, it's better to
     initialize enum members explicitly even if their values are zero.  */
  f->wants_modeline = true;
  f->redisplay = true;
  f->garbaged = true;
  f->can_x_set_window_size = false;
  f->after_make_frame = false;
  f->inhibit_horizontal_resize = false;
  f->inhibit_vertical_resize = false;
  f->tool_bar_redisplayed = false;
  f->tool_bar_resized = false;
  f->column_width = 1;  /* !FRAME_WINDOW_P value.  */
  f->line_height = 1;  /* !FRAME_WINDOW_P value.  */
#ifdef HAVE_WINDOW_SYSTEM
  f->vertical_scroll_bar_type = vertical_scroll_bar_none;
  f->horizontal_scroll_bars = false;
  f->want_fullscreen = FULLSCREEN_NONE;
  f->undecorated = false;
  f->no_special_glyphs = false;
#ifndef HAVE_NTGUI
  f->override_redirect = false;
#endif
  f->skip_taskbar = false;
  f->no_focus_on_map = false;
  f->no_accept_focus = false;
  f->z_group = z_group_none;
#if ! defined (USE_GTK) && ! defined (HAVE_NS)
  f->last_tool_bar_item = -1;
#endif
#ifdef NS_IMPL_COCOA
  f->ns_appearance = ns_appearance_aqua;
  f->ns_transparent_titlebar = false;
#endif
#endif

  root_window = make_window ();
  rw = XWINDOW (root_window);
  if (mini_p)
    {
      mini_window = make_window ();
      mw = XWINDOW (mini_window);
      wset_next (rw, mini_window);
      wset_prev (mw, root_window);
      mw->mini = 1;
      wset_frame (mw, frame);
      fset_minibuffer_window (f, mini_window);
      store_frame_param (f, Qminibuffer, Qt);
    }
  else
    {
      mini_window = Qnil;
      wset_next (rw, Qnil);
      fset_minibuffer_window (f, Qnil);
    }

  wset_frame (rw, frame);

  /* 10 is arbitrary,
     just so that there is "something there."
     Correct size will be set up later with adjust_frame_size.  */

  SET_FRAME_COLS (f, 10);
  SET_FRAME_LINES (f, 10);
  SET_FRAME_WIDTH (f, FRAME_COLS (f) * FRAME_COLUMN_WIDTH (f));
  SET_FRAME_HEIGHT (f, FRAME_LINES (f) * FRAME_LINE_HEIGHT (f));

  rw->total_cols = 10;
  rw->pixel_width = rw->total_cols * FRAME_COLUMN_WIDTH (f);
  rw->total_lines = mini_p ? 9 : 10;
  rw->pixel_height = rw->total_lines * FRAME_LINE_HEIGHT (f);

  if (mini_p)
    {
      mw->top_line = rw->total_lines;
      mw->pixel_top = rw->pixel_height;
      mw->total_cols = rw->total_cols;
      mw->pixel_width = rw->pixel_width;
      mw->total_lines = 1;
      mw->pixel_height = FRAME_LINE_HEIGHT (f);
    }

  /* Choose a buffer for the frame's root window.  */
  {
    Lisp_Object buf = Fcurrent_buffer ();

    /* If current buffer is hidden, try to find another one.  */
    if (BUFFER_HIDDEN_P (XBUFFER (buf)))
      buf = other_buffer_safely (buf);

    /* Use set_window_buffer, not Fset_window_buffer, and don't let
       hooks be run by it.  The reason is that the whole frame/window
       arrangement is not yet fully initialized at this point.  Windows
       don't have the right size, glyph matrices aren't initialized
       etc.  Running Lisp functions at this point surely ends in a
       SEGV.  */
    set_window_buffer (root_window, buf, 0, 0);
    fset_buffer_list (f, list1 (buf));
  }

  if (mini_p)
    {
      set_window_buffer (mini_window,
			 (NILP (Vminibuffer_list)
			  ? get_minibuffer (0)
			  : Fcar (Vminibuffer_list)),
			 0, 0);
      /* No horizontal scroll bars in minibuffers.  */
      wset_horizontal_scroll_bar (mw, Qnil);
    }

  fset_root_window (f, root_window);
  fset_selected_window (f, root_window);
  /* Make sure this window seems more recently used than
     a newly-created, never-selected window.  */
  XWINDOW (f->selected_window)->use_time = ++window_select_count;

  return f;
}

#ifdef HAVE_WINDOW_SYSTEM
/* Make a frame using a separate minibuffer window on another frame.
   MINI_WINDOW is the minibuffer window to use.  nil means use the
   default (the global minibuffer).  */

struct frame *
make_frame_without_minibuffer (Lisp_Object mini_window, KBOARD *kb,
			       Lisp_Object display)
{
  struct frame *f;

  if (!NILP (mini_window))
    CHECK_LIVE_WINDOW (mini_window);

  if (!NILP (mini_window)
      && FRAME_KBOARD (XFRAME (XWINDOW (mini_window)->frame)) != kb)
    error ("Frame and minibuffer must be on the same terminal");

  /* Make a frame containing just a root window.  */
  f = make_frame (0);

  if (NILP (mini_window))
    {
      /* Use default-minibuffer-frame if possible.  */
      if (!FRAMEP (KVAR (kb, Vdefault_minibuffer_frame))
	  || ! FRAME_LIVE_P (XFRAME (KVAR (kb, Vdefault_minibuffer_frame))))
	{
          Lisp_Object frame_dummy;

          XSETFRAME (frame_dummy, f);
	  /* If there's no minibuffer frame to use, create one.  */
	  kset_default_minibuffer_frame
	    (kb, call1 (intern ("make-initial-minibuffer-frame"), display));
	}

      mini_window
	= XFRAME (KVAR (kb, Vdefault_minibuffer_frame))->minibuffer_window;
    }

  fset_minibuffer_window (f, mini_window);
  store_frame_param (f, Qminibuffer, mini_window);

  /* Make the chosen minibuffer window display the proper minibuffer,
     unless it is already showing a minibuffer.  */
  if (NILP (Fmemq (XWINDOW (mini_window)->contents, Vminibuffer_list)))
    /* Use set_window_buffer instead of Fset_window_buffer (see
       discussion of bug#11984, bug#12025, bug#12026).  */
    set_window_buffer (mini_window,
		       (NILP (Vminibuffer_list)
			? get_minibuffer (0)
			: Fcar (Vminibuffer_list)), 0, 0);
  return f;
}

/* Make a frame containing only a minibuffer window.  */

struct frame *
make_minibuffer_frame (void)
{
  /* First make a frame containing just a root window, no minibuffer.  */

  register struct frame *f = make_frame (0);
  register Lisp_Object mini_window;
  register Lisp_Object frame;

  XSETFRAME (frame, f);

  f->auto_raise = 0;
  f->auto_lower = 0;
  f->no_split = 1;
  f->wants_modeline = 0;

  /* Now label the root window as also being the minibuffer.
     Avoid infinite looping on the window chain by marking next pointer
     as nil. */

  mini_window = f->root_window;
  fset_minibuffer_window (f, mini_window);
  store_frame_param (f, Qminibuffer, Qonly);
  XWINDOW (mini_window)->mini = 1;
  wset_next (XWINDOW (mini_window), Qnil);
  wset_prev (XWINDOW (mini_window), Qnil);
  wset_frame (XWINDOW (mini_window), frame);

  /* Put the proper buffer in that window.  */

  /* Use set_window_buffer instead of Fset_window_buffer (see
     discussion of bug#11984, bug#12025, bug#12026).  */
  set_window_buffer (mini_window,
		     (NILP (Vminibuffer_list)
		      ? get_minibuffer (0)
		      : Fcar (Vminibuffer_list)), 0, 0);
  return f;
}
#endif /* HAVE_WINDOW_SYSTEM */

/* Construct a frame that refers to a terminal.  */

static printmax_t tty_frame_count;

struct frame *
make_initial_frame (void)
{
  struct frame *f;
  struct terminal *terminal;
  Lisp_Object frame;

  eassert (initial_kboard);

  /* The first call must initialize Vframe_list.  */
  if (! (NILP (Vframe_list) || CONSP (Vframe_list)))
    Vframe_list = Qnil;

  terminal = init_initial_terminal ();

  f = make_frame (1);
  XSETFRAME (frame, f);

  Vframe_list = Fcons (frame, Vframe_list);

  tty_frame_count = 1;
  fset_name (f, build_pure_c_string ("F1"));

  SET_FRAME_VISIBLE (f, 1);

  f->output_method = terminal->type;
  f->terminal = terminal;
  f->terminal->reference_count++;
  f->output_data.nothing = 0;

  FRAME_FOREGROUND_PIXEL (f) = FACE_TTY_DEFAULT_FG_COLOR;
  FRAME_BACKGROUND_PIXEL (f) = FACE_TTY_DEFAULT_BG_COLOR;

#ifdef HAVE_WINDOW_SYSTEM
  f->vertical_scroll_bar_type = vertical_scroll_bar_none;
  f->horizontal_scroll_bars = false;
#endif

  /* The default value of menu-bar-mode is t.  */
  set_menu_bar_lines (f, make_number (1), Qnil);

  /* Allocate glyph matrices.  */
  adjust_frame_glyphs (f);

  if (!noninteractive)
    init_frame_faces (f);

  last_nonminibuf_frame = f;

  f->can_x_set_window_size = true;
  f->after_make_frame = true;

  return f;
}


static struct frame *
make_terminal_frame (struct terminal *terminal)
{
  register struct frame *f;
  Lisp_Object frame;
  char name[sizeof "F" + INT_STRLEN_BOUND (printmax_t)];

  if (!terminal->name)
    error ("Terminal is not live, can't create new frames on it");

  f = make_frame (1);

  XSETFRAME (frame, f);
  Vframe_list = Fcons (frame, Vframe_list);

  fset_name (f, make_formatted_string (name, "F%"pMd, ++tty_frame_count));

  SET_FRAME_VISIBLE (f, 1);

  f->terminal = terminal;
  f->terminal->reference_count++;
  f->output_method = output_termcap;
  create_tty_output (f);
  FRAME_FOREGROUND_PIXEL (f) = FACE_TTY_DEFAULT_FG_COLOR;
  FRAME_BACKGROUND_PIXEL (f) = FACE_TTY_DEFAULT_BG_COLOR;

#ifdef HAVE_WINDOW_SYSTEM
  f->vertical_scroll_bar_type = vertical_scroll_bar_none;
  f->horizontal_scroll_bars = false;
#endif

  FRAME_MENU_BAR_LINES (f) = NILP (Vmenu_bar_mode) ? 0 : 1;
  FRAME_LINES (f) = FRAME_LINES (f) - FRAME_MENU_BAR_LINES (f);
  FRAME_MENU_BAR_HEIGHT (f) = FRAME_MENU_BAR_LINES (f) * FRAME_LINE_HEIGHT (f);
  FRAME_TEXT_HEIGHT (f) = FRAME_TEXT_HEIGHT (f) - FRAME_MENU_BAR_HEIGHT (f);

  /* Set the top frame to the newly created frame.  */
  if (FRAMEP (FRAME_TTY (f)->top_frame)
      && FRAME_LIVE_P (XFRAME (FRAME_TTY (f)->top_frame)))
    SET_FRAME_VISIBLE (XFRAME (FRAME_TTY (f)->top_frame), 2); /* obscured */

  FRAME_TTY (f)->top_frame = frame;

  if (!noninteractive)
    init_frame_faces (f);

  return f;
}

/* Get a suitable value for frame parameter PARAMETER for a newly
   created frame, based on (1) the user-supplied frame parameter
   alist SUPPLIED_PARMS, and (2) CURRENT_VALUE.  */

static Lisp_Object
get_future_frame_param (Lisp_Object parameter,
                        Lisp_Object supplied_parms,
                        char *current_value)
{
  Lisp_Object result;

  result = Fassq (parameter, supplied_parms);
  if (NILP (result))
    result = Fassq (parameter, XFRAME (selected_frame)->param_alist);
  if (NILP (result) && current_value != NULL)
    result = build_string (current_value);
  if (!NILP (result) && !STRINGP (result))
    result = XCDR (result);
  if (NILP (result) || !STRINGP (result))
    result = Qnil;

  return result;
}

DEFUN ("make-terminal-frame", Fmake_terminal_frame, Smake_terminal_frame,
       1, 1, 0,
       doc: /* Create an additional terminal frame, possibly on another terminal.
This function takes one argument, an alist specifying frame parameters.

You can create multiple frames on a single text terminal, but only one
of them (the selected terminal frame) is actually displayed.

In practice, generally you don't need to specify any parameters,
except when you want to create a new frame on another terminal.
In that case, the `tty' parameter specifies the device file to open,
and the `tty-type' parameter specifies the terminal type.  Example:

   (make-terminal-frame \\='((tty . "/dev/pts/5") (tty-type . "xterm")))

Note that changing the size of one terminal frame automatically
affects all frames on the same terminal device.  */)
  (Lisp_Object parms)
{
  struct frame *f;
  struct terminal *t = NULL;
  Lisp_Object frame, tem;
  struct frame *sf = SELECTED_FRAME ();

#ifdef WINDOWSNT                           /* This should work now! */
  if (sf->output_method != output_termcap)
    error ("Not using an ASCII terminal now; cannot make a new ASCII frame");
#endif

  {
    Lisp_Object terminal;

    terminal = Fassq (Qterminal, parms);
    if (CONSP (terminal))
      {
        terminal = XCDR (terminal);
        t = decode_live_terminal (terminal);
      }
  }

  if (!t)
    {
      char *name = 0, *type = 0;
      Lisp_Object tty, tty_type;
      USE_SAFE_ALLOCA;

      tty = get_future_frame_param
        (Qtty, parms, (FRAME_TERMCAP_P (XFRAME (selected_frame))
                       ? FRAME_TTY (XFRAME (selected_frame))->name
                       : NULL));
      if (!NILP (tty))
	SAFE_ALLOCA_STRING (name, tty);

      tty_type = get_future_frame_param
        (Qtty_type, parms, (FRAME_TERMCAP_P (XFRAME (selected_frame))
                            ? FRAME_TTY (XFRAME (selected_frame))->type
                            : NULL));
      if (!NILP (tty_type))
	SAFE_ALLOCA_STRING (type, tty_type);

      t = init_tty (name, type, 0); /* Errors are not fatal.  */
      SAFE_FREE ();
    }

  f = make_terminal_frame (t);

  {
    int width, height;
    get_tty_size (fileno (FRAME_TTY (f)->input), &width, &height);
    adjust_frame_size (f, width, height - FRAME_MENU_BAR_LINES (f),
		       5, 0, Qterminal_frame);
  }

  adjust_frame_glyphs (f);
  calculate_costs (f);
  XSETFRAME (frame, f);

  store_in_alist (&parms, Qtty_type, build_string (t->display_info.tty->type));
  store_in_alist (&parms, Qtty,
		  (t->display_info.tty->name
		   ? build_string (t->display_info.tty->name)
		   : Qnil));
  /* On terminal frames the `minibuffer' frame parameter is always
     virtually t.  Avoid that a different value in parms causes
     complaints, see Bug#24758.  */
  store_in_alist (&parms, Qminibuffer, Qt);
  Fmodify_frame_parameters (frame, parms);

  /* Make the frame face alist be frame-specific, so that each
     frame could change its face definitions independently.  */
  fset_face_alist (f, Fcopy_alist (sf->face_alist));
  /* Simple Fcopy_alist isn't enough, because we need the contents of
     the vectors which are the CDRs of associations in face_alist to
     be copied as well.  */
  for (tem = f->face_alist; CONSP (tem); tem = XCDR (tem))
    XSETCDR (XCAR (tem), Fcopy_sequence (XCDR (XCAR (tem))));

  f->can_x_set_window_size = true;
  f->after_make_frame = true;

  return frame;
}


/* Perform the switch to frame FRAME.

   If FRAME is a switch-frame event `(switch-frame FRAME1)', use
   FRAME1 as frame.

   If TRACK is non-zero and the frame that currently has the focus
   redirects its focus to the selected frame, redirect that focused
   frame's focus to FRAME instead.

   FOR_DELETION non-zero means that the selected frame is being
   deleted, which includes the possibility that the frame's terminal
   is dead.

   The value of NORECORD is passed as argument to Fselect_window.  */

Lisp_Object
do_switch_frame (Lisp_Object frame, int track, int for_deletion, Lisp_Object norecord)
{
  struct frame *sf = SELECTED_FRAME (), *f;

  /* If FRAME is a switch-frame event, extract the frame we should
     switch to.  */
  if (CONSP (frame)
      && EQ (XCAR (frame), Qswitch_frame)
      && CONSP (XCDR (frame)))
    frame = XCAR (XCDR (frame));

  /* This used to say CHECK_LIVE_FRAME, but apparently it's possible for
     a switch-frame event to arrive after a frame is no longer live,
     especially when deleting the initial frame during startup.  */
  CHECK_FRAME (frame);
  f = XFRAME (frame);
  if (!FRAME_LIVE_P (f))
    return Qnil;
  else if (f == sf)
    return frame;

  /* If a frame's focus has been redirected toward the currently
     selected frame, we should change the redirection to point to the
     newly selected frame.  This means that if the focus is redirected
     from a minibufferless frame to a surrogate minibuffer frame, we
     can use `other-window' to switch between all the frames using
     that minibuffer frame, and the focus redirection will follow us
     around.  */
#if 0
  /* This is too greedy; it causes inappropriate focus redirection
     that's hard to get rid of.  */
  if (track)
    {
      Lisp_Object tail;

      for (tail = Vframe_list; CONSP (tail); tail = XCDR (tail))
	{
	  Lisp_Object focus;

	  if (!FRAMEP (XCAR (tail)))
	    emacs_abort ();

	  focus = FRAME_FOCUS_FRAME (XFRAME (XCAR (tail)));

	  if (FRAMEP (focus) && XFRAME (focus) == SELECTED_FRAME ())
	    Fredirect_frame_focus (XCAR (tail), frame);
	}
    }
#else /* ! 0 */
  /* Instead, apply it only to the frame we're pointing to.  */
#ifdef HAVE_WINDOW_SYSTEM
  if (track && FRAME_WINDOW_P (f))
    {
      Lisp_Object focus, xfocus;

      xfocus = x_get_focus_frame (f);
      if (FRAMEP (xfocus))
	{
	  focus = FRAME_FOCUS_FRAME (XFRAME (xfocus));
	  if ((FRAMEP (focus) && XFRAME (focus) == SELECTED_FRAME ())
	      /* Redirect frame focus also when FRAME has its minibuffer
		 window on the selected frame (see Bug#24500).  */
	      || (NILP (focus)
		  && EQ (FRAME_MINIBUF_WINDOW (f), sf->selected_window)))
	    Fredirect_frame_focus (xfocus, frame);
	}
    }
#endif /* HAVE_X_WINDOWS */
#endif /* ! 0 */

  if (!for_deletion && FRAME_HAS_MINIBUF_P (sf))
    resize_mini_window (XWINDOW (FRAME_MINIBUF_WINDOW (sf)), 1);

  if (FRAME_TERMCAP_P (f))
    {
      struct tty_display_info *tty = FRAME_TTY (f);
      Lisp_Object top_frame = tty->top_frame;

      /* Don't mark the frame garbaged and/or obscured if we are
	 switching to the frame that is already the top frame of that
	 TTY.  */
      if (!EQ (frame, top_frame))
	{
	  if (FRAMEP (top_frame))
	    /* Mark previously displayed frame as now obscured.  */
	    SET_FRAME_VISIBLE (XFRAME (top_frame), 2);
	  SET_FRAME_VISIBLE (f, 1);
	  /* If the new TTY frame changed dimensions, we need to
	     resync term.c's idea of the frame size with the new
	     frame's data.  */
	  if (FRAME_COLS (f) != FrameCols (tty))
	    FrameCols (tty) = FRAME_COLS (f);
	  if (FRAME_TOTAL_LINES (f) != FrameRows (tty))
	    FrameRows (tty) = FRAME_TOTAL_LINES (f);
	}
      tty->top_frame = frame;
    }

  selected_frame = frame;
  if (! FRAME_MINIBUF_ONLY_P (XFRAME (selected_frame)))
    last_nonminibuf_frame = XFRAME (selected_frame);

  Fselect_window (f->selected_window, norecord);

  /* We want to make sure that the next event generates a frame-switch
     event to the appropriate frame.  This seems kludgy to me, but
     before you take it out, make sure that evaluating something like
     (select-window (frame-root-window (new-frame))) doesn't end up
     with your typing being interpreted in the new frame instead of
     the one you're actually typing in.  */
#ifdef HAVE_WINDOW_SYSTEM
  if (!frame_ancestor_p (f, sf))
#endif
    internal_last_event_frame = Qnil;

  return frame;
}

DEFUN ("select-frame", Fselect_frame, Sselect_frame, 1, 2, "e",
       doc: /* Select FRAME.
Subsequent editing commands apply to its selected window.
Optional argument NORECORD means to neither change the order of
recently selected windows nor the buffer list.

The selection of FRAME lasts until the next time the user does
something to select a different frame, or until the next time
this function is called.  If you are using a window system, the
previously selected frame may be restored as the selected frame
when returning to the command loop, because it still may have
the window system's input focus.  On a text terminal, the next
redisplay will display FRAME.

This function returns FRAME, or nil if FRAME has been deleted.  */)
  (Lisp_Object frame, Lisp_Object norecord)
{
  return do_switch_frame (frame, 1, 0, norecord);
}

DEFUN ("handle-switch-frame", Fhandle_switch_frame, Shandle_switch_frame, 1, 1, "^e",
       doc: /* Handle a switch-frame event EVENT.
Switch-frame events are usually bound to this function.
A switch-frame event tells Emacs that the window manager has requested
that the user's events be directed to the frame mentioned in the event.
This function selects the selected window of the frame of EVENT.

If EVENT is frame object, handle it as if it were a switch-frame event
to that frame.  */)
  (Lisp_Object event)
{
  Lisp_Object value;

  /* Preserve prefix arg that the command loop just cleared.  */
  kset_prefix_arg (current_kboard, Vcurrent_prefix_arg);
  run_hook (Qmouse_leave_buffer_hook);
  /* `switch-frame' implies a focus in.  */
  value = do_switch_frame (event, 0, 0, Qnil);
  call1 (intern ("handle-focus-in"), event);
  return value;
}

DEFUN ("frame-list", Fframe_list, Sframe_list,
       0, 0, 0,
       doc: /* Return a list of all live frames.  */)
  (void)
{
  Lisp_Object frames;
  frames = Fcopy_sequence (Vframe_list);
#ifdef HAVE_WINDOW_SYSTEM
  if (FRAMEP (tip_frame)
#ifdef USE_GTK
      && !NILP (Fframe_parameter (tip_frame, Qtooltip))
#endif
      )
    frames = Fdelq (tip_frame, frames);
#endif
  return frames;
}

DEFUN ("frame-parent", Fframe_parent, Sframe_parent,
       0, 1, 0,
       doc: /* Return the parent frame of FRAME.
The parent frame of FRAME is the Emacs frame whose window-system window
is the parent window of FRAME's window-system window.  When such a frame
exists, FRAME is considered a child frame of that frame.

Return nil if FRAME has no parent frame.  This means that FRAME's
window-system window is either a "top-level" window (a window whose
parent window is the window-system's root window) or an embedded window
\(a window whose parent window is owned by some other application).  */)
     (Lisp_Object frame)
{
  struct frame *f = decode_live_frame (frame);
  struct frame *p = FRAME_PARENT_FRAME (f);
  Lisp_Object parent;

  /* Can't return f->parent_frame directly since it might not be defined
     for this platform.  */
  if (p)
    {
      XSETFRAME (parent, p);

      return parent;
    }
  else
    return Qnil;
}

#ifdef HAVE_WINDOW_SYSTEM
bool
frame_ancestor_p (struct frame *af, struct frame *df)
{
  struct frame *pf = FRAME_PARENT_FRAME (df);

  while (pf)
    {
      if (pf == af)
	return true;
      else
	pf = FRAME_PARENT_FRAME (pf);
    }

  return false;
}
#endif

DEFUN ("frame-ancestor-p", Fframe_ancestor_p, Sframe_ancestor_p,
       2, 2, 0,
       doc: /* Return non-nil if ANCESTOR is an ancestor of DESCENDANT.
ANCESTOR is an ancestor of DESCENDANT when it is either DESCENDANT's
parent frame or it is an ancestor of DESCENDANT's parent frame.  Both,
ANCESTOR and DESCENDANT must be live frames and default to the selected
frame.  */)
     (Lisp_Object ancestor, Lisp_Object descendant)
{
#ifdef HAVE_WINDOW_SYSTEM
  struct frame *af = decode_live_frame (ancestor);
  struct frame *df = decode_live_frame (descendant);

  return frame_ancestor_p (af, df) ? Qt : Qnil;
#else
  return Qnil;
#endif
  }

/* Return CANDIDATE if it can be used as 'other-than-FRAME' frame on the
   same tty (for tty frames) or among frames which uses FRAME's keyboard.
   If MINIBUF is nil, do not consider minibuffer-only candidate.
   If MINIBUF is `visible', do not consider an invisible candidate.
   If MINIBUF is a window, consider only its own frame and candidate now
   using that window as the minibuffer.
   If MINIBUF is 0, consider candidate if it is visible or iconified.
   Otherwise consider any candidate and return nil if CANDIDATE is not
   acceptable.  */

static Lisp_Object
candidate_frame (Lisp_Object candidate, Lisp_Object frame, Lisp_Object minibuf)
{
  struct frame *c = XFRAME (candidate), *f = XFRAME (frame);

  if ((!FRAME_TERMCAP_P (c) && !FRAME_TERMCAP_P (f)
       && FRAME_KBOARD (c) == FRAME_KBOARD (f))
      || (FRAME_TERMCAP_P (c) && FRAME_TERMCAP_P (f)
	  && FRAME_TTY (c) == FRAME_TTY (f)))
    {
      if (!NILP (get_frame_param (c, Qno_other_frame)))
	return Qnil;
      else if (NILP (minibuf))
	{
	  if (!FRAME_MINIBUF_ONLY_P (c))
	    return candidate;
	}
      else if (EQ (minibuf, Qvisible))
	{
	  if (FRAME_VISIBLE_P (c))
	    return candidate;
	}
      else if (WINDOWP (minibuf))
	{
	  if (EQ (FRAME_MINIBUF_WINDOW (c), minibuf)
	      || EQ (WINDOW_FRAME (XWINDOW (minibuf)), candidate)
	      || EQ (WINDOW_FRAME (XWINDOW (minibuf)),
		     FRAME_FOCUS_FRAME (c)))
	    return candidate;
	}
      else if (INTEGERP (minibuf) && XINT (minibuf) == 0)
	{
	  if (FRAME_VISIBLE_P (c) || FRAME_ICONIFIED_P (c))
	    return candidate;
	}
      else
	return candidate;
    }
  return Qnil;
}

/* Return the next frame in the frame list after FRAME.  */

static Lisp_Object
next_frame (Lisp_Object frame, Lisp_Object minibuf)
{
  Lisp_Object f, tail;
  int passed = 0;

  while (passed < 2)
    FOR_EACH_FRAME (tail, f)
      {
	if (passed)
	  {
	    f = candidate_frame (f, frame, minibuf);
	    if (!NILP (f))
	      return f;
	  }
	if (EQ (frame, f))
	  passed++;
      }
  return frame;
}

/* Return the previous frame in the frame list before FRAME.  */

static Lisp_Object
prev_frame (Lisp_Object frame, Lisp_Object minibuf)
{
  Lisp_Object f, tail, prev = Qnil;

  FOR_EACH_FRAME (tail, f)
    {
      if (EQ (frame, f) && !NILP (prev))
	return prev;
      f = candidate_frame (f, frame, minibuf);
      if (!NILP (f))
	prev = f;
    }

  /* We've scanned the entire list.  */
  if (NILP (prev))
    /* We went through the whole frame list without finding a single
       acceptable frame.  Return the original frame.  */
    return frame;
  else
    /* There were no acceptable frames in the list before FRAME; otherwise,
       we would have returned directly from the loop.  Since PREV is the last
       acceptable frame in the list, return it.  */
    return prev;
}


DEFUN ("next-frame", Fnext_frame, Snext_frame, 0, 2, 0,
       doc: /* Return the next frame in the frame list after FRAME.
It considers only frames on the same terminal as FRAME.
By default, skip minibuffer-only frames.
If omitted, FRAME defaults to the selected frame.
If optional argument MINIFRAME is nil, exclude minibuffer-only frames.
If MINIFRAME is a window, include only its own frame
and any frame now using that window as the minibuffer.
If MINIFRAME is `visible', include all visible frames.
If MINIFRAME is 0, include all visible and iconified frames.
Otherwise, include all frames.  */)
  (Lisp_Object frame, Lisp_Object miniframe)
{
  if (NILP (frame))
    frame = selected_frame;
  CHECK_LIVE_FRAME (frame);
  return next_frame (frame, miniframe);
}

DEFUN ("previous-frame", Fprevious_frame, Sprevious_frame, 0, 2, 0,
       doc: /* Return the previous frame in the frame list before FRAME.
It considers only frames on the same terminal as FRAME.
By default, skip minibuffer-only frames.
If omitted, FRAME defaults to the selected frame.
If optional argument MINIFRAME is nil, exclude minibuffer-only frames.
If MINIFRAME is a window, include only its own frame
and any frame now using that window as the minibuffer.
If MINIFRAME is `visible', include all visible frames.
If MINIFRAME is 0, include all visible and iconified frames.
Otherwise, include all frames.  */)
  (Lisp_Object frame, Lisp_Object miniframe)
{
  if (NILP (frame))
    frame = selected_frame;
  CHECK_LIVE_FRAME (frame);
  return prev_frame (frame, miniframe);
}

DEFUN ("last-nonminibuffer-frame", Flast_nonminibuf_frame,
       Slast_nonminibuf_frame, 0, 0, 0,
       doc: /* Return last non-minibuffer frame selected. */)
  (void)
{
  Lisp_Object frame = Qnil;

  if (last_nonminibuf_frame)
    XSETFRAME (frame, last_nonminibuf_frame);

  return frame;
}

/**
 * other_frames:
 *
 * Return true if there exists at least one visible or iconified frame
 * but F.  Return false otherwise.
 *
 * INVISIBLE true means we are called from make_frame_invisible where
 * such a frame must be visible or iconified.  INVISIBLE nil means we
 * are called from delete_frame.  In that case FORCE true means that the
 * visibility status of such a frame can be ignored.
 *
 * If F is the terminal frame and we are using X, return true if at
 * least one X frame exists.
 */
static bool
other_frames (struct frame *f, bool invisible, bool force)
{
  Lisp_Object frames, frame, frame1;
  struct frame *f1;
  Lisp_Object minibuffer_window = FRAME_MINIBUF_WINDOW (f);

  XSETFRAME (frame, f);
  if (WINDOWP (minibuffer_window)
      && !EQ (frame, WINDOW_FRAME (XWINDOW (minibuffer_window))))
    minibuffer_window = Qnil;

  FOR_EACH_FRAME (frames, frame1)
    {
      f1 = XFRAME (frame1);
      if (f != f1)
	{
	  /* Verify that we can still talk to the frame's X window, and
	     note any recent change in visibility.  */
#ifdef HAVE_X_WINDOWS
	  if (FRAME_WINDOW_P (f1))
	    x_sync (f1);
#endif
	  if (NILP (Fframe_parameter (frame1, Qtooltip))
	      /* Tooltips and child frames count neither for
		 invisibility nor for deletions.  */
	      && !FRAME_PARENT_FRAME (f1)
	      /* Frames with a non-nil `delete-before' parameter don't
		 count for deletions.  */
	      && (invisible || NILP (get_frame_param (f1, Qdelete_before)))
	      /* For invisibility and normal deletions, at least one
		 visible or iconified frame must remain (Bug#26682).  */
	      && (FRAME_VISIBLE_P (f1) || FRAME_ICONIFIED_P (f1)
		  || (!invisible
		      && (force
			  /* Allow deleting the terminal frame when at
			     least one X frame exists.  */
			  || (FRAME_WINDOW_P (f1) && !FRAME_WINDOW_P (f))))))
	    return true;
	}
    }

  return false;
}

/* Make sure that minibuf_window doesn't refer to FRAME's minibuffer
   window.  Preferably use the selected frame's minibuffer window
   instead.  If the selected frame doesn't have one, get some other
   frame's minibuffer window.  SELECT non-zero means select the new
   minibuffer window.  */
static void
check_minibuf_window (Lisp_Object frame, int select)
{
  struct frame *f = decode_live_frame (frame);

  XSETFRAME (frame, f);

  if (WINDOWP (minibuf_window) && EQ (f->minibuffer_window, minibuf_window))
    {
      Lisp_Object frames, this, window = make_number (0);

      if (!EQ (frame, selected_frame)
	  && FRAME_HAS_MINIBUF_P (XFRAME (selected_frame)))
	window = FRAME_MINIBUF_WINDOW (XFRAME (selected_frame));
      else
	FOR_EACH_FRAME (frames, this)
	  {
	    if (!EQ (this, frame) && FRAME_HAS_MINIBUF_P (XFRAME (this)))
	      {
		window = FRAME_MINIBUF_WINDOW (XFRAME (this));
		break;
	      }
	  }

      /* Don't abort if no window was found (Bug#15247).  */
      if (WINDOWP (window))
	{
	  /* Use set_window_buffer instead of Fset_window_buffer (see
	     discussion of bug#11984, bug#12025, bug#12026).  */
	  set_window_buffer (window, XWINDOW (minibuf_window)->contents, 0, 0);
	  minibuf_window = window;

	  /* SELECT non-zero usually means that FRAME's minibuffer
	     window was selected; select the new one.  */
	  if (select)
	    Fselect_window (minibuf_window, Qnil);
	}
    }
}


/**
 * delete_frame:
 *
 * Delete FRAME.  When FORCE equals Qnoelisp, delete FRAME
 * unconditionally.  x_connection_closed and delete_terminal use this.
 * Any other value of FORCE implements the semantics described for
 * Fdelete_frame.  */
Lisp_Object
delete_frame (Lisp_Object frame, Lisp_Object force)
{
  struct frame *f = decode_any_frame (frame);
  struct frame *sf;
  struct kboard *kb;
  Lisp_Object frames, frame1;
  int minibuffer_selected, is_tooltip_frame;
  bool nochild = !FRAME_PARENT_FRAME (f);

  if (!FRAME_LIVE_P (f))
    return Qnil;
  else if (!EQ (force, Qnoelisp) && !other_frames (f, false, !NILP (force)))
    {
      if (NILP (force))
	error ("Attempt to delete the sole visible or iconified frame");
      else
	error ("Attempt to delete the only frame");
    }

  XSETFRAME (frame, f);

  /* Softly delete all frames with this frame as their parent frame or
     as their `delete-before' frame parameter value.  */
  FOR_EACH_FRAME (frames, frame1)
    if (FRAME_PARENT_FRAME (XFRAME (frame1)) == f
	/* Process `delete-before' parameter iff FRAME is not a child
	   frame.  This avoids that we enter an infinite chain of mixed
	   dependencies.  */
	|| (nochild
	    && EQ (get_frame_param (XFRAME (frame1), Qdelete_before), frame)))
      delete_frame (frame1, Qnil);

  /* Does this frame have a minibuffer, and is it the surrogate
     minibuffer for any other frame?  */
  if (FRAME_HAS_MINIBUF_P (f))
    {
      FOR_EACH_FRAME (frames, frame1)
	{
	  Lisp_Object fminiw;

	  if (EQ (frame1, frame))
	    continue;

	  fminiw = FRAME_MINIBUF_WINDOW (XFRAME (frame1));

	  if (WINDOWP (fminiw) && EQ (frame, WINDOW_FRAME (XWINDOW (fminiw))))
	    {
	      /* If we MUST delete this frame, delete the other first.
		 But do this only if FORCE equals `noelisp'.  */
	      if (EQ (force, Qnoelisp))
		delete_frame (frame1, Qnoelisp);
	      else
		error ("Attempt to delete a surrogate minibuffer frame");
	    }
	}
    }

  is_tooltip_frame = !NILP (Fframe_parameter (frame, Qtooltip));

  /* Run `delete-frame-functions' unless FORCE is `noelisp' or
     frame is a tooltip.  FORCE is set to `noelisp' when handling
     a disconnect from the terminal, so we don't dare call Lisp
     code.  */
  if (NILP (Vrun_hooks) || is_tooltip_frame)
    ;
  else if (EQ (force, Qnoelisp))
    pending_funcalls
      = Fcons (list3 (Qrun_hook_with_args, Qdelete_frame_functions, frame),
	       pending_funcalls);
  else
    {
#ifdef HAVE_X_WINDOWS
      /* Also, save clipboard to the clipboard manager.  */
      x_clipboard_manager_save_frame (frame);
#endif

      safe_call2 (Qrun_hook_with_args, Qdelete_frame_functions, frame);
    }

  /* delete_frame_functions may have deleted any frame, including this
     one.  */
  if (!FRAME_LIVE_P (f))
    return Qnil;
  else if (!EQ (force, Qnoelisp) && !other_frames (f, false, !NILP (force)))
    {
      if (NILP (force))
	error ("Attempt to delete the sole visible or iconified frame");
      else
	error ("Attempt to delete the only frame");
    }

  /* At this point, we are committed to deleting the frame.
     There is no more chance for errors to prevent it.  */
  minibuffer_selected = EQ (minibuf_window, selected_window);
  sf = SELECTED_FRAME ();
  /* Don't let the frame remain selected.  */
  if (f == sf)
    {
      Lisp_Object tail;

      /* Look for another visible frame on the same terminal.
	 Do not call next_frame here because it may loop forever.
	 See https://debbugs.gnu.org/cgi/bugreport.cgi?bug=15025.  */
      FOR_EACH_FRAME (tail, frame1)
	if (!EQ (frame, frame1)
	    && NILP (Fframe_parameter (frame1, Qtooltip))
	    && (FRAME_TERMINAL (XFRAME (frame))
		== FRAME_TERMINAL (XFRAME (frame1)))
	    && FRAME_VISIBLE_P (XFRAME (frame1)))
         break;

      /* If there is none, find *some* other frame.  */
      if (NILP (frame1) || EQ (frame1, frame))
	{
	  FOR_EACH_FRAME (tail, frame1)
	    {
	      if (!EQ (frame, frame1)
		  && FRAME_LIVE_P (XFRAME (frame1))
		  && NILP (Fframe_parameter (frame1, Qtooltip)))
		{
		  /* Do not change a text terminal's top-frame.  */
		  struct frame *f1 = XFRAME (frame1);
		  if (FRAME_TERMCAP_P (f1))
		    {
		      Lisp_Object top_frame = FRAME_TTY (f1)->top_frame;
		      if (!EQ (top_frame, frame))
			frame1 = top_frame;
		    }
		  break;
		}
	    }
	}
#ifdef NS_IMPL_COCOA
      else
	/* Under NS, there is no system mechanism for choosing a new
	   window to get focus -- it is left to application code.
	   So the portion of THIS application interfacing with NS
	   needs to know about it.  We call Fraise_frame, but the
	   purpose is really to transfer focus.  */
	Fraise_frame (frame1);
#endif

      do_switch_frame (frame1, 0, 1, Qnil);
      sf = SELECTED_FRAME ();
    }

  /* Don't allow minibuf_window to remain on a deleted frame.  */
  check_minibuf_window (frame, minibuffer_selected);

  /* Don't let echo_area_window to remain on a deleted frame.  */
  if (EQ (f->minibuffer_window, echo_area_window))
    echo_area_window = sf->minibuffer_window;

  /* Clear any X selections for this frame.  */
#ifdef HAVE_X_WINDOWS
  if (FRAME_X_P (f))
    x_clear_frame_selections (f);
#endif

  /* Free glyphs.
     This function must be called before the window tree of the
     frame is deleted because windows contain dynamically allocated
     memory. */
  free_glyphs (f);

#ifdef HAVE_WINDOW_SYSTEM
  /* Give chance to each font driver to free a frame specific data.  */
  font_update_drivers (f, Qnil);
#endif

  /* Mark all the windows that used to be on FRAME as deleted, and then
     remove the reference to them.  */
  delete_all_child_windows (f->root_window);
  fset_root_window (f, Qnil);

  Vframe_list = Fdelq (frame, Vframe_list);
  SET_FRAME_VISIBLE (f, 0);

  /* Allow the vector of menu bar contents to be freed in the next
     garbage collection.  The frame object itself may not be garbage
     collected until much later, because recent_keys and other data
     structures can still refer to it.  */
  fset_menu_bar_vector (f, Qnil);

  /* If FRAME's buffer lists contains killed
     buffers, this helps GC to reclaim them.  */
  fset_buffer_list (f, Qnil);
  fset_buried_buffer_list (f, Qnil);

  free_font_driver_list (f);
#if defined (HAVE_NTGUI)
  xfree (f->namebuf);
#endif
  xfree (f->decode_mode_spec_buffer);
  xfree (FRAME_INSERT_COST (f));
  xfree (FRAME_DELETEN_COST (f));
  xfree (FRAME_INSERTN_COST (f));
  xfree (FRAME_DELETE_COST (f));

  /* Since some events are handled at the interrupt level, we may get
     an event for f at any time; if we zero out the frame's terminal
     now, then we may trip up the event-handling code.  Instead, we'll
     promise that the terminal of the frame must be valid until we
     have called the window-system-dependent frame destruction
     routine.  */
  {
    struct terminal *terminal;
    block_input ();
    if (FRAME_TERMINAL (f)->delete_frame_hook)
      (*FRAME_TERMINAL (f)->delete_frame_hook) (f);
    terminal = FRAME_TERMINAL (f);
    f->output_data.nothing = 0;
    f->terminal = 0;             /* Now the frame is dead.  */
    unblock_input ();

    /* If needed, delete the terminal that this frame was on.
       (This must be done after the frame is killed.)  */
    terminal->reference_count--;
#if defined (USE_GTK)
    /* FIXME: Deleting the terminal crashes emacs because of a GTK
       bug.
       https://lists.gnu.org/r/emacs-devel/2011-10/msg00363.html */

    /* Since a similar behavior was observed on the Lucid and Motif
       builds (see Bug#5802, Bug#21509, Bug#23499, Bug#27816), we now
       don't delete the terminal for these builds either.  */
    if (terminal->reference_count == 0 && terminal->type == output_x_window)
      terminal->reference_count = 1;
#endif /* USE_GTK */
    if (terminal->reference_count == 0)
      {
	Lisp_Object tmp;
	XSETTERMINAL (tmp, terminal);

        kb = NULL;
	Fdelete_terminal (tmp, NILP (force) ? Qt : force);
      }
    else
      kb = terminal->kboard;
  }

  /* If we've deleted the last_nonminibuf_frame, then try to find
     another one.  */
  if (f == last_nonminibuf_frame)
    {
      last_nonminibuf_frame = 0;

      FOR_EACH_FRAME (frames, frame1)
	{
	  struct frame *f1 = XFRAME (frame1);

	  if (!FRAME_MINIBUF_ONLY_P (f1))
	    {
	      last_nonminibuf_frame = f1;
	      break;
	    }
	}
    }

  /* If there's no other frame on the same kboard, get out of
     single-kboard state if we're in it for this kboard.  */
  if (kb != NULL)
    {
      /* Some frame we found on the same kboard, or nil if there are none.  */
      Lisp_Object frame_on_same_kboard = Qnil;

      FOR_EACH_FRAME (frames, frame1)
	if (kb == FRAME_KBOARD (XFRAME (frame1)))
	  frame_on_same_kboard = frame1;

      if (NILP (frame_on_same_kboard))
	not_single_kboard_state (kb);
    }


  /* If we've deleted this keyboard's default_minibuffer_frame, try to
     find another one.  Prefer minibuffer-only frames, but also notice
     frames with other windows.  */
  if (kb != NULL && EQ (frame, KVAR (kb, Vdefault_minibuffer_frame)))
    {
      /* The last frame we saw with a minibuffer, minibuffer-only or not.  */
      Lisp_Object frame_with_minibuf = Qnil;
      /* Some frame we found on the same kboard, or nil if there are none.  */
      Lisp_Object frame_on_same_kboard = Qnil;

      FOR_EACH_FRAME (frames, frame1)
	{
	  struct frame *f1 = XFRAME (frame1);

	  /* Consider only frames on the same kboard
	     and only those with minibuffers.  */
	  if (kb == FRAME_KBOARD (f1)
	      && FRAME_HAS_MINIBUF_P (f1))
	    {
	      frame_with_minibuf = frame1;
	      if (FRAME_MINIBUF_ONLY_P (f1))
		break;
	    }

	  if (kb == FRAME_KBOARD (f1))
	    frame_on_same_kboard = frame1;
	}

      if (!NILP (frame_on_same_kboard))
	{
	  /* We know that there must be some frame with a minibuffer out
	     there.  If this were not true, all of the frames present
	     would have to be minibufferless, which implies that at some
	     point their minibuffer frames must have been deleted, but
	     that is prohibited at the top; you can't delete surrogate
	     minibuffer frames.  */
	  if (NILP (frame_with_minibuf))
	    emacs_abort ();

	  kset_default_minibuffer_frame (kb, frame_with_minibuf);
	}
      else
	/* No frames left on this kboard--say no minibuffer either.  */
	kset_default_minibuffer_frame (kb, Qnil);
    }

  /* Cause frame titles to update--necessary if we now have just one frame.  */
  if (!is_tooltip_frame)
    update_mode_lines = 15;

  return Qnil;
}

#ifdef HAVE_WINDOW_SYSTEM
/**
 * frame_internal_border_part:
 *
 * Return part of internal border the coordinates X and Y relative to
 * frame F are on.  Return nil if the coordinates are not on the
 * internal border of F.
 *
 * Return one of INTERNAL_BORDER_LEFT_EDGE, INTERNAL_BORDER_TOP_EDGE,
 * INTERNAL_BORDER_RIGHT_EDGE or INTERNAL_BORDER_BOTTOM_EDGE when the
 * mouse cursor is on the corresponding border with an offset of at
 * least one canonical character height from that border's edges.
 *
 * If no border part could be found this way, return one of
 * INTERNAL_BORDER_TOP_LEFT_CORNER, INTERNAL_BORDER_TOP_RIGHT_CORNER,
 * INTERNAL_BORDER_BOTTOM_LEFT_CORNER or
 * INTERNAL_BORDER_BOTTOM_RIGHT_CORNER to indicate that the mouse is in
 * one of the corresponding corners.  This means that for very small
 * frames an `edge' return value is preferred.
 */
enum internal_border_part
frame_internal_border_part (struct frame *f, int x, int y)
{
  int border = FRAME_INTERNAL_BORDER_WIDTH (f);
  int offset = FRAME_LINE_HEIGHT (f);
  int width = FRAME_PIXEL_WIDTH (f);
  int height = FRAME_PIXEL_HEIGHT (f);
  enum internal_border_part part = INTERNAL_BORDER_NONE;

  if (offset < border)
    /* For very wide borders make offset at least as large as
       border.  */
    offset = border;

  if (offset < x && x < width - offset)
    /* Top or bottom border.  */
    {
      if (0 <= y && y <= border)
	part = INTERNAL_BORDER_TOP_EDGE;
      else if (height - border <= y && y <= height)
	part = INTERNAL_BORDER_BOTTOM_EDGE;
    }
  else if (offset < y && y < height - offset)
    /* Left or right border.  */
    {
      if (0 <= x && x <= border)
	part = INTERNAL_BORDER_LEFT_EDGE;
      else if (width - border <= x && x <= width)
	part = INTERNAL_BORDER_RIGHT_EDGE;
    }
  else
    {
      /* An edge.  */
      int half_width = width / 2;
      int half_height = height / 2;

      if (0 <= x && x <= border)
	{
	  /* A left edge.  */
	  if (0 <= y && y <= half_height)
	     part = INTERNAL_BORDER_TOP_LEFT_CORNER;
	  else if (half_height < y && y <= height)
	     part = INTERNAL_BORDER_BOTTOM_LEFT_CORNER;
	}
      else if (width - border <= x && x <= width)
	{
	  /* A right edge.  */
	  if (0 <= y && y <= half_height)
	     part = INTERNAL_BORDER_TOP_RIGHT_CORNER;
	  else if (half_height < y && y <= height)
	     part = INTERNAL_BORDER_BOTTOM_RIGHT_CORNER;
	}
      else if (0 <= y && y <= border)
	{
	  /* A top edge.  */
	  if (0 <= x && x <= half_width)
	     part = INTERNAL_BORDER_TOP_LEFT_CORNER;
	  else if (half_width < x && x <= width)
	    part = INTERNAL_BORDER_TOP_RIGHT_CORNER;
	}
      else if (height - border <= y && y <= height)
	{
	  /* A bottom edge.  */
	  if (0 <= x && x <= half_width)
	     part = INTERNAL_BORDER_BOTTOM_LEFT_CORNER;
	  else if (half_width < x && x <= width)
	    part = INTERNAL_BORDER_BOTTOM_RIGHT_CORNER;
	}
    }

  return part;
}
#endif

/* Return mouse position in character cell units.  */

DEFUN ("mouse-position", Fmouse_position, Smouse_position, 0, 0, 0,
       doc: /* Return a list (FRAME X . Y) giving the current mouse frame and position.
The position is given in canonical character cells, where (0, 0) is the
upper-left corner of the frame, X is the horizontal offset, and Y is the
vertical offset, measured in units of the frame's default character size.
If Emacs is running on a mouseless terminal or hasn't been programmed
to read the mouse position, it returns the selected frame for FRAME
and nil for X and Y.
If `mouse-position-function' is non-nil, `mouse-position' calls it,
passing the normal return value to that function as an argument,
and returns whatever that function returns.  */)
  (void)
{
  struct frame *f;
  Lisp_Object lispy_dummy;
  Lisp_Object x, y, retval;

  f = SELECTED_FRAME ();
  x = y = Qnil;

  /* It's okay for the hook to refrain from storing anything.  */
  if (FRAME_TERMINAL (f)->mouse_position_hook)
    {
      enum scroll_bar_part party_dummy;
      Time time_dummy;
      (*FRAME_TERMINAL (f)->mouse_position_hook) (&f, -1,
						  &lispy_dummy, &party_dummy,
						  &x, &y,
						  &time_dummy);
    }

  if (! NILP (x))
    {
      int col = XINT (x);
      int row = XINT (y);
      pixel_to_glyph_coords (f, col, row, &col, &row, NULL, 1);
      XSETINT (x, col);
      XSETINT (y, row);
    }
  XSETFRAME (lispy_dummy, f);
  retval = Fcons (lispy_dummy, Fcons (x, y));
  if (!NILP (Vmouse_position_function))
    retval = call1 (Vmouse_position_function, retval);
  return retval;
}

DEFUN ("mouse-pixel-position", Fmouse_pixel_position,
       Smouse_pixel_position, 0, 0, 0,
       doc: /* Return a list (FRAME X . Y) giving the current mouse frame and position.
The position is given in pixel units, where (0, 0) is the
upper-left corner of the frame, X is the horizontal offset, and Y is
the vertical offset.
If Emacs is running on a mouseless terminal or hasn't been programmed
to read the mouse position, it returns the selected frame for FRAME
and nil for X and Y.  */)
  (void)
{
  struct frame *f;
  Lisp_Object lispy_dummy;
  Lisp_Object x, y, retval;

  f = SELECTED_FRAME ();
  x = y = Qnil;

  /* It's okay for the hook to refrain from storing anything.  */
  if (FRAME_TERMINAL (f)->mouse_position_hook)
    {
      enum scroll_bar_part party_dummy;
      Time time_dummy;
      (*FRAME_TERMINAL (f)->mouse_position_hook) (&f, -1,
						  &lispy_dummy, &party_dummy,
						  &x, &y,
						  &time_dummy);
    }

  XSETFRAME (lispy_dummy, f);
  retval = Fcons (lispy_dummy, Fcons (x, y));
  if (!NILP (Vmouse_position_function))
    retval = call1 (Vmouse_position_function, retval);
  return retval;
}

#ifdef HAVE_WINDOW_SYSTEM

/* On frame F, convert character coordinates X and Y to pixel
   coordinates *PIX_X and *PIX_Y.  */

static void
frame_char_to_pixel_position (struct frame *f, int x, int y,
			      int *pix_x, int *pix_y)
{
  *pix_x = FRAME_COL_TO_PIXEL_X (f, x) + FRAME_COLUMN_WIDTH (f) / 2;
  *pix_y = FRAME_LINE_TO_PIXEL_Y (f, y) + FRAME_LINE_HEIGHT (f) / 2;

  if (*pix_x < 0)
    *pix_x = 0;
  if (*pix_x > FRAME_PIXEL_WIDTH (f))
    *pix_x = FRAME_PIXEL_WIDTH (f);

  if (*pix_y < 0)
    *pix_y = 0;
  if (*pix_y > FRAME_PIXEL_HEIGHT (f))
    *pix_y = FRAME_PIXEL_HEIGHT (f);
}

/* On frame F, reposition mouse pointer to character coordinates X and Y.  */

static void
frame_set_mouse_position (struct frame *f, int x, int y)
{
  int pix_x, pix_y;

  frame_char_to_pixel_position (f, x, y, &pix_x, &pix_y);
  frame_set_mouse_pixel_position (f, pix_x, pix_y);
}

#endif /* HAVE_WINDOW_SYSTEM */

DEFUN ("set-mouse-position", Fset_mouse_position, Sset_mouse_position, 3, 3, 0,
       doc: /* Move the mouse pointer to the center of character cell (X,Y) in FRAME.
Coordinates are relative to the frame, not a window,
so the coordinates of the top left character in the frame
may be nonzero due to left-hand scroll bars or the menu bar.

The position is given in canonical character cells, where (0, 0) is
the upper-left corner of the frame, X is the horizontal offset, and
Y is the vertical offset, measured in units of the frame's default
character size.

This function is a no-op for an X frame that is not visible.
If you have just created a frame, you must wait for it to become visible
before calling this function on it, like this.
  (while (not (frame-visible-p frame)) (sleep-for .5))  */)
  (Lisp_Object frame, Lisp_Object x, Lisp_Object y)
{
  CHECK_LIVE_FRAME (frame);
  CHECK_TYPE_RANGED_INTEGER (int, x);
  CHECK_TYPE_RANGED_INTEGER (int, y);

  /* I think this should be done with a hook.  */
#ifdef HAVE_WINDOW_SYSTEM
  if (FRAME_WINDOW_P (XFRAME (frame)))
    /* Warping the mouse will cause enternotify and focus events.  */
    frame_set_mouse_position (XFRAME (frame), XINT (x), XINT (y));
#else
#ifdef HAVE_GPM
    {
      Fselect_frame (frame, Qnil);
      term_mouse_moveto (XINT (x), XINT (y));
    }
#endif
#endif

  return Qnil;
}

DEFUN ("set-mouse-pixel-position", Fset_mouse_pixel_position,
       Sset_mouse_pixel_position, 3, 3, 0,
       doc: /* Move the mouse pointer to pixel position (X,Y) in FRAME.
The position is given in pixels, where (0, 0) is the upper-left corner
of the frame, X is the horizontal offset, and Y is the vertical offset.

Note, this is a no-op for an X frame that is not visible.
If you have just created a frame, you must wait for it to become visible
before calling this function on it, like this.
  (while (not (frame-visible-p frame)) (sleep-for .5))  */)
  (Lisp_Object frame, Lisp_Object x, Lisp_Object y)
{
  CHECK_LIVE_FRAME (frame);
  CHECK_TYPE_RANGED_INTEGER (int, x);
  CHECK_TYPE_RANGED_INTEGER (int, y);

  /* I think this should be done with a hook.  */
#ifdef HAVE_WINDOW_SYSTEM
  if (FRAME_WINDOW_P (XFRAME (frame)))
    /* Warping the mouse will cause enternotify and focus events.  */
    frame_set_mouse_pixel_position (XFRAME (frame), XINT (x), XINT (y));
#else
#ifdef HAVE_GPM
    {
      Fselect_frame (frame, Qnil);
      term_mouse_moveto (XINT (x), XINT (y));
    }
#endif
#endif

  return Qnil;
}

static void make_frame_visible_1 (Lisp_Object);

DEFUN ("make-frame-visible", Fmake_frame_visible, Smake_frame_visible,
       0, 1, "",
       doc: /* Make the frame FRAME visible (assuming it is an X window).
If omitted, FRAME defaults to the currently selected frame.  */)
  (Lisp_Object frame)
{
  struct frame *f = decode_live_frame (frame);

  /* I think this should be done with a hook.  */
#ifdef HAVE_WINDOW_SYSTEM
  if (FRAME_WINDOW_P (f))
    x_make_frame_visible (f);
#endif

  make_frame_visible_1 (f->root_window);

  /* Make menu bar update for the Buffers and Frames menus.  */
  /* windows_or_buffers_changed = 15; FIXME: Why?  */

  XSETFRAME (frame, f);
  return frame;
}

/* Update the display_time slot of the buffers shown in WINDOW
   and all its descendants.  */

static void
make_frame_visible_1 (Lisp_Object window)
{
  struct window *w;

  for (; !NILP (window); window = w->next)
    {
      w = XWINDOW (window);
      if (WINDOWP (w->contents))
	make_frame_visible_1 (w->contents);
      else
	bset_display_time (XBUFFER (w->contents), Fcurrent_time ());
    }
}

DEFUN ("make-frame-invisible", Fmake_frame_invisible, Smake_frame_invisible,
       0, 2, "",
       doc: /* Make the frame FRAME invisible.
If omitted, FRAME defaults to the currently selected frame.
On graphical displays, invisible frames are not updated and are
usually not displayed at all, even in a window system's \"taskbar\".

Normally you may not make FRAME invisible if all other frames are invisible,
but if the second optional argument FORCE is non-nil, you may do so.

This function has no effect on text terminal frames.  Such frames are
always considered visible, whether or not they are currently being
displayed in the terminal.  */)
  (Lisp_Object frame, Lisp_Object force)
{
  struct frame *f = decode_live_frame (frame);

  if (NILP (force) && !other_frames (f, true, false))
    error ("Attempt to make invisible the sole visible or iconified frame");

  /* Don't allow minibuf_window to remain on an invisible frame.  */
  check_minibuf_window (frame, EQ (minibuf_window, selected_window));

  /* I think this should be done with a hook.  */
#ifdef HAVE_WINDOW_SYSTEM
  if (FRAME_WINDOW_P (f))
    x_make_frame_invisible (f);
#endif

  /* Make menu bar update for the Buffers and Frames menus.  */
  windows_or_buffers_changed = 16;

  return Qnil;
}

DEFUN ("iconify-frame", Ficonify_frame, Siconify_frame,
       0, 1, "",
       doc: /* Make the frame FRAME into an icon.
If omitted, FRAME defaults to the currently selected frame.

If FRAME is a child frame, consult the variable `iconify-child-frame'
for how to proceed.  */)
  (Lisp_Object frame)
{
  struct frame *f = decode_live_frame (frame);
#ifdef HAVE_WINDOW_SYSTEM
  Lisp_Object parent = f->parent_frame;

  if (!NILP (parent))
    {
      if (NILP (iconify_child_frame))
	/* Do nothing.  */
	return Qnil;
      else if (EQ (iconify_child_frame, Qiconify_top_level))
	{
	  /* Iconify top level frame instead (the default).  */
	  Ficonify_frame (parent);
	  return Qnil;
	}
      else if (EQ (iconify_child_frame, Qmake_invisible))
	{
	  /* Make frame invisible instead.  */
	  Fmake_frame_invisible (frame, Qnil);
	  return Qnil;
	}
    }
#endif	/* HAVE_WINDOW_SYSTEM */

  /* Don't allow minibuf_window to remain on an iconified frame.  */
  check_minibuf_window (frame, EQ (minibuf_window, selected_window));

  /* I think this should be done with a hook.  */
  if (FRAME_WINDOW_P (f))
    {
#ifdef HAVE_WINDOW_SYSTEM
      x_iconify_frame (f);
#endif
    }

  return Qnil;
}

DEFUN ("visible-frame-list", Fvisible_frame_list, Svisible_frame_list,
       0, 0, 0,
       doc: /* Return a list of all frames now \"visible\" (being updated).  */)
  (void)
{
  Lisp_Object tail, frame, value = Qnil;

  FOR_EACH_FRAME (tail, frame)
    if (FRAME_VISIBLE_P (XFRAME (frame)))
      value = Fcons (frame, value);

  return value;
}


DEFUN ("raise-frame", Fraise_frame, Sraise_frame, 0, 1, "",
       doc: /* Bring FRAME to the front, so it occludes any frames it overlaps.
If FRAME is invisible or iconified, make it visible.
If you don't specify a frame, the selected frame is used.
If Emacs is displaying on an ordinary terminal or some other device which
doesn't support multiple overlapping frames, this function selects FRAME.  */)
  (Lisp_Object frame)
{
  struct frame *f = decode_live_frame (frame);

  XSETFRAME (frame, f);

  if (FRAME_TERMCAP_P (f))
    /* On a text terminal select FRAME.  */
    Fselect_frame (frame, Qnil);
  else
    /* Do like the documentation says. */
    Fmake_frame_visible (frame);

  if (FRAME_TERMINAL (f)->frame_raise_lower_hook)
    (*FRAME_TERMINAL (f)->frame_raise_lower_hook) (f, 1);

  return Qnil;
}

/* Should we have a corresponding function called Flower_Power?  */
DEFUN ("lower-frame", Flower_frame, Slower_frame, 0, 1, "",
       doc: /* Send FRAME to the back, so it is occluded by any frames that overlap it.
If you don't specify a frame, the selected frame is used.
If Emacs is displaying on an ordinary terminal or some other device which
doesn't support multiple overlapping frames, this function does nothing.  */)
  (Lisp_Object frame)
{
  struct frame *f = decode_live_frame (frame);

  if (FRAME_TERMINAL (f)->frame_raise_lower_hook)
    (*FRAME_TERMINAL (f)->frame_raise_lower_hook) (f, 0);

  return Qnil;
}


DEFUN ("redirect-frame-focus", Fredirect_frame_focus, Sredirect_frame_focus,
       1, 2, 0,
       doc: /* Arrange for keystrokes typed at FRAME to be sent to FOCUS-FRAME.
In other words, switch-frame events caused by events in FRAME will
request a switch to FOCUS-FRAME, and `last-event-frame' will be
FOCUS-FRAME after reading an event typed at FRAME.

If FOCUS-FRAME is nil, any existing redirection is canceled, and the
frame again receives its own keystrokes.

Focus redirection is useful for temporarily redirecting keystrokes to
a surrogate minibuffer frame when a frame doesn't have its own
minibuffer window.

A frame's focus redirection can be changed by `select-frame'.  If frame
FOO is selected, and then a different frame BAR is selected, any
frames redirecting their focus to FOO are shifted to redirect their
focus to BAR.  This allows focus redirection to work properly when the
user switches from one frame to another using `select-window'.

This means that a frame whose focus is redirected to itself is treated
differently from a frame whose focus is redirected to nil; the former
is affected by `select-frame', while the latter is not.

The redirection lasts until `redirect-frame-focus' is called to change it.  */)
  (Lisp_Object frame, Lisp_Object focus_frame)
{
  /* Note that we don't check for a live frame here.  It's reasonable
     to redirect the focus of a frame you're about to delete, if you
     know what other frame should receive those keystrokes.  */
  struct frame *f = decode_any_frame (frame);

  if (! NILP (focus_frame))
    CHECK_LIVE_FRAME (focus_frame);

  fset_focus_frame (f, focus_frame);

  if (FRAME_TERMINAL (f)->frame_rehighlight_hook)
    (*FRAME_TERMINAL (f)->frame_rehighlight_hook) (f);

  return Qnil;
}


DEFUN ("frame-focus", Fframe_focus, Sframe_focus, 0, 1, 0,
       doc: /* Return the frame to which FRAME's keystrokes are currently being sent.
If FRAME is omitted or nil, the selected frame is used.
Return nil if FRAME's focus is not redirected.
See `redirect-frame-focus'.  */)
  (Lisp_Object frame)
{
  return FRAME_FOCUS_FRAME (decode_live_frame (frame));
}

DEFUN ("x-focus-frame", Fx_focus_frame, Sx_focus_frame, 1, 2, 0,
       doc: /* Set the input focus to FRAME.
FRAME nil means use the selected frame.  Optional argument NOACTIVATE
means do not activate FRAME.

If there is no window system support, this function does nothing.  */)
     (Lisp_Object frame, Lisp_Object noactivate)
{
#ifdef HAVE_WINDOW_SYSTEM
  x_focus_frame (decode_window_system_frame (frame), !NILP (noactivate));
#endif
  return Qnil;
}

DEFUN ("frame-after-make-frame",
       Fframe_after_make_frame,
       Sframe_after_make_frame, 2, 2, 0,
       doc: /* Mark FRAME as made.
FRAME nil means use the selected frame.  Second argument MADE non-nil
means functions on `window-configuration-change-hook' are called
whenever the window configuration of FRAME changes.  MADE nil means
these functions are not called.

This function is currently called by `make-frame' only and should be
otherwise used with utter care to avoid that running functions on
`window-configuration-change-hook' is impeded forever.  */)
  (Lisp_Object frame, Lisp_Object made)
{
  struct frame *f = decode_live_frame (frame);
  f->after_make_frame = !NILP (made);
  f->inhibit_horizontal_resize = false;
  f->inhibit_vertical_resize = false;
  return made;
}


/* Discard BUFFER from the buffer-list and buried-buffer-list of each frame.  */

void
frames_discard_buffer (Lisp_Object buffer)
{
  Lisp_Object frame, tail;

  FOR_EACH_FRAME (tail, frame)
    {
      fset_buffer_list
	(XFRAME (frame), Fdelq (buffer, XFRAME (frame)->buffer_list));
      fset_buried_buffer_list
	(XFRAME (frame), Fdelq (buffer, XFRAME (frame)->buried_buffer_list));
    }
}

/* Modify the alist in *ALISTPTR to associate PROP with VAL.
   If the alist already has an element for PROP, we change it.  */

void
store_in_alist (Lisp_Object *alistptr, Lisp_Object prop, Lisp_Object val)
{
  register Lisp_Object tem;

  tem = Fassq (prop, *alistptr);
  if (EQ (tem, Qnil))
    *alistptr = Fcons (Fcons (prop, val), *alistptr);
  else
    Fsetcdr (tem, val);
}

static int
frame_name_fnn_p (char *str, ptrdiff_t len)
{
  if (len > 1 && str[0] == 'F' && '0' <= str[1] && str[1] <= '9')
    {
      char *p = str + 2;
      while ('0' <= *p && *p <= '9')
	p++;
      if (p == str + len)
	return 1;
    }
  return 0;
}

/* Set the name of the terminal frame.  Also used by MSDOS frames.
   Modeled after x_set_name which is used for WINDOW frames.  */

static void
set_term_frame_name (struct frame *f, Lisp_Object name)
{
  f->explicit_name = ! NILP (name);

  /* If NAME is nil, set the name to F<num>.  */
  if (NILP (name))
    {
      char namebuf[sizeof "F" + INT_STRLEN_BOUND (printmax_t)];

      /* Check for no change needed in this very common case
	 before we do any consing.  */
      if (frame_name_fnn_p (SSDATA (f->name), SBYTES (f->name)))
	return;

      name = make_formatted_string (namebuf, "F%"pMd, ++tty_frame_count);
    }
  else
    {
      CHECK_STRING (name);

      /* Don't change the name if it's already NAME.  */
      if (! NILP (Fstring_equal (name, f->name)))
	return;

      /* Don't allow the user to set the frame name to F<num>, so it
	 doesn't clash with the names we generate for terminal frames.  */
      if (frame_name_fnn_p (SSDATA (name), SBYTES (name)))
	error ("Frame names of the form F<num> are usurped by Emacs");
    }

  fset_name (f, name);
  update_mode_lines = 16;
}

void
store_frame_param (struct frame *f, Lisp_Object prop, Lisp_Object val)
{
  register Lisp_Object old_alist_elt;

  if (EQ (prop, Qminibuffer))
    {
      if (WINDOWP (val))
	{
	  if (!MINI_WINDOW_P (XWINDOW (val)))
	    error ("The `minibuffer' parameter does not specify a valid minibuffer window");
	  else if (FRAME_MINIBUF_ONLY_P (f))
	    {
	      if (EQ (val, FRAME_MINIBUF_WINDOW (f)))
		val = Qonly;
	      else
		error ("Can't change the minibuffer window of a minibuffer-only frame");
	    }
	  else if (FRAME_HAS_MINIBUF_P (f))
	    {
	      if (EQ (val, FRAME_MINIBUF_WINDOW (f)))
		val = Qt;
	      else
		error ("Can't change the minibuffer window of a frame with its own minibuffer");
	    }
	  else
	    /* Store the chosen minibuffer window.  */
	    fset_minibuffer_window (f, val);
	}
      else
	{
	  Lisp_Object old_val = Fcdr (Fassq (Qminibuffer, f->param_alist));

	  if (!NILP (old_val))
	    {
	      if (WINDOWP (old_val) && NILP (val))
		/* Don't change the value for a minibuffer-less frame if
		   only nil was specified as new value.  */
		val = old_val;
	      else if (!EQ (old_val, val))
		error ("Can't change the `minibuffer' parameter of this frame");
	    }
	}
    }

  /* Check each parent-frame and delete-before parameter for a
     circular dependency.  Do not check between parameters, so you can
     still create circular dependencies with different properties, for
     example a chain of frames F1->F2->...Fn such that F1 is an ancestor
     frame of Fn and thus cannot be deleted before Fn and a second chain
     Fn->Fn-1->...F1 such that Fn cannot be deleted before F1.  */
  else if (EQ (prop, Qparent_frame) || EQ (prop, Qdelete_before))
    {
      Lisp_Object oldval = Fcdr (Fassq (prop, f->param_alist));

      if (!EQ (oldval, val) && !NILP (val))
	{
	  Lisp_Object frame;
	  Lisp_Object frame1 = val;

	  if (!FRAMEP (frame1) || !FRAME_LIVE_P (XFRAME (frame1)))
	    error ("Invalid `%s' frame parameter",
		   SSDATA (SYMBOL_NAME (prop)));

	  XSETFRAME (frame, f);

	  while (FRAMEP (frame1) && FRAME_LIVE_P (XFRAME (frame1)))
	    if (EQ (frame1, frame))
	      error ("Circular specification of `%s' frame parameter",
		     SSDATA (SYMBOL_NAME (prop)));
	    else
	      frame1 = get_frame_param (XFRAME (frame1), prop);
	}
    }

  /* The buffer-list parameters are stored in a special place and not
     in the alist.  All buffers must be live.  */
  else if (EQ (prop, Qbuffer_list))
    {
      Lisp_Object list = Qnil;
      for (; CONSP (val); val = XCDR (val))
	if (!NILP (Fbuffer_live_p (XCAR (val))))
	  list = Fcons (XCAR (val), list);
      fset_buffer_list (f, Fnreverse (list));
      return;
    }
  else if (EQ (prop, Qburied_buffer_list))
    {
      Lisp_Object list = Qnil;
      for (; CONSP (val); val = XCDR (val))
	if (!NILP (Fbuffer_live_p (XCAR (val))))
	  list = Fcons (XCAR (val), list);
      fset_buried_buffer_list (f, Fnreverse (list));
      return;
    }

  /* The tty color needed to be set before the frame's parameter
     alist was updated with the new value.  This is not true any more,
     but we still do this test early on.  */
  if (FRAME_TERMCAP_P (f) && EQ (prop, Qtty_color_mode)
      && f == FRAME_TTY (f)->previous_frame)
    /* Force redisplay of this tty.  */
    FRAME_TTY (f)->previous_frame = NULL;

  /* Update the frame parameter alist.  */
  old_alist_elt = Fassq (prop, f->param_alist);
  if (EQ (old_alist_elt, Qnil))
    fset_param_alist (f, Fcons (Fcons (prop, val), f->param_alist));
  else
    Fsetcdr (old_alist_elt, val);

  /* Update some other special parameters in their special places
     in addition to the alist.  */

  if (EQ (prop, Qbuffer_predicate))
    fset_buffer_predicate (f, val);

  if (! FRAME_WINDOW_P (f))
    {
      if (EQ (prop, Qmenu_bar_lines))
	set_menu_bar_lines (f, val, make_number (FRAME_MENU_BAR_LINES (f)));
      else if (EQ (prop, Qname))
	set_term_frame_name (f, val);
    }
}

/* Return color matches UNSPEC on frame F or nil if UNSPEC
   is not an unspecified foreground or background color.  */

static Lisp_Object
frame_unspecified_color (struct frame *f, Lisp_Object unspec)
{
  return (!strncmp (SSDATA (unspec), unspecified_bg, SBYTES (unspec))
	  ? tty_color_name (f, FRAME_BACKGROUND_PIXEL (f))
	  : (!strncmp (SSDATA (unspec), unspecified_fg, SBYTES (unspec))
	     ? tty_color_name (f, FRAME_FOREGROUND_PIXEL (f)) : Qnil));
}

DEFUN ("frame-parameters", Fframe_parameters, Sframe_parameters, 0, 1, 0,
       doc: /* Return the parameters-alist of frame FRAME.
It is a list of elements of the form (PARM . VALUE), where PARM is a symbol.
The meaningful PARMs depend on the kind of frame.
If FRAME is omitted or nil, return information on the currently selected frame.  */)
  (Lisp_Object frame)
{
  Lisp_Object alist;
  struct frame *f = decode_any_frame (frame);
  int height, width;

  if (!FRAME_LIVE_P (f))
    return Qnil;

  alist = Fcopy_alist (f->param_alist);

  if (!FRAME_WINDOW_P (f))
    {
      Lisp_Object elt;

      /* If the frame's parameter alist says the colors are
	 unspecified and reversed, take the frame's background pixel
	 for foreground and vice versa.  */
      elt = Fassq (Qforeground_color, alist);
      if (CONSP (elt) && STRINGP (XCDR (elt)))
	{
	  elt = frame_unspecified_color (f, XCDR (elt));
	  if (!NILP (elt))
	    store_in_alist (&alist, Qforeground_color, elt);
	}
      else
	store_in_alist (&alist, Qforeground_color,
			tty_color_name (f, FRAME_FOREGROUND_PIXEL (f)));
      elt = Fassq (Qbackground_color, alist);
      if (CONSP (elt) && STRINGP (XCDR (elt)))
	{
	  elt = frame_unspecified_color (f, XCDR (elt));
	  if (!NILP (elt))
	    store_in_alist (&alist, Qbackground_color, elt);
	}
      else
	store_in_alist (&alist, Qbackground_color,
			tty_color_name (f, FRAME_BACKGROUND_PIXEL (f)));
      store_in_alist (&alist, Qfont,
		      build_string (FRAME_W32_P (f) ? "w32term"
				    :"tty"));
    }
  store_in_alist (&alist, Qname, f->name);
  height = (f->new_height
	    ? (f->new_pixelwise
	       ? (f->new_height / FRAME_LINE_HEIGHT (f))
	       : f->new_height)
	    : FRAME_LINES (f));
  store_in_alist (&alist, Qheight, make_number (height));
  width = (f->new_width
	   ? (f->new_pixelwise
	      ? (f->new_width / FRAME_COLUMN_WIDTH (f))
	      : f->new_width)
	   : FRAME_COLS (f));
  store_in_alist (&alist, Qwidth, make_number (width));
  store_in_alist (&alist, Qmodeline, (FRAME_WANTS_MODELINE_P (f) ? Qt : Qnil));
  store_in_alist (&alist, Qunsplittable, (FRAME_NO_SPLIT_P (f) ? Qt : Qnil));
  store_in_alist (&alist, Qbuffer_list, f->buffer_list);
  store_in_alist (&alist, Qburied_buffer_list, f->buried_buffer_list);

  /* I think this should be done with a hook.  */
#ifdef HAVE_WINDOW_SYSTEM
  if (FRAME_WINDOW_P (f))
    x_report_frame_params (f, &alist);
  else
#endif
    {
      /* This ought to be correct in f->param_alist for an X frame.  */
      Lisp_Object lines;
      XSETFASTINT (lines, FRAME_MENU_BAR_LINES (f));
      store_in_alist (&alist, Qmenu_bar_lines, lines);
    }

  return alist;
}


DEFUN ("frame-parameter", Fframe_parameter, Sframe_parameter, 2, 2, 0,
       doc: /* Return FRAME's value for parameter PARAMETER.
If FRAME is nil, describe the currently selected frame.  */)
  (Lisp_Object frame, Lisp_Object parameter)
{
  struct frame *f = decode_any_frame (frame);
  Lisp_Object value = Qnil;

  CHECK_SYMBOL (parameter);

  XSETFRAME (frame, f);

  if (FRAME_LIVE_P (f))
    {
      /* Avoid consing in frequent cases.  */
      if (EQ (parameter, Qname))
	value = f->name;
#ifdef HAVE_WINDOW_SYSTEM
      /* These are used by vertical motion commands.  */
      else if (EQ (parameter, Qvertical_scroll_bars))
	value = (f->vertical_scroll_bar_type == vertical_scroll_bar_none
		 ? Qnil
		 : (f->vertical_scroll_bar_type == vertical_scroll_bar_left
		    ? Qleft : Qright));
      else if (EQ (parameter, Qhorizontal_scroll_bars))
	value = f->horizontal_scroll_bars ? Qt : Qnil;
      else if (EQ (parameter, Qline_spacing) && f->extra_line_spacing == 0)
	/* If this is non-zero, we can't determine whether the user specified
	   an integer or float value without looking through 'param_alist'.  */
	value = make_number (0);
      else if (EQ (parameter, Qfont) && FRAME_X_P (f))
	value = FRAME_FONT (f)->props[FONT_NAME_INDEX];
#endif /* HAVE_WINDOW_SYSTEM */
#ifdef HAVE_X_WINDOWS
      else if (EQ (parameter, Qdisplay) && FRAME_X_P (f))
	value = XCAR (FRAME_DISPLAY_INFO (f)->name_list_element);
#endif /* HAVE_X_WINDOWS */
      else if (EQ (parameter, Qbackground_color)
	       || EQ (parameter, Qforeground_color))
	{
	  value = Fassq (parameter, f->param_alist);
	  if (CONSP (value))
	    {
	      value = XCDR (value);
	      /* Fframe_parameters puts the actual fg/bg color names,
		 even if f->param_alist says otherwise.  This is
		 important when param_alist's notion of colors is
		 "unspecified".  We need to do the same here.  */
	      if (STRINGP (value) && !FRAME_WINDOW_P (f))
		{
		  Lisp_Object tem = frame_unspecified_color (f, value);

		  if (!NILP (tem))
		    value = tem;
		}
	    }
	  else
	    value = Fcdr (Fassq (parameter, Fframe_parameters (frame)));
	}
      else if (EQ (parameter, Qdisplay_type)
	       || EQ (parameter, Qbackground_mode))
	value = Fcdr (Fassq (parameter, f->param_alist));
      else
	/* FIXME: Avoid this code path at all (as well as code duplication)
	   by sharing more code with Fframe_parameters.  */
	value = Fcdr (Fassq (parameter, Fframe_parameters (frame)));
    }

  return value;
}


DEFUN ("modify-frame-parameters", Fmodify_frame_parameters,
       Smodify_frame_parameters, 2, 2, 0,
       doc: /* Modify FRAME according to new values of its parameters in ALIST.
If FRAME is nil, it defaults to the selected frame.
ALIST is an alist of parameters to change and their new values.
Each element of ALIST has the form (PARM . VALUE), where PARM is a symbol.
Which PARMs are meaningful depends on the kind of frame.
The meaningful parameters are acted upon, i.e. the frame is changed
according to their new values, and are also stored in the frame's
parameter list so that `frame-parameters' will return them.
PARMs that are not meaningful are still stored in the frame's parameter
list, but are otherwise ignored.  */)
  (Lisp_Object frame, Lisp_Object alist)
{
  struct frame *f = decode_live_frame (frame);
  Lisp_Object prop, val;

  /* I think this should be done with a hook.  */
#ifdef HAVE_WINDOW_SYSTEM
  if (FRAME_WINDOW_P (f))
    x_set_frame_parameters (f, alist);
  else
#endif

    {
      EMACS_INT length = XFASTINT (Flength (alist));
      ptrdiff_t i;
      Lisp_Object *parms;
      Lisp_Object *values;
      USE_SAFE_ALLOCA;
      SAFE_ALLOCA_LISP (parms, 2 * length);
      values = parms + length;

      /* Extract parm names and values into those vectors.  */

      for (i = 0; CONSP (alist); alist = XCDR (alist))
	{
	  Lisp_Object elt;

	  elt = XCAR (alist);
	  parms[i] = Fcar (elt);
	  values[i] = Fcdr (elt);
	  i++;
	}

      /* Now process them in reverse of specified order.  */
      while (--i >= 0)
	{
	  prop = parms[i];
	  val = values[i];
	  store_frame_param (f, prop, val);

	  if (EQ (prop, Qforeground_color)
	      || EQ (prop, Qbackground_color))
	    update_face_from_frame_parameter (f, prop, val);
	}

      SAFE_FREE ();
    }
  return Qnil;
}

DEFUN ("frame-char-height", Fframe_char_height, Sframe_char_height,
       0, 1, 0,
       doc: /* Height in pixels of a line in the font in frame FRAME.
If FRAME is omitted or nil, the selected frame is used.
For a terminal frame, the value is always 1.  */)
  (Lisp_Object frame)
{
#ifdef HAVE_WINDOW_SYSTEM
  struct frame *f = decode_any_frame (frame);

  if (FRAME_WINDOW_P (f))
    return make_number (FRAME_LINE_HEIGHT (f));
  else
#endif
    return make_number (1);
}


DEFUN ("frame-char-width", Fframe_char_width, Sframe_char_width,
       0, 1, 0,
       doc: /* Width in pixels of characters in the font in frame FRAME.
If FRAME is omitted or nil, the selected frame is used.
On a graphical screen, the width is the standard width of the default font.
For a terminal screen, the value is always 1.  */)
  (Lisp_Object frame)
{
#ifdef HAVE_WINDOW_SYSTEM
  struct frame *f = decode_any_frame (frame);

  if (FRAME_WINDOW_P (f))
    return make_number (FRAME_COLUMN_WIDTH (f));
  else
#endif
    return make_number (1);
}

DEFUN ("frame-native-width", Fframe_native_width,
       Sframe_native_width, 0, 1, 0,
       doc: /* Return FRAME's native width in pixels.
For a terminal frame, the result really gives the width in characters.
If FRAME is omitted or nil, the selected frame is used.  */)
  (Lisp_Object frame)
{
  struct frame *f = decode_any_frame (frame);

#ifdef HAVE_WINDOW_SYSTEM
  if (FRAME_WINDOW_P (f))
    return make_number (FRAME_PIXEL_WIDTH (f));
  else
#endif
    return make_number (FRAME_TOTAL_COLS (f));
}

DEFUN ("frame-native-height", Fframe_native_height,
       Sframe_native_height, 0, 1, 0,
       doc: /* Return FRAME's native height in pixels.
If FRAME is omitted or nil, the selected frame is used.  The exact value
of the result depends on the window-system and toolkit in use:

In the Gtk+ and NS versions, it includes only any window (including the
minibuffer or echo area), mode line, and header line.  It does not
include the tool bar or menu bar.  With other graphical versions, it may
also include the tool bar and the menu bar.

For a text terminal, it includes the menu bar.  In this case, the
result is really in characters rather than pixels (i.e., is identical
to `frame-height'). */)
  (Lisp_Object frame)
{
  struct frame *f = decode_any_frame (frame);

#ifdef HAVE_WINDOW_SYSTEM
  if (FRAME_WINDOW_P (f))
    return make_number (FRAME_PIXEL_HEIGHT (f));
  else
#endif
    return make_number (FRAME_TOTAL_LINES (f));
}

DEFUN ("tool-bar-pixel-width", Ftool_bar_pixel_width,
       Stool_bar_pixel_width, 0, 1, 0,
       doc: /* Return width in pixels of FRAME's tool bar.
The result is greater than zero only when the tool bar is on the left
or right side of FRAME.  If FRAME is omitted or nil, the selected frame
is used.  */)
  (Lisp_Object frame)
{
#ifdef FRAME_TOOLBAR_WIDTH
  struct frame *f = decode_any_frame (frame);

  if (FRAME_WINDOW_P (f))
    return make_number (FRAME_TOOLBAR_WIDTH (f));
#endif
  return make_number (0);
}

DEFUN ("frame-scroll-bar-width", Fscroll_bar_width, Sscroll_bar_width, 0, 1, 0,
       doc: /* Return scroll bar width of FRAME in pixels.  */)
  (Lisp_Object frame)
{
  return make_number (FRAME_SCROLL_BAR_AREA_WIDTH (decode_any_frame (frame)));
}

DEFUN ("frame-scroll-bar-height", Fscroll_bar_height, Sscroll_bar_height, 0, 1, 0,
       doc: /* Return scroll bar height of FRAME in pixels.  */)
  (Lisp_Object frame)
{
  return make_number (FRAME_SCROLL_BAR_AREA_HEIGHT (decode_any_frame (frame)));
}
DEFUN ("set-frame-height", Fset_frame_height, Sset_frame_height, 2, 4, 0,
       doc: /* Set text height of frame FRAME to HEIGHT lines.
Optional third arg PRETEND non-nil means that redisplay should use
HEIGHT lines but that the idea of the actual height of the frame should
not be changed.

Optional fourth argument PIXELWISE non-nil means that FRAME should be
HEIGHT pixels high.  Note: When `frame-resize-pixelwise' is nil, some
window managers may refuse to honor a HEIGHT that is not an integer
multiple of the default frame font height.  */)
  (Lisp_Object frame, Lisp_Object height, Lisp_Object pretend, Lisp_Object pixelwise)
{
  struct frame *f = decode_live_frame (frame);
  int pixel_height;

  CHECK_TYPE_RANGED_INTEGER (int, height);

  pixel_height = (!NILP (pixelwise)
		  ? XINT (height)
		  : XINT (height) * FRAME_LINE_HEIGHT (f));
  adjust_frame_size (f, -1, pixel_height, 1, !NILP (pretend), Qheight);

  return Qnil;
}

DEFUN ("set-frame-width", Fset_frame_width, Sset_frame_width, 2, 4, 0,
       doc: /* Set text width of frame FRAME to WIDTH columns.
Optional third arg PRETEND non-nil means that redisplay should use WIDTH
columns but that the idea of the actual width of the frame should not
be changed.

Optional fourth argument PIXELWISE non-nil means that FRAME should be
WIDTH pixels wide.  Note: When `frame-resize-pixelwise' is nil, some
window managers may refuse to honor a WIDTH that is not an integer
multiple of the default frame font width.  */)
  (Lisp_Object frame, Lisp_Object width, Lisp_Object pretend, Lisp_Object pixelwise)
{
  struct frame *f = decode_live_frame (frame);
  int pixel_width;

  CHECK_TYPE_RANGED_INTEGER (int, width);

  pixel_width = (!NILP (pixelwise)
		 ? XINT (width)
		 : XINT (width) * FRAME_COLUMN_WIDTH (f));
  adjust_frame_size (f, pixel_width, -1, 1, !NILP (pretend), Qwidth);

  return Qnil;
}

DEFUN ("set-frame-size", Fset_frame_size, Sset_frame_size, 3, 4, 0,
       doc: /* Set text size of FRAME to WIDTH by HEIGHT, measured in characters.
Optional argument PIXELWISE non-nil means to measure in pixels.  Note:
When `frame-resize-pixelwise' is nil, some window managers may refuse to
honor a WIDTH that is not an integer multiple of the default frame font
width or a HEIGHT that is not an integer multiple of the default frame
font height.  */)
  (Lisp_Object frame, Lisp_Object width, Lisp_Object height, Lisp_Object pixelwise)
{
  struct frame *f = decode_live_frame (frame);
  int pixel_width, pixel_height;

  CHECK_TYPE_RANGED_INTEGER (int, width);
  CHECK_TYPE_RANGED_INTEGER (int, height);

  pixel_width = (!NILP (pixelwise)
		 ? XINT (width)
		 : XINT (width) * FRAME_COLUMN_WIDTH (f));
  pixel_height = (!NILP (pixelwise)
		  ? XINT (height)
		  : XINT (height) * FRAME_LINE_HEIGHT (f));
  adjust_frame_size (f, pixel_width, pixel_height, 1, 0, Qsize);

  return Qnil;
}

DEFUN ("set-frame-position", Fset_frame_position,
       Sset_frame_position, 3, 3, 0,
       doc: /* Set position of FRAME to (X, Y).
FRAME must be a live frame and defaults to the selected one.  X and Y,
if positive, specify the coordinate of the left and top edge of FRAME's
outer frame in pixels relative to an origin (0, 0) of FRAME's display.
If any of X or Y is negative, it specifies the coordinates of the right
or bottom edge of the outer frame of FRAME relative to the right or
bottom edge of FRAME's display.  */)
  (Lisp_Object frame, Lisp_Object x, Lisp_Object y)
{
  struct frame *f = decode_live_frame (frame);

  CHECK_TYPE_RANGED_INTEGER (int, x);
  CHECK_TYPE_RANGED_INTEGER (int, y);

  /* I think this should be done with a hook.  */
  if (FRAME_WINDOW_P (f))
    {
#ifdef HAVE_WINDOW_SYSTEM
      x_set_offset (f, XINT (x), XINT (y), 1);
#endif
    }

  return Qt;
}

/***********************************************************************
				Frame Parameters
 ***********************************************************************/

/* Connect the frame-parameter names for X frames
   to the ways of passing the parameter values to the window system.

   The name of a parameter, as a Lisp symbol,
   has an `x-frame-parameter' property which is an integer in Lisp
   that is an index in this table.  */

struct frame_parm_table {
  const char *name;
  int sym;
};

static const struct frame_parm_table frame_parms[] =
{
  {"auto-raise",		SYMBOL_INDEX (Qauto_raise)},
  {"auto-lower",		SYMBOL_INDEX (Qauto_lower)},
  {"background-color",		-1},
  {"border-color",		SYMBOL_INDEX (Qborder_color)},
  {"border-width",		SYMBOL_INDEX (Qborder_width)},
  {"cursor-color",		SYMBOL_INDEX (Qcursor_color)},
  {"cursor-type",		SYMBOL_INDEX (Qcursor_type)},
  {"font",			-1},
  {"foreground-color",		-1},
  {"icon-name",			SYMBOL_INDEX (Qicon_name)},
  {"icon-type",			SYMBOL_INDEX (Qicon_type)},
  {"internal-border-width",	SYMBOL_INDEX (Qinternal_border_width)},
  {"right-divider-width",	SYMBOL_INDEX (Qright_divider_width)},
  {"bottom-divider-width",	SYMBOL_INDEX (Qbottom_divider_width)},
  {"menu-bar-lines",		SYMBOL_INDEX (Qmenu_bar_lines)},
  {"mouse-color",		SYMBOL_INDEX (Qmouse_color)},
  {"name",			SYMBOL_INDEX (Qname)},
  {"scroll-bar-width",		SYMBOL_INDEX (Qscroll_bar_width)},
  {"scroll-bar-height",		SYMBOL_INDEX (Qscroll_bar_height)},
  {"title",			SYMBOL_INDEX (Qtitle)},
  {"unsplittable",		SYMBOL_INDEX (Qunsplittable)},
  {"vertical-scroll-bars",	SYMBOL_INDEX (Qvertical_scroll_bars)},
  {"horizontal-scroll-bars",	SYMBOL_INDEX (Qhorizontal_scroll_bars)},
  {"visibility",		SYMBOL_INDEX (Qvisibility)},
  {"tool-bar-lines",		SYMBOL_INDEX (Qtool_bar_lines)},
  {"scroll-bar-foreground",	SYMBOL_INDEX (Qscroll_bar_foreground)},
  {"scroll-bar-background",	SYMBOL_INDEX (Qscroll_bar_background)},
  {"screen-gamma",		SYMBOL_INDEX (Qscreen_gamma)},
  {"line-spacing",		SYMBOL_INDEX (Qline_spacing)},
  {"left-fringe",		SYMBOL_INDEX (Qleft_fringe)},
  {"right-fringe",		SYMBOL_INDEX (Qright_fringe)},
  {"wait-for-wm",		SYMBOL_INDEX (Qwait_for_wm)},
  {"fullscreen",                SYMBOL_INDEX (Qfullscreen)},
  {"font-backend",		SYMBOL_INDEX (Qfont_backend)},
  {"alpha",			SYMBOL_INDEX (Qalpha)},
  {"sticky",			SYMBOL_INDEX (Qsticky)},
  {"tool-bar-position",		SYMBOL_INDEX (Qtool_bar_position)},
  {"inhibit-double-buffering",  SYMBOL_INDEX (Qinhibit_double_buffering)},
  {"undecorated",		SYMBOL_INDEX (Qundecorated)},
  {"parent-frame",		SYMBOL_INDEX (Qparent_frame)},
  {"skip-taskbar",		SYMBOL_INDEX (Qskip_taskbar)},
  {"no-focus-on-map",		SYMBOL_INDEX (Qno_focus_on_map)},
  {"no-accept-focus",		SYMBOL_INDEX (Qno_accept_focus)},
  {"z-group",			SYMBOL_INDEX (Qz_group)},
  {"override-redirect",		SYMBOL_INDEX (Qoverride_redirect)},
  {"no-special-glyphs",		SYMBOL_INDEX (Qno_special_glyphs)},
#ifdef NS_IMPL_COCOA
  {"ns-appearance",		SYMBOL_INDEX (Qns_appearance)},
  {"ns-transparent-titlebar",	SYMBOL_INDEX (Qns_transparent_titlebar)},
#endif
};

#ifdef HAVE_WINDOW_SYSTEM

/* Enumeration type for switch in frame_float.  */
enum frame_float_type
{
 FRAME_FLOAT_WIDTH,
 FRAME_FLOAT_HEIGHT,
 FRAME_FLOAT_LEFT,
 FRAME_FLOAT_TOP
};

/**
 * frame_float:
 *
 * Process the value VAL of the float type frame parameter 'width',
 * 'height', 'left', or 'top' specified via a frame_float_type
 * enumeration type WHAT for frame F.  Such parameters relate the outer
 * size or position of F to the size of the F's display or parent frame
 * which have to be both available in some way.
 *
 * The return value is a size or position value in pixels.  VAL must be
 * in the range 0.0 to 1.0 where a width/height of 0.0 means to return 0
 * and 1.0 means to return the full width/height of the display/parent.
 * For positions, 0.0 means position in the left/top corner of the
 * display/parent while 1.0 means to position at the right/bottom corner
 * of the display/parent frame.
 *
 * Set PARENT_DONE and OUTER_DONE to avoid recalculation of the outer
 * size or parent or display attributes when more float parameters are
 * calculated in a row: -1 means not processed yet, 0 means processing
 * failed, 1 means processing succeeded.
 *
 * Return DEFAULT_VALUE when processing fails for whatever reason with
 * one exception: When calculating F's outer edges fails (probably
 * because F has not been created yet) return the difference between F's
 * native and text size.
 */
static int
frame_float (struct frame *f, Lisp_Object val, enum frame_float_type what,
	     int *parent_done, int *outer_done, int default_value)
{
  double d_val = XFLOAT_DATA (val);

  if (d_val < 0.0 || d_val > 1.0)
    /* Invalid VAL.  */
    return default_value;
  else
    {
      static unsigned parent_width, parent_height;
      static int parent_left, parent_top;
      static unsigned outer_minus_text_width, outer_minus_text_height;
      struct frame *p = FRAME_PARENT_FRAME (f);

      if (*parent_done == 1)
	;
      else if (p)
	{
	  parent_width = FRAME_PIXEL_WIDTH (p);
	  parent_height = FRAME_PIXEL_HEIGHT (p);
	  *parent_done = 1;
	}
      else
	{
	  if (*parent_done == 0)
	    /* No workarea available.  */
	    return default_value;
	  else if (*parent_done == -1)
	    {
	      Lisp_Object monitor_attributes;
	      Lisp_Object workarea;
	      Lisp_Object frame;

	      XSETFRAME (frame, f);
	      monitor_attributes = Fcar (call1 (Qdisplay_monitor_attributes_list, frame));
	      if (NILP (monitor_attributes))
		{
		  /* No monitor attributes available.  */
		  *parent_done = 0;

		  return default_value;
		}

	      workarea = Fcdr (Fassq (Qworkarea, monitor_attributes));
	      if (NILP (workarea))
		{
		  /* No workarea available.  */
		  *parent_done = 0;

		  return default_value;
		}

	      /* Workarea available.  */
	      parent_left = XINT (Fnth (make_number (0), workarea));
	      parent_top = XINT (Fnth (make_number (1), workarea));
	      parent_width = XINT (Fnth (make_number (2), workarea));
	      parent_height = XINT (Fnth (make_number (3), workarea));
	      *parent_done = 1;
	    }
	}

      if (*outer_done == 1)
	;
      else if (FRAME_UNDECORATED (f))
	{
	  outer_minus_text_width
	    = FRAME_PIXEL_WIDTH (f) - FRAME_TEXT_WIDTH (f);
	  outer_minus_text_height
	    = FRAME_PIXEL_HEIGHT (f) - FRAME_TEXT_HEIGHT (f);
	  *outer_done = 1;
	}
      else if (*outer_done == 0)
	/* No outer size available.  */
	return default_value;
      else if (*outer_done == -1)
	{
	  Lisp_Object frame, outer_edges;

	  XSETFRAME (frame, f);
	  outer_edges = call2 (Qframe_edges, frame, Qouter_edges);

	  if (!NILP (outer_edges))
	    {
	      outer_minus_text_width
		= (XINT (Fnth (make_number (2), outer_edges))
		   - XINT (Fnth (make_number (0), outer_edges))
		   - FRAME_TEXT_WIDTH (f));
	      outer_minus_text_height
		= (XINT (Fnth (make_number (3), outer_edges))
		   - XINT (Fnth (make_number (1), outer_edges))
		   - FRAME_TEXT_HEIGHT (f));
	    }
	  else
	    {
	      /* If we can't get any outer edges, proceed as if the frame
		 were undecorated.  */
	      outer_minus_text_width
		= FRAME_PIXEL_WIDTH (f) - FRAME_TEXT_WIDTH (f);
	      outer_minus_text_height
		= FRAME_PIXEL_HEIGHT (f) - FRAME_TEXT_HEIGHT (f);
	    }

	  *outer_done = 1;
	}

      switch (what)
	{
	case FRAME_FLOAT_WIDTH:
	  return parent_width * d_val - outer_minus_text_width;

	case FRAME_FLOAT_HEIGHT:
	  return parent_height * d_val - outer_minus_text_height;

	case FRAME_FLOAT_LEFT:
	  {
	    int rest_width = (parent_width
			      - FRAME_TEXT_WIDTH (f)
			      - outer_minus_text_width);

	    if (p)
	      return (rest_width <= 0 ? 0 : d_val * rest_width);
	    else
	      return (rest_width <= 0
		      ? parent_left
		      : parent_left + d_val * rest_width);
	  }
	case FRAME_FLOAT_TOP:
	  {
	    int rest_height = (parent_height
			       - FRAME_TEXT_HEIGHT (f)
			       - outer_minus_text_height);

	    if (p)
	      return (rest_height <= 0 ? 0 : d_val * rest_height);
	    else
	      return (rest_height <= 0
		      ? parent_top
		      : parent_top + d_val * rest_height);
	  }
	default:
	  emacs_abort ();
	}
    }
}

/* Change the parameters of frame F as specified by ALIST.
   If a parameter is not specially recognized, do nothing special;
   otherwise call the `x_set_...' function for that parameter.
   Except for certain geometry properties, always call store_frame_param
   to store the new value in the parameter alist.  */

void
x_set_frame_parameters (struct frame *f, Lisp_Object alist)
{
  Lisp_Object tail, frame;


  /* If both of these parameters are present, it's more efficient to
     set them both at once.  So we wait until we've looked at the
     entire list before we set them.  */
  int width = -1, height = -1;  /* -1 denotes they were not changed. */

  /* Same here.  */
  Lisp_Object left, top;

  /* Same with these.  */
  Lisp_Object icon_left, icon_top;

  /* And with this.  */
  Lisp_Object fullscreen;
  bool fullscreen_change = false;

  /* Record in these vectors all the parms specified.  */
  Lisp_Object *parms;
  Lisp_Object *values;
  ptrdiff_t i, j, size;
  bool left_no_change = 0, top_no_change = 0;
#ifdef HAVE_X_WINDOWS
  bool icon_left_no_change = 0, icon_top_no_change = 0;
#endif
  int parent_done = -1, outer_done = -1;

  XSETFRAME (frame, f);
  for (size = 0, tail = alist; CONSP (tail); tail = XCDR (tail))
    size++;
  CHECK_LIST_END (tail, alist);

  USE_SAFE_ALLOCA;
  SAFE_ALLOCA_LISP (parms, 2 * size);
  values = parms + size;

  /* Extract parm names and values into those vectors.  */

  i = 0, j = size - 1;
  for (tail = alist; CONSP (tail); tail = XCDR (tail))
    {
      Lisp_Object elt = XCAR (tail), prop = Fcar (elt), val = Fcdr (elt);

      /* Some properties are independent of other properties, but other
	 properties are dependent upon them.  These special properties
	 are foreground_color, background_color (affects cursor_color)
	 and font (affects fringe widths); they're recorded starting
	 from the end of PARMS and VALUES to process them first by using
	 reverse iteration.  */

      if (EQ (prop, Qforeground_color)
	  || EQ (prop, Qbackground_color)
	  || EQ (prop, Qfont))
	{
	  parms[j] = prop;
	  values[j] = val;
	  j--;
	}
      else
	{
	  parms[i] = prop;
	  values[i] = val;
	  i++;
	}
    }

  /* TAIL and ALIST are not used again below here.  */
  alist = tail = Qnil;

  top = left = Qunbound;
  icon_left = icon_top = Qunbound;

  /* Reverse order is used to make sure that special
     properties noticed above are processed first.  */
  for (i = size - 1; i >= 0; i--)
    {
      Lisp_Object prop, val;

      prop = parms[i];
      val = values[i];

      if (EQ (prop, Qwidth))
        {
	  if (RANGED_INTEGERP (0, val, INT_MAX))
	    width = XFASTINT (val) * FRAME_COLUMN_WIDTH (f) ;
	  else if (CONSP (val) && EQ (XCAR (val), Qtext_pixels)
		   && RANGED_INTEGERP (0, XCDR (val), INT_MAX))
	    width = XFASTINT (XCDR (val));
	  else if (FLOATP (val))
	    width = frame_float (f, val, FRAME_FLOAT_WIDTH, &parent_done,
				 &outer_done, -1);
        }
      else if (EQ (prop, Qheight))
        {
	  if (RANGED_INTEGERP (0, val, INT_MAX))
	    height = XFASTINT (val) * FRAME_LINE_HEIGHT (f);
	  else if (CONSP (val) && EQ (XCAR (val), Qtext_pixels)
		   && RANGED_INTEGERP (0, XCDR (val), INT_MAX))
	    height = XFASTINT (XCDR (val));
	  else if (FLOATP (val))
	    height = frame_float (f, val, FRAME_FLOAT_HEIGHT, &parent_done,
				 &outer_done, -1);
        }
      else if (EQ (prop, Qtop))
	top = val;
      else if (EQ (prop, Qleft))
	left = val;
      else if (EQ (prop, Qicon_top))
	icon_top = val;
      else if (EQ (prop, Qicon_left))
	icon_left = val;
      else if (EQ (prop, Qfullscreen))
	{
	  fullscreen = val;
	  fullscreen_change = true;
	}
      else
	{
	  register Lisp_Object param_index, old_value;

	  old_value = get_frame_param (f, prop);

	  store_frame_param (f, prop, val);

	  param_index = Fget (prop, Qx_frame_parameter);
	  if (NATNUMP (param_index)
	      && XFASTINT (param_index) < ARRAYELTS (frame_parms)
	      && FRAME_RIF (f)->frame_parm_handlers[XINT (param_index)])
	    (*(FRAME_RIF (f)->frame_parm_handlers[XINT (param_index)])) (f, val, old_value);
	}
    }

  /* Don't die if just one of these was set.  */
  if (EQ (left, Qunbound))
    {
      left_no_change = 1;
      if (f->left_pos < 0)
	left = list2 (Qplus, make_number (f->left_pos));
      else
	XSETINT (left, f->left_pos);
    }
  if (EQ (top, Qunbound))
    {
      top_no_change = 1;
      if (f->top_pos < 0)
	top = list2 (Qplus, make_number (f->top_pos));
      else
	XSETINT (top, f->top_pos);
    }

  /* If one of the icon positions was not set, preserve or default it.  */
  if (! TYPE_RANGED_INTEGERP (int, icon_left))
    {
#ifdef HAVE_X_WINDOWS
      icon_left_no_change = 1;
#endif
      icon_left = Fcdr (Fassq (Qicon_left, f->param_alist));
      if (NILP (icon_left))
	XSETINT (icon_left, 0);
    }
  if (! TYPE_RANGED_INTEGERP (int, icon_top))
    {
#ifdef HAVE_X_WINDOWS
      icon_top_no_change = 1;
#endif
      icon_top = Fcdr (Fassq (Qicon_top, f->param_alist));
      if (NILP (icon_top))
	XSETINT (icon_top, 0);
    }

  /* Don't set these parameters unless they've been explicitly
     specified.  The window might be mapped or resized while we're in
     this function, and we don't want to override that unless the lisp
     code has asked for it.

     Don't set these parameters unless they actually differ from the
     window's current parameters; the window may not actually exist
     yet.  */
  if ((width != -1 && width != FRAME_TEXT_WIDTH (f))
      || (height != -1 && height != FRAME_TEXT_HEIGHT (f)))
    /* We could consider checking f->after_make_frame here, but I
       don't have the faintest idea why the following is needed at
       all.  With the old setting it can get a Heisenbug when
       EmacsFrameResize intermittently provokes a delayed
       change_frame_size in the middle of adjust_frame_size.  */
    /** 	|| (f->can_x_set_window_size && (f->new_height || f->new_width))) **/
    adjust_frame_size (f, width, height, 1, 0, Qx_set_frame_parameters);

  if ((!NILP (left) || !NILP (top))
      && ! (left_no_change && top_no_change)
      && ! (NUMBERP (left) && XINT (left) == f->left_pos
	    && NUMBERP (top) && XINT (top) == f->top_pos))
    {
      int leftpos = 0;
      int toppos = 0;

      /* Record the signs.  */
      f->size_hint_flags &= ~ (XNegative | YNegative);
      if (EQ (left, Qminus))
	f->size_hint_flags |= XNegative;
      else if (TYPE_RANGED_INTEGERP (int, left))
	{
	  leftpos = XINT (left);
	  if (leftpos < 0)
	    f->size_hint_flags |= XNegative;
	}
      else if (CONSP (left) && EQ (XCAR (left), Qminus)
	       && CONSP (XCDR (left))
	       && RANGED_INTEGERP (-INT_MAX, XCAR (XCDR (left)), INT_MAX))
	{
	  leftpos = - XINT (XCAR (XCDR (left)));
	  f->size_hint_flags |= XNegative;
	}
      else if (CONSP (left) && EQ (XCAR (left), Qplus)
	       && CONSP (XCDR (left))
	       && TYPE_RANGED_INTEGERP (int, XCAR (XCDR (left))))
	leftpos = XINT (XCAR (XCDR (left)));
      else if (FLOATP (left))
	leftpos = frame_float (f, left, FRAME_FLOAT_LEFT, &parent_done,
			       &outer_done, 0);

      if (EQ (top, Qminus))
	f->size_hint_flags |= YNegative;
      else if (TYPE_RANGED_INTEGERP (int, top))
	{
	  toppos = XINT (top);
	  if (toppos < 0)
	    f->size_hint_flags |= YNegative;
	}
      else if (CONSP (top) && EQ (XCAR (top), Qminus)
	       && CONSP (XCDR (top))
	       && RANGED_INTEGERP (-INT_MAX, XCAR (XCDR (top)), INT_MAX))
	{
	  toppos = - XINT (XCAR (XCDR (top)));
	  f->size_hint_flags |= YNegative;
	}
      else if (CONSP (top) && EQ (XCAR (top), Qplus)
	       && CONSP (XCDR (top))
	       && TYPE_RANGED_INTEGERP (int, XCAR (XCDR (top))))
	toppos = XINT (XCAR (XCDR (top)));
      else if (FLOATP (top))
	toppos = frame_float (f, top, FRAME_FLOAT_TOP, &parent_done,
			      &outer_done, 0);

      /* Store the numeric value of the position.  */
      f->top_pos = toppos;
      f->left_pos = leftpos;

      f->win_gravity = NorthWestGravity;

      /* Actually set that position, and convert to absolute.  */
      x_set_offset (f, leftpos, toppos, -1);
    }

  if (fullscreen_change)
    {
      Lisp_Object old_value = get_frame_param (f, Qfullscreen);

      frame_size_history_add
	(f, Qx_set_fullscreen, 0, 0, list2 (old_value, fullscreen));

      store_frame_param (f, Qfullscreen, fullscreen);
      if (!EQ (fullscreen, old_value))
	x_set_fullscreen (f, fullscreen, old_value);
    }


#ifdef HAVE_X_WINDOWS
  if ((!NILP (icon_left) || !NILP (icon_top))
      && ! (icon_left_no_change && icon_top_no_change))
    x_wm_set_icon_position (f, XINT (icon_left), XINT (icon_top));
#endif /* HAVE_X_WINDOWS */

  SAFE_FREE ();
}


/* Insert a description of internally-recorded parameters of frame X
   into the parameter alist *ALISTPTR that is to be given to the user.
   Only parameters that are specific to the X window system
   and whose values are not correctly recorded in the frame's
   param_alist need to be considered here.  */

void
x_report_frame_params (struct frame *f, Lisp_Object *alistptr)
{
  Lisp_Object tem;
  uprintmax_t w;
  char buf[INT_BUFSIZE_BOUND (w)];

  /* Represent negative positions (off the top or left screen edge)
     in a way that Fmodify_frame_parameters will understand correctly.  */
  XSETINT (tem, f->left_pos);
  if (f->left_pos >= 0)
    store_in_alist (alistptr, Qleft, tem);
  else
    store_in_alist (alistptr, Qleft, list2 (Qplus, tem));

  XSETINT (tem, f->top_pos);
  if (f->top_pos >= 0)
    store_in_alist (alistptr, Qtop, tem);
  else
    store_in_alist (alistptr, Qtop, list2 (Qplus, tem));

  store_in_alist (alistptr, Qborder_width,
		  make_number (f->border_width));
  store_in_alist (alistptr, Qinternal_border_width,
		  make_number (FRAME_INTERNAL_BORDER_WIDTH (f)));
  store_in_alist (alistptr, Qright_divider_width,
		  make_number (FRAME_RIGHT_DIVIDER_WIDTH (f)));
  store_in_alist (alistptr, Qbottom_divider_width,
		  make_number (FRAME_BOTTOM_DIVIDER_WIDTH (f)));
  store_in_alist (alistptr, Qleft_fringe,
		  make_number (FRAME_LEFT_FRINGE_WIDTH (f)));
  store_in_alist (alistptr, Qright_fringe,
		  make_number (FRAME_RIGHT_FRINGE_WIDTH (f)));
  store_in_alist (alistptr, Qscroll_bar_width,
		  (! FRAME_HAS_VERTICAL_SCROLL_BARS (f)
		   ? make_number (0)
		   : FRAME_CONFIG_SCROLL_BAR_WIDTH (f) > 0
		   ? make_number (FRAME_CONFIG_SCROLL_BAR_WIDTH (f))
		   /* nil means "use default width"
		      for non-toolkit scroll bar.
		      ruler-mode.el depends on this.  */
		   : Qnil));
  store_in_alist (alistptr, Qscroll_bar_height,
		  (! FRAME_HAS_HORIZONTAL_SCROLL_BARS (f)
		   ? make_number (0)
		   : FRAME_CONFIG_SCROLL_BAR_HEIGHT (f) > 0
		   ? make_number (FRAME_CONFIG_SCROLL_BAR_HEIGHT (f))
		   /* nil means "use default height"
		      for non-toolkit scroll bar.  */
		   : Qnil));
  /* FRAME_X_WINDOW is not guaranteed to return an integer.  E.g., on
     MS-Windows it returns a value whose type is HANDLE, which is
     actually a pointer.  Explicit casting avoids compiler
     warnings.  */
  w = (uintptr_t) FRAME_X_WINDOW (f);
  store_in_alist (alistptr, Qwindow_id,
		  make_formatted_string (buf, "%"pMu, w));
#ifdef HAVE_X_WINDOWS
    w = (uintptr_t) FRAME_OUTER_WINDOW (f);
  store_in_alist (alistptr, Qouter_window_id,
		  make_formatted_string (buf, "%"pMu, w));
#endif
  store_in_alist (alistptr, Qicon_name, f->icon_name);
  store_in_alist (alistptr, Qvisibility,
		  (FRAME_VISIBLE_P (f) ? Qt
		   : FRAME_ICONIFIED_P (f) ? Qicon : Qnil));
  store_in_alist (alistptr, Qdisplay,
		  XCAR (FRAME_DISPLAY_INFO (f)->name_list_element));

  if (FRAME_X_OUTPUT (f)->parent_desc == FRAME_DISPLAY_INFO (f)->root_window)
    tem = Qnil;
  else
    tem = make_natnum ((uintptr_t) FRAME_X_OUTPUT (f)->parent_desc);
  store_in_alist (alistptr, Qexplicit_name, (f->explicit_name ? Qt : Qnil));
  store_in_alist (alistptr, Qparent_id, tem);
  store_in_alist (alistptr, Qtool_bar_position, FRAME_TOOL_BAR_POSITION (f));
}


/* Change the `fullscreen' frame parameter of frame F.  OLD_VALUE is
   the previous value of that parameter, NEW_VALUE is the new value. */

void
x_set_fullscreen (struct frame *f, Lisp_Object new_value, Lisp_Object old_value)
{
  if (NILP (new_value))
    f->want_fullscreen = FULLSCREEN_NONE;
  else if (EQ (new_value, Qfullboth) || EQ (new_value, Qfullscreen))
    f->want_fullscreen = FULLSCREEN_BOTH;
  else if (EQ (new_value, Qfullwidth))
    f->want_fullscreen = FULLSCREEN_WIDTH;
  else if (EQ (new_value, Qfullheight))
    f->want_fullscreen = FULLSCREEN_HEIGHT;
  else if (EQ (new_value, Qmaximized))
    f->want_fullscreen = FULLSCREEN_MAXIMIZED;

  if (FRAME_TERMINAL (f)->fullscreen_hook != NULL)
    FRAME_TERMINAL (f)->fullscreen_hook (f);
}


/* Change the `line-spacing' frame parameter of frame F.  OLD_VALUE is
   the previous value of that parameter, NEW_VALUE is the new value.  */

void
x_set_line_spacing (struct frame *f, Lisp_Object new_value, Lisp_Object old_value)
{
  if (NILP (new_value))
    f->extra_line_spacing = 0;
  else if (RANGED_INTEGERP (0, new_value, INT_MAX))
    f->extra_line_spacing = XFASTINT (new_value);
  else if (FLOATP (new_value))
    {
      int new_spacing = XFLOAT_DATA (new_value) * FRAME_LINE_HEIGHT (f) + 0.5;

      if (new_spacing >= 0)
	f->extra_line_spacing = new_spacing;
      else
	signal_error ("Invalid line-spacing", new_value);
    }
  else
    signal_error ("Invalid line-spacing", new_value);
  if (FRAME_VISIBLE_P (f))
    redraw_frame (f);
}


/* Change the `screen-gamma' frame parameter of frame F.  OLD_VALUE is
   the previous value of that parameter, NEW_VALUE is the new value.  */

void
x_set_screen_gamma (struct frame *f, Lisp_Object new_value, Lisp_Object old_value)
{
  Lisp_Object bgcolor;

  if (NILP (new_value))
    f->gamma = 0;
  else if (NUMBERP (new_value) && XFLOATINT (new_value) > 0)
    /* The value 0.4545 is the normal viewing gamma.  */
    f->gamma = 1.0 / (0.4545 * XFLOATINT (new_value));
  else
    signal_error ("Invalid screen-gamma", new_value);

  /* Apply the new gamma value to the frame background.  */
  bgcolor = Fassq (Qbackground_color, f->param_alist);
  if (CONSP (bgcolor) && (bgcolor = XCDR (bgcolor), STRINGP (bgcolor)))
    {
      Lisp_Object parm_index = Fget (Qbackground_color, Qx_frame_parameter);
      if (NATNUMP (parm_index)
	  && XFASTINT (parm_index) < ARRAYELTS (frame_parms)
	  && FRAME_RIF (f)->frame_parm_handlers[XFASTINT (parm_index)])
	  (*FRAME_RIF (f)->frame_parm_handlers[XFASTINT (parm_index)])
	    (f, bgcolor, Qnil);
    }

  clear_face_cache (true);	/* FIXME: Why of all frames?  */
  fset_redisplay (f);
}


void
x_set_font (struct frame *f, Lisp_Object arg, Lisp_Object oldval)
{
  Lisp_Object font_object;
  int fontset = -1;
#ifdef HAVE_X_WINDOWS
  Lisp_Object font_param = arg;
#endif

  /* Set the frame parameter back to the old value because we may
     fail to use ARG as the new parameter value.  */
  store_frame_param (f, Qfont, oldval);

  /* ARG is a fontset name, a font name, a cons of fontset name and a
     font object, or a font object.  In the last case, this function
     never fail.  */
  if (STRINGP (arg))
    {
      fontset = fs_query_fontset (arg, 0);
      if (fontset < 0)
	{
	  font_object = font_open_by_name (f, arg);
	  if (NILP (font_object))
	    error ("Font `%s' is not defined", SSDATA (arg));
	  arg = AREF (font_object, FONT_NAME_INDEX);
	}
      else if (fontset > 0)
	{
	  font_object = font_open_by_name (f, fontset_ascii (fontset));
	  if (NILP (font_object))
	    error ("Font `%s' is not defined", SDATA (arg));
	  arg = AREF (font_object, FONT_NAME_INDEX);
	}
      else
	error ("The default fontset can't be used for a frame font");
    }
  else if (CONSP (arg) && STRINGP (XCAR (arg)) && FONT_OBJECT_P (XCDR (arg)))
    {
      /* This is the case that the ASCII font of F's fontset XCAR
	 (arg) is changed to the font XCDR (arg) by
	 `set-fontset-font'.  */
      fontset = fs_query_fontset (XCAR (arg), 0);
      if (fontset < 0)
	error ("Unknown fontset: %s", SDATA (XCAR (arg)));
      font_object = XCDR (arg);
      arg = AREF (font_object, FONT_NAME_INDEX);
#ifdef HAVE_X_WINDOWS
      font_param = Ffont_get (font_object, QCname);
#endif
    }
  else if (FONT_OBJECT_P (arg))
    {
      font_object = arg;
#ifdef HAVE_X_WINDOWS
      font_param = Ffont_get (font_object, QCname);
#endif
      /* This is to store the XLFD font name in the frame parameter for
	 backward compatibility.  We should store the font-object
	 itself in the future.  */
      arg = AREF (font_object, FONT_NAME_INDEX);
      fontset = FRAME_FONTSET (f);
      /* Check if we can use the current fontset.  If not, set FONTSET
	 to -1 to generate a new fontset from FONT-OBJECT.  */
      if (fontset >= 0)
	{
	  Lisp_Object ascii_font = fontset_ascii (fontset);
	  Lisp_Object spec = font_spec_from_name (ascii_font);

	  /* SPEC might be nil because ASCII_FONT's name doesn't parse
	     according to stupid XLFD rules, which, for example,
	     disallow font names that include a dash followed by a
	     number.  So in those cases we simply request x_new_font
	     below to generate a new fontset.  */
	  if (NILP (spec) || ! font_match_p (spec, font_object))
	    fontset = -1;
	}
    }
  else
    signal_error ("Invalid font", arg);

  if (! NILP (Fequal (font_object, oldval)))
    return;

  x_new_font (f, font_object, fontset);
  store_frame_param (f, Qfont, arg);
#ifdef HAVE_X_WINDOWS
  store_frame_param (f, Qfont_parameter, font_param);
#endif
  /* Recalculate toolbar height.  */
  f->n_tool_bar_rows = 0;

  /* Ensure we redraw it.  */
  clear_current_matrices (f);

  /* Attempt to hunt down bug#16028.  */
  SET_FRAME_GARBAGED (f);

  /* This is important if we are called by some Lisp as part of
     redisplaying the frame, see redisplay_internal.  */
  f->fonts_changed = true;

  recompute_basic_faces (f);

  do_pending_window_change (0);

  /* We used to call face-set-after-frame-default here, but it leads to
     recursive calls (since that function can set the `default' face's
     font which in turns changes the frame's `font' parameter).
     Also I don't know what this call is meant to do, but it seems the
     wrong way to do it anyway (it does a lot more work than what seems
     reasonable in response to a change to `font').  */
}


void
x_set_font_backend (struct frame *f, Lisp_Object new_value, Lisp_Object old_value)
{
  if (! NILP (new_value)
      && !CONSP (new_value))
    {
      char *p0, *p1;

      CHECK_STRING (new_value);
      p0 = p1 = SSDATA (new_value);
      new_value = Qnil;
      while (*p0)
	{
	  while (*p1 && ! c_isspace (*p1) && *p1 != ',') p1++;
	  if (p0 < p1)
	    new_value = Fcons (Fintern (make_string (p0, p1 - p0), Qnil),
			       new_value);
	  if (*p1)
	    {
	      int c;

	      while ((c = *++p1) && c_isspace (c));
	    }
	  p0 = p1;
	}
      new_value = Fnreverse (new_value);
    }

  if (! NILP (old_value) && ! NILP (Fequal (old_value, new_value)))
    return;

  if (FRAME_FONT (f))
    free_all_realized_faces (Qnil);

  new_value = font_update_drivers (f, NILP (new_value) ? Qt : new_value);
  if (NILP (new_value))
    {
      if (NILP (old_value))
	error ("No font backend available");
      font_update_drivers (f, old_value);
      error ("None of specified font backends are available");
    }
  store_frame_param (f, Qfont_backend, new_value);

  if (FRAME_FONT (f))
    {
      Lisp_Object frame;

      XSETFRAME (frame, f);
      x_set_font (f, Fframe_parameter (frame, Qfont), Qnil);
      face_change = true;
      windows_or_buffers_changed = 18;
    }
}

void
x_set_left_fringe (struct frame *f, Lisp_Object new_value, Lisp_Object old_value)
{
  int unit = FRAME_COLUMN_WIDTH (f);
  int old_width = FRAME_LEFT_FRINGE_WIDTH (f);
  int new_width;

  new_width = (RANGED_INTEGERP (-INT_MAX, new_value, INT_MAX)
	       ? eabs (XINT (new_value)) : 8);

  if (new_width != old_width)
    {
      f->left_fringe_width = new_width;
      f->fringe_cols /* Round up.  */
	= (new_width + FRAME_RIGHT_FRINGE_WIDTH (f) + unit - 1) / unit;

      if (FRAME_X_WINDOW (f) != 0)
	adjust_frame_size (f, -1, -1, 3, 0, Qleft_fringe);

      SET_FRAME_GARBAGED (f);
    }
}


void
x_set_right_fringe (struct frame *f, Lisp_Object new_value, Lisp_Object old_value)
{
  int unit = FRAME_COLUMN_WIDTH (f);
  int old_width = FRAME_RIGHT_FRINGE_WIDTH (f);
  int new_width;

  new_width = (RANGED_INTEGERP (-INT_MAX, new_value, INT_MAX)
	       ? eabs (XINT (new_value)) : 8);

  if (new_width != old_width)
    {
      f->right_fringe_width = new_width;
      f->fringe_cols /* Round up.  */
	= (new_width + FRAME_LEFT_FRINGE_WIDTH (f) + unit - 1) / unit;

      if (FRAME_X_WINDOW (f) != 0)
	adjust_frame_size (f, -1, -1, 3, 0, Qright_fringe);

      SET_FRAME_GARBAGED (f);
    }
}


void
x_set_border_width (struct frame *f, Lisp_Object arg, Lisp_Object oldval)
{
  CHECK_TYPE_RANGED_INTEGER (int, arg);

  if (XINT (arg) == f->border_width)
    return;

  if (FRAME_X_WINDOW (f) != 0)
    error ("Cannot change the border width of a frame");

  f->border_width = XINT (arg);
}

void
x_set_right_divider_width (struct frame *f, Lisp_Object arg, Lisp_Object oldval)
{
  int old = FRAME_RIGHT_DIVIDER_WIDTH (f);
  CHECK_TYPE_RANGED_INTEGER (int, arg);
  int new = max (0, XINT (arg));
  if (new != old)
    {
      f->right_divider_width = new;
      adjust_frame_size (f, -1, -1, 4, 0, Qright_divider_width);
      adjust_frame_glyphs (f);
      SET_FRAME_GARBAGED (f);
    }
}

void
x_set_bottom_divider_width (struct frame *f, Lisp_Object arg, Lisp_Object oldval)
{
  int old = FRAME_BOTTOM_DIVIDER_WIDTH (f);
  CHECK_TYPE_RANGED_INTEGER (int, arg);
  int new = max (0, XINT (arg));
  if (new != old)
    {
      f->bottom_divider_width = new;
      adjust_frame_size (f, -1, -1, 4, 0, Qbottom_divider_width);
      adjust_frame_glyphs (f);
      SET_FRAME_GARBAGED (f);
    }
}

void
x_set_visibility (struct frame *f, Lisp_Object value, Lisp_Object oldval)
{
  Lisp_Object frame;
  XSETFRAME (frame, f);

  if (NILP (value))
    Fmake_frame_invisible (frame, Qt);
  else if (EQ (value, Qicon))
    Ficonify_frame (frame);
  else
    Fmake_frame_visible (frame);
}

void
x_set_autoraise (struct frame *f, Lisp_Object arg, Lisp_Object oldval)
{
  f->auto_raise = !EQ (Qnil, arg);
}

void
x_set_autolower (struct frame *f, Lisp_Object arg, Lisp_Object oldval)
{
  f->auto_lower = !EQ (Qnil, arg);
}

void
x_set_unsplittable (struct frame *f, Lisp_Object arg, Lisp_Object oldval)
{
  f->no_split = !NILP (arg);
}

void
x_set_vertical_scroll_bars (struct frame *f, Lisp_Object arg, Lisp_Object oldval)
{
  if ((EQ (arg, Qleft) && FRAME_HAS_VERTICAL_SCROLL_BARS_ON_RIGHT (f))
      || (EQ (arg, Qright) && FRAME_HAS_VERTICAL_SCROLL_BARS_ON_LEFT (f))
      || (NILP (arg) && FRAME_HAS_VERTICAL_SCROLL_BARS (f))
      || (!NILP (arg) && !FRAME_HAS_VERTICAL_SCROLL_BARS (f)))
    {
      FRAME_VERTICAL_SCROLL_BAR_TYPE (f)
	= (NILP (arg)
	   ? vertical_scroll_bar_none
	   : EQ (Qleft, arg)
	   ? vertical_scroll_bar_left
	   : EQ (Qright, arg)
	   ? vertical_scroll_bar_right
	   : EQ (Qleft, Vdefault_frame_scroll_bars)
	   ? vertical_scroll_bar_left
	   : EQ (Qright, Vdefault_frame_scroll_bars)
	   ? vertical_scroll_bar_right
	   : vertical_scroll_bar_none);

      /* We set this parameter before creating the X window for the
	 frame, so we can get the geometry right from the start.
	 However, if the window hasn't been created yet, we shouldn't
	 call x_set_window_size.  */
      if (FRAME_X_WINDOW (f))
	adjust_frame_size (f, -1, -1, 3, 0, Qvertical_scroll_bars);

      SET_FRAME_GARBAGED (f);
    }
}

void
x_set_horizontal_scroll_bars (struct frame *f, Lisp_Object arg, Lisp_Object oldval)
{
#if USE_HORIZONTAL_SCROLL_BARS
  if ((NILP (arg) && FRAME_HAS_HORIZONTAL_SCROLL_BARS (f))
      || (!NILP (arg) && !FRAME_HAS_HORIZONTAL_SCROLL_BARS (f)))
    {
      f->horizontal_scroll_bars = NILP (arg) ? false : true;

      /* We set this parameter before creating the X window for the
	 frame, so we can get the geometry right from the start.
	 However, if the window hasn't been created yet, we shouldn't
	 call x_set_window_size.  */
      if (FRAME_X_WINDOW (f))
	adjust_frame_size (f, -1, -1, 3, 0, Qhorizontal_scroll_bars);

      SET_FRAME_GARBAGED (f);
    }
#endif
}

void
x_set_scroll_bar_width (struct frame *f, Lisp_Object arg, Lisp_Object oldval)
{
  int unit = FRAME_COLUMN_WIDTH (f);

  if (NILP (arg))
    {
      x_set_scroll_bar_default_width (f);

      if (FRAME_X_WINDOW (f))
	adjust_frame_size (f, -1, -1, 3, 0, Qscroll_bar_width);

      SET_FRAME_GARBAGED (f);
    }
  else if (RANGED_INTEGERP (1, arg, INT_MAX)
	   && XFASTINT (arg) != FRAME_CONFIG_SCROLL_BAR_WIDTH (f))
    {
      FRAME_CONFIG_SCROLL_BAR_WIDTH (f) = XFASTINT (arg);
      FRAME_CONFIG_SCROLL_BAR_COLS (f) = (XFASTINT (arg) + unit - 1) / unit;
      if (FRAME_X_WINDOW (f))
	adjust_frame_size (f, -1, -1, 3, 0, Qscroll_bar_width);

      SET_FRAME_GARBAGED (f);
    }

  XWINDOW (FRAME_SELECTED_WINDOW (f))->cursor.hpos = 0;
  XWINDOW (FRAME_SELECTED_WINDOW (f))->cursor.x = 0;
}

void
x_set_scroll_bar_height (struct frame *f, Lisp_Object arg, Lisp_Object oldval)
{
#if USE_HORIZONTAL_SCROLL_BARS
  int unit = FRAME_LINE_HEIGHT (f);

  if (NILP (arg))
    {
      x_set_scroll_bar_default_height (f);

      if (FRAME_X_WINDOW (f))
	adjust_frame_size (f, -1, -1, 3, 0, Qscroll_bar_height);

      SET_FRAME_GARBAGED (f);
    }
  else if (RANGED_INTEGERP (1, arg, INT_MAX)
	   && XFASTINT (arg) != FRAME_CONFIG_SCROLL_BAR_HEIGHT (f))
    {
      FRAME_CONFIG_SCROLL_BAR_HEIGHT (f) = XFASTINT (arg);
      FRAME_CONFIG_SCROLL_BAR_LINES (f) = (XFASTINT (arg) + unit - 1) / unit;
      if (FRAME_X_WINDOW (f))
	adjust_frame_size (f, -1, -1, 3, 0, Qscroll_bar_height);

      SET_FRAME_GARBAGED (f);
    }

  XWINDOW (FRAME_SELECTED_WINDOW (f))->cursor.vpos = 0;
  XWINDOW (FRAME_SELECTED_WINDOW (f))->cursor.y = 0;
#endif
}

void
x_set_alpha (struct frame *f, Lisp_Object arg, Lisp_Object oldval)
{
  double alpha = 1.0;
  double newval[2];
  int i;
  Lisp_Object item;

  for (i = 0; i < 2; i++)
    {
      newval[i] = 1.0;
      if (CONSP (arg))
        {
          item = CAR (arg);
          arg  = CDR (arg);
        }
      else
        item = arg;

      if (NILP (item))
	alpha = - 1.0;
      else if (FLOATP (item))
	{
	  alpha = XFLOAT_DATA (item);
	  if (! (0 <= alpha && alpha <= 1.0))
	    args_out_of_range (make_float (0.0), make_float (1.0));
	}
      else if (INTEGERP (item))
	{
	  EMACS_INT ialpha = XINT (item);
	  if (! (0 <= ialpha && ialpha <= 100))
	    args_out_of_range (make_number (0), make_number (100));
	  alpha = ialpha / 100.0;
	}
      else
	wrong_type_argument (Qnumberp, item);
      newval[i] = alpha;
    }

  for (i = 0; i < 2; i++)
    f->alpha[i] = newval[i];

#if defined (HAVE_X_WINDOWS) || defined (HAVE_NTGUI) || defined (NS_IMPL_COCOA)
  block_input ();
  x_set_frame_alpha (f);
  unblock_input ();
#endif

  return;
}


/**
 * x_set_no_special_glyphs:
 *
 * Set frame F's `no-special-glyphs' parameter which, if non-nil,
 * suppresses the display of truncation and continuation glyphs
 * outside fringes.
 */
void
x_set_no_special_glyphs (struct frame *f, Lisp_Object new_value, Lisp_Object old_value)
{
  if (!EQ (new_value, old_value))
    FRAME_NO_SPECIAL_GLYPHS (f) = !NILP (new_value);
}


#ifndef HAVE_NS

/* Non-zero if mouse is grabbed on DPYINFO
   and we know the frame where it is.  */

bool x_mouse_grabbed (Display_Info *dpyinfo)
{
  return (dpyinfo->grabbed
	  && dpyinfo->last_mouse_frame
	  && FRAME_LIVE_P (dpyinfo->last_mouse_frame));
}

/* Re-highlight something with mouse-face properties
   on DPYINFO using saved frame and mouse position.  */

void
x_redo_mouse_highlight (Display_Info *dpyinfo)
{
  if (dpyinfo->last_mouse_motion_frame
      && FRAME_LIVE_P (dpyinfo->last_mouse_motion_frame))
    note_mouse_highlight (dpyinfo->last_mouse_motion_frame,
			  dpyinfo->last_mouse_motion_x,
			  dpyinfo->last_mouse_motion_y);
}

#endif /* HAVE_NS */

/* Subroutines of creating an X frame.  */

/* Make sure that Vx_resource_name is set to a reasonable value.
   Fix it up, or set it to `emacs' if it is too hopeless.  */

void
validate_x_resource_name (void)
{
  ptrdiff_t len = 0;
  /* Number of valid characters in the resource name.  */
  ptrdiff_t good_count = 0;
  /* Number of invalid characters in the resource name.  */
  ptrdiff_t bad_count = 0;
  Lisp_Object new;
  ptrdiff_t i;

  if (!STRINGP (Vx_resource_class))
    Vx_resource_class = build_string (EMACS_CLASS);

  if (STRINGP (Vx_resource_name))
    {
      unsigned char *p = SDATA (Vx_resource_name);

      len = SBYTES (Vx_resource_name);

      /* Only letters, digits, - and _ are valid in resource names.
	 Count the valid characters and count the invalid ones.  */
      for (i = 0; i < len; i++)
	{
	  int c = p[i];
	  if (! ((c >= 'a' && c <= 'z')
		 || (c >= 'A' && c <= 'Z')
		 || (c >= '0' && c <= '9')
		 || c == '-' || c == '_'))
	    bad_count++;
	  else
	    good_count++;
	}
    }
  else
    /* Not a string => completely invalid.  */
    bad_count = 5, good_count = 0;

  /* If name is valid already, return.  */
  if (bad_count == 0)
    return;

  /* If name is entirely invalid, or nearly so, or is so implausibly
     large that alloca might not work, use `emacs'.  */
  if (good_count < 2 || MAX_ALLOCA - sizeof ".customization" < len)
    {
      Vx_resource_name = build_string ("emacs");
      return;
    }

  /* Name is partly valid.  Copy it and replace the invalid characters
     with underscores.  */

  Vx_resource_name = new = Fcopy_sequence (Vx_resource_name);

  for (i = 0; i < len; i++)
    {
      int c = SREF (new, i);
      if (! ((c >= 'a' && c <= 'z')
	     || (c >= 'A' && c <= 'Z')
	     || (c >= '0' && c <= '9')
	     || c == '-' || c == '_'))
	SSET (new, i, '_');
    }
}

/* Get specified attribute from resource database RDB.
   See Fx_get_resource below for other parameters.  */

static Lisp_Object
xrdb_get_resource (XrmDatabase rdb, Lisp_Object attribute, Lisp_Object class, Lisp_Object component, Lisp_Object subclass)
{
  CHECK_STRING (attribute);
  CHECK_STRING (class);

  if (!NILP (component))
    CHECK_STRING (component);
  if (!NILP (subclass))
    CHECK_STRING (subclass);
  if (NILP (component) != NILP (subclass))
    error ("x-get-resource: must specify both COMPONENT and SUBCLASS or neither");

  validate_x_resource_name ();

  /* Allocate space for the components, the dots which separate them,
     and the final '\0'.  Make them big enough for the worst case.  */
  ptrdiff_t name_keysize = (SBYTES (Vx_resource_name)
			    + (STRINGP (component)
			       ? SBYTES (component) : 0)
			    + SBYTES (attribute)
			    + 3);

  ptrdiff_t class_keysize = (SBYTES (Vx_resource_class)
			     + SBYTES (class)
			     + (STRINGP (subclass)
				? SBYTES (subclass) : 0)
			     + 3);
  USE_SAFE_ALLOCA;
  char *name_key = SAFE_ALLOCA (name_keysize + class_keysize);
  char *class_key = name_key + name_keysize;
  name_key = ptr_bounds_clip (name_key, name_keysize);
  class_key = ptr_bounds_clip (class_key, class_keysize);

  /* Start with emacs.FRAMENAME for the name (the specific one)
     and with `Emacs' for the class key (the general one).  */
  char *nz = lispstpcpy (name_key, Vx_resource_name);
  char *cz = lispstpcpy (class_key, Vx_resource_class);

  *cz++ = '.';
  cz = lispstpcpy (cz, class);

  if (!NILP (component))
    {
      *cz++ = '.';
      lispstpcpy (cz, subclass);

      *nz++ = '.';
      nz = lispstpcpy (nz, component);
    }

  *nz++ = '.';
  lispstpcpy (nz, attribute);

  char *value = x_get_string_resource (rdb, name_key, class_key);
  SAFE_FREE();

  if (value && *value)
    return build_string (value);
  else
    return Qnil;
}


DEFUN ("x-get-resource", Fx_get_resource, Sx_get_resource, 2, 4, 0,
       doc: /* Return the value of ATTRIBUTE, of class CLASS, from the X defaults database.
This uses `INSTANCE.ATTRIBUTE' as the key and `Emacs.CLASS' as the
class, where INSTANCE is the name under which Emacs was invoked, or
the name specified by the `-name' or `-rn' command-line arguments.

The optional arguments COMPONENT and SUBCLASS add to the key and the
class, respectively.  You must specify both of them or neither.
If you specify them, the key is `INSTANCE.COMPONENT.ATTRIBUTE'
and the class is `Emacs.CLASS.SUBCLASS'.  */)
  (Lisp_Object attribute, Lisp_Object class, Lisp_Object component,
   Lisp_Object subclass)
{
  check_window_system (NULL);

  return xrdb_get_resource (check_x_display_info (Qnil)->xrdb,
			    attribute, class, component, subclass);
}

/* Get an X resource, like Fx_get_resource, but for display DPYINFO.  */

Lisp_Object
display_x_get_resource (Display_Info *dpyinfo, Lisp_Object attribute,
			Lisp_Object class, Lisp_Object component,
			Lisp_Object subclass)
{
  return xrdb_get_resource (dpyinfo->xrdb,
			    attribute, class, component, subclass);
}

<<<<<<< HEAD
=======
#if defined HAVE_X_WINDOWS && !defined USE_X_TOOLKIT && !defined USE_GTK
/* Used when C code wants a resource value.  */
/* Called from oldXMenu/Create.c.  */
char *
x_get_resource_string (const char *attribute, const char *class)
{
  char *result;
  struct frame *sf = SELECTED_FRAME ();
  ptrdiff_t invocation_namelen = SBYTES (Vinvocation_name);
  USE_SAFE_ALLOCA;

  /* Allocate space for the components, the dots which separate them,
     and the final '\0'.  */
  ptrdiff_t name_keysize = invocation_namelen + strlen (attribute) + 2;
  ptrdiff_t class_keysize = sizeof (EMACS_CLASS) - 1 + strlen (class) + 2;
  char *name_key = SAFE_ALLOCA (name_keysize + class_keysize);
  char *class_key = name_key + name_keysize;
  name_key = ptr_bounds_clip (name_key, name_keysize);
  class_key = ptr_bounds_clip (class_key, class_keysize);

  esprintf (name_key, "%s.%s", SSDATA (Vinvocation_name), attribute);
  sprintf (class_key, "%s.%s", EMACS_CLASS, class);

  result = x_get_string_resource (FRAME_DISPLAY_INFO (sf)->xrdb,
				  name_key, class_key);
  SAFE_FREE ();
  return result;
}
#endif

>>>>>>> 735680fa
/* Return the value of parameter PARAM.

   First search ALIST, then Vdefault_frame_alist, then the X defaults
   database, using ATTRIBUTE as the attribute name and CLASS as its class.

   Convert the resource to the type specified by desired_type.

   If no default is specified, return Qunbound.  If you call
   x_get_arg, make sure you deal with Qunbound in a reasonable way,
   and don't let it get stored in any Lisp-visible variables!  */

Lisp_Object
x_get_arg (Display_Info *dpyinfo, Lisp_Object alist, Lisp_Object param,
	   const char *attribute, const char *class, enum resource_types type)
{
  Lisp_Object tem;

  tem = Fassq (param, alist);

  if (!NILP (tem))
    {
      /* If we find this parm in ALIST, clear it out
	 so that it won't be "left over" at the end.  */
      Lisp_Object tail;
      XSETCAR (tem, Qnil);
      /* In case the parameter appears more than once in the alist,
	 clear it out.  */
      for (tail = alist; CONSP (tail); tail = XCDR (tail))
	if (CONSP (XCAR (tail))
	    && EQ (XCAR (XCAR (tail)), param))
	  XSETCAR (XCAR (tail), Qnil);
    }
  else
    tem = Fassq (param, Vdefault_frame_alist);

  /* If it wasn't specified in ALIST or the Lisp-level defaults,
     look in the X resources.  */
  if (EQ (tem, Qnil))
    {
      if (attribute && dpyinfo)
	{
	  AUTO_STRING (at, attribute);
	  AUTO_STRING (cl, class);
	  tem = display_x_get_resource (dpyinfo, at, cl, Qnil, Qnil);

	  if (NILP (tem))
	    return Qunbound;

	  switch (type)
	    {
	    case RES_TYPE_NUMBER:
	      return make_number (atoi (SSDATA (tem)));

	    case RES_TYPE_BOOLEAN_NUMBER:
	      if (!strcmp (SSDATA (tem), "on")
		  || !strcmp (SSDATA (tem), "true"))
		return make_number (1);
	      return make_number (atoi (SSDATA (tem)));
              break;

	    case RES_TYPE_FLOAT:
	      return make_float (atof (SSDATA (tem)));

	    case RES_TYPE_BOOLEAN:
	      tem = Fdowncase (tem);
	      if (!strcmp (SSDATA (tem), "on")
#ifdef HAVE_NS
                  || !strcmp (SSDATA (tem), "yes")
#endif
		  || !strcmp (SSDATA (tem), "true"))
		return Qt;
	      else
		return Qnil;

	    case RES_TYPE_STRING:
	      return tem;

	    case RES_TYPE_SYMBOL:
	      /* As a special case, we map the values `true' and `on'
		 to Qt, and `false' and `off' to Qnil.  */
	      {
		Lisp_Object lower;
		lower = Fdowncase (tem);
		if (!strcmp (SSDATA (lower), "on")
#ifdef HAVE_NS
                    || !strcmp (SSDATA (lower), "yes")
#endif
		    || !strcmp (SSDATA (lower), "true"))
		  return Qt;
		else if (!strcmp (SSDATA (lower), "off")
#ifdef HAVE_NS
                      || !strcmp (SSDATA (lower), "no")
#endif
		      || !strcmp (SSDATA (lower), "false"))
		  return Qnil;
		else
		  return Fintern (tem, Qnil);
	      }

	    default:
	      emacs_abort ();
	    }
	}
      else
	return Qunbound;
    }
  return Fcdr (tem);
}

static Lisp_Object
x_frame_get_arg (struct frame *f, Lisp_Object alist, Lisp_Object param,
		 const char *attribute, const char *class,
		 enum resource_types type)
{
  return x_get_arg (FRAME_DISPLAY_INFO (f),
		    alist, param, attribute, class, type);
}

/* Like x_frame_get_arg, but also record the value in f->param_alist.  */

Lisp_Object
x_frame_get_and_record_arg (struct frame *f, Lisp_Object alist,
			    Lisp_Object param,
			    const char *attribute, const char *class,
			    enum resource_types type)
{
  Lisp_Object value;

  value = x_get_arg (FRAME_DISPLAY_INFO (f), alist, param,
		     attribute, class, type);
  if (! NILP (value) && ! EQ (value, Qunbound))
    store_frame_param (f, param, value);

  return value;
}


/* Record in frame F the specified or default value according to ALIST
   of the parameter named PROP (a Lisp symbol).
   If no value is specified for PROP, look for an X default for XPROP
   on the frame named NAME.
   If that is not found either, use the value DEFLT.  */

Lisp_Object
x_default_parameter (struct frame *f, Lisp_Object alist, Lisp_Object prop,
		     Lisp_Object deflt, const char *xprop, const char *xclass,
		     enum resource_types type)
{
  Lisp_Object tem;

  tem = x_frame_get_arg (f, alist, prop, xprop, xclass, type);
  if (EQ (tem, Qunbound))
    tem = deflt;
  AUTO_FRAME_ARG (arg, prop, tem);
  x_set_frame_parameters (f, arg);
  return tem;
}


#if !defined (HAVE_X_WINDOWS) && defined (NoValue)

/*
 *    XParseGeometry parses strings of the form
 *   "=<width>x<height>{+-}<xoffset>{+-}<yoffset>", where
 *   width, height, xoffset, and yoffset are unsigned integers.
 *   Example:  "=80x24+300-49"
 *   The equal sign is optional.
 *   It returns a bitmask that indicates which of the four values
 *   were actually found in the string.  For each value found,
 *   the corresponding argument is updated;  for each value
 *   not found, the corresponding argument is left unchanged.
 */

static int
XParseGeometry (char *string,
		int *x, int *y,
		unsigned int *width, unsigned int *height)
{
  int mask = NoValue;
  char *strind;
  unsigned long tempWidth UNINIT, tempHeight UNINIT;
  long int tempX UNINIT, tempY UNINIT;
  char *nextCharacter;

  if (string == NULL || *string == '\0')
    return mask;
  if (*string == '=')
    string++;  /* ignore possible '=' at beg of geometry spec */

  strind = string;
  if (*strind != '+' && *strind != '-' && *strind != 'x')
    {
      tempWidth = strtoul (strind, &nextCharacter, 10);
      if (strind == nextCharacter)
	return 0;
      strind = nextCharacter;
      mask |= WidthValue;
    }

  if (*strind == 'x' || *strind == 'X')
    {
      strind++;
      tempHeight = strtoul (strind, &nextCharacter, 10);
      if (strind == nextCharacter)
	return 0;
      strind = nextCharacter;
      mask |= HeightValue;
    }

  if (*strind == '+' || *strind == '-')
    {
      if (*strind == '-')
	mask |= XNegative;
      tempX = strtol (strind, &nextCharacter, 10);
      if (strind == nextCharacter)
	return 0;
      strind = nextCharacter;
      mask |= XValue;
      if (*strind == '+' || *strind == '-')
	{
	  if (*strind == '-')
	    mask |= YNegative;
	  tempY = strtol (strind, &nextCharacter, 10);
	  if (strind == nextCharacter)
	    return 0;
	  strind = nextCharacter;
	  mask |= YValue;
	}
    }

  /* If strind isn't at the end of the string then it's an invalid
     geometry specification. */

  if (*strind != '\0')
    return 0;

  if (mask & XValue)
    *x = clip_to_bounds (INT_MIN, tempX, INT_MAX);
  if (mask & YValue)
    *y = clip_to_bounds (INT_MIN, tempY, INT_MAX);
  if (mask & WidthValue)
    *width = min (tempWidth, UINT_MAX);
  if (mask & HeightValue)
    *height = min (tempHeight, UINT_MAX);
  return mask;
}

#endif /* !defined (HAVE_X_WINDOWS) && defined (NoValue) */


/* NS used to define x-parse-geometry in ns-win.el, but that confused
   make-docfile: the documentation string in ns-win.el was used for
   x-parse-geometry even in non-NS builds.

   With two definitions of x-parse-geometry in this file, various
   things still get confused (eg M-x apropos documentation), so that
   it is best if the two definitions just share the same doc-string.
*/
DEFUN ("x-parse-geometry", Fx_parse_geometry, Sx_parse_geometry, 1, 1, 0,
       doc: /* Parse a display geometry string STRING.
Returns an alist of the form ((top . TOP), (left . LEFT) ... ).
The properties returned may include `top', `left', `height', and `width'.
For X, the value of `left' or `top' may be an integer,
or a list (+ N) meaning N pixels relative to top/left corner,
or a list (- N) meaning -N pixels relative to bottom/right corner.
On Nextstep, this just calls `ns-parse-geometry'.  */)
  (Lisp_Object string)
{
  int geometry, x, y;
  unsigned int width, height;
  Lisp_Object result;

  CHECK_STRING (string);

#ifdef HAVE_NS
  if (strchr (SSDATA (string), ' ') != NULL)
    return call1 (Qns_parse_geometry, string);
#endif
  geometry = XParseGeometry (SSDATA (string),
			     &x, &y, &width, &height);
  result = Qnil;
  if (geometry & XValue)
    {
      Lisp_Object element;

      if (x >= 0 && (geometry & XNegative))
	element = list3 (Qleft, Qminus, make_number (-x));
      else if (x < 0 && ! (geometry & XNegative))
	element = list3 (Qleft, Qplus, make_number (x));
      else
	element = Fcons (Qleft, make_number (x));
      result = Fcons (element, result);
    }

  if (geometry & YValue)
    {
      Lisp_Object element;

      if (y >= 0 && (geometry & YNegative))
	element = list3 (Qtop, Qminus, make_number (-y));
      else if (y < 0 && ! (geometry & YNegative))
	element = list3 (Qtop, Qplus, make_number (y));
      else
	element = Fcons (Qtop, make_number (y));
      result = Fcons (element, result);
    }

  if (geometry & WidthValue)
    result = Fcons (Fcons (Qwidth, make_number (width)), result);
  if (geometry & HeightValue)
    result = Fcons (Fcons (Qheight, make_number (height)), result);

  return result;
}


/* Calculate the desired size and position of frame F.
   Return the flags saying which aspects were specified.

   Also set the win_gravity and size_hint_flags of F.

   Adjust height for toolbar if TOOLBAR_P is 1.

   This function does not make the coordinates positive.  */

#define DEFAULT_ROWS 36
#define DEFAULT_COLS 80

long
x_figure_window_size (struct frame *f, Lisp_Object parms, bool toolbar_p, int *x_width, int *x_height)
{
  Lisp_Object height, width, user_size, top, left, user_position;
  long window_prompting = 0;
  Display_Info *dpyinfo = FRAME_DISPLAY_INFO (f);
  int parent_done = -1, outer_done = -1;

  /* Default values if we fall through.
     Actually, if that happens we should get
     window manager prompting.  */
  SET_FRAME_WIDTH (f, DEFAULT_COLS * FRAME_COLUMN_WIDTH (f));
  SET_FRAME_COLS (f, DEFAULT_COLS);
  SET_FRAME_HEIGHT (f, DEFAULT_ROWS * FRAME_LINE_HEIGHT (f));
  SET_FRAME_LINES (f, DEFAULT_ROWS);

  /* Window managers expect that if program-specified
     positions are not (0,0), they're intentional, not defaults.  */
  f->top_pos = 0;
  f->left_pos = 0;

  /* Calculate a tool bar height so that the user gets a text display
     area of the size he specified with -g or via .Xdefaults.  Later
     changes of the tool bar height don't change the frame size.  This
     is done so that users can create tall Emacs frames without having
     to guess how tall the tool bar will get.  */
  if (toolbar_p && FRAME_TOOL_BAR_LINES (f))
    {
      if (frame_default_tool_bar_height)
	FRAME_TOOL_BAR_HEIGHT (f) = frame_default_tool_bar_height;
      else
	{
	  int margin, relief;

	  relief = (tool_bar_button_relief >= 0
		    ? tool_bar_button_relief
		    : DEFAULT_TOOL_BAR_BUTTON_RELIEF);

	  if (RANGED_INTEGERP (1, Vtool_bar_button_margin, INT_MAX))
	    margin = XFASTINT (Vtool_bar_button_margin);
	  else if (CONSP (Vtool_bar_button_margin)
		   && RANGED_INTEGERP (1, XCDR (Vtool_bar_button_margin), INT_MAX))
	    margin = XFASTINT (XCDR (Vtool_bar_button_margin));
	  else
	    margin = 0;

	  FRAME_TOOL_BAR_HEIGHT (f)
	    = DEFAULT_TOOL_BAR_IMAGE_HEIGHT + 2 * margin + 2 * relief;
	}
    }

  /* Ensure that earlier new_width and new_height settings won't
     override what we specify below.  */
  f->new_width = f->new_height = 0;

  height = x_get_arg (dpyinfo, parms, Qheight, 0, 0, RES_TYPE_NUMBER);
  width = x_get_arg (dpyinfo, parms, Qwidth, 0, 0, RES_TYPE_NUMBER);
  if (!EQ (width, Qunbound) || !EQ (height, Qunbound))
    {
      if (!EQ (width, Qunbound))
	{
	  if (CONSP (width) && EQ (XCAR (width), Qtext_pixels))
	    {
	      CHECK_NUMBER (XCDR (width));
	      if ((XINT (XCDR (width)) < 0 || XINT (XCDR (width)) > INT_MAX))
		xsignal1 (Qargs_out_of_range, XCDR (width));

	      SET_FRAME_WIDTH (f, XINT (XCDR (width)));
	      f->inhibit_horizontal_resize = true;
	      *x_width = XINT (XCDR (width));
	    }
	  else if (FLOATP (width))
	    {
	      double d_width = XFLOAT_DATA (width);

	      if (d_width < 0.0 || d_width > 1.0)
		xsignal1 (Qargs_out_of_range, width);
	      else
		{
		  int new_width = frame_float (f, width, FRAME_FLOAT_WIDTH,
					       &parent_done, &outer_done, -1);

		  if (new_width > -1)
		    SET_FRAME_WIDTH (f, new_width);
		}
	    }
	  else
	    {
	      CHECK_NUMBER (width);
	      if ((XINT (width) < 0 || XINT (width) > INT_MAX))
		xsignal1 (Qargs_out_of_range, width);

	      SET_FRAME_WIDTH (f, XINT (width) * FRAME_COLUMN_WIDTH (f));
	    }
	}

      if (!EQ (height, Qunbound))
	{
	  if (CONSP (height) && EQ (XCAR (height), Qtext_pixels))
	    {
	      CHECK_NUMBER (XCDR (height));
	      if ((XINT (XCDR (height)) < 0 || XINT (XCDR (height)) > INT_MAX))
		xsignal1 (Qargs_out_of_range, XCDR (height));

	      SET_FRAME_HEIGHT (f, XINT (XCDR (height)));
	      f->inhibit_vertical_resize = true;
	      *x_height = XINT (XCDR (height));
	    }
	  else if (FLOATP (height))
	    {
	      double d_height = XFLOAT_DATA (height);

	      if (d_height < 0.0 || d_height > 1.0)
		xsignal1 (Qargs_out_of_range, height);
	      else
		{
		  int new_height = frame_float (f, height, FRAME_FLOAT_HEIGHT,
						&parent_done, &outer_done, -1);

		  if (new_height > -1)
		    SET_FRAME_HEIGHT (f, new_height);
		}
	    }
	  else
	    {
	      CHECK_NUMBER (height);
	      if ((XINT (height) < 0) || (XINT (height) > INT_MAX))
		xsignal1 (Qargs_out_of_range, height);

	      SET_FRAME_HEIGHT (f, XINT (height) * FRAME_LINE_HEIGHT (f));
	    }
	}

      user_size = x_get_arg (dpyinfo, parms, Quser_size, 0, 0, RES_TYPE_NUMBER);
      if (!NILP (user_size) && !EQ (user_size, Qunbound))
	window_prompting |= USSize;
      else
	window_prompting |= PSize;
    }

  top = x_get_arg (dpyinfo, parms, Qtop, 0, 0, RES_TYPE_NUMBER);
  left = x_get_arg (dpyinfo, parms, Qleft, 0, 0, RES_TYPE_NUMBER);
  user_position = x_get_arg (dpyinfo, parms, Quser_position, 0, 0, RES_TYPE_NUMBER);
  if (! EQ (top, Qunbound) || ! EQ (left, Qunbound))
    {
      if (EQ (top, Qminus))
	{
	  f->top_pos = 0;
	  window_prompting |= YNegative;
	}
      else if (CONSP (top) && EQ (XCAR (top), Qminus)
	       && CONSP (XCDR (top))
	       && RANGED_INTEGERP (-INT_MAX, XCAR (XCDR (top)), INT_MAX))
	{
	  f->top_pos = - XINT (XCAR (XCDR (top)));
	  window_prompting |= YNegative;
	}
      else if (CONSP (top) && EQ (XCAR (top), Qplus)
	       && CONSP (XCDR (top))
	       && TYPE_RANGED_INTEGERP (int, XCAR (XCDR (top))))
	{
	  f->top_pos = XINT (XCAR (XCDR (top)));
	}
      else if (FLOATP (top))
	f->top_pos = frame_float (f, top, FRAME_FLOAT_TOP, &parent_done,
				  &outer_done, 0);
      else if (EQ (top, Qunbound))
	f->top_pos = 0;
      else
	{
	  CHECK_TYPE_RANGED_INTEGER (int, top);
	  f->top_pos = XINT (top);
	  if (f->top_pos < 0)
	    window_prompting |= YNegative;
	}

      if (EQ (left, Qminus))
	{
	  f->left_pos = 0;
	  window_prompting |= XNegative;
	}
      else if (CONSP (left) && EQ (XCAR (left), Qminus)
	       && CONSP (XCDR (left))
	       && RANGED_INTEGERP (-INT_MAX, XCAR (XCDR (left)), INT_MAX))
	{
	  f->left_pos = - XINT (XCAR (XCDR (left)));
	  window_prompting |= XNegative;
	}
      else if (CONSP (left) && EQ (XCAR (left), Qplus)
	       && CONSP (XCDR (left))
	       && TYPE_RANGED_INTEGERP (int, XCAR (XCDR (left))))
	{
	  f->left_pos = XINT (XCAR (XCDR (left)));
	}
      else if (FLOATP (left))
	f->left_pos = frame_float (f, left, FRAME_FLOAT_LEFT, &parent_done,
				   &outer_done, 0);
      else if (EQ (left, Qunbound))
	f->left_pos = 0;
      else
	{
	  CHECK_TYPE_RANGED_INTEGER (int, left);
	  f->left_pos = XINT (left);
	  if (f->left_pos < 0)
	    window_prompting |= XNegative;
	}

      if (!NILP (user_position) && ! EQ (user_position, Qunbound))
	window_prompting |= USPosition;
      else
	window_prompting |= PPosition;
    }

  if (window_prompting & XNegative)
    {
      if (window_prompting & YNegative)
	f->win_gravity = SouthEastGravity;
      else
	f->win_gravity = NorthEastGravity;
    }
  else
    {
      if (window_prompting & YNegative)
	f->win_gravity = SouthWestGravity;
      else
	f->win_gravity = NorthWestGravity;
    }

  f->size_hint_flags = window_prompting;

  return window_prompting;
}



#endif /* HAVE_WINDOW_SYSTEM */

void
frame_make_pointer_invisible (struct frame *f)
{
  if (! NILP (Vmake_pointer_invisible))
    {
      if (f && FRAME_LIVE_P (f) && !f->pointer_invisible
          && FRAME_TERMINAL (f)->toggle_invisible_pointer_hook)
        {
          f->mouse_moved = 0;
          FRAME_TERMINAL (f)->toggle_invisible_pointer_hook (f, 1);
          f->pointer_invisible = 1;
        }
    }
}

void
frame_make_pointer_visible (struct frame *f)
{
  /* We don't check Vmake_pointer_invisible here in case the
     pointer was invisible when Vmake_pointer_invisible was set to nil.  */
  if (f && FRAME_LIVE_P (f) && f->pointer_invisible && f->mouse_moved
      && FRAME_TERMINAL (f)->toggle_invisible_pointer_hook)
    {
      FRAME_TERMINAL (f)->toggle_invisible_pointer_hook (f, 0);
      f->pointer_invisible = 0;
    }
}



/***********************************************************************
			Multimonitor data
 ***********************************************************************/

#ifdef HAVE_WINDOW_SYSTEM

# if (defined HAVE_NS \
      || (!defined USE_GTK && (defined HAVE_XINERAMA || defined HAVE_XRANDR)))
void
free_monitors (struct MonitorInfo *monitors, int n_monitors)
{
  int i;
  for (i = 0; i < n_monitors; ++i)
    xfree (monitors[i].name);
  xfree (monitors);
}
# endif

Lisp_Object
make_monitor_attribute_list (struct MonitorInfo *monitors,
                             int n_monitors,
                             int primary_monitor,
                             Lisp_Object monitor_frames,
                             const char *source)
{
  Lisp_Object attributes_list = Qnil;
  Lisp_Object primary_monitor_attributes = Qnil;
  int i;

  for (i = 0; i < n_monitors; ++i)
    {
      Lisp_Object geometry, workarea, attributes = Qnil;
      struct MonitorInfo *mi = &monitors[i];

      if (mi->geom.width == 0) continue;

      workarea = list4i (mi->work.x, mi->work.y,
			 mi->work.width, mi->work.height);
      geometry = list4i (mi->geom.x, mi->geom.y,
			 mi->geom.width, mi->geom.height);
      attributes = Fcons (Fcons (Qsource, build_string (source)),
                          attributes);
      attributes = Fcons (Fcons (Qframes, AREF (monitor_frames, i)),
			  attributes);
      attributes = Fcons (Fcons (Qmm_size,
                                 list2i (mi->mm_width, mi->mm_height)),
                          attributes);
      attributes = Fcons (Fcons (Qworkarea, workarea), attributes);
      attributes = Fcons (Fcons (Qgeometry, geometry), attributes);
      if (mi->name)
        attributes = Fcons (Fcons (Qname, make_string (mi->name,
                                                       strlen (mi->name))),
                            attributes);

      if (i == primary_monitor)
        primary_monitor_attributes = attributes;
      else
        attributes_list = Fcons (attributes, attributes_list);
    }

  if (!NILP (primary_monitor_attributes))
    attributes_list = Fcons (primary_monitor_attributes, attributes_list);
  return attributes_list;
}

#endif /* HAVE_WINDOW_SYSTEM */


/***********************************************************************
				Initialization
 ***********************************************************************/

void
syms_of_frame (void)
{
  DEFSYM (Qframep, "framep");
  DEFSYM (Qframe_live_p, "frame-live-p");
  DEFSYM (Qframe_windows_min_size, "frame-windows-min-size");
  DEFSYM (Qdisplay_monitor_attributes_list, "display-monitor-attributes-list");
  DEFSYM (Qwindow__pixel_to_total, "window--pixel-to-total");
  DEFSYM (Qexplicit_name, "explicit-name");
  DEFSYM (Qheight, "height");
  DEFSYM (Qicon, "icon");
  DEFSYM (Qminibuffer, "minibuffer");
  DEFSYM (Qundecorated, "undecorated");
  DEFSYM (Qno_special_glyphs, "no-special-glyphs");
  DEFSYM (Qparent_frame, "parent-frame");
  DEFSYM (Qskip_taskbar, "skip-taskbar");
  DEFSYM (Qno_focus_on_map, "no-focus-on-map");
  DEFSYM (Qno_accept_focus, "no-accept-focus");
  DEFSYM (Qz_group, "z-group");
  DEFSYM (Qoverride_redirect, "override-redirect");
  DEFSYM (Qdelete_before, "delete-before");
  DEFSYM (Qmodeline, "modeline");
  DEFSYM (Qonly, "only");
  DEFSYM (Qnone, "none");
  DEFSYM (Qwidth, "width");
  DEFSYM (Qtext_pixels, "text-pixels");
  DEFSYM (Qgeometry, "geometry");
  DEFSYM (Qicon_left, "icon-left");
  DEFSYM (Qicon_top, "icon-top");
  DEFSYM (Qtooltip, "tooltip");
  DEFSYM (Quser_position, "user-position");
  DEFSYM (Quser_size, "user-size");
  DEFSYM (Qwindow_id, "window-id");
#ifdef HAVE_X_WINDOWS
  DEFSYM (Qouter_window_id, "outer-window-id");
#endif
  DEFSYM (Qparent_id, "parent-id");
  DEFSYM (Qx, "x");
  DEFSYM (Qw32, "w32");
  DEFSYM (Qpc, "pc");
  DEFSYM (Qns, "ns");
  DEFSYM (Qvisible, "visible");
  DEFSYM (Qbuffer_predicate, "buffer-predicate");
  DEFSYM (Qbuffer_list, "buffer-list");
  DEFSYM (Qburied_buffer_list, "buried-buffer-list");
  DEFSYM (Qdisplay_type, "display-type");
  DEFSYM (Qbackground_mode, "background-mode");
  DEFSYM (Qnoelisp, "noelisp");
  DEFSYM (Qtty_color_mode, "tty-color-mode");
  DEFSYM (Qtty, "tty");
  DEFSYM (Qtty_type, "tty-type");

  DEFSYM (Qface_set_after_frame_default, "face-set-after-frame-default");

  DEFSYM (Qfullwidth, "fullwidth");
  DEFSYM (Qfullheight, "fullheight");
  DEFSYM (Qfullboth, "fullboth");
  DEFSYM (Qmaximized, "maximized");
  DEFSYM (Qx_resource_name, "x-resource-name");
  DEFSYM (Qx_frame_parameter, "x-frame-parameter");

  DEFSYM (Qworkarea, "workarea");
  DEFSYM (Qmm_size, "mm-size");
  DEFSYM (Qframes, "frames");
  DEFSYM (Qsource, "source");

  DEFSYM (Qframe_edges, "frame-edges");
  DEFSYM (Qouter_edges, "outer-edges");
  DEFSYM (Qouter_position, "outer-position");
  DEFSYM (Qouter_size, "outer-size");
  DEFSYM (Qnative_edges, "native-edges");
  DEFSYM (Qinner_edges, "inner-edges");
  DEFSYM (Qexternal_border_size, "external-border-size");
  DEFSYM (Qtitle_bar_size, "title-bar-size");
  DEFSYM (Qmenu_bar_external, "menu-bar-external");
  DEFSYM (Qmenu_bar_size, "menu-bar-size");
  DEFSYM (Qtool_bar_external, "tool-bar-external");
  DEFSYM (Qtool_bar_size, "tool-bar-size");
  /* The following are used for frame_size_history.  */
  DEFSYM (Qadjust_frame_size_1, "adjust-frame-size-1");
  DEFSYM (Qadjust_frame_size_2, "adjust-frame-size-2");
  DEFSYM (Qadjust_frame_size_3, "adjust-frame-size-3");
  DEFSYM (Qx_set_frame_parameters, "x-set-frame-parameters");
  DEFSYM (QEmacsFrameResize, "EmacsFrameResize");
  DEFSYM (Qset_frame_size, "set-frame-size");
  DEFSYM (Qframe_inhibit_resize, "frame-inhibit-resize");
  DEFSYM (Qx_set_fullscreen, "x-set-fullscreen");
  DEFSYM (Qx_check_fullscreen, "x-check-fullscreen");
  DEFSYM (Qxg_frame_resized, "xg-frame-resized");
  DEFSYM (Qxg_frame_set_char_size_1, "xg-frame-set-char-size-1");
  DEFSYM (Qxg_frame_set_char_size_2, "xg-frame-set-char-size-2");
  DEFSYM (Qxg_frame_set_char_size_3, "xg-frame-set-char-size-3");
  DEFSYM (Qx_set_window_size_1, "x-set-window-size-1");
  DEFSYM (Qx_set_window_size_2, "x-set-window-size-2");
  DEFSYM (Qx_set_window_size_3, "x-set-window-size-3");
  DEFSYM (Qxg_change_toolbar_position, "xg-change-toolbar-position");
  DEFSYM (Qx_net_wm_state, "x-net-wm-state");
  DEFSYM (Qx_handle_net_wm_state, "x-handle-net-wm-state");
  DEFSYM (Qtb_size_cb, "tb-size-cb");
  DEFSYM (Qupdate_frame_tool_bar, "update-frame-tool-bar");
  DEFSYM (Qfree_frame_tool_bar, "free-frame-tool-bar");
  DEFSYM (Qx_set_menu_bar_lines, "x-set-menu-bar-lines");
  DEFSYM (Qchange_frame_size, "change-frame-size");
  DEFSYM (Qxg_frame_set_char_size, "xg-frame-set-char-size");
  DEFSYM (Qset_window_configuration, "set-window-configuration");
  DEFSYM (Qx_create_frame_1, "x-create-frame-1");
  DEFSYM (Qx_create_frame_2, "x-create-frame-2");
  DEFSYM (Qterminal_frame, "terminal-frame");

#ifdef HAVE_NS
  DEFSYM (Qns_parse_geometry, "ns-parse-geometry");
#endif
#ifdef NS_IMPL_COCOA
  DEFSYM (Qns_appearance, "ns-appearance");
  DEFSYM (Qns_transparent_titlebar, "ns-transparent-titlebar");
#endif

  DEFSYM (Qalpha, "alpha");
  DEFSYM (Qauto_lower, "auto-lower");
  DEFSYM (Qauto_raise, "auto-raise");
  DEFSYM (Qborder_color, "border-color");
  DEFSYM (Qborder_width, "border-width");
  DEFSYM (Qouter_border_width, "outer-border-width");
  DEFSYM (Qbottom_divider_width, "bottom-divider-width");
  DEFSYM (Qcursor_color, "cursor-color");
  DEFSYM (Qcursor_type, "cursor-type");
  DEFSYM (Qfont_backend, "font-backend");
  DEFSYM (Qfullscreen, "fullscreen");
  DEFSYM (Qhorizontal_scroll_bars, "horizontal-scroll-bars");
  DEFSYM (Qicon_name, "icon-name");
  DEFSYM (Qicon_type, "icon-type");
  DEFSYM (Qinternal_border_width, "internal-border-width");
  DEFSYM (Qleft_fringe, "left-fringe");
  DEFSYM (Qline_spacing, "line-spacing");
  DEFSYM (Qmenu_bar_lines, "menu-bar-lines");
  DEFSYM (Qupdate_frame_menubar, "update-frame-menubar");
  DEFSYM (Qfree_frame_menubar_1, "free-frame-menubar-1");
  DEFSYM (Qfree_frame_menubar_2, "free-frame-menubar-2");
  DEFSYM (Qmouse_color, "mouse-color");
  DEFSYM (Qname, "name");
  DEFSYM (Qright_divider_width, "right-divider-width");
  DEFSYM (Qright_fringe, "right-fringe");
  DEFSYM (Qscreen_gamma, "screen-gamma");
  DEFSYM (Qscroll_bar_background, "scroll-bar-background");
  DEFSYM (Qscroll_bar_foreground, "scroll-bar-foreground");
  DEFSYM (Qscroll_bar_height, "scroll-bar-height");
  DEFSYM (Qscroll_bar_width, "scroll-bar-width");
  DEFSYM (Qsticky, "sticky");
  DEFSYM (Qtitle, "title");
  DEFSYM (Qtool_bar_lines, "tool-bar-lines");
  DEFSYM (Qtool_bar_position, "tool-bar-position");
  DEFSYM (Qunsplittable, "unsplittable");
  DEFSYM (Qvertical_scroll_bars, "vertical-scroll-bars");
  DEFSYM (Qvisibility, "visibility");
  DEFSYM (Qwait_for_wm, "wait-for-wm");
  DEFSYM (Qinhibit_double_buffering, "inhibit-double-buffering");
  DEFSYM (Qno_other_frame, "no-other-frame");
  DEFSYM (Qbelow, "below");
  DEFSYM (Qabove_suspended, "above-suspended");
  DEFSYM (Qmin_width, "min-width");
  DEFSYM (Qmin_height, "min-height");
  DEFSYM (Qmouse_wheel_frame, "mouse-wheel-frame");
  DEFSYM (Qkeep_ratio, "keep-ratio");
  DEFSYM (Qwidth_only, "width-only");
  DEFSYM (Qheight_only, "height-only");
  DEFSYM (Qleft_only, "left-only");
  DEFSYM (Qtop_only, "top-only");
  DEFSYM (Qiconify_top_level, "iconify-top-level");
  DEFSYM (Qmake_invisible, "make-invisible");

  {
    int i;

    for (i = 0; i < ARRAYELTS (frame_parms); i++)
      {
	Lisp_Object v = (frame_parms[i].sym < 0
			 ? intern_c_string (frame_parms[i].name)
			 : builtin_lisp_symbol (frame_parms[i].sym));
	Fput (v, Qx_frame_parameter, make_number (i));
      }
  }

#ifdef HAVE_WINDOW_SYSTEM
  DEFVAR_LISP ("x-resource-name", Vx_resource_name,
    doc: /* The name Emacs uses to look up X resources.
`x-get-resource' uses this as the first component of the instance name
when requesting resource values.
Emacs initially sets `x-resource-name' to the name under which Emacs
was invoked, or to the value specified with the `-name' or `-rn'
switches, if present.

It may be useful to bind this variable locally around a call
to `x-get-resource'.  See also the variable `x-resource-class'.  */);
  Vx_resource_name = Qnil;

  DEFVAR_LISP ("x-resource-class", Vx_resource_class,
    doc: /* The class Emacs uses to look up X resources.
`x-get-resource' uses this as the first component of the instance class
when requesting resource values.

Emacs initially sets `x-resource-class' to "Emacs".

Setting this variable permanently is not a reasonable thing to do,
but binding this variable locally around a call to `x-get-resource'
is a reasonable practice.  See also the variable `x-resource-name'.  */);
  Vx_resource_class = build_string (EMACS_CLASS);

  DEFVAR_LISP ("frame-alpha-lower-limit", Vframe_alpha_lower_limit,
    doc: /* The lower limit of the frame opacity (alpha transparency).
The value should range from 0 (invisible) to 100 (completely opaque).
You can also use a floating number between 0.0 and 1.0.  */);
  Vframe_alpha_lower_limit = make_number (20);
#endif

  DEFVAR_LISP ("default-frame-alist", Vdefault_frame_alist,
	       doc: /* Alist of default values for frame creation.
These may be set in your init file, like this:
  (setq default-frame-alist \\='((width . 80) (height . 55) (menu-bar-lines . 1)))
These override values given in window system configuration data,
 including X Windows' defaults database.
For values specific to the first Emacs frame, see `initial-frame-alist'.
For window-system specific values, see `window-system-default-frame-alist'.
For values specific to the separate minibuffer frame, see
 `minibuffer-frame-alist'.
The `menu-bar-lines' element of the list controls whether new frames
 have menu bars; `menu-bar-mode' works by altering this element.
Setting this variable does not affect existing frames, only new ones.  */);
  Vdefault_frame_alist = Qnil;

  DEFVAR_LISP ("default-frame-scroll-bars", Vdefault_frame_scroll_bars,
	       doc: /* Default position of vertical scroll bars on this window-system.  */);
#ifdef HAVE_WINDOW_SYSTEM
  /* MS-Windows, macOS, and GTK have scroll bars on the right by
     default.  */
  Vdefault_frame_scroll_bars = Qright;
#else
  Vdefault_frame_scroll_bars = Qnil;
#endif

  DEFVAR_BOOL ("scroll-bar-adjust-thumb-portion",
               scroll_bar_adjust_thumb_portion_p,
               doc: /* Adjust thumb for overscrolling for Gtk+ and MOTIF.
Non-nil means adjust the thumb in the scroll bar so it can be dragged downwards
even if the end of the buffer is shown (i.e. overscrolling).
Set to nil if you want the thumb to be at the bottom when the end of the buffer
is shown.  Also, the thumb fills the whole scroll bar when the entire buffer
is visible.  In this case you can not overscroll.  */);
  scroll_bar_adjust_thumb_portion_p = 1;

  DEFVAR_LISP ("terminal-frame", Vterminal_frame,
               doc: /* The initial frame-object, which represents Emacs's stdout.  */);

  DEFVAR_LISP ("mouse-position-function", Vmouse_position_function,
	       doc: /* If non-nil, function to transform normal value of `mouse-position'.
`mouse-position' and `mouse-pixel-position' call this function, passing their
usual return value as argument, and return whatever this function returns.
This abnormal hook exists for the benefit of packages like `xt-mouse.el'
which need to do mouse handling at the Lisp level.  */);
  Vmouse_position_function = Qnil;

  DEFVAR_LISP ("mouse-highlight", Vmouse_highlight,
	       doc: /* If non-nil, clickable text is highlighted when mouse is over it.
If the value is an integer, highlighting is only shown after moving the
mouse, while keyboard input turns off the highlight even when the mouse
is over the clickable text.  However, the mouse shape still indicates
when the mouse is over clickable text.  */);
  Vmouse_highlight = Qt;

  DEFVAR_LISP ("make-pointer-invisible", Vmake_pointer_invisible,
               doc: /* If non-nil, make pointer invisible while typing.
The pointer becomes visible again when the mouse is moved.  */);
  Vmake_pointer_invisible = Qt;

  DEFVAR_LISP ("focus-in-hook", Vfocus_in_hook,
               doc: /* Normal hook run when a frame gains input focus.
The frame gaining focus is selected at the time this hook is run.  */);
  Vfocus_in_hook = Qnil;

  DEFVAR_LISP ("focus-out-hook", Vfocus_out_hook,
               doc: /* Normal hook run when all frames lost input focus.  */);
  Vfocus_out_hook = Qnil;

  DEFVAR_LISP ("move-frame-functions", Vmove_frame_functions,
               doc: /* Functions run after a frame was moved.
The functions are run with one arg, the frame that moved.  */);
  Vmove_frame_functions = Qnil;

  DEFVAR_LISP ("delete-frame-functions", Vdelete_frame_functions,
	       doc: /* Functions run before deleting a frame.
The functions are run with one arg, the frame to be deleted.
See `delete-frame'.

Note that functions in this list may be called just before the frame is
actually deleted, or some time later (or even both when an earlier function
in `delete-frame-functions' (indirectly) calls `delete-frame'
recursively).  */);
  Vdelete_frame_functions = Qnil;
  DEFSYM (Qdelete_frame_functions, "delete-frame-functions");

  DEFVAR_LISP ("menu-bar-mode", Vmenu_bar_mode,
               doc: /* Non-nil if Menu-Bar mode is enabled.
See the command `menu-bar-mode' for a description of this minor mode.
Setting this variable directly does not take effect;
either customize it (see the info node `Easy Customization')
or call the function `menu-bar-mode'.  */);
  Vmenu_bar_mode = Qt;

  DEFVAR_LISP ("tool-bar-mode", Vtool_bar_mode,
               doc: /* Non-nil if Tool-Bar mode is enabled.
See the command `tool-bar-mode' for a description of this minor mode.
Setting this variable directly does not take effect;
either customize it (see the info node `Easy Customization')
or call the function `tool-bar-mode'.  */);
#ifdef HAVE_WINDOW_SYSTEM
  Vtool_bar_mode = Qt;
#else
  Vtool_bar_mode = Qnil;
#endif

  DEFVAR_KBOARD ("default-minibuffer-frame", Vdefault_minibuffer_frame,
		 doc: /* Minibuffer-less frames by default use this frame's minibuffer.
Emacs consults this variable only when creating a minibuffer-less frame
and no explicit minibuffer window has been specified for that frame via
the `minibuffer' frame parameter.  Once such a frame has been created,
setting this variable does not change that frame's previous association.

This variable is local to the current terminal and cannot be buffer-local.  */);

  DEFVAR_LISP ("focus-follows-mouse", focus_follows_mouse,
	       doc: /* Non-nil if window system changes focus when you move the mouse.
You should set this variable to tell Emacs how your window manager
handles focus, since there is no way in general for Emacs to find out
automatically.

There are three meaningful values:

- The default nil should be used when your window manager follows a
  "click-to-focus" policy where you have to click the mouse inside of a
  frame in order for that frame to get focus.

- The value t should be used when your window manager has the focus
  automatically follow the position of the mouse pointer but a window
  that gains focus is not raised automatically.

- The value `auto-raise' should be used when your window manager has the
  focus automatically follow the position of the mouse pointer and a
  window that gains focus is raised automatically.

If this option is non-nil, Emacs moves the mouse pointer to the frame
selected by `select-frame-set-input-focus'.  This function is used by a
number of commands like, for example, `other-frame' and `pop-to-buffer'.
If this option is nil and your focus follows mouse window manager does
not autonomously move the mouse pointer to the newly selected frame, the
previously selected window manager window might get reselected instead
immediately.

The distinction between the values t and `auto-raise' is not needed for
"normal" frames because the window manager takes care of raising them.
Setting this to `auto-raise' will, however, override the standard
behavior of a window manager that does not automatically raise the frame
that gets focus.  Setting this to `auto-raise' is also necessary to
automatically raise child frames which are usually left alone by the
window manager.

Note that this option does not distinguish "sloppy" focus (where the
frame that previously had focus retains focus as long as the mouse
pointer does not move into another window manager window) from "strict"
focus (where a frame immediately loses focus when it's left by the mouse
pointer).

In order to extend a "focus follows mouse" policy to individual Emacs
windows, customize the variable `mouse-autoselect-window'.  */);
  focus_follows_mouse = Qnil;

  DEFVAR_BOOL ("frame-resize-pixelwise", frame_resize_pixelwise,
	       doc: /* Non-nil means resize frames pixelwise.
If this option is nil, resizing a frame rounds its sizes to the frame's
current values of `frame-char-height' and `frame-char-width'.  If this
is non-nil, no rounding occurs, hence frame sizes can increase/decrease
by one pixel.

With some window managers you may have to set this to non-nil in order
to set the size of a frame in pixels, to maximize frames or to make them
fullscreen.  To resize your initial frame pixelwise, set this option to
a non-nil value in your init file.  */);
  frame_resize_pixelwise = 0;

  DEFVAR_LISP ("frame-inhibit-implied-resize", frame_inhibit_implied_resize,
	       doc: /* Whether frames should be resized implicitly.
If this option is nil, setting font, menu bar, tool bar, internal
borders, fringes or scroll bars of a specific frame may resize the frame
in order to preserve the number of columns or lines it displays.  If
this option is t, no such resizing is done.  Note that the size of
fullscreen and maximized frames, the height of fullheight frames and the
width of fullwidth frames never change implicitly.

The value of this option can be also be a list of frame parameters.  In
this case, resizing is inhibited when changing a parameter that appears
in that list.  The parameters currently handled by this option include
`font', `font-backend', `internal-border-width', `menu-bar-lines' and
`tool-bar-lines'.

Changing any of the parameters `scroll-bar-width', `scroll-bar-height',
`vertical-scroll-bars', `horizontal-scroll-bars', `left-fringe' and
`right-fringe' is handled as if the frame contained just one live
window.  This means, for example, that removing vertical scroll bars on
a frame containing several side by side windows will shrink the frame
width by the width of one scroll bar provided this option is nil and
keep it unchanged if this option is either t or a list containing
`vertical-scroll-bars'.

The default value is \\='(tool-bar-lines) on Lucid, Motif and Windows
\(which means that adding/removing a tool bar does not change the frame
height), nil on all other window systems including GTK+ (which means
that changing any of the parameters listed above may change the size of
the frame), and t otherwise (which means the frame size never changes
implicitly when there's no window system support).

Note that when a frame is not large enough to accommodate a change of
any of the parameters listed above, Emacs may try to enlarge the frame
even if this option is non-nil.  */);
#if defined (HAVE_WINDOW_SYSTEM)
#if defined (HAVE_NTGUI)
  frame_inhibit_implied_resize = list1 (Qtool_bar_lines);
#else
  frame_inhibit_implied_resize = Qnil;
#endif
#else
  frame_inhibit_implied_resize = Qt;
#endif

  DEFVAR_LISP ("frame-size-history", frame_size_history,
               doc: /* History of frame size adjustments.
If non-nil, list recording frame size adjustment.  Adjustments are
recorded only if the first element of this list is a positive number.
Adding an adjustment decrements that number by one.

The remaining elements are the adjustments.  Each adjustment is a list
of four elements `frame', `function', `sizes' and `more'.  `frame' is
the affected frame and `function' the invoking function.  `sizes' is
usually a list of four elements `old-width', `old-height', `new-width'
and `new-height' representing the old and new sizes recorded/requested
by `function'.  `more' is a list with additional information.

The function `frame--size-history' displays the value of this variable
in a more readable form.  */);
    frame_size_history = Qnil;

  DEFVAR_BOOL ("tooltip-reuse-hidden-frame", tooltip_reuse_hidden_frame,
	       doc: /* Non-nil means reuse hidden tooltip frames.
When this is nil, delete a tooltip frame when hiding the associated
tooltip.  When this is non-nil, make the tooltip frame invisible only,
so it can be reused when the next tooltip is shown.

Setting this to non-nil may drastically reduce the consing overhead
incurred by creating new tooltip frames.  However, a value of non-nil
means also that intermittent changes of faces or `default-frame-alist'
are not applied when showing a tooltip in a reused frame.

This variable is effective only with the X toolkit (and there only when
Gtk+ tooltips are not used) and on Windows.  */);
  tooltip_reuse_hidden_frame = false;

  DEFVAR_LISP ("iconify-child-frame", iconify_child_frame,
	       doc: /* How to handle iconification of child frames.
This variable tells Emacs how to proceed when it is asked to iconify a
child frame.  If it is nil, `iconify-frame' will do nothing when invoked
on a child frame.  If it is `iconify-top-level', Emacs will try to
iconify the top level frame associated with this child frame instead.
If it is `make-invisible', Emacs will try to make this child frame
invisible instead.

Any other value means to try iconifying the child frame.  Since such an
attempt is not honored by all window managers and may even lead to
making the child frame unresponsive to user actions, the default is to
iconify the top level frame instead.  */);
  iconify_child_frame = Qiconify_top_level;

  staticpro (&Vframe_list);

  defsubr (&Sframe_windows_min_size);
  defsubr (&Smake_terminal_frame);
  defsubr (&Shandle_switch_frame);
  defsubr (&Sselect_frame);
  defsubr (&Sframe_list);
  defsubr (&Sframe_parent);
  defsubr (&Sframe_ancestor_p);
  defsubr (&Snext_frame);
  defsubr (&Sprevious_frame);
  defsubr (&Slast_nonminibuf_frame);
  defsubr (&Smouse_position);
  defsubr (&Smouse_pixel_position);
  defsubr (&Sset_mouse_position);
  defsubr (&Sset_mouse_pixel_position);
#if 0
  defsubr (&Sframe_configuration);
  defsubr (&Srestore_frame_configuration);
#endif
  defsubr (&Smake_frame_visible);
  defsubr (&Smake_frame_invisible);
  defsubr (&Siconify_frame);
  defsubr (&Svisible_frame_list);
  defsubr (&Sraise_frame);
  defsubr (&Slower_frame);
  defsubr (&Sx_focus_frame);
  defsubr (&Sframe_after_make_frame);
  defsubr (&Sredirect_frame_focus);
  defsubr (&Sframe_focus);
  defsubr (&Sframe_parameters);
  defsubr (&Sframe_parameter);
  defsubr (&Smodify_frame_parameters);
  defsubr (&Sframe_char_height);
  defsubr (&Sframe_char_width);
  defsubr (&Sframe_native_height);
  defsubr (&Sframe_native_width);
  defsubr (&Sscroll_bar_width);
  defsubr (&Sscroll_bar_height);
  defsubr (&Stool_bar_pixel_width);
  defsubr (&Sset_frame_height);
  defsubr (&Sset_frame_width);
  defsubr (&Sset_frame_size);
  defsubr (&Sset_frame_position);

#ifdef HAVE_WINDOW_SYSTEM
  defsubr (&Sx_get_resource);
  defsubr (&Sx_parse_geometry);
#endif

}<|MERGE_RESOLUTION|>--- conflicted
+++ resolved
@@ -4626,39 +4626,6 @@
 			    attribute, class, component, subclass);
 }
 
-<<<<<<< HEAD
-=======
-#if defined HAVE_X_WINDOWS && !defined USE_X_TOOLKIT && !defined USE_GTK
-/* Used when C code wants a resource value.  */
-/* Called from oldXMenu/Create.c.  */
-char *
-x_get_resource_string (const char *attribute, const char *class)
-{
-  char *result;
-  struct frame *sf = SELECTED_FRAME ();
-  ptrdiff_t invocation_namelen = SBYTES (Vinvocation_name);
-  USE_SAFE_ALLOCA;
-
-  /* Allocate space for the components, the dots which separate them,
-     and the final '\0'.  */
-  ptrdiff_t name_keysize = invocation_namelen + strlen (attribute) + 2;
-  ptrdiff_t class_keysize = sizeof (EMACS_CLASS) - 1 + strlen (class) + 2;
-  char *name_key = SAFE_ALLOCA (name_keysize + class_keysize);
-  char *class_key = name_key + name_keysize;
-  name_key = ptr_bounds_clip (name_key, name_keysize);
-  class_key = ptr_bounds_clip (class_key, class_keysize);
-
-  esprintf (name_key, "%s.%s", SSDATA (Vinvocation_name), attribute);
-  sprintf (class_key, "%s.%s", EMACS_CLASS, class);
-
-  result = x_get_string_resource (FRAME_DISPLAY_INFO (sf)->xrdb,
-				  name_key, class_key);
-  SAFE_FREE ();
-  return result;
-}
-#endif
-
->>>>>>> 735680fa
 /* Return the value of parameter PARAM.
 
    First search ALIST, then Vdefault_frame_alist, then the X defaults
