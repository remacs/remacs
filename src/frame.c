/* Generic frame functions.

Copyright (C) 1993-1995, 1997, 1999-2017 Free Software Foundation, Inc.

This file is part of GNU Emacs.

GNU Emacs is free software: you can redistribute it and/or modify
it under the terms of the GNU General Public License as published by
the Free Software Foundation, either version 3 of the License, or (at
your option) any later version.

GNU Emacs is distributed in the hope that it will be useful,
but WITHOUT ANY WARRANTY; without even the implied warranty of
MERCHANTABILITY or FITNESS FOR A PARTICULAR PURPOSE.  See the
GNU General Public License for more details.

You should have received a copy of the GNU General Public License
along with GNU Emacs.  If not, see <http://www.gnu.org/licenses/>.  */

#include <config.h>

#include <stdio.h>
#include <stdlib.h>
#include <errno.h>
#include <limits.h>

#include <c-ctype.h>

#include "lisp.h"

#ifdef HAVE_WINDOW_SYSTEM
#include TERM_HEADER
#endif /* HAVE_WINDOW_SYSTEM */

#include "buffer.h"
/* These help us bind and responding to switch-frame events.  */
#include "keyboard.h"
#include "frame.h"
#include "blockinput.h"
#include "termchar.h"
#include "termhooks.h"
#include "dispextern.h"
#include "window.h"
#ifdef HAVE_WINDOW_SYSTEM
#include "fontset.h"
#endif
#include "cm.h"
#ifdef USE_X_TOOLKIT
#include "widget.h"
#endif

/* The currently selected frame.  */

Lisp_Object selected_frame;

/* A frame which is not just a mini-buffer, or NULL if there are no such
   frames.  This is usually the most recent such frame that was selected.  */

static struct frame *last_nonminibuf_frame;

/* False means there are no visible garbaged frames.  */
bool frame_garbaged;

/* The default tool bar height for future frames.  */
#if defined USE_GTK || defined HAVE_NS
enum { frame_default_tool_bar_height = 0 };
#else
int frame_default_tool_bar_height;
#endif

#ifdef HAVE_WINDOW_SYSTEM
static void x_report_frame_params (struct frame *, Lisp_Object *);
#endif

/* These setters are used only in this file, so they can be private.  */
static void
fset_buffer_predicate (struct frame *f, Lisp_Object val)
{
  f->buffer_predicate = val;
}
static void
fset_minibuffer_window (struct frame *f, Lisp_Object val)
{
  f->minibuffer_window = val;
}

struct frame *
decode_live_frame (register Lisp_Object frame)
{
  if (NILP (frame))
    frame = selected_frame;
  CHECK_LIVE_FRAME (frame);
  return XFRAME (frame);
}

struct frame *
decode_any_frame (register Lisp_Object frame)
{
  if (NILP (frame))
    frame = selected_frame;
  CHECK_FRAME (frame);
  return XFRAME (frame);
}

#ifdef HAVE_WINDOW_SYSTEM
bool
display_available (void)
{
  return x_display_list != NULL;
}
#endif

struct frame *
decode_window_system_frame (Lisp_Object frame)
{
  struct frame *f = decode_live_frame (frame);
  check_window_system (f);
#ifdef HAVE_WINDOW_SYSTEM
  return f;
#endif
}

void
check_window_system (struct frame *f)
{
#ifdef HAVE_WINDOW_SYSTEM
  if (window_system_available (f))
    return;
#endif
  error (f ? "Window system frame should be used"
	 : "Window system is not in use or not initialized");
}

/* Return the value of frame parameter PROP in frame FRAME.  */

Lisp_Object
get_frame_param (register struct frame *frame, Lisp_Object prop)
{
  register Lisp_Object tem;

  tem = Fassq (prop, frame->param_alist);
  if (EQ (tem, Qnil))
    return tem;
  return Fcdr (tem);
}


void
frame_size_history_add (struct frame *f, Lisp_Object fun_symbol,
			int width, int height, Lisp_Object rest)
{
  Lisp_Object frame;

  XSETFRAME (frame, f);
  if (CONSP (frame_size_history)
      && INTEGERP (XCAR (frame_size_history))
      && 0 < XINT (XCAR (frame_size_history)))
    frame_size_history =
      Fcons (make_number (XINT (XCAR (frame_size_history)) - 1),
	     Fcons (list4
		    (frame, fun_symbol,
		     ((width > 0)
		      ? list4 (make_number (FRAME_TEXT_WIDTH (f)),
			       make_number (FRAME_TEXT_HEIGHT (f)),
			       make_number (width),
			       make_number (height))
		      : Qnil),
		     rest),
		    XCDR (frame_size_history)));
}


/* Return 1 if `frame-inhibit-implied-resize' is non-nil or fullscreen
   state of frame F would be affected by a vertical (horizontal if
   HORIZONTAL is true) resize.  PARAMETER is the symbol of the frame
   parameter that is changed.  */
bool
frame_inhibit_resize (struct frame *f, bool horizontal, Lisp_Object parameter)
{
  Lisp_Object fullscreen = get_frame_param (f, Qfullscreen);
  bool inhibit
    = (f->after_make_frame
       ? (EQ (frame_inhibit_implied_resize, Qt)
	  || (CONSP (frame_inhibit_implied_resize)
	      && !NILP (Fmemq (parameter, frame_inhibit_implied_resize)))
	  || (horizontal
	      && !EQ (fullscreen, Qnil) && !EQ (fullscreen, Qfullheight))
	  || (!horizontal
	      && !EQ (fullscreen, Qnil) && !EQ (fullscreen, Qfullwidth))
	  || FRAME_TERMCAP_P (f))
       : ((horizontal && f->inhibit_horizontal_resize)
	  || (!horizontal && f->inhibit_vertical_resize)));
  if (inhibit && !FRAME_TERMCAP_P (f))
    frame_size_history_add
      (f, Qframe_inhibit_resize, 0, 0,
       list5 (horizontal ? Qt : Qnil, parameter,
	      f->after_make_frame ? Qt : Qnil,
	      frame_inhibit_implied_resize,
	      fullscreen));

  return inhibit;
}

static void
set_menu_bar_lines (struct frame *f, Lisp_Object value, Lisp_Object oldval)
{
  int nlines;
  int olines = FRAME_MENU_BAR_LINES (f);

  /* Right now, menu bars don't work properly in minibuf-only frames;
     most of the commands try to apply themselves to the minibuffer
     frame itself, and get an error because you can't switch buffers
     in or split the minibuffer window.  */
  if (FRAME_MINIBUF_ONLY_P (f))
    return;

  if (TYPE_RANGED_INTEGERP (int, value))
    nlines = XINT (value);
  else
    nlines = 0;

  if (nlines != olines)
    {
      windows_or_buffers_changed = 14;
      FRAME_MENU_BAR_LINES (f) = nlines;
      FRAME_MENU_BAR_HEIGHT (f) = nlines * FRAME_LINE_HEIGHT (f);
      change_frame_size (f, FRAME_COLS (f),
			 FRAME_LINES (f) + olines - nlines,
			 0, 1, 0, 0);
    }
}

Lisp_Object Vframe_list;


DEFUN ("framep", Fframep, Sframep, 1, 1, 0,
       doc: /* Return non-nil if OBJECT is a frame.
Value is:
  t for a termcap frame (a character-only terminal),
 `x' for an Emacs frame that is really an X window,
 `w32' for an Emacs frame that is a window on MS-Windows display,
 `ns' for an Emacs frame on a GNUstep or Macintosh Cocoa display,
 `pc' for a direct-write MS-DOS frame.
See also `frame-live-p'.  */)
  (Lisp_Object object)
{
  if (!FRAMEP (object))
    return Qnil;
  switch (XFRAME (object)->output_method)
    {
    case output_initial: /* The initial frame is like a termcap frame. */
    case output_termcap:
      return Qt;
    case output_x_window:
      return Qx;
    case output_w32:
      return Qw32;
    case output_msdos_raw:
      return Qpc;
    case output_ns:
      return Qns;
    default:
      emacs_abort ();
    }
}

DEFUN ("frame-live-p", Fframe_live_p, Sframe_live_p, 1, 1, 0,
       doc: /* Return non-nil if OBJECT is a frame which has not been deleted.
Value is nil if OBJECT is not a live frame.  If object is a live
frame, the return value indicates what sort of terminal device it is
displayed on.  See the documentation of `framep' for possible
return values.  */)
  (Lisp_Object object)
{
  return ((FRAMEP (object)
	   && FRAME_LIVE_P (XFRAME (object)))
	  ? Fframep (object)
	  : Qnil);
}

DEFUN ("window-system", Fwindow_system, Swindow_system, 0, 1, 0,
       doc: /* The name of the window system that FRAME is displaying through.
The value is a symbol:
 nil for a termcap frame (a character-only terminal),
 `x' for an Emacs frame that is really an X window,
 `w32' for an Emacs frame that is a window on MS-Windows display,
 `ns' for an Emacs frame on a GNUstep or Macintosh Cocoa display,
 `pc' for a direct-write MS-DOS frame.

FRAME defaults to the currently selected frame.

Use of this function as a predicate is deprecated.  Instead,
use `display-graphic-p' or any of the other `display-*-p'
predicates which report frame's specific UI-related capabilities.  */)
  (Lisp_Object frame)
{
  Lisp_Object type;
  if (NILP (frame))
    frame = selected_frame;

  type = Fframep (frame);

  if (NILP (type))
    wrong_type_argument (Qframep, frame);

  if (EQ (type, Qt))
    return Qnil;
  else
    return type;
}

/* Placeholder used by temacs -nw before window.el is loaded.  */
DEFUN ("frame-windows-min-size", Fframe_windows_min_size,
       Sframe_windows_min_size, 4, 4, 0,
       doc: /* */
       attributes: const)
     (Lisp_Object frame, Lisp_Object horizontal,
      Lisp_Object ignore, Lisp_Object pixelwise)
{
  return make_number (0);
}

/**
 * frame_windows_min_size:
 *
 * Return the minimum number of lines (columns if HORIZONTAL is non-nil)
 * of FRAME.  If PIXELWISE is non-nil, return the minimum height (width)
 * in pixels.
 *
 * This value is calculated by the function `frame-windows-min-size' in
 * window.el unless the `min-height' (`min-width' if HORIZONTAL is
 * non-nil) parameter of FRAME is non-nil thus explicitly specifying the
 * value to be returned.  In that latter case IGNORE is ignored.
 *
 * If `frame-windows-min-size' is called, it will make sure that the
 * return value accommodates all windows of FRAME respecting the values
 * of `window-min-height' (`window-min-width' if HORIZONTAL is non-nil).
 * With IGNORE non-nil the values of these variables are ignored.
 *
 * In either case never return a value less than 1.
 */
static int
frame_windows_min_size (Lisp_Object frame, Lisp_Object horizontal,
			Lisp_Object ignore, Lisp_Object pixelwise)
{
  struct frame *f = XFRAME (frame);
  Lisp_Object par_size;

  if ((!NILP (horizontal)
       && NUMBERP (par_size = get_frame_param (f, Qmin_width)))
      || (NILP (horizontal)
	  && NUMBERP (par_size = get_frame_param (f, Qmin_height))))
    {
      int min_size = XINT (par_size);

      /* Don't allow phantom frames.  */
      if (min_size < 1)
	min_size = 1;

      return (NILP (pixelwise)
	      ? min_size
	      : min_size * (NILP (horizontal)
			    ? FRAME_LINE_HEIGHT (f)
			    : FRAME_COLUMN_WIDTH (f)));
    }
  else
    return XINT (call4 (Qframe_windows_min_size, frame, horizontal,
		      ignore, pixelwise));
}


/* Make sure windows sizes of frame F are OK.  new_width and new_height
   are in pixels.  A value of -1 means no change is requested for that
   size (but the frame may still have to be resized to accommodate
   windows with their minimum sizes).  This can either issue a request
   to resize the frame externally (via x_set_window_size), to resize the
   frame internally (via resize_frame_windows) or do nothing at all.

   The argument INHIBIT can assume the following values:

   0 means to unconditionally call x_set_window_size even if sizes
     apparently do not change.  Fx_create_frame uses this to pass the
     initial size to the window manager.

   1 means to call x_set_window_size if the outer frame size really
     changes.  Fset_frame_size, Fset_frame_height, ... use this.

   2 means to call x_set_window_size provided frame_inhibit_resize
     allows it.  The menu and tool bar code use this ("3" won't work
     here in general because menu and tool bar are often not counted in
     the frame's text height).

   3 means call x_set_window_size if window minimum sizes must be
     preserved or frame_inhibit_resize allows it.  x_set_left_fringe,
     x_set_scroll_bar_width, x_new_font ... use (or should use) this.

   4 means call x_set_window_size only if window minimum sizes must be
     preserved.  x_set_right_divider_width, x_set_border_width and the
     code responsible for wrapping the tool bar use this.

   5 means to never call x_set_window_size.  change_frame_size uses
     this.

   Note that even when x_set_window_size is not called, individual
   windows may have to be resized (via `window--sanitize-window-sizes')
   in order to support minimum size constraints.

   PRETEND is as for change_frame_size.  PARAMETER, if non-nil, is the
   symbol of the parameter changed (like `menu-bar-lines', `font', ...).
   This is passed on to frame_inhibit_resize to let the latter decide on
   a case-by-case basis whether the frame may be resized externally.  */
void
adjust_frame_size (struct frame *f, int new_width, int new_height, int inhibit,
		   bool pretend, Lisp_Object parameter)
{
  int unit_width = FRAME_COLUMN_WIDTH (f);
  int unit_height = FRAME_LINE_HEIGHT (f);
  int old_pixel_width = FRAME_PIXEL_WIDTH (f);
  int old_pixel_height = FRAME_PIXEL_HEIGHT (f);
  int old_cols = FRAME_COLS (f);
  int old_lines = FRAME_LINES (f);
  int new_pixel_width, new_pixel_height;
  /* The following two values are calculated from the old frame pixel
     sizes and any "new" settings for tool bar, menu bar and internal
     borders.  We do it this way to detect whether we have to call
     x_set_window_size as consequence of the new settings.  */
  int windows_width = FRAME_WINDOWS_WIDTH (f);
  int windows_height = FRAME_WINDOWS_HEIGHT (f);
  int min_windows_width, min_windows_height;
  /* These are a bit tedious, maybe we should use a macro.  */
  struct window *r = XWINDOW (FRAME_ROOT_WINDOW (f));
  int old_windows_width = WINDOW_PIXEL_WIDTH (r);
  int old_windows_height
    = (WINDOW_PIXEL_HEIGHT (r)
       + ((FRAME_HAS_MINIBUF_P (f) && !FRAME_MINIBUF_ONLY_P (f))
	  ? WINDOW_PIXEL_HEIGHT (XWINDOW (FRAME_MINIBUF_WINDOW (f)))
	  : 0));
  int new_windows_width, new_windows_height;
  int old_text_width = FRAME_TEXT_WIDTH (f);
  int old_text_height = FRAME_TEXT_HEIGHT (f);
  /* If a size is < 0 use the old value.  */
  int new_text_width = (new_width >= 0) ? new_width : old_text_width;
  int new_text_height = (new_height >= 0) ? new_height : old_text_height;
  int new_cols, new_lines;
  bool inhibit_horizontal, inhibit_vertical;
  Lisp_Object frame;

  XSETFRAME (frame, f);

  frame_size_history_add
    (f, Qadjust_frame_size_1, new_text_width, new_text_height,
     list2 (parameter, make_number (inhibit)));

  /* The following two values are calculated from the old window body
     sizes and any "new" settings for scroll bars, dividers, fringes and
     margins (though the latter should have been processed already).  */
  min_windows_width
    = frame_windows_min_size (frame, Qt, (inhibit == 5) ? Qt : Qnil, Qt);
  min_windows_height
    = frame_windows_min_size (frame, Qnil, (inhibit == 5) ? Qt : Qnil, Qt);

  if (inhibit >= 2 && inhibit <= 4)
    /* When INHIBIT is in [2..4] inhibit if the "old" window sizes stay
       within the limits and either resizing is inhibited or INHIBIT
       equals 4.  */
    {
      inhibit_horizontal = (windows_width >= min_windows_width
                            && (inhibit == 4
                                || frame_inhibit_resize (f, true, parameter)));
      inhibit_vertical = (windows_height >= min_windows_height
                          && (inhibit == 4
                              || frame_inhibit_resize (f, false, parameter)));
    }
  else
    /* Otherwise inhibit if INHIBIT equals 5.  */
    inhibit_horizontal = inhibit_vertical = inhibit == 5;

  new_pixel_width = ((inhibit_horizontal && (inhibit < 5))
		     ? old_pixel_width
		     : max (FRAME_TEXT_TO_PIXEL_WIDTH (f, new_text_width),
			    min_windows_width
			    + 2 * FRAME_INTERNAL_BORDER_WIDTH (f)));
  new_windows_width = new_pixel_width - 2 * FRAME_INTERNAL_BORDER_WIDTH (f);
  new_text_width = FRAME_PIXEL_TO_TEXT_WIDTH (f, new_pixel_width);
  new_cols = new_text_width / unit_width;

  new_pixel_height = ((inhibit_vertical && (inhibit < 5))
		      ? old_pixel_height
		      : max (FRAME_TEXT_TO_PIXEL_HEIGHT (f, new_text_height),
			     min_windows_height
			     + FRAME_TOP_MARGIN_HEIGHT (f)
			     + 2 * FRAME_INTERNAL_BORDER_WIDTH (f)));
  new_windows_height = (new_pixel_height
			- FRAME_TOP_MARGIN_HEIGHT (f)
			- 2 * FRAME_INTERNAL_BORDER_WIDTH (f));
  new_text_height = FRAME_PIXEL_TO_TEXT_HEIGHT (f, new_pixel_height);
  new_lines = new_text_height / unit_height;

#ifdef HAVE_WINDOW_SYSTEM
  if (FRAME_WINDOW_P (f)
      && f->can_x_set_window_size
      && ((!inhibit_horizontal
	   && (new_pixel_width != old_pixel_width
	       || inhibit == 0 || inhibit == 2))
	  || (!inhibit_vertical
	      && (new_pixel_height != old_pixel_height
		  || inhibit == 0 || inhibit == 2))))
    /* We are either allowed to change the frame size or the minimum
       sizes request such a change.  Do not care for fixing minimum
       sizes here, we do that eventually when we're called from
       change_frame_size.  */
    {
      /* Make sure we respect fullheight and fullwidth.  */
      if (inhibit_horizontal)
	new_text_width = old_text_width;
      else if (inhibit_vertical)
	new_text_height = old_text_height;

      frame_size_history_add
	(f, Qadjust_frame_size_2, new_text_width, new_text_height,
	 list2 (inhibit_horizontal ? Qt : Qnil,
		inhibit_vertical ? Qt : Qnil));

      x_set_window_size (f, 0, new_text_width, new_text_height, 1);
      f->resized_p = true;

      return;
    }
#endif

  if (new_text_width == old_text_width
      && new_text_height == old_text_height
      && new_windows_width == old_windows_width
      && new_windows_height == old_windows_height
      && new_pixel_width == old_pixel_width
      && new_pixel_height == old_pixel_height
      && new_cols == old_cols
      && new_lines == old_lines)
    /* No change.  Sanitize window sizes and return.  */
    {
      sanitize_window_sizes (Qt);
      sanitize_window_sizes (Qnil);

      return;
    }

  block_input ();

  if (new_windows_width != old_windows_width)
    {
      resize_frame_windows (f, new_windows_width, 1, 1);

      if ((FRAME_TERMCAP_P (f) && !pretend))
	FrameCols (FRAME_TTY (f)) = new_cols;

#if defined (HAVE_WINDOW_SYSTEM) && ! defined (USE_GTK) && ! defined (HAVE_NS)
      if (WINDOWP (f->tool_bar_window))
	{
	  XWINDOW (f->tool_bar_window)->pixel_width = new_windows_width;
	  XWINDOW (f->tool_bar_window)->total_cols
	    = new_windows_width / unit_width;
	}
#endif
    }
  else if (new_cols != old_cols)
    call2 (Qwindow__pixel_to_total, frame, Qt);

  if (new_windows_height != old_windows_height
      /* When the top margin has changed we have to recalculate the top
	 edges of all windows.  No such calculation is necessary for the
	 left edges.  */
      || WINDOW_TOP_PIXEL_EDGE (r) != FRAME_TOP_MARGIN_HEIGHT (f))
    {
      resize_frame_windows (f, new_windows_height, 0, 1);

      if ((FRAME_TERMCAP_P (f) && !pretend))
	FrameRows (FRAME_TTY (f)) = new_lines + FRAME_TOP_MARGIN (f);
    }
  else if (new_lines != old_lines)
    call2 (Qwindow__pixel_to_total, frame, Qnil);

  frame_size_history_add
    (f, Qadjust_frame_size_3, new_text_width, new_text_height,
     list4 (make_number (old_pixel_width), make_number (old_pixel_height),
	    make_number (new_pixel_width), make_number (new_pixel_height)));

  /* Assign new sizes.  */
  FRAME_TEXT_WIDTH (f) = new_text_width;
  FRAME_TEXT_HEIGHT (f) = new_text_height;
  FRAME_PIXEL_WIDTH (f) = new_pixel_width;
  FRAME_PIXEL_HEIGHT (f) = new_pixel_height;
  SET_FRAME_COLS (f, new_cols);
  SET_FRAME_LINES (f, new_lines);

  {
    struct window *w = XWINDOW (FRAME_SELECTED_WINDOW (f));
    int text_area_x, text_area_y, text_area_width, text_area_height;

    window_box (w, TEXT_AREA, &text_area_x, &text_area_y, &text_area_width,
		&text_area_height);
    if (w->cursor.x >= text_area_x + text_area_width)
      w->cursor.hpos = w->cursor.x = 0;
    if (w->cursor.y >= text_area_y + text_area_height)
      w->cursor.vpos = w->cursor.y = 0;
  }

  /* Sanitize window sizes.  */
  sanitize_window_sizes (Qt);
  sanitize_window_sizes (Qnil);

  adjust_frame_glyphs (f);
  calculate_costs (f);
  SET_FRAME_GARBAGED (f);

  /* A frame was "resized" if one of its pixelsizes changed, even if its
     X window wasn't resized at all.  */
  f->resized_p = (new_pixel_width != old_pixel_width
		  || new_pixel_height != old_pixel_height);

  unblock_input ();
}

/* Allocate basically initialized frame.  */

static struct frame *
allocate_frame (void)
{
  return ALLOCATE_ZEROED_PSEUDOVECTOR (struct frame, face_cache, PVEC_FRAME);
}

struct frame *
make_frame (bool mini_p)
{
  Lisp_Object frame;
  struct frame *f;
  struct window *rw, *mw UNINIT;
  Lisp_Object root_window;
  Lisp_Object mini_window;

  f = allocate_frame ();
  XSETFRAME (frame, f);

#ifdef USE_GTK
  /* Initialize Lisp data.  Note that allocate_frame initializes all
     Lisp data to nil, so do it only for slots which should not be nil.  */
  fset_tool_bar_position (f, Qtop);
#endif

  /* Initialize non-Lisp data.  Note that allocate_frame zeroes out all
     non-Lisp data, so do it only for slots which should not be zero.
     To avoid subtle bugs and for the sake of readability, it's better to
     initialize enum members explicitly even if their values are zero.  */
  f->wants_modeline = true;
  f->redisplay = true;
  f->garbaged = true;
  f->can_x_set_window_size = false;
  f->after_make_frame = false;
  f->inhibit_horizontal_resize = false;
  f->inhibit_vertical_resize = false;
  f->tool_bar_redisplayed = false;
  f->tool_bar_resized = false;
  f->column_width = 1;  /* !FRAME_WINDOW_P value.  */
  f->line_height = 1;  /* !FRAME_WINDOW_P value.  */
#ifdef HAVE_WINDOW_SYSTEM
  f->vertical_scroll_bar_type = vertical_scroll_bar_none;
  f->horizontal_scroll_bars = false;
  f->want_fullscreen = FULLSCREEN_NONE;
  f->undecorated = false;
#ifndef HAVE_NTGUI
  f->override_redirect = false;
#endif
  f->skip_taskbar = false;
  f->no_focus_on_map = false;
  f->no_accept_focus = false;
  f->z_group = z_group_none;
#if ! defined (USE_GTK) && ! defined (HAVE_NS)
  f->last_tool_bar_item = -1;
#endif
#endif

  root_window = make_window ();
  rw = XWINDOW (root_window);
  if (mini_p)
    {
      mini_window = make_window ();
      mw = XWINDOW (mini_window);
      wset_next (rw, mini_window);
      wset_prev (mw, root_window);
      mw->mini = 1;
      wset_frame (mw, frame);
      fset_minibuffer_window (f, mini_window);
      store_frame_param (f, Qminibuffer, Qt);
    }
  else
    {
      mini_window = Qnil;
      wset_next (rw, Qnil);
      fset_minibuffer_window (f, Qnil);
    }

  wset_frame (rw, frame);

  /* 10 is arbitrary,
     just so that there is "something there."
     Correct size will be set up later with adjust_frame_size.  */

  SET_FRAME_COLS (f, 10);
  SET_FRAME_LINES (f, 10);
  SET_FRAME_WIDTH (f, FRAME_COLS (f) * FRAME_COLUMN_WIDTH (f));
  SET_FRAME_HEIGHT (f, FRAME_LINES (f) * FRAME_LINE_HEIGHT (f));

  rw->total_cols = 10;
  rw->pixel_width = rw->total_cols * FRAME_COLUMN_WIDTH (f);
  rw->total_lines = mini_p ? 9 : 10;
  rw->pixel_height = rw->total_lines * FRAME_LINE_HEIGHT (f);

  if (mini_p)
    {
      mw->top_line = rw->total_lines;
      mw->pixel_top = rw->pixel_height;
      mw->total_cols = rw->total_cols;
      mw->pixel_width = rw->pixel_width;
      mw->total_lines = 1;
      mw->pixel_height = FRAME_LINE_HEIGHT (f);
    }

  /* Choose a buffer for the frame's root window.  */
  {
    Lisp_Object buf = Fcurrent_buffer ();

    /* If current buffer is hidden, try to find another one.  */
    if (BUFFER_HIDDEN_P (XBUFFER (buf)))
      buf = other_buffer_safely (buf);

    /* Use set_window_buffer, not Fset_window_buffer, and don't let
       hooks be run by it.  The reason is that the whole frame/window
       arrangement is not yet fully initialized at this point.  Windows
       don't have the right size, glyph matrices aren't initialized
       etc.  Running Lisp functions at this point surely ends in a
       SEGV.  */
    set_window_buffer (root_window, buf, 0, 0);
    fset_buffer_list (f, list1 (buf));
  }

  if (mini_p)
    {
      set_window_buffer (mini_window,
			 (NILP (Vminibuffer_list)
			  ? get_minibuffer (0)
			  : Fcar (Vminibuffer_list)),
			 0, 0);
      /* No horizontal scroll bars in minibuffers.  */
      wset_horizontal_scroll_bar (mw, Qnil);
    }

  fset_root_window (f, root_window);
  fset_selected_window (f, root_window);
  /* Make sure this window seems more recently used than
     a newly-created, never-selected window.  */
  XWINDOW (f->selected_window)->use_time = ++window_select_count;

  return f;
}

#ifdef HAVE_WINDOW_SYSTEM
/* Make a frame using a separate minibuffer window on another frame.
   MINI_WINDOW is the minibuffer window to use.  nil means use the
   default (the global minibuffer).  */

struct frame *
make_frame_without_minibuffer (Lisp_Object mini_window, KBOARD *kb,
			       Lisp_Object display)
{
  struct frame *f;

  if (!NILP (mini_window))
    CHECK_LIVE_WINDOW (mini_window);

  if (!NILP (mini_window)
      && FRAME_KBOARD (XFRAME (XWINDOW (mini_window)->frame)) != kb)
    error ("Frame and minibuffer must be on the same terminal");

  /* Make a frame containing just a root window.  */
  f = make_frame (0);

  if (NILP (mini_window))
    {
      /* Use default-minibuffer-frame if possible.  */
      if (!FRAMEP (KVAR (kb, Vdefault_minibuffer_frame))
	  || ! FRAME_LIVE_P (XFRAME (KVAR (kb, Vdefault_minibuffer_frame))))
	{
          Lisp_Object frame_dummy;

          XSETFRAME (frame_dummy, f);
	  /* If there's no minibuffer frame to use, create one.  */
	  kset_default_minibuffer_frame
	    (kb, call1 (intern ("make-initial-minibuffer-frame"), display));
	}

      mini_window
	= XFRAME (KVAR (kb, Vdefault_minibuffer_frame))->minibuffer_window;
    }

  fset_minibuffer_window (f, mini_window);
  store_frame_param (f, Qminibuffer, mini_window);

  /* Make the chosen minibuffer window display the proper minibuffer,
     unless it is already showing a minibuffer.  */
  if (NILP (Fmemq (XWINDOW (mini_window)->contents, Vminibuffer_list)))
    /* Use set_window_buffer instead of Fset_window_buffer (see
       discussion of bug#11984, bug#12025, bug#12026).  */
    set_window_buffer (mini_window,
		       (NILP (Vminibuffer_list)
			? get_minibuffer (0)
			: Fcar (Vminibuffer_list)), 0, 0);
  return f;
}

/* Make a frame containing only a minibuffer window.  */

struct frame *
make_minibuffer_frame (void)
{
  /* First make a frame containing just a root window, no minibuffer.  */

  register struct frame *f = make_frame (0);
  register Lisp_Object mini_window;
  register Lisp_Object frame;

  XSETFRAME (frame, f);

  f->auto_raise = 0;
  f->auto_lower = 0;
  f->no_split = 1;
  f->wants_modeline = 0;

  /* Now label the root window as also being the minibuffer.
     Avoid infinite looping on the window chain by marking next pointer
     as nil. */

  mini_window = f->root_window;
  fset_minibuffer_window (f, mini_window);
  store_frame_param (f, Qminibuffer, Qonly);
  XWINDOW (mini_window)->mini = 1;
  wset_next (XWINDOW (mini_window), Qnil);
  wset_prev (XWINDOW (mini_window), Qnil);
  wset_frame (XWINDOW (mini_window), frame);

  /* Put the proper buffer in that window.  */

  /* Use set_window_buffer instead of Fset_window_buffer (see
     discussion of bug#11984, bug#12025, bug#12026).  */
  set_window_buffer (mini_window,
		     (NILP (Vminibuffer_list)
		      ? get_minibuffer (0)
		      : Fcar (Vminibuffer_list)), 0, 0);
  return f;
}
#endif /* HAVE_WINDOW_SYSTEM */

/* Construct a frame that refers to a terminal.  */

static printmax_t tty_frame_count;

struct frame *
make_initial_frame (void)
{
  struct frame *f;
  struct terminal *terminal;
  Lisp_Object frame;

  eassert (initial_kboard);

  /* The first call must initialize Vframe_list.  */
  if (! (NILP (Vframe_list) || CONSP (Vframe_list)))
    Vframe_list = Qnil;

  terminal = init_initial_terminal ();

  f = make_frame (1);
  XSETFRAME (frame, f);

  Vframe_list = Fcons (frame, Vframe_list);

  tty_frame_count = 1;
  fset_name (f, build_pure_c_string ("F1"));

  SET_FRAME_VISIBLE (f, 1);

  f->output_method = terminal->type;
  f->terminal = terminal;
  f->terminal->reference_count++;
  f->output_data.nothing = 0;

  FRAME_FOREGROUND_PIXEL (f) = FACE_TTY_DEFAULT_FG_COLOR;
  FRAME_BACKGROUND_PIXEL (f) = FACE_TTY_DEFAULT_BG_COLOR;

#ifdef HAVE_WINDOW_SYSTEM
  f->vertical_scroll_bar_type = vertical_scroll_bar_none;
  f->horizontal_scroll_bars = false;
#endif

  /* The default value of menu-bar-mode is t.  */
  set_menu_bar_lines (f, make_number (1), Qnil);

  /* Allocate glyph matrices.  */
  adjust_frame_glyphs (f);

  if (!noninteractive)
    init_frame_faces (f);

  last_nonminibuf_frame = f;

  f->can_x_set_window_size = true;
  f->after_make_frame = true;

  return f;
}


static struct frame *
make_terminal_frame (struct terminal *terminal)
{
  register struct frame *f;
  Lisp_Object frame;
  char name[sizeof "F" + INT_STRLEN_BOUND (printmax_t)];

  if (!terminal->name)
    error ("Terminal is not live, can't create new frames on it");

  f = make_frame (1);

  XSETFRAME (frame, f);
  Vframe_list = Fcons (frame, Vframe_list);

  fset_name (f, make_formatted_string (name, "F%"pMd, ++tty_frame_count));

  SET_FRAME_VISIBLE (f, 1);

  f->terminal = terminal;
  f->terminal->reference_count++;
  f->output_method = output_termcap;
  create_tty_output (f);
  FRAME_FOREGROUND_PIXEL (f) = FACE_TTY_DEFAULT_FG_COLOR;
  FRAME_BACKGROUND_PIXEL (f) = FACE_TTY_DEFAULT_BG_COLOR;

#ifdef HAVE_WINDOW_SYSTEM
  f->vertical_scroll_bar_type = vertical_scroll_bar_none;
  f->horizontal_scroll_bars = false;
#endif

  FRAME_MENU_BAR_LINES (f) = NILP (Vmenu_bar_mode) ? 0 : 1;
  FRAME_LINES (f) = FRAME_LINES (f) - FRAME_MENU_BAR_LINES (f);
  FRAME_MENU_BAR_HEIGHT (f) = FRAME_MENU_BAR_LINES (f) * FRAME_LINE_HEIGHT (f);
  FRAME_TEXT_HEIGHT (f) = FRAME_TEXT_HEIGHT (f) - FRAME_MENU_BAR_HEIGHT (f);

  /* Set the top frame to the newly created frame.  */
  if (FRAMEP (FRAME_TTY (f)->top_frame)
      && FRAME_LIVE_P (XFRAME (FRAME_TTY (f)->top_frame)))
    SET_FRAME_VISIBLE (XFRAME (FRAME_TTY (f)->top_frame), 2); /* obscured */

  FRAME_TTY (f)->top_frame = frame;

  if (!noninteractive)
    init_frame_faces (f);

  return f;
}

/* Get a suitable value for frame parameter PARAMETER for a newly
   created frame, based on (1) the user-supplied frame parameter
   alist SUPPLIED_PARMS, and (2) CURRENT_VALUE.  */

static Lisp_Object
get_future_frame_param (Lisp_Object parameter,
                        Lisp_Object supplied_parms,
                        char *current_value)
{
  Lisp_Object result;

  result = Fassq (parameter, supplied_parms);
  if (NILP (result))
    result = Fassq (parameter, XFRAME (selected_frame)->param_alist);
  if (NILP (result) && current_value != NULL)
    result = build_string (current_value);
  if (!NILP (result) && !STRINGP (result))
    result = XCDR (result);
  if (NILP (result) || !STRINGP (result))
    result = Qnil;

  return result;
}

DEFUN ("make-terminal-frame", Fmake_terminal_frame, Smake_terminal_frame,
       1, 1, 0,
       doc: /* Create an additional terminal frame, possibly on another terminal.
This function takes one argument, an alist specifying frame parameters.

You can create multiple frames on a single text terminal, but only one
of them (the selected terminal frame) is actually displayed.

In practice, generally you don't need to specify any parameters,
except when you want to create a new frame on another terminal.
In that case, the `tty' parameter specifies the device file to open,
and the `tty-type' parameter specifies the terminal type.  Example:

   (make-terminal-frame \\='((tty . "/dev/pts/5") (tty-type . "xterm")))

Note that changing the size of one terminal frame automatically
affects all frames on the same terminal device.  */)
  (Lisp_Object parms)
{
  struct frame *f;
  struct terminal *t = NULL;
  Lisp_Object frame, tem;
  struct frame *sf = SELECTED_FRAME ();

#ifdef WINDOWSNT                           /* This should work now! */
  if (sf->output_method != output_termcap)
    error ("Not using an ASCII terminal now; cannot make a new ASCII frame");
#endif

  {
    Lisp_Object terminal;

    terminal = Fassq (Qterminal, parms);
    if (CONSP (terminal))
      {
        terminal = XCDR (terminal);
        t = decode_live_terminal (terminal);
      }
  }

  if (!t)
    {
      char *name = 0, *type = 0;
      Lisp_Object tty, tty_type;
      USE_SAFE_ALLOCA;

      tty = get_future_frame_param
        (Qtty, parms, (FRAME_TERMCAP_P (XFRAME (selected_frame))
                       ? FRAME_TTY (XFRAME (selected_frame))->name
                       : NULL));
      if (!NILP (tty))
	SAFE_ALLOCA_STRING (name, tty);

      tty_type = get_future_frame_param
        (Qtty_type, parms, (FRAME_TERMCAP_P (XFRAME (selected_frame))
                            ? FRAME_TTY (XFRAME (selected_frame))->type
                            : NULL));
      if (!NILP (tty_type))
	SAFE_ALLOCA_STRING (type, tty_type);

      t = init_tty (name, type, 0); /* Errors are not fatal.  */
      SAFE_FREE ();
    }

  f = make_terminal_frame (t);

  {
    int width, height;
    get_tty_size (fileno (FRAME_TTY (f)->input), &width, &height);
    adjust_frame_size (f, width, height - FRAME_MENU_BAR_LINES (f),
		       5, 0, Qterminal_frame);
  }

  adjust_frame_glyphs (f);
  calculate_costs (f);
  XSETFRAME (frame, f);

  store_in_alist (&parms, Qtty_type, build_string (t->display_info.tty->type));
  store_in_alist (&parms, Qtty,
		  (t->display_info.tty->name
		   ? build_string (t->display_info.tty->name)
		   : Qnil));
  /* On terminal frames the `minibuffer' frame parameter is always
     virtually t.  Avoid that a different value in parms causes
     complaints, see Bug#24758.  */
  store_in_alist (&parms, Qminibuffer, Qt);
  Fmodify_frame_parameters (frame, parms);

  /* Make the frame face alist be frame-specific, so that each
     frame could change its face definitions independently.  */
  fset_face_alist (f, Fcopy_alist (sf->face_alist));
  /* Simple Fcopy_alist isn't enough, because we need the contents of
     the vectors which are the CDRs of associations in face_alist to
     be copied as well.  */
  for (tem = f->face_alist; CONSP (tem); tem = XCDR (tem))
    XSETCDR (XCAR (tem), Fcopy_sequence (XCDR (XCAR (tem))));

  f->can_x_set_window_size = true;
  f->after_make_frame = true;

  return frame;
}


/* Perform the switch to frame FRAME.

   If FRAME is a switch-frame event `(switch-frame FRAME1)', use
   FRAME1 as frame.

   If TRACK is non-zero and the frame that currently has the focus
   redirects its focus to the selected frame, redirect that focused
   frame's focus to FRAME instead.

   FOR_DELETION non-zero means that the selected frame is being
   deleted, which includes the possibility that the frame's terminal
   is dead.

   The value of NORECORD is passed as argument to Fselect_window.  */

Lisp_Object
do_switch_frame (Lisp_Object frame, int track, int for_deletion, Lisp_Object norecord)
{
  struct frame *sf = SELECTED_FRAME (), *f;

  /* If FRAME is a switch-frame event, extract the frame we should
     switch to.  */
  if (CONSP (frame)
      && EQ (XCAR (frame), Qswitch_frame)
      && CONSP (XCDR (frame)))
    frame = XCAR (XCDR (frame));

  /* This used to say CHECK_LIVE_FRAME, but apparently it's possible for
     a switch-frame event to arrive after a frame is no longer live,
     especially when deleting the initial frame during startup.  */
  CHECK_FRAME (frame);
  f = XFRAME (frame);
  if (!FRAME_LIVE_P (f))
    return Qnil;
  else if (f == sf)
    return frame;

  /* If a frame's focus has been redirected toward the currently
     selected frame, we should change the redirection to point to the
     newly selected frame.  This means that if the focus is redirected
     from a minibufferless frame to a surrogate minibuffer frame, we
     can use `other-window' to switch between all the frames using
     that minibuffer frame, and the focus redirection will follow us
     around.  */
#if 0
  /* This is too greedy; it causes inappropriate focus redirection
     that's hard to get rid of.  */
  if (track)
    {
      Lisp_Object tail;

      for (tail = Vframe_list; CONSP (tail); tail = XCDR (tail))
	{
	  Lisp_Object focus;

	  if (!FRAMEP (XCAR (tail)))
	    emacs_abort ();

	  focus = FRAME_FOCUS_FRAME (XFRAME (XCAR (tail)));

	  if (FRAMEP (focus) && XFRAME (focus) == SELECTED_FRAME ())
	    Fredirect_frame_focus (XCAR (tail), frame);
	}
    }
#else /* ! 0 */
  /* Instead, apply it only to the frame we're pointing to.  */
#ifdef HAVE_WINDOW_SYSTEM
  if (track && FRAME_WINDOW_P (f))
    {
      Lisp_Object focus, xfocus;

      xfocus = x_get_focus_frame (f);
      if (FRAMEP (xfocus))
	{
	  focus = FRAME_FOCUS_FRAME (XFRAME (xfocus));
	  if ((FRAMEP (focus) && XFRAME (focus) == SELECTED_FRAME ())
	      /* Redirect frame focus also when FRAME has its minibuffer
		 window on the selected frame (see Bug#24500).  */
	      || (NILP (focus)
		  && EQ (FRAME_MINIBUF_WINDOW (f), sf->selected_window)))
	    Fredirect_frame_focus (xfocus, frame);
	}
    }
#endif /* HAVE_X_WINDOWS */
#endif /* ! 0 */

  if (!for_deletion && FRAME_HAS_MINIBUF_P (sf))
    resize_mini_window (XWINDOW (FRAME_MINIBUF_WINDOW (sf)), 1);

<<<<<<< HEAD
  if (FRAME_TERMCAP_P (XFRAME (frame)))
=======
  if (FRAME_TERMCAP_P (f) || FRAME_MSDOS_P (f))
>>>>>>> 443f3716
    {
      struct tty_display_info *tty = FRAME_TTY (f);
      Lisp_Object top_frame = tty->top_frame;

      /* Don't mark the frame garbaged and/or obscured if we are
	 switching to the frame that is already the top frame of that
	 TTY.  */
      if (!EQ (frame, top_frame))
	{
	  if (FRAMEP (top_frame))
	    /* Mark previously displayed frame as now obscured.  */
	    SET_FRAME_VISIBLE (XFRAME (top_frame), 2);
	  SET_FRAME_VISIBLE (f, 1);
	  /* If the new TTY frame changed dimensions, we need to
	     resync term.c's idea of the frame size with the new
	     frame's data.  */
	  if (FRAME_COLS (f) != FrameCols (tty))
	    FrameCols (tty) = FRAME_COLS (f);
	  if (FRAME_TOTAL_LINES (f) != FrameRows (tty))
	    FrameRows (tty) = FRAME_TOTAL_LINES (f);
	}
      tty->top_frame = frame;
    }

  selected_frame = frame;
  if (! FRAME_MINIBUF_ONLY_P (XFRAME (selected_frame)))
    last_nonminibuf_frame = XFRAME (selected_frame);

  Fselect_window (f->selected_window, norecord);

  /* We want to make sure that the next event generates a frame-switch
     event to the appropriate frame.  This seems kludgy to me, but
     before you take it out, make sure that evaluating something like
     (select-window (frame-root-window (new-frame))) doesn't end up
     with your typing being interpreted in the new frame instead of
     the one you're actually typing in.  */
#ifdef HAVE_WINDOW_SYSTEM
  if (!frame_ancestor_p (f, sf))
#endif
    internal_last_event_frame = Qnil;

  return frame;
}

DEFUN ("select-frame", Fselect_frame, Sselect_frame, 1, 2, "e",
       doc: /* Select FRAME.
Subsequent editing commands apply to its selected window.
Optional argument NORECORD means to neither change the order of
recently selected windows nor the buffer list.

The selection of FRAME lasts until the next time the user does
something to select a different frame, or until the next time
this function is called.  If you are using a window system, the
previously selected frame may be restored as the selected frame
when returning to the command loop, because it still may have
the window system's input focus.  On a text terminal, the next
redisplay will display FRAME.

This function returns FRAME, or nil if FRAME has been deleted.  */)
  (Lisp_Object frame, Lisp_Object norecord)
{
  return do_switch_frame (frame, 1, 0, norecord);
}

DEFUN ("handle-switch-frame", Fhandle_switch_frame, Shandle_switch_frame, 1, 1, "^e",
       doc: /* Handle a switch-frame event EVENT.
Switch-frame events are usually bound to this function.
A switch-frame event tells Emacs that the window manager has requested
that the user's events be directed to the frame mentioned in the event.
This function selects the selected window of the frame of EVENT.

If EVENT is frame object, handle it as if it were a switch-frame event
to that frame.  */)
  (Lisp_Object event)
{
  Lisp_Object value;

  /* Preserve prefix arg that the command loop just cleared.  */
  kset_prefix_arg (current_kboard, Vcurrent_prefix_arg);
  run_hook (Qmouse_leave_buffer_hook);
  /* `switch-frame' implies a focus in.  */
  value = do_switch_frame (event, 0, 0, Qnil);
  call1 (intern ("handle-focus-in"), event);
  return value;
}

DEFUN ("selected-frame", Fselected_frame, Sselected_frame, 0, 0, 0,
       doc: /* Return the frame that is now selected.  */)
  (void)
{
  return selected_frame;
}

DEFUN ("frame-list", Fframe_list, Sframe_list,
       0, 0, 0,
       doc: /* Return a list of all live frames.  */)
  (void)
{
  Lisp_Object frames;
  frames = Fcopy_sequence (Vframe_list);
#ifdef HAVE_WINDOW_SYSTEM
  if (FRAMEP (tip_frame))
    frames = Fdelq (tip_frame, frames);
#endif
  return frames;
}

DEFUN ("frame-parent", Fframe_parent, Sframe_parent,
       0, 1, 0,
       doc: /* Return the parent frame of FRAME.
The parent frame of FRAME is the Emacs frame whose window-system window
is the parent window of FRAME's window-system window.  When such a frame
exists, FRAME is considered a child frame of that frame.

Return nil if FRAME has no parent frame.  This means that FRAME's
window-system window is either a "top-level" window (a window whose
parent window is the window-system's root window) or an embedded window
\(a window whose parent window is owned by some other application).  */)
     (Lisp_Object frame)
{
  struct frame *f = decode_live_frame (frame);
  struct frame *p = FRAME_PARENT_FRAME (f);
  Lisp_Object parent;

  /* Can't return f->parent_frame directly since it might not be defined
     for this platform.  */
  if (p)
    {
      XSETFRAME (parent, p);

      return parent;
    }
  else
    return Qnil;
}

#ifdef HAVE_WINDOW_SYSTEM
bool
frame_ancestor_p (struct frame *af, struct frame *df)
{
  struct frame *pf = FRAME_PARENT_FRAME (df);

  while (pf)
    {
      if (pf == af)
	return true;
      else
	pf = FRAME_PARENT_FRAME (pf);
    }

  return false;
}
#endif

DEFUN ("frame-ancestor-p", Fframe_ancestor_p, Sframe_ancestor_p,
       2, 2, 0,
       doc: /* Return non-nil if ANCESTOR is an ancestor of DESCENDANT.
ANCESTOR is an ancestor of DESCENDANT when it is either DESCENDANT's
parent frame or it is an ancestor of DESCENDANT's parent frame.  Both,
ANCESTOR and DESCENDANT must be live frames and default to the selected
frame.  */)
     (Lisp_Object ancestor, Lisp_Object descendant)
{
#ifdef HAVE_WINDOW_SYSTEM
  struct frame *af = decode_live_frame (ancestor);
  struct frame *df = decode_live_frame (descendant);

  return frame_ancestor_p (af, df) ? Qt : Qnil;
#else
  return Qnil;
#endif
  }

/* Return CANDIDATE if it can be used as 'other-than-FRAME' frame on the
   same tty (for tty frames) or among frames which uses FRAME's keyboard.
   If MINIBUF is nil, do not consider minibuffer-only candidate.
   If MINIBUF is `visible', do not consider an invisible candidate.
   If MINIBUF is a window, consider only its own frame and candidate now
   using that window as the minibuffer.
   If MINIBUF is 0, consider candidate if it is visible or iconified.
   Otherwise consider any candidate and return nil if CANDIDATE is not
   acceptable.  */

static Lisp_Object
candidate_frame (Lisp_Object candidate, Lisp_Object frame, Lisp_Object minibuf)
{
  struct frame *c = XFRAME (candidate), *f = XFRAME (frame);

  if ((!FRAME_TERMCAP_P (c) && !FRAME_TERMCAP_P (f)
       && FRAME_KBOARD (c) == FRAME_KBOARD (f))
      || (FRAME_TERMCAP_P (c) && FRAME_TERMCAP_P (f)
	  && FRAME_TTY (c) == FRAME_TTY (f)))
    {
      if (!NILP (get_frame_param (c, Qno_other_frame)))
	return Qnil;
      else if (NILP (minibuf))
	{
	  if (!FRAME_MINIBUF_ONLY_P (c))
	    return candidate;
	}
      else if (EQ (minibuf, Qvisible))
	{
	  if (FRAME_VISIBLE_P (c))
	    return candidate;
	}
      else if (WINDOWP (minibuf))
	{
	  if (EQ (FRAME_MINIBUF_WINDOW (c), minibuf)
	      || EQ (WINDOW_FRAME (XWINDOW (minibuf)), candidate)
	      || EQ (WINDOW_FRAME (XWINDOW (minibuf)),
		     FRAME_FOCUS_FRAME (c)))
	    return candidate;
	}
      else if (INTEGERP (minibuf) && XINT (minibuf) == 0)
	{
	  if (FRAME_VISIBLE_P (c) || FRAME_ICONIFIED_P (c))
	    return candidate;
	}
      else
	return candidate;
    }
  return Qnil;
}

/* Return the next frame in the frame list after FRAME.  */

static Lisp_Object
next_frame (Lisp_Object frame, Lisp_Object minibuf)
{
  Lisp_Object f, tail;
  int passed = 0;

  while (passed < 2)
    FOR_EACH_FRAME (tail, f)
      {
	if (passed)
	  {
	    f = candidate_frame (f, frame, minibuf);
	    if (!NILP (f))
	      return f;
	  }
	if (EQ (frame, f))
	  passed++;
      }
  return frame;
}

/* Return the previous frame in the frame list before FRAME.  */

static Lisp_Object
prev_frame (Lisp_Object frame, Lisp_Object minibuf)
{
  Lisp_Object f, tail, prev = Qnil;

  FOR_EACH_FRAME (tail, f)
    {
      if (EQ (frame, f) && !NILP (prev))
	return prev;
      f = candidate_frame (f, frame, minibuf);
      if (!NILP (f))
	prev = f;
    }

  /* We've scanned the entire list.  */
  if (NILP (prev))
    /* We went through the whole frame list without finding a single
       acceptable frame.  Return the original frame.  */
    return frame;
  else
    /* There were no acceptable frames in the list before FRAME; otherwise,
       we would have returned directly from the loop.  Since PREV is the last
       acceptable frame in the list, return it.  */
    return prev;
}


DEFUN ("next-frame", Fnext_frame, Snext_frame, 0, 2, 0,
       doc: /* Return the next frame in the frame list after FRAME.
It considers only frames on the same terminal as FRAME.
By default, skip minibuffer-only frames.
If omitted, FRAME defaults to the selected frame.
If optional argument MINIFRAME is nil, exclude minibuffer-only frames.
If MINIFRAME is a window, include only its own frame
and any frame now using that window as the minibuffer.
If MINIFRAME is `visible', include all visible frames.
If MINIFRAME is 0, include all visible and iconified frames.
Otherwise, include all frames.  */)
  (Lisp_Object frame, Lisp_Object miniframe)
{
  if (NILP (frame))
    frame = selected_frame;
  CHECK_LIVE_FRAME (frame);
  return next_frame (frame, miniframe);
}

DEFUN ("previous-frame", Fprevious_frame, Sprevious_frame, 0, 2, 0,
       doc: /* Return the previous frame in the frame list before FRAME.
It considers only frames on the same terminal as FRAME.
By default, skip minibuffer-only frames.
If omitted, FRAME defaults to the selected frame.
If optional argument MINIFRAME is nil, exclude minibuffer-only frames.
If MINIFRAME is a window, include only its own frame
and any frame now using that window as the minibuffer.
If MINIFRAME is `visible', include all visible frames.
If MINIFRAME is 0, include all visible and iconified frames.
Otherwise, include all frames.  */)
  (Lisp_Object frame, Lisp_Object miniframe)
{
  if (NILP (frame))
    frame = selected_frame;
  CHECK_LIVE_FRAME (frame);
  return prev_frame (frame, miniframe);
}

DEFUN ("last-nonminibuffer-frame", Flast_nonminibuf_frame,
       Slast_nonminibuf_frame, 0, 0, 0,
       doc: /* Return last non-minibuffer frame selected. */)
  (void)
{
  Lisp_Object frame = Qnil;

  if (last_nonminibuf_frame)
    XSETFRAME (frame, last_nonminibuf_frame);

  return frame;
}

/**
 * other_frames:
 *
 * Return true if there exists at least one visible or iconified frame
 * but F.  Return false otherwise.
 *
 * INVISIBLE true means we are called from make_frame_invisible where
 * such a frame must be visible or iconified.  INVISIBLE nil means we
 * are called from delete_frame.  In that case FORCE true means that the
 * visibility status of such a frame can be ignored.
 *
 * If F is the terminal frame and we are using X, return true if at
 * least one X frame exists.
 */
static bool
other_frames (struct frame *f, bool invisible, bool force)
{
  Lisp_Object frames, frame, frame1;
  struct frame *f1;
  Lisp_Object minibuffer_window = FRAME_MINIBUF_WINDOW (f);

  XSETFRAME (frame, f);
  if (WINDOWP (minibuffer_window)
      && !EQ (frame, WINDOW_FRAME (XWINDOW (minibuffer_window))))
    minibuffer_window = Qnil;

  FOR_EACH_FRAME (frames, frame1)
    {
      f1 = XFRAME (frame1);
      if (f != f1)
	{
	  /* Verify that we can still talk to the frame's X window, and
	     note any recent change in visibility.  */
#ifdef HAVE_X_WINDOWS
	  if (FRAME_WINDOW_P (f1))
	    x_sync (f1);
#endif
	  if (NILP (Fframe_parameter (frame1, Qtooltip))
	      /* Tooltips and child frames count neither for
		 invisibility nor for deletions.  */
	      && !FRAME_PARENT_FRAME (f1)
	      /* Frames with a non-nil `delete-before' parameter don't
		 count for deletions.  */
	      && (invisible || NILP (get_frame_param (f1, Qdelete_before)))
	      /* For invisibility and normal deletions, at least one
		 visible or iconified frame must remain (Bug#26682).  */
	      && (FRAME_VISIBLE_P (f1) || FRAME_ICONIFIED_P (f1)
		  || (!invisible
		      && (force
			  /* Allow deleting the terminal frame when at
			     least one X frame exists.  */
			  || (FRAME_WINDOW_P (f1) && !FRAME_WINDOW_P (f))))))
	    return true;
	}
    }

  return false;
}

/* Make sure that minibuf_window doesn't refer to FRAME's minibuffer
   window.  Preferably use the selected frame's minibuffer window
   instead.  If the selected frame doesn't have one, get some other
   frame's minibuffer window.  SELECT non-zero means select the new
   minibuffer window.  */
static void
check_minibuf_window (Lisp_Object frame, int select)
{
  struct frame *f = decode_live_frame (frame);

  XSETFRAME (frame, f);

  if (WINDOWP (minibuf_window) && EQ (f->minibuffer_window, minibuf_window))
    {
      Lisp_Object frames, this, window = make_number (0);

      if (!EQ (frame, selected_frame)
	  && FRAME_HAS_MINIBUF_P (XFRAME (selected_frame)))
	window = FRAME_MINIBUF_WINDOW (XFRAME (selected_frame));
      else
	FOR_EACH_FRAME (frames, this)
	  {
	    if (!EQ (this, frame) && FRAME_HAS_MINIBUF_P (XFRAME (this)))
	      {
		window = FRAME_MINIBUF_WINDOW (XFRAME (this));
		break;
	      }
	  }

      /* Don't abort if no window was found (Bug#15247).  */
      if (WINDOWP (window))
	{
	  /* Use set_window_buffer instead of Fset_window_buffer (see
	     discussion of bug#11984, bug#12025, bug#12026).  */
	  set_window_buffer (window, XWINDOW (minibuf_window)->contents, 0, 0);
	  minibuf_window = window;

	  /* SELECT non-zero usually means that FRAME's minibuffer
	     window was selected; select the new one.  */
	  if (select)
	    Fselect_window (minibuf_window, Qnil);
	}
    }
}


/**
 * delete_frame:
 *
 * Delete FRAME.  When FORCE equals Qnoelisp, delete FRAME
 * unconditionally.  x_connection_closed and delete_terminal use this.
 * Any other value of FORCE implements the semantics described for
 * Fdelete_frame.  */
Lisp_Object
delete_frame (Lisp_Object frame, Lisp_Object force)
{
  struct frame *f = decode_any_frame (frame);
  struct frame *sf;
  struct kboard *kb;
  Lisp_Object frames, frame1;
  int minibuffer_selected, is_tooltip_frame;
  bool nochild = !FRAME_PARENT_FRAME (f);

  if (!FRAME_LIVE_P (f))
    return Qnil;
  else if (!EQ (force, Qnoelisp) && !other_frames (f, false, !NILP (force)))
    {
      if (NILP (force))
	error ("Attempt to delete the sole visible or iconified frame");
      else
	error ("Attempt to delete the only frame");
    }

  XSETFRAME (frame, f);

  /* Softly delete all frames with this frame as their parent frame or
     as their `delete-before' frame parameter value.  */
  FOR_EACH_FRAME (frames, frame1)
    if (FRAME_PARENT_FRAME (XFRAME (frame1)) == f
	/* Process `delete-before' parameter iff FRAME is not a child
	   frame.  This avoids that we enter an infinite chain of mixed
	   dependencies.  */
	|| (nochild
	    && EQ (get_frame_param (XFRAME (frame1), Qdelete_before), frame)))
      delete_frame (frame1, Qnil);

  /* Does this frame have a minibuffer, and is it the surrogate
     minibuffer for any other frame?  */
  if (FRAME_HAS_MINIBUF_P (f))
    {
      FOR_EACH_FRAME (frames, frame1)
	{
	  Lisp_Object fminiw;

	  if (EQ (frame1, frame))
	    continue;

	  fminiw = FRAME_MINIBUF_WINDOW (XFRAME (frame1));

	  if (WINDOWP (fminiw) && EQ (frame, WINDOW_FRAME (XWINDOW (fminiw))))
	    {
	      /* If we MUST delete this frame, delete the other first.
		 But do this only if FORCE equals `noelisp'.  */
	      if (EQ (force, Qnoelisp))
		delete_frame (frame1, Qnoelisp);
	      else
		error ("Attempt to delete a surrogate minibuffer frame");
	    }
	}
    }

  is_tooltip_frame = !NILP (Fframe_parameter (frame, Qtooltip));

  /* Run `delete-frame-functions' unless FORCE is `noelisp' or
     frame is a tooltip.  FORCE is set to `noelisp' when handling
     a disconnect from the terminal, so we don't dare call Lisp
     code.  */
  if (NILP (Vrun_hooks) || is_tooltip_frame)
    ;
  else if (EQ (force, Qnoelisp))
    pending_funcalls
      = Fcons (list3 (Qrun_hook_with_args, Qdelete_frame_functions, frame),
	       pending_funcalls);
  else
    {
#ifdef HAVE_X_WINDOWS
      /* Also, save clipboard to the clipboard manager.  */
      x_clipboard_manager_save_frame (frame);
#endif

      safe_call2 (Qrun_hook_with_args, Qdelete_frame_functions, frame);
    }

  /* delete_frame_functions may have deleted any frame, including this
     one.  */
  if (!FRAME_LIVE_P (f))
    return Qnil;
  else if (!EQ (force, Qnoelisp) && !other_frames (f, false, !NILP (force)))
    {
      if (NILP (force))
	error ("Attempt to delete the sole visible or iconified frame");
      else
	error ("Attempt to delete the only frame");
    }

  /* At this point, we are committed to deleting the frame.
     There is no more chance for errors to prevent it.  */
  minibuffer_selected = EQ (minibuf_window, selected_window);
  sf = SELECTED_FRAME ();
  /* Don't let the frame remain selected.  */
  if (f == sf)
    {
      Lisp_Object tail;

      /* Look for another visible frame on the same terminal.
	 Do not call next_frame here because it may loop forever.
	 See http://debbugs.gnu.org/cgi/bugreport.cgi?bug=15025.  */
      FOR_EACH_FRAME (tail, frame1)
	if (!EQ (frame, frame1)
	    && (FRAME_TERMINAL (XFRAME (frame))
		== FRAME_TERMINAL (XFRAME (frame1)))
	    && FRAME_VISIBLE_P (XFRAME (frame1)))
         break;

      /* If there is none, find *some* other frame.  */
      if (NILP (frame1) || EQ (frame1, frame))
	{
	  FOR_EACH_FRAME (tail, frame1)
	    {
	      if (! EQ (frame, frame1) && FRAME_LIVE_P (XFRAME (frame1)))
		{
		  /* Do not change a text terminal's top-frame.  */
		  struct frame *f1 = XFRAME (frame1);
		  if (FRAME_TERMCAP_P (f1))
		    {
		      Lisp_Object top_frame = FRAME_TTY (f1)->top_frame;
		      if (!EQ (top_frame, frame))
			frame1 = top_frame;
		    }
		  break;
		}
	    }
	}
#ifdef NS_IMPL_COCOA
      else
	/* Under NS, there is no system mechanism for choosing a new
	   window to get focus -- it is left to application code.
	   So the portion of THIS application interfacing with NS
	   needs to know about it.  We call Fraise_frame, but the
	   purpose is really to transfer focus.  */
	Fraise_frame (frame1);
#endif

      do_switch_frame (frame1, 0, 1, Qnil);
      sf = SELECTED_FRAME ();
    }

  /* Don't allow minibuf_window to remain on a deleted frame.  */
  check_minibuf_window (frame, minibuffer_selected);

  /* Don't let echo_area_window to remain on a deleted frame.  */
  if (EQ (f->minibuffer_window, echo_area_window))
    echo_area_window = sf->minibuffer_window;

  /* Clear any X selections for this frame.  */
#ifdef HAVE_X_WINDOWS
  if (FRAME_X_P (f))
    x_clear_frame_selections (f);
#endif

  /* Free glyphs.
     This function must be called before the window tree of the
     frame is deleted because windows contain dynamically allocated
     memory. */
  free_glyphs (f);

#ifdef HAVE_WINDOW_SYSTEM
  /* Give chance to each font driver to free a frame specific data.  */
  font_update_drivers (f, Qnil);
#endif

  /* Mark all the windows that used to be on FRAME as deleted, and then
     remove the reference to them.  */
  delete_all_child_windows (f->root_window);
  fset_root_window (f, Qnil);

  Vframe_list = Fdelq (frame, Vframe_list);
  SET_FRAME_VISIBLE (f, 0);

  /* Allow the vector of menu bar contents to be freed in the next
     garbage collection.  The frame object itself may not be garbage
     collected until much later, because recent_keys and other data
     structures can still refer to it.  */
  fset_menu_bar_vector (f, Qnil);

  /* If FRAME's buffer lists contains killed
     buffers, this helps GC to reclaim them.  */
  fset_buffer_list (f, Qnil);
  fset_buried_buffer_list (f, Qnil);

  free_font_driver_list (f);
#if defined (USE_X_TOOLKIT) || defined (HAVE_NTGUI)
  xfree (f->namebuf);
#endif
  xfree (f->decode_mode_spec_buffer);
  xfree (FRAME_INSERT_COST (f));
  xfree (FRAME_DELETEN_COST (f));
  xfree (FRAME_INSERTN_COST (f));
  xfree (FRAME_DELETE_COST (f));

  /* Since some events are handled at the interrupt level, we may get
     an event for f at any time; if we zero out the frame's terminal
     now, then we may trip up the event-handling code.  Instead, we'll
     promise that the terminal of the frame must be valid until we
     have called the window-system-dependent frame destruction
     routine.  */
  {
    struct terminal *terminal;
    block_input ();
    if (FRAME_TERMINAL (f)->delete_frame_hook)
      (*FRAME_TERMINAL (f)->delete_frame_hook) (f);
    terminal = FRAME_TERMINAL (f);
    f->output_data.nothing = 0;
    f->terminal = 0;             /* Now the frame is dead.  */
    unblock_input ();

    /* If needed, delete the terminal that this frame was on.
       (This must be done after the frame is killed.)  */
    terminal->reference_count--;
#ifdef USE_GTK
    /* FIXME: Deleting the terminal crashes emacs because of a GTK
       bug.
       http://lists.gnu.org/archive/html/emacs-devel/2011-10/msg00363.html */
    if (terminal->reference_count == 0 && terminal->type == output_x_window)
      terminal->reference_count = 1;
#endif /* USE_GTK */
    if (terminal->reference_count == 0)
      {
	Lisp_Object tmp;
	XSETTERMINAL (tmp, terminal);

        kb = NULL;
	Fdelete_terminal (tmp, NILP (force) ? Qt : force);
      }
    else
      kb = terminal->kboard;
  }

  /* If we've deleted the last_nonminibuf_frame, then try to find
     another one.  */
  if (f == last_nonminibuf_frame)
    {
      last_nonminibuf_frame = 0;

      FOR_EACH_FRAME (frames, frame1)
	{
	  struct frame *f1 = XFRAME (frame1);

	  if (!FRAME_MINIBUF_ONLY_P (f1))
	    {
	      last_nonminibuf_frame = f1;
	      break;
	    }
	}
    }

  /* If there's no other frame on the same kboard, get out of
     single-kboard state if we're in it for this kboard.  */
  if (kb != NULL)
    {
      /* Some frame we found on the same kboard, or nil if there are none.  */
      Lisp_Object frame_on_same_kboard = Qnil;

      FOR_EACH_FRAME (frames, frame1)
	if (kb == FRAME_KBOARD (XFRAME (frame1)))
	  frame_on_same_kboard = frame1;

      if (NILP (frame_on_same_kboard))
	not_single_kboard_state (kb);
    }


  /* If we've deleted this keyboard's default_minibuffer_frame, try to
     find another one.  Prefer minibuffer-only frames, but also notice
     frames with other windows.  */
  if (kb != NULL && EQ (frame, KVAR (kb, Vdefault_minibuffer_frame)))
    {
      /* The last frame we saw with a minibuffer, minibuffer-only or not.  */
      Lisp_Object frame_with_minibuf = Qnil;
      /* Some frame we found on the same kboard, or nil if there are none.  */
      Lisp_Object frame_on_same_kboard = Qnil;

      FOR_EACH_FRAME (frames, frame1)
	{
	  struct frame *f1 = XFRAME (frame1);

	  /* Consider only frames on the same kboard
	     and only those with minibuffers.  */
	  if (kb == FRAME_KBOARD (f1)
	      && FRAME_HAS_MINIBUF_P (f1))
	    {
	      frame_with_minibuf = frame1;
	      if (FRAME_MINIBUF_ONLY_P (f1))
		break;
	    }

	  if (kb == FRAME_KBOARD (f1))
	    frame_on_same_kboard = frame1;
	}

      if (!NILP (frame_on_same_kboard))
	{
	  /* We know that there must be some frame with a minibuffer out
	     there.  If this were not true, all of the frames present
	     would have to be minibufferless, which implies that at some
	     point their minibuffer frames must have been deleted, but
	     that is prohibited at the top; you can't delete surrogate
	     minibuffer frames.  */
	  if (NILP (frame_with_minibuf))
	    emacs_abort ();

	  kset_default_minibuffer_frame (kb, frame_with_minibuf);
	}
      else
	/* No frames left on this kboard--say no minibuffer either.  */
	kset_default_minibuffer_frame (kb, Qnil);
    }

  /* Cause frame titles to update--necessary if we now have just one frame.  */
  if (!is_tooltip_frame)
    update_mode_lines = 15;

  return Qnil;
}

DEFUN ("delete-frame", Fdelete_frame, Sdelete_frame, 0, 2, "",
       doc: /* Delete FRAME, permanently eliminating it from use.
FRAME must be a live frame and defaults to the selected one.

A frame may not be deleted if its minibuffer serves as surrogate
minibuffer for another frame.  Normally, you may not delete a frame if
all other frames are invisible, but if the second optional argument
FORCE is non-nil, you may do so.

This function runs `delete-frame-functions' before actually
deleting the frame, unless the frame is a tooltip.
The functions are run with one argument, the frame to be deleted.  */)
  (Lisp_Object frame, Lisp_Object force)
{
  return delete_frame (frame, !NILP (force) ? Qt : Qnil);
}


/* Return mouse position in character cell units.  */

DEFUN ("mouse-position", Fmouse_position, Smouse_position, 0, 0, 0,
       doc: /* Return a list (FRAME X . Y) giving the current mouse frame and position.
The position is given in canonical character cells, where (0, 0) is the
upper-left corner of the frame, X is the horizontal offset, and Y is the
vertical offset, measured in units of the frame's default character size.
If Emacs is running on a mouseless terminal or hasn't been programmed
to read the mouse position, it returns the selected frame for FRAME
and nil for X and Y.
If `mouse-position-function' is non-nil, `mouse-position' calls it,
passing the normal return value to that function as an argument,
and returns whatever that function returns.  */)
  (void)
{
  struct frame *f;
  Lisp_Object lispy_dummy;
  Lisp_Object x, y, retval;

  f = SELECTED_FRAME ();
  x = y = Qnil;

  /* It's okay for the hook to refrain from storing anything.  */
  if (FRAME_TERMINAL (f)->mouse_position_hook)
    {
      enum scroll_bar_part party_dummy;
      Time time_dummy;
      (*FRAME_TERMINAL (f)->mouse_position_hook) (&f, -1,
						  &lispy_dummy, &party_dummy,
						  &x, &y,
						  &time_dummy);
    }

  if (! NILP (x))
    {
      int col = XINT (x);
      int row = XINT (y);
      pixel_to_glyph_coords (f, col, row, &col, &row, NULL, 1);
      XSETINT (x, col);
      XSETINT (y, row);
    }
  XSETFRAME (lispy_dummy, f);
  retval = Fcons (lispy_dummy, Fcons (x, y));
  if (!NILP (Vmouse_position_function))
    retval = call1 (Vmouse_position_function, retval);
  return retval;
}

DEFUN ("mouse-pixel-position", Fmouse_pixel_position,
       Smouse_pixel_position, 0, 0, 0,
       doc: /* Return a list (FRAME X . Y) giving the current mouse frame and position.
The position is given in pixel units, where (0, 0) is the
upper-left corner of the frame, X is the horizontal offset, and Y is
the vertical offset.
If Emacs is running on a mouseless terminal or hasn't been programmed
to read the mouse position, it returns the selected frame for FRAME
and nil for X and Y.  */)
  (void)
{
  struct frame *f;
  Lisp_Object lispy_dummy;
  Lisp_Object x, y, retval;

  f = SELECTED_FRAME ();
  x = y = Qnil;

  /* It's okay for the hook to refrain from storing anything.  */
  if (FRAME_TERMINAL (f)->mouse_position_hook)
    {
      enum scroll_bar_part party_dummy;
      Time time_dummy;
      (*FRAME_TERMINAL (f)->mouse_position_hook) (&f, -1,
						  &lispy_dummy, &party_dummy,
						  &x, &y,
						  &time_dummy);
    }

  XSETFRAME (lispy_dummy, f);
  retval = Fcons (lispy_dummy, Fcons (x, y));
  if (!NILP (Vmouse_position_function))
    retval = call1 (Vmouse_position_function, retval);
  return retval;
}

#ifdef HAVE_WINDOW_SYSTEM

/* On frame F, convert character coordinates X and Y to pixel
   coordinates *PIX_X and *PIX_Y.  */

static void
frame_char_to_pixel_position (struct frame *f, int x, int y,
			      int *pix_x, int *pix_y)
{
  *pix_x = FRAME_COL_TO_PIXEL_X (f, x) + FRAME_COLUMN_WIDTH (f) / 2;
  *pix_y = FRAME_LINE_TO_PIXEL_Y (f, y) + FRAME_LINE_HEIGHT (f) / 2;

  if (*pix_x < 0)
    *pix_x = 0;
  if (*pix_x > FRAME_PIXEL_WIDTH (f))
    *pix_x = FRAME_PIXEL_WIDTH (f);

  if (*pix_y < 0)
    *pix_y = 0;
  if (*pix_y > FRAME_PIXEL_HEIGHT (f))
    *pix_y = FRAME_PIXEL_HEIGHT (f);
}

/* On frame F, reposition mouse pointer to character coordinates X and Y.  */

static void
frame_set_mouse_position (struct frame *f, int x, int y)
{
  int pix_x, pix_y;

  frame_char_to_pixel_position (f, x, y, &pix_x, &pix_y);
  frame_set_mouse_pixel_position (f, pix_x, pix_y);
}

#endif /* HAVE_WINDOW_SYSTEM */

DEFUN ("set-mouse-position", Fset_mouse_position, Sset_mouse_position, 3, 3, 0,
       doc: /* Move the mouse pointer to the center of character cell (X,Y) in FRAME.
Coordinates are relative to the frame, not a window,
so the coordinates of the top left character in the frame
may be nonzero due to left-hand scroll bars or the menu bar.

The position is given in canonical character cells, where (0, 0) is
the upper-left corner of the frame, X is the horizontal offset, and
Y is the vertical offset, measured in units of the frame's default
character size.

This function is a no-op for an X frame that is not visible.
If you have just created a frame, you must wait for it to become visible
before calling this function on it, like this.
  (while (not (frame-visible-p frame)) (sleep-for .5))  */)
  (Lisp_Object frame, Lisp_Object x, Lisp_Object y)
{
  CHECK_LIVE_FRAME (frame);
  CHECK_TYPE_RANGED_INTEGER (int, x);
  CHECK_TYPE_RANGED_INTEGER (int, y);

  /* I think this should be done with a hook.  */
#ifdef HAVE_WINDOW_SYSTEM
  if (FRAME_WINDOW_P (XFRAME (frame)))
    /* Warping the mouse will cause enternotify and focus events.  */
    frame_set_mouse_position (XFRAME (frame), XINT (x), XINT (y));
#else
#ifdef HAVE_GPM
    {
      Fselect_frame (frame, Qnil);
      term_mouse_moveto (XINT (x), XINT (y));
    }
#endif
#endif

  return Qnil;
}

DEFUN ("set-mouse-pixel-position", Fset_mouse_pixel_position,
       Sset_mouse_pixel_position, 3, 3, 0,
       doc: /* Move the mouse pointer to pixel position (X,Y) in FRAME.
The position is given in pixels, where (0, 0) is the upper-left corner
of the frame, X is the horizontal offset, and Y is the vertical offset.

Note, this is a no-op for an X frame that is not visible.
If you have just created a frame, you must wait for it to become visible
before calling this function on it, like this.
  (while (not (frame-visible-p frame)) (sleep-for .5))  */)
  (Lisp_Object frame, Lisp_Object x, Lisp_Object y)
{
  CHECK_LIVE_FRAME (frame);
  CHECK_TYPE_RANGED_INTEGER (int, x);
  CHECK_TYPE_RANGED_INTEGER (int, y);

  /* I think this should be done with a hook.  */
#ifdef HAVE_WINDOW_SYSTEM
  if (FRAME_WINDOW_P (XFRAME (frame)))
    /* Warping the mouse will cause enternotify and focus events.  */
    frame_set_mouse_pixel_position (XFRAME (frame), XINT (x), XINT (y));
#else
#ifdef HAVE_GPM
    {
      Fselect_frame (frame, Qnil);
      term_mouse_moveto (XINT (x), XINT (y));
    }
#endif
#endif

  return Qnil;
}

static void make_frame_visible_1 (Lisp_Object);

DEFUN ("make-frame-visible", Fmake_frame_visible, Smake_frame_visible,
       0, 1, "",
       doc: /* Make the frame FRAME visible (assuming it is an X window).
If omitted, FRAME defaults to the currently selected frame.  */)
  (Lisp_Object frame)
{
  struct frame *f = decode_live_frame (frame);

  /* I think this should be done with a hook.  */
#ifdef HAVE_WINDOW_SYSTEM
  if (FRAME_WINDOW_P (f))
    x_make_frame_visible (f);
#endif

  make_frame_visible_1 (f->root_window);

  /* Make menu bar update for the Buffers and Frames menus.  */
  /* windows_or_buffers_changed = 15; FIXME: Why?  */

  XSETFRAME (frame, f);
  return frame;
}

/* Update the display_time slot of the buffers shown in WINDOW
   and all its descendants.  */

static void
make_frame_visible_1 (Lisp_Object window)
{
  struct window *w;

  for (; !NILP (window); window = w->next)
    {
      w = XWINDOW (window);
      if (WINDOWP (w->contents))
	make_frame_visible_1 (w->contents);
      else
	bset_display_time (XBUFFER (w->contents), Fcurrent_time ());
    }
}

DEFUN ("make-frame-invisible", Fmake_frame_invisible, Smake_frame_invisible,
       0, 2, "",
       doc: /* Make the frame FRAME invisible.
If omitted, FRAME defaults to the currently selected frame.
On graphical displays, invisible frames are not updated and are
usually not displayed at all, even in a window system's \"taskbar\".

Normally you may not make FRAME invisible if all other frames are invisible,
but if the second optional argument FORCE is non-nil, you may do so.

This function has no effect on text terminal frames.  Such frames are
always considered visible, whether or not they are currently being
displayed in the terminal.  */)
  (Lisp_Object frame, Lisp_Object force)
{
  struct frame *f = decode_live_frame (frame);

  if (NILP (force) && !other_frames (f, true, false))
    error ("Attempt to make invisible the sole visible or iconified frame");

  /* Don't allow minibuf_window to remain on an invisible frame.  */
  check_minibuf_window (frame, EQ (minibuf_window, selected_window));

  /* I think this should be done with a hook.  */
#ifdef HAVE_WINDOW_SYSTEM
  if (FRAME_WINDOW_P (f))
    x_make_frame_invisible (f);
#endif

  /* Make menu bar update for the Buffers and Frames menus.  */
  windows_or_buffers_changed = 16;

  return Qnil;
}

DEFUN ("iconify-frame", Ficonify_frame, Siconify_frame,
       0, 1, "",
       doc: /* Make the frame FRAME into an icon.
If omitted, FRAME defaults to the currently selected frame.  */)
  (Lisp_Object frame)
{
  struct frame *f = decode_live_frame (frame);

  /* Don't allow minibuf_window to remain on an iconified frame.  */
  check_minibuf_window (frame, EQ (minibuf_window, selected_window));

  /* I think this should be done with a hook.  */
  if (FRAME_WINDOW_P (f))
    {
#ifdef HAVE_WINDOW_SYSTEM
      x_iconify_frame (f);
#endif
    }

  return Qnil;
}

DEFUN ("frame-visible-p", Fframe_visible_p, Sframe_visible_p,
       1, 1, 0,
       doc: /* Return t if FRAME is \"visible\" (actually in use for display).
Return the symbol `icon' if FRAME is iconified or \"minimized\".
Return nil if FRAME was made invisible, via `make-frame-invisible'.
On graphical displays, invisible frames are not updated and are
usually not displayed at all, even in a window system's \"taskbar\".

If FRAME is a text terminal frame, this always returns t.
Such frames are always considered visible, whether or not they are
currently being displayed on the terminal.  */)
  (Lisp_Object frame)
{
  CHECK_LIVE_FRAME (frame);

  if (FRAME_VISIBLE_P (XFRAME (frame)))
    return Qt;
  if (FRAME_ICONIFIED_P (XFRAME (frame)))
    return Qicon;
  return Qnil;
}

DEFUN ("visible-frame-list", Fvisible_frame_list, Svisible_frame_list,
       0, 0, 0,
       doc: /* Return a list of all frames now \"visible\" (being updated).  */)
  (void)
{
  Lisp_Object tail, frame, value = Qnil;

  FOR_EACH_FRAME (tail, frame)
    if (FRAME_VISIBLE_P (XFRAME (frame)))
      value = Fcons (frame, value);

  return value;
}


DEFUN ("raise-frame", Fraise_frame, Sraise_frame, 0, 1, "",
       doc: /* Bring FRAME to the front, so it occludes any frames it overlaps.
If FRAME is invisible or iconified, make it visible.
If you don't specify a frame, the selected frame is used.
If Emacs is displaying on an ordinary terminal or some other device which
doesn't support multiple overlapping frames, this function selects FRAME.  */)
  (Lisp_Object frame)
{
  struct frame *f = decode_live_frame (frame);

  XSETFRAME (frame, f);

  if (FRAME_TERMCAP_P (f))
    /* On a text terminal select FRAME.  */
    Fselect_frame (frame, Qnil);
  else
    /* Do like the documentation says. */
    Fmake_frame_visible (frame);

  if (FRAME_TERMINAL (f)->frame_raise_lower_hook)
    (*FRAME_TERMINAL (f)->frame_raise_lower_hook) (f, 1);

  return Qnil;
}

/* Should we have a corresponding function called Flower_Power?  */
DEFUN ("lower-frame", Flower_frame, Slower_frame, 0, 1, "",
       doc: /* Send FRAME to the back, so it is occluded by any frames that overlap it.
If you don't specify a frame, the selected frame is used.
If Emacs is displaying on an ordinary terminal or some other device which
doesn't support multiple overlapping frames, this function does nothing.  */)
  (Lisp_Object frame)
{
  struct frame *f = decode_live_frame (frame);

  if (FRAME_TERMINAL (f)->frame_raise_lower_hook)
    (*FRAME_TERMINAL (f)->frame_raise_lower_hook) (f, 0);

  return Qnil;
}


DEFUN ("redirect-frame-focus", Fredirect_frame_focus, Sredirect_frame_focus,
       1, 2, 0,
       doc: /* Arrange for keystrokes typed at FRAME to be sent to FOCUS-FRAME.
In other words, switch-frame events caused by events in FRAME will
request a switch to FOCUS-FRAME, and `last-event-frame' will be
FOCUS-FRAME after reading an event typed at FRAME.

If FOCUS-FRAME is nil, any existing redirection is canceled, and the
frame again receives its own keystrokes.

Focus redirection is useful for temporarily redirecting keystrokes to
a surrogate minibuffer frame when a frame doesn't have its own
minibuffer window.

A frame's focus redirection can be changed by `select-frame'.  If frame
FOO is selected, and then a different frame BAR is selected, any
frames redirecting their focus to FOO are shifted to redirect their
focus to BAR.  This allows focus redirection to work properly when the
user switches from one frame to another using `select-window'.

This means that a frame whose focus is redirected to itself is treated
differently from a frame whose focus is redirected to nil; the former
is affected by `select-frame', while the latter is not.

The redirection lasts until `redirect-frame-focus' is called to change it.  */)
  (Lisp_Object frame, Lisp_Object focus_frame)
{
  /* Note that we don't check for a live frame here.  It's reasonable
     to redirect the focus of a frame you're about to delete, if you
     know what other frame should receive those keystrokes.  */
  struct frame *f = decode_any_frame (frame);

  if (! NILP (focus_frame))
    CHECK_LIVE_FRAME (focus_frame);

  fset_focus_frame (f, focus_frame);

  if (FRAME_TERMINAL (f)->frame_rehighlight_hook)
    (*FRAME_TERMINAL (f)->frame_rehighlight_hook) (f);

  return Qnil;
}


DEFUN ("frame-focus", Fframe_focus, Sframe_focus, 0, 1, 0,
       doc: /* Return the frame to which FRAME's keystrokes are currently being sent.
If FRAME is omitted or nil, the selected frame is used.
Return nil if FRAME's focus is not redirected.
See `redirect-frame-focus'.  */)
  (Lisp_Object frame)
{
  return FRAME_FOCUS_FRAME (decode_live_frame (frame));
}

DEFUN ("x-focus-frame", Fx_focus_frame, Sx_focus_frame, 1, 2, 0,
       doc: /* Set the input focus to FRAME.
FRAME nil means use the selected frame.  Optional argument NOACTIVATE
means do not activate FRAME.

If there is no window system support, this function does nothing.  */)
     (Lisp_Object frame, Lisp_Object noactivate)
{
#ifdef HAVE_WINDOW_SYSTEM
  x_focus_frame (decode_window_system_frame (frame), !NILP (noactivate));
#endif
  return Qnil;
}

DEFUN ("frame-after-make-frame",
       Fframe_after_make_frame,
       Sframe_after_make_frame, 2, 2, 0,
       doc: /* Mark FRAME as made.
FRAME nil means use the selected frame.  Second argument MADE non-nil
means functions on `window-configuration-change-hook' are called
whenever the window configuration of FRAME changes.  MADE nil means
these functions are not called.

This function is currently called by `make-frame' only and should be
otherwise used with utter care to avoid that running functions on
`window-configuration-change-hook' is impeded forever.  */)
  (Lisp_Object frame, Lisp_Object made)
{
  struct frame *f = decode_live_frame (frame);
  f->after_make_frame = !NILP (made);
  f->inhibit_horizontal_resize = false;
  f->inhibit_vertical_resize = false;
  return made;
}


/* Discard BUFFER from the buffer-list and buried-buffer-list of each frame.  */

void
frames_discard_buffer (Lisp_Object buffer)
{
  Lisp_Object frame, tail;

  FOR_EACH_FRAME (tail, frame)
    {
      fset_buffer_list
	(XFRAME (frame), Fdelq (buffer, XFRAME (frame)->buffer_list));
      fset_buried_buffer_list
	(XFRAME (frame), Fdelq (buffer, XFRAME (frame)->buried_buffer_list));
    }
}

/* Modify the alist in *ALISTPTR to associate PROP with VAL.
   If the alist already has an element for PROP, we change it.  */

void
store_in_alist (Lisp_Object *alistptr, Lisp_Object prop, Lisp_Object val)
{
  register Lisp_Object tem;

  tem = Fassq (prop, *alistptr);
  if (EQ (tem, Qnil))
    *alistptr = Fcons (Fcons (prop, val), *alistptr);
  else
    Fsetcdr (tem, val);
}

static int
frame_name_fnn_p (char *str, ptrdiff_t len)
{
  if (len > 1 && str[0] == 'F' && '0' <= str[1] && str[1] <= '9')
    {
      char *p = str + 2;
      while ('0' <= *p && *p <= '9')
	p++;
      if (p == str + len)
	return 1;
    }
  return 0;
}

/* Set the name of the terminal frame.  Also used by MSDOS frames.
   Modeled after x_set_name which is used for WINDOW frames.  */

static void
set_term_frame_name (struct frame *f, Lisp_Object name)
{
  f->explicit_name = ! NILP (name);

  /* If NAME is nil, set the name to F<num>.  */
  if (NILP (name))
    {
      char namebuf[sizeof "F" + INT_STRLEN_BOUND (printmax_t)];

      /* Check for no change needed in this very common case
	 before we do any consing.  */
      if (frame_name_fnn_p (SSDATA (f->name), SBYTES (f->name)))
	return;

      name = make_formatted_string (namebuf, "F%"pMd, ++tty_frame_count);
    }
  else
    {
      CHECK_STRING (name);

      /* Don't change the name if it's already NAME.  */
      if (! NILP (Fstring_equal (name, f->name)))
	return;

      /* Don't allow the user to set the frame name to F<num>, so it
	 doesn't clash with the names we generate for terminal frames.  */
      if (frame_name_fnn_p (SSDATA (name), SBYTES (name)))
	error ("Frame names of the form F<num> are usurped by Emacs");
    }

  fset_name (f, name);
  update_mode_lines = 16;
}

void
store_frame_param (struct frame *f, Lisp_Object prop, Lisp_Object val)
{
  register Lisp_Object old_alist_elt;

  if (EQ (prop, Qminibuffer))
    {
      if (WINDOWP (val))
	{
	  if (!MINI_WINDOW_P (XWINDOW (val)))
	    error ("The `minibuffer' parameter does not specify a valid minibuffer window");
	  else if (FRAME_MINIBUF_ONLY_P (f))
	    {
	      if (EQ (val, FRAME_MINIBUF_WINDOW (f)))
		val = Qonly;
	      else
		error ("Can't change the minibuffer window of a minibuffer-only frame");
	    }
	  else if (FRAME_HAS_MINIBUF_P (f))
	    {
	      if (EQ (val, FRAME_MINIBUF_WINDOW (f)))
		val = Qt;
	      else
		error ("Can't change the minibuffer window of a frame with its own minibuffer");
	    }
	  else
	    /* Store the chosen minibuffer window.  */
	    fset_minibuffer_window (f, val);
	}
      else
	{
	  Lisp_Object old_val = Fcdr (Fassq (Qminibuffer, f->param_alist));

	  if (!NILP (old_val))
	    {
	      if (WINDOWP (old_val) && NILP (val))
		/* Don't change the value for a minibuffer-less frame if
		   only nil was specified as new value.  */
		val = old_val;
	      else if (!EQ (old_val, val))
		error ("Can't change the `minibuffer' parameter of this frame");
	    }
	}
    }

  /* Check each parent-frame and delete-before parameter for a
     circular dependency.  Do not check between parameters, so you can
     still create circular dependencies with different properties, for
     example a chain of frames F1->F2->...Fn such that F1 is an ancestor
     frame of Fn and thus cannot be deleted before Fn and a second chain
     Fn->Fn-1->...F1 such that Fn cannot be deleted before F1.  */
  else if (EQ (prop, Qparent_frame) || EQ (prop, Qdelete_before))
    {
      Lisp_Object oldval = Fcdr (Fassq (prop, f->param_alist));

      if (!EQ (oldval, val) && !NILP (val))
	{
	  Lisp_Object frame;
	  Lisp_Object frame1 = val;

	  if (!FRAMEP (frame1) || !FRAME_LIVE_P (XFRAME (frame1)))
	    error ("Invalid `%s' frame parameter",
		   SSDATA (SYMBOL_NAME (prop)));

	  XSETFRAME (frame, f);

	  while (FRAMEP (frame1) && FRAME_LIVE_P (XFRAME (frame1)))
	    if (EQ (frame1, frame))
	      error ("Circular specification of `%s' frame parameter",
		     SSDATA (SYMBOL_NAME (prop)));
	    else
	      frame1 = get_frame_param (XFRAME (frame1), prop);
	}
    }

  /* The buffer-list parameters are stored in a special place and not
     in the alist.  All buffers must be live.  */
  else if (EQ (prop, Qbuffer_list))
    {
      Lisp_Object list = Qnil;
      for (; CONSP (val); val = XCDR (val))
	if (!NILP (Fbuffer_live_p (XCAR (val))))
	  list = Fcons (XCAR (val), list);
      fset_buffer_list (f, Fnreverse (list));
      return;
    }
  else if (EQ (prop, Qburied_buffer_list))
    {
      Lisp_Object list = Qnil;
      for (; CONSP (val); val = XCDR (val))
	if (!NILP (Fbuffer_live_p (XCAR (val))))
	  list = Fcons (XCAR (val), list);
      fset_buried_buffer_list (f, Fnreverse (list));
      return;
    }

  /* The tty color needed to be set before the frame's parameter
     alist was updated with the new value.  This is not true any more,
     but we still do this test early on.  */
  if (FRAME_TERMCAP_P (f) && EQ (prop, Qtty_color_mode)
      && f == FRAME_TTY (f)->previous_frame)
    /* Force redisplay of this tty.  */
    FRAME_TTY (f)->previous_frame = NULL;

  /* Update the frame parameter alist.  */
  old_alist_elt = Fassq (prop, f->param_alist);
  if (EQ (old_alist_elt, Qnil))
    fset_param_alist (f, Fcons (Fcons (prop, val), f->param_alist));
  else
    Fsetcdr (old_alist_elt, val);

  /* Update some other special parameters in their special places
     in addition to the alist.  */

  if (EQ (prop, Qbuffer_predicate))
    fset_buffer_predicate (f, val);

  if (! FRAME_WINDOW_P (f))
    {
      if (EQ (prop, Qmenu_bar_lines))
	set_menu_bar_lines (f, val, make_number (FRAME_MENU_BAR_LINES (f)));
      else if (EQ (prop, Qname))
	set_term_frame_name (f, val);
    }
}

/* Return color matches UNSPEC on frame F or nil if UNSPEC
   is not an unspecified foreground or background color.  */

static Lisp_Object
frame_unspecified_color (struct frame *f, Lisp_Object unspec)
{
  return (!strncmp (SSDATA (unspec), unspecified_bg, SBYTES (unspec))
	  ? tty_color_name (f, FRAME_BACKGROUND_PIXEL (f))
	  : (!strncmp (SSDATA (unspec), unspecified_fg, SBYTES (unspec))
	     ? tty_color_name (f, FRAME_FOREGROUND_PIXEL (f)) : Qnil));
}

DEFUN ("frame-parameters", Fframe_parameters, Sframe_parameters, 0, 1, 0,
       doc: /* Return the parameters-alist of frame FRAME.
It is a list of elements of the form (PARM . VALUE), where PARM is a symbol.
The meaningful PARMs depend on the kind of frame.
If FRAME is omitted or nil, return information on the currently selected frame.  */)
  (Lisp_Object frame)
{
  Lisp_Object alist;
  struct frame *f = decode_any_frame (frame);
  int height, width;

  if (!FRAME_LIVE_P (f))
    return Qnil;

  alist = Fcopy_alist (f->param_alist);

  if (!FRAME_WINDOW_P (f))
    {
      Lisp_Object elt;

      /* If the frame's parameter alist says the colors are
	 unspecified and reversed, take the frame's background pixel
	 for foreground and vice versa.  */
      elt = Fassq (Qforeground_color, alist);
      if (CONSP (elt) && STRINGP (XCDR (elt)))
	{
	  elt = frame_unspecified_color (f, XCDR (elt));
	  if (!NILP (elt))
	    store_in_alist (&alist, Qforeground_color, elt);
	}
      else
	store_in_alist (&alist, Qforeground_color,
			tty_color_name (f, FRAME_FOREGROUND_PIXEL (f)));
      elt = Fassq (Qbackground_color, alist);
      if (CONSP (elt) && STRINGP (XCDR (elt)))
	{
	  elt = frame_unspecified_color (f, XCDR (elt));
	  if (!NILP (elt))
	    store_in_alist (&alist, Qbackground_color, elt);
	}
      else
	store_in_alist (&alist, Qbackground_color,
			tty_color_name (f, FRAME_BACKGROUND_PIXEL (f)));
      store_in_alist (&alist, Qfont,
		      build_string (FRAME_W32_P (f) ? "w32term"
				    :"tty"));
    }
  store_in_alist (&alist, Qname, f->name);
  height = (f->new_height
	    ? (f->new_pixelwise
	       ? (f->new_height / FRAME_LINE_HEIGHT (f))
	       : f->new_height)
	    : FRAME_LINES (f));
  store_in_alist (&alist, Qheight, make_number (height));
  width = (f->new_width
	   ? (f->new_pixelwise
	      ? (f->new_width / FRAME_COLUMN_WIDTH (f))
	      : f->new_width)
	   : FRAME_COLS (f));
  store_in_alist (&alist, Qwidth, make_number (width));
  store_in_alist (&alist, Qmodeline, (FRAME_WANTS_MODELINE_P (f) ? Qt : Qnil));
  store_in_alist (&alist, Qunsplittable, (FRAME_NO_SPLIT_P (f) ? Qt : Qnil));
  store_in_alist (&alist, Qbuffer_list, f->buffer_list);
  store_in_alist (&alist, Qburied_buffer_list, f->buried_buffer_list);

  /* I think this should be done with a hook.  */
#ifdef HAVE_WINDOW_SYSTEM
  if (FRAME_WINDOW_P (f))
    x_report_frame_params (f, &alist);
  else
#endif
    {
      /* This ought to be correct in f->param_alist for an X frame.  */
      Lisp_Object lines;
      XSETFASTINT (lines, FRAME_MENU_BAR_LINES (f));
      store_in_alist (&alist, Qmenu_bar_lines, lines);
    }

  return alist;
}


DEFUN ("frame-parameter", Fframe_parameter, Sframe_parameter, 2, 2, 0,
       doc: /* Return FRAME's value for parameter PARAMETER.
If FRAME is nil, describe the currently selected frame.  */)
  (Lisp_Object frame, Lisp_Object parameter)
{
  struct frame *f = decode_any_frame (frame);
  Lisp_Object value = Qnil;

  CHECK_SYMBOL (parameter);

  XSETFRAME (frame, f);

  if (FRAME_LIVE_P (f))
    {
      /* Avoid consing in frequent cases.  */
      if (EQ (parameter, Qname))
	value = f->name;
#ifdef HAVE_WINDOW_SYSTEM
      /* These are used by vertical motion commands.  */
      else if (EQ (parameter, Qvertical_scroll_bars))
	value = (f->vertical_scroll_bar_type == vertical_scroll_bar_none
		 ? Qnil
		 : (f->vertical_scroll_bar_type == vertical_scroll_bar_left
		    ? Qleft : Qright));
      else if (EQ (parameter, Qhorizontal_scroll_bars))
	value = f->horizontal_scroll_bars ? Qt : Qnil;
      else if (EQ (parameter, Qline_spacing) && f->extra_line_spacing == 0)
	/* If this is non-zero, we can't determine whether the user specified
	   an integer or float value without looking through 'param_alist'.  */
	value = make_number (0);
      else if (EQ (parameter, Qfont) && FRAME_X_P (f))
	value = FRAME_FONT (f)->props[FONT_NAME_INDEX];
#endif /* HAVE_WINDOW_SYSTEM */
#ifdef HAVE_X_WINDOWS
      else if (EQ (parameter, Qdisplay) && FRAME_X_P (f))
	value = XCAR (FRAME_DISPLAY_INFO (f)->name_list_element);
#endif /* HAVE_X_WINDOWS */
      else if (EQ (parameter, Qbackground_color)
	       || EQ (parameter, Qforeground_color))
	{
	  value = Fassq (parameter, f->param_alist);
	  if (CONSP (value))
	    {
	      value = XCDR (value);
	      /* Fframe_parameters puts the actual fg/bg color names,
		 even if f->param_alist says otherwise.  This is
		 important when param_alist's notion of colors is
		 "unspecified".  We need to do the same here.  */
	      if (STRINGP (value) && !FRAME_WINDOW_P (f))
		{
		  Lisp_Object tem = frame_unspecified_color (f, value);

		  if (!NILP (tem))
		    value = tem;
		}
	    }
	  else
	    value = Fcdr (Fassq (parameter, Fframe_parameters (frame)));
	}
      else if (EQ (parameter, Qdisplay_type)
	       || EQ (parameter, Qbackground_mode))
	value = Fcdr (Fassq (parameter, f->param_alist));
      else
	/* FIXME: Avoid this code path at all (as well as code duplication)
	   by sharing more code with Fframe_parameters.  */
	value = Fcdr (Fassq (parameter, Fframe_parameters (frame)));
    }

  return value;
}


DEFUN ("modify-frame-parameters", Fmodify_frame_parameters,
       Smodify_frame_parameters, 2, 2, 0,
       doc: /* Modify FRAME according to new values of its parameters in ALIST.
If FRAME is nil, it defaults to the selected frame.
ALIST is an alist of parameters to change and their new values.
Each element of ALIST has the form (PARM . VALUE), where PARM is a symbol.
Which PARMs are meaningful depends on the kind of frame.
The meaningful parameters are acted upon, i.e. the frame is changed
according to their new values, and are also stored in the frame's
parameter list so that `frame-parameters' will return them.
PARMs that are not meaningful are still stored in the frame's parameter
list, but are otherwise ignored.  */)
  (Lisp_Object frame, Lisp_Object alist)
{
  struct frame *f = decode_live_frame (frame);
  Lisp_Object prop, val;

  /* I think this should be done with a hook.  */
#ifdef HAVE_WINDOW_SYSTEM
  if (FRAME_WINDOW_P (f))
    x_set_frame_parameters (f, alist);
  else
#endif

    {
      EMACS_INT length = XFASTINT (Flength (alist));
      ptrdiff_t i;
      Lisp_Object *parms;
      Lisp_Object *values;
      USE_SAFE_ALLOCA;
      SAFE_ALLOCA_LISP (parms, 2 * length);
      values = parms + length;

      /* Extract parm names and values into those vectors.  */

      for (i = 0; CONSP (alist); alist = XCDR (alist))
	{
	  Lisp_Object elt;

	  elt = XCAR (alist);
	  parms[i] = Fcar (elt);
	  values[i] = Fcdr (elt);
	  i++;
	}

      /* Now process them in reverse of specified order.  */
      while (--i >= 0)
	{
	  prop = parms[i];
	  val = values[i];
	  store_frame_param (f, prop, val);

	  if (EQ (prop, Qforeground_color)
	      || EQ (prop, Qbackground_color))
	    update_face_from_frame_parameter (f, prop, val);
	}

      SAFE_FREE ();
    }
  return Qnil;
}

DEFUN ("frame-char-height", Fframe_char_height, Sframe_char_height,
       0, 1, 0,
       doc: /* Height in pixels of a line in the font in frame FRAME.
If FRAME is omitted or nil, the selected frame is used.
For a terminal frame, the value is always 1.  */)
  (Lisp_Object frame)
{
#ifdef HAVE_WINDOW_SYSTEM
  struct frame *f = decode_any_frame (frame);

  if (FRAME_WINDOW_P (f))
    return make_number (FRAME_LINE_HEIGHT (f));
  else
#endif
    return make_number (1);
}


DEFUN ("frame-char-width", Fframe_char_width, Sframe_char_width,
       0, 1, 0,
       doc: /* Width in pixels of characters in the font in frame FRAME.
If FRAME is omitted or nil, the selected frame is used.
On a graphical screen, the width is the standard width of the default font.
For a terminal screen, the value is always 1.  */)
  (Lisp_Object frame)
{
#ifdef HAVE_WINDOW_SYSTEM
  struct frame *f = decode_any_frame (frame);

  if (FRAME_WINDOW_P (f))
    return make_number (FRAME_COLUMN_WIDTH (f));
  else
#endif
    return make_number (1);
}

DEFUN ("frame-pixel-height", Fframe_pixel_height,
       Sframe_pixel_height, 0, 1, 0,
       doc: /* Return a FRAME's height in pixels.
If FRAME is omitted or nil, the selected frame is used.  The exact value
of the result depends on the window-system and toolkit in use:

In the Gtk+ version of Emacs, it includes only any window (including
the minibuffer or echo area), mode line, and header line.  It does not
include the tool bar or menu bar.

With other graphical versions, it also includes the tool bar and the
menu bar.

For a text terminal, it includes the menu bar.  In this case, the
result is really in characters rather than pixels (i.e., is identical
to `frame-height'). */)
  (Lisp_Object frame)
{
  struct frame *f = decode_any_frame (frame);

#ifdef HAVE_WINDOW_SYSTEM
  if (FRAME_WINDOW_P (f))
    return make_number (FRAME_PIXEL_HEIGHT (f));
  else
#endif
    return make_number (FRAME_TOTAL_LINES (f));
}

DEFUN ("frame-pixel-width", Fframe_pixel_width,
       Sframe_pixel_width, 0, 1, 0,
       doc: /* Return FRAME's width in pixels.
For a terminal frame, the result really gives the width in characters.
If FRAME is omitted or nil, the selected frame is used.  */)
  (Lisp_Object frame)
{
  struct frame *f = decode_any_frame (frame);

#ifdef HAVE_WINDOW_SYSTEM
  if (FRAME_WINDOW_P (f))
    return make_number (FRAME_PIXEL_WIDTH (f));
  else
#endif
    return make_number (FRAME_TOTAL_COLS (f));
}

DEFUN ("tool-bar-pixel-width", Ftool_bar_pixel_width,
       Stool_bar_pixel_width, 0, 1, 0,
       doc: /* Return width in pixels of FRAME's tool bar.
The result is greater than zero only when the tool bar is on the left
or right side of FRAME.  If FRAME is omitted or nil, the selected frame
is used.  */)
  (Lisp_Object frame)
{
#ifdef FRAME_TOOLBAR_WIDTH
  struct frame *f = decode_any_frame (frame);

  if (FRAME_WINDOW_P (f))
    return make_number (FRAME_TOOLBAR_WIDTH (f));
#endif
  return make_number (0);
}

DEFUN ("frame-text-cols", Fframe_text_cols, Sframe_text_cols, 0, 1, 0,
       doc: /* Return width in columns of FRAME's text area.  */)
  (Lisp_Object frame)
{
  return make_number (FRAME_COLS (decode_any_frame (frame)));
}

DEFUN ("frame-text-lines", Fframe_text_lines, Sframe_text_lines, 0, 1, 0,
       doc: /* Return height in lines of FRAME's text area.  */)
  (Lisp_Object frame)
{
  return make_number (FRAME_LINES (decode_any_frame (frame)));
}

DEFUN ("frame-total-cols", Fframe_total_cols, Sframe_total_cols, 0, 1, 0,
       doc: /* Return number of total columns of FRAME.  */)
  (Lisp_Object frame)
{
  return make_number (FRAME_TOTAL_COLS (decode_any_frame (frame)));
}

DEFUN ("frame-total-lines", Fframe_total_lines, Sframe_total_lines, 0, 1, 0,
       doc: /* Return number of total lines of FRAME.  */)
  (Lisp_Object frame)
{
  return make_number (FRAME_TOTAL_LINES (decode_any_frame (frame)));
}

DEFUN ("frame-text-width", Fframe_text_width, Sframe_text_width, 0, 1, 0,
       doc: /* Return text area width of FRAME in pixels.  */)
  (Lisp_Object frame)
{
  return make_number (FRAME_TEXT_WIDTH (decode_any_frame (frame)));
}

DEFUN ("frame-text-height", Fframe_text_height, Sframe_text_height, 0, 1, 0,
       doc: /* Return text area height of FRAME in pixels.  */)
  (Lisp_Object frame)
{
  return make_number (FRAME_TEXT_HEIGHT (decode_any_frame (frame)));
}

DEFUN ("frame-scroll-bar-width", Fscroll_bar_width, Sscroll_bar_width, 0, 1, 0,
       doc: /* Return scroll bar width of FRAME in pixels.  */)
  (Lisp_Object frame)
{
  return make_number (FRAME_SCROLL_BAR_AREA_WIDTH (decode_any_frame (frame)));
}

DEFUN ("frame-scroll-bar-height", Fscroll_bar_height, Sscroll_bar_height, 0, 1, 0,
       doc: /* Return scroll bar height of FRAME in pixels.  */)
  (Lisp_Object frame)
{
  return make_number (FRAME_SCROLL_BAR_AREA_HEIGHT (decode_any_frame (frame)));
}

DEFUN ("frame-fringe-width", Ffringe_width, Sfringe_width, 0, 1, 0,
       doc: /* Return fringe width of FRAME in pixels.  */)
  (Lisp_Object frame)
{
  return make_number (FRAME_TOTAL_FRINGE_WIDTH (decode_any_frame (frame)));
}

DEFUN ("frame-border-width", Fborder_width, Sborder_width, 0, 1, 0,
       doc: /* Return border width of FRAME in pixels.  */)
  (Lisp_Object frame)
{
  return make_number (FRAME_INTERNAL_BORDER_WIDTH (decode_any_frame (frame)));
}

DEFUN ("frame-right-divider-width", Fright_divider_width, Sright_divider_width, 0, 1, 0,
       doc: /* Return width (in pixels) of vertical window dividers on FRAME.  */)
  (Lisp_Object frame)
{
  return make_number (FRAME_RIGHT_DIVIDER_WIDTH (decode_any_frame (frame)));
}

DEFUN ("frame-bottom-divider-width", Fbottom_divider_width, Sbottom_divider_width, 0, 1, 0,
       doc: /* Return width (in pixels) of horizontal window dividers on FRAME.  */)
  (Lisp_Object frame)
{
  return make_number (FRAME_BOTTOM_DIVIDER_WIDTH (decode_any_frame (frame)));
}

DEFUN ("set-frame-height", Fset_frame_height, Sset_frame_height, 2, 4, 0,
       doc: /* Set text height of frame FRAME to HEIGHT lines.
Optional third arg PRETEND non-nil means that redisplay should use
HEIGHT lines but that the idea of the actual height of the frame should
not be changed.

Optional fourth argument PIXELWISE non-nil means that FRAME should be
HEIGHT pixels high.  Note: When `frame-resize-pixelwise' is nil, some
window managers may refuse to honor a HEIGHT that is not an integer
multiple of the default frame font height.  */)
  (Lisp_Object frame, Lisp_Object height, Lisp_Object pretend, Lisp_Object pixelwise)
{
  struct frame *f = decode_live_frame (frame);
  int pixel_height;

  CHECK_TYPE_RANGED_INTEGER (int, height);

  pixel_height = (!NILP (pixelwise)
		  ? XINT (height)
		  : XINT (height) * FRAME_LINE_HEIGHT (f));
  adjust_frame_size (f, -1, pixel_height, 1, !NILP (pretend), Qheight);

  return Qnil;
}

DEFUN ("set-frame-width", Fset_frame_width, Sset_frame_width, 2, 4, 0,
       doc: /* Set text width of frame FRAME to WIDTH columns.
Optional third arg PRETEND non-nil means that redisplay should use WIDTH
columns but that the idea of the actual width of the frame should not
be changed.

Optional fourth argument PIXELWISE non-nil means that FRAME should be
WIDTH pixels wide.  Note: When `frame-resize-pixelwise' is nil, some
window managers may refuse to honor a WIDTH that is not an integer
multiple of the default frame font width.  */)
  (Lisp_Object frame, Lisp_Object width, Lisp_Object pretend, Lisp_Object pixelwise)
{
  struct frame *f = decode_live_frame (frame);
  int pixel_width;

  CHECK_TYPE_RANGED_INTEGER (int, width);

  pixel_width = (!NILP (pixelwise)
		 ? XINT (width)
		 : XINT (width) * FRAME_COLUMN_WIDTH (f));
  adjust_frame_size (f, pixel_width, -1, 1, !NILP (pretend), Qwidth);

  return Qnil;
}

DEFUN ("set-frame-size", Fset_frame_size, Sset_frame_size, 3, 4, 0,
       doc: /* Set text size of FRAME to WIDTH by HEIGHT, measured in characters.
Optional argument PIXELWISE non-nil means to measure in pixels.  Note:
When `frame-resize-pixelwise' is nil, some window managers may refuse to
honor a WIDTH that is not an integer multiple of the default frame font
width or a HEIGHT that is not an integer multiple of the default frame
font height.  */)
  (Lisp_Object frame, Lisp_Object width, Lisp_Object height, Lisp_Object pixelwise)
{
  struct frame *f = decode_live_frame (frame);
  int pixel_width, pixel_height;

  CHECK_TYPE_RANGED_INTEGER (int, width);
  CHECK_TYPE_RANGED_INTEGER (int, height);

  pixel_width = (!NILP (pixelwise)
		 ? XINT (width)
		 : XINT (width) * FRAME_COLUMN_WIDTH (f));
  pixel_height = (!NILP (pixelwise)
		  ? XINT (height)
		  : XINT (height) * FRAME_LINE_HEIGHT (f));
  adjust_frame_size (f, pixel_width, pixel_height, 1, 0, Qsize);

  return Qnil;
}

DEFUN ("frame-position", Fframe_position,
       Sframe_position, 0, 1, 0,
       doc: /* Return top left corner of FRAME in pixels.
FRAME must be a live frame and defaults to the selected one.  The return
value is a cons (x, y) of the coordinates of the top left corner of
FRAME's outer frame, in pixels relative to an origin (0, 0) of FRAME's
display.  */)
     (Lisp_Object frame)
{
  register struct frame *f = decode_live_frame (frame);

  return Fcons (make_number (f->left_pos), make_number (f->top_pos));
}

DEFUN ("set-frame-position", Fset_frame_position,
       Sset_frame_position, 3, 3, 0,
       doc: /* Set position of FRAME to (X, Y).
FRAME must be a live frame and defaults to the selected one.  X and Y,
if positive, specify the coordinate of the left and top edge of FRAME's
outer frame in pixels relative to an origin (0, 0) of FRAME's display.
If any of X or Y is negative, it specifies the coordinates of the right
or bottom edge of the outer frame of FRAME relative to the right or
bottom edge of FRAME's display.  */)
  (Lisp_Object frame, Lisp_Object x, Lisp_Object y)
{
  struct frame *f = decode_live_frame (frame);

  CHECK_TYPE_RANGED_INTEGER (int, x);
  CHECK_TYPE_RANGED_INTEGER (int, y);

  /* I think this should be done with a hook.  */
  if (FRAME_WINDOW_P (f))
    {
#ifdef HAVE_WINDOW_SYSTEM
      x_set_offset (f, XINT (x), XINT (y), 1);
#endif
    }

  return Qt;
}


/***********************************************************************
				Frame Parameters
 ***********************************************************************/

/* Connect the frame-parameter names for X frames
   to the ways of passing the parameter values to the window system.

   The name of a parameter, as a Lisp symbol,
   has an `x-frame-parameter' property which is an integer in Lisp
   that is an index in this table.  */

struct frame_parm_table {
  const char *name;
  int sym;
};

static const struct frame_parm_table frame_parms[] =
{
  {"auto-raise",		SYMBOL_INDEX (Qauto_raise)},
  {"auto-lower",		SYMBOL_INDEX (Qauto_lower)},
  {"background-color",		-1},
  {"border-color",		SYMBOL_INDEX (Qborder_color)},
  {"border-width",		SYMBOL_INDEX (Qborder_width)},
  {"cursor-color",		SYMBOL_INDEX (Qcursor_color)},
  {"cursor-type",		SYMBOL_INDEX (Qcursor_type)},
  {"font",			-1},
  {"foreground-color",		-1},
  {"icon-name",			SYMBOL_INDEX (Qicon_name)},
  {"icon-type",			SYMBOL_INDEX (Qicon_type)},
  {"internal-border-width",	SYMBOL_INDEX (Qinternal_border_width)},
  {"right-divider-width",	SYMBOL_INDEX (Qright_divider_width)},
  {"bottom-divider-width",	SYMBOL_INDEX (Qbottom_divider_width)},
  {"menu-bar-lines",		SYMBOL_INDEX (Qmenu_bar_lines)},
  {"mouse-color",		SYMBOL_INDEX (Qmouse_color)},
  {"name",			SYMBOL_INDEX (Qname)},
  {"scroll-bar-width",		SYMBOL_INDEX (Qscroll_bar_width)},
  {"scroll-bar-height",		SYMBOL_INDEX (Qscroll_bar_height)},
  {"title",			SYMBOL_INDEX (Qtitle)},
  {"unsplittable",		SYMBOL_INDEX (Qunsplittable)},
  {"vertical-scroll-bars",	SYMBOL_INDEX (Qvertical_scroll_bars)},
  {"horizontal-scroll-bars",	SYMBOL_INDEX (Qhorizontal_scroll_bars)},
  {"visibility",		SYMBOL_INDEX (Qvisibility)},
  {"tool-bar-lines",		SYMBOL_INDEX (Qtool_bar_lines)},
  {"scroll-bar-foreground",	SYMBOL_INDEX (Qscroll_bar_foreground)},
  {"scroll-bar-background",	SYMBOL_INDEX (Qscroll_bar_background)},
  {"screen-gamma",		SYMBOL_INDEX (Qscreen_gamma)},
  {"line-spacing",		SYMBOL_INDEX (Qline_spacing)},
  {"left-fringe",		SYMBOL_INDEX (Qleft_fringe)},
  {"right-fringe",		SYMBOL_INDEX (Qright_fringe)},
  {"wait-for-wm",		SYMBOL_INDEX (Qwait_for_wm)},
  {"fullscreen",                SYMBOL_INDEX (Qfullscreen)},
  {"font-backend",		SYMBOL_INDEX (Qfont_backend)},
  {"alpha",			SYMBOL_INDEX (Qalpha)},
  {"sticky",			SYMBOL_INDEX (Qsticky)},
  {"tool-bar-position",		SYMBOL_INDEX (Qtool_bar_position)},
  {"inhibit-double-buffering",  SYMBOL_INDEX (Qinhibit_double_buffering)},
  {"undecorated",		SYMBOL_INDEX (Qundecorated)},
  {"parent-frame",		SYMBOL_INDEX (Qparent_frame)},
  {"skip-taskbar",		SYMBOL_INDEX (Qskip_taskbar)},
  {"no-focus-on-map",		SYMBOL_INDEX (Qno_focus_on_map)},
  {"no-accept-focus",		SYMBOL_INDEX (Qno_accept_focus)},
  {"z-group",			SYMBOL_INDEX (Qz_group)},
  {"override-redirect",		SYMBOL_INDEX (Qoverride_redirect)},
};

#ifdef HAVE_WINDOW_SYSTEM

/* Change the parameters of frame F as specified by ALIST.
   If a parameter is not specially recognized, do nothing special;
   otherwise call the `x_set_...' function for that parameter.
   Except for certain geometry properties, always call store_frame_param
   to store the new value in the parameter alist.  */

void
x_set_frame_parameters (struct frame *f, Lisp_Object alist)
{
  Lisp_Object tail;

  /* If both of these parameters are present, it's more efficient to
     set them both at once.  So we wait until we've looked at the
     entire list before we set them.  */
  int width = -1, height = -1;  /* -1 denotes they were not changed. */

  /* Same here.  */
  Lisp_Object left, top;

  /* Same with these.  */
  Lisp_Object icon_left, icon_top;

  /* And with this.  */
  Lisp_Object fullscreen;
  bool fullscreen_change = false;

  /* Record in these vectors all the parms specified.  */
  Lisp_Object *parms;
  Lisp_Object *values;
  ptrdiff_t i, j, size;
  bool left_no_change = 0, top_no_change = 0;
#ifdef HAVE_X_WINDOWS
  bool icon_left_no_change = 0, icon_top_no_change = 0;
#endif

  for (size = 0, tail = alist; CONSP (tail); tail = XCDR (tail))
    size++;
  CHECK_LIST_END (tail, alist);

  USE_SAFE_ALLOCA;
  SAFE_ALLOCA_LISP (parms, 2 * size);
  values = parms + size;

  /* Extract parm names and values into those vectors.  */

  i = 0, j = size - 1;
  for (tail = alist; CONSP (tail); tail = XCDR (tail))
    {
      Lisp_Object elt = XCAR (tail), prop = Fcar (elt), val = Fcdr (elt);

      /* Some properties are independent of other properties, but other
	 properties are dependent upon them.  These special properties
	 are foreground_color, background_color (affects cursor_color)
	 and font (affects fringe widths); they're recorded starting
	 from the end of PARMS and VALUES to process them first by using
	 reverse iteration.  */

      if (EQ (prop, Qforeground_color)
	  || EQ (prop, Qbackground_color)
	  || EQ (prop, Qfont))
	{
	  parms[j] = prop;
	  values[j] = val;
	  j--;
	}
      else
	{
	  parms[i] = prop;
	  values[i] = val;
	  i++;
	}
    }

  /* TAIL and ALIST are not used again below here.  */
  alist = tail = Qnil;

  top = left = Qunbound;
  icon_left = icon_top = Qunbound;

  /* Reverse order is used to make sure that special
     properties noticed above are processed first.  */
  for (i = size - 1; i >= 0; i--)
    {
      Lisp_Object prop, val;

      prop = parms[i];
      val = values[i];

      if (EQ (prop, Qwidth))
        {
	  if (RANGED_INTEGERP (0, val, INT_MAX))
	    width = XFASTINT (val) * FRAME_COLUMN_WIDTH (f) ;
	  else if (CONSP (val) && EQ (XCAR (val), Qtext_pixels)
		   && RANGED_INTEGERP (0, XCDR (val), INT_MAX))
	    width = XFASTINT (XCDR (val));
        }
      else if (EQ (prop, Qheight))
        {
	  if (RANGED_INTEGERP (0, val, INT_MAX))
	    height = XFASTINT (val) * FRAME_LINE_HEIGHT (f);
	  else if (CONSP (val) && EQ (XCAR (val), Qtext_pixels)
		   && RANGED_INTEGERP (0, XCDR (val), INT_MAX))
	    height = XFASTINT (XCDR (val));
        }
      else if (EQ (prop, Qtop))
	top = val;
      else if (EQ (prop, Qleft))
	left = val;
      else if (EQ (prop, Qicon_top))
	icon_top = val;
      else if (EQ (prop, Qicon_left))
	icon_left = val;
      else if (EQ (prop, Qfullscreen))
	{
	  fullscreen = val;
	  fullscreen_change = true;
	}
      else
	{
	  register Lisp_Object param_index, old_value;

	  old_value = get_frame_param (f, prop);

	  store_frame_param (f, prop, val);

	  param_index = Fget (prop, Qx_frame_parameter);
	  if (NATNUMP (param_index)
	      && XFASTINT (param_index) < ARRAYELTS (frame_parms)
	      && FRAME_RIF (f)->frame_parm_handlers[XINT (param_index)])
	    (*(FRAME_RIF (f)->frame_parm_handlers[XINT (param_index)])) (f, val, old_value);
	}
    }

  /* Don't die if just one of these was set.  */
  if (EQ (left, Qunbound))
    {
      left_no_change = 1;
      if (f->left_pos < 0)
	left = list2 (Qplus, make_number (f->left_pos));
      else
	XSETINT (left, f->left_pos);
    }
  if (EQ (top, Qunbound))
    {
      top_no_change = 1;
      if (f->top_pos < 0)
	top = list2 (Qplus, make_number (f->top_pos));
      else
	XSETINT (top, f->top_pos);
    }

  /* If one of the icon positions was not set, preserve or default it.  */
  if (! TYPE_RANGED_INTEGERP (int, icon_left))
    {
#ifdef HAVE_X_WINDOWS
      icon_left_no_change = 1;
#endif
      icon_left = Fcdr (Fassq (Qicon_left, f->param_alist));
      if (NILP (icon_left))
	XSETINT (icon_left, 0);
    }
  if (! TYPE_RANGED_INTEGERP (int, icon_top))
    {
#ifdef HAVE_X_WINDOWS
      icon_top_no_change = 1;
#endif
      icon_top = Fcdr (Fassq (Qicon_top, f->param_alist));
      if (NILP (icon_top))
	XSETINT (icon_top, 0);
    }

  /* Don't set these parameters unless they've been explicitly
     specified.  The window might be mapped or resized while we're in
     this function, and we don't want to override that unless the lisp
     code has asked for it.

     Don't set these parameters unless they actually differ from the
     window's current parameters; the window may not actually exist
     yet.  */
  {
    Lisp_Object frame;

    XSETFRAME (frame, f);

    if ((width != -1 && width != FRAME_TEXT_WIDTH (f))
	|| (height != -1 && height != FRAME_TEXT_HEIGHT (f)))
      /* We could consider checking f->after_make_frame here, but I
	 don't have the faintest idea why the following is needed at
	 all.  With the old setting it can get a Heisenbug when
	 EmacsFrameResize intermittently provokes a delayed
	 change_frame_size in the middle of adjust_frame_size.  */
      /** 	|| (f->can_x_set_window_size && (f->new_height || f->new_width))) **/
      adjust_frame_size (f, width, height, 1, 0, Qx_set_frame_parameters);

    if ((!NILP (left) || !NILP (top))
	&& ! (left_no_change && top_no_change)
	&& ! (NUMBERP (left) && XINT (left) == f->left_pos
	      && NUMBERP (top) && XINT (top) == f->top_pos))
      {
	int leftpos = 0;
	int toppos = 0;

	/* Record the signs.  */
	f->size_hint_flags &= ~ (XNegative | YNegative);
	if (EQ (left, Qminus))
	  f->size_hint_flags |= XNegative;
	else if (TYPE_RANGED_INTEGERP (int, left))
	  {
	    leftpos = XINT (left);
	    if (leftpos < 0)
	      f->size_hint_flags |= XNegative;
	  }
	else if (CONSP (left) && EQ (XCAR (left), Qminus)
		 && CONSP (XCDR (left))
		 && RANGED_INTEGERP (-INT_MAX, XCAR (XCDR (left)), INT_MAX))
	  {
	    leftpos = - XINT (XCAR (XCDR (left)));
	    f->size_hint_flags |= XNegative;
	  }
	else if (CONSP (left) && EQ (XCAR (left), Qplus)
		 && CONSP (XCDR (left))
		 && TYPE_RANGED_INTEGERP (int, XCAR (XCDR (left))))
	  {
	    leftpos = XINT (XCAR (XCDR (left)));
	  }

	if (EQ (top, Qminus))
	  f->size_hint_flags |= YNegative;
	else if (TYPE_RANGED_INTEGERP (int, top))
	  {
	    toppos = XINT (top);
	    if (toppos < 0)
	      f->size_hint_flags |= YNegative;
	  }
	else if (CONSP (top) && EQ (XCAR (top), Qminus)
		 && CONSP (XCDR (top))
		 && RANGED_INTEGERP (-INT_MAX, XCAR (XCDR (top)), INT_MAX))
	  {
	    toppos = - XINT (XCAR (XCDR (top)));
	    f->size_hint_flags |= YNegative;
	  }
	else if (CONSP (top) && EQ (XCAR (top), Qplus)
		 && CONSP (XCDR (top))
		 && TYPE_RANGED_INTEGERP (int, XCAR (XCDR (top))))
	  {
	    toppos = XINT (XCAR (XCDR (top)));
	  }


	/* Store the numeric value of the position.  */
	f->top_pos = toppos;
	f->left_pos = leftpos;

	f->win_gravity = NorthWestGravity;

	/* Actually set that position, and convert to absolute.  */
	x_set_offset (f, leftpos, toppos, -1);
      }

    if (fullscreen_change)
      {
	Lisp_Object old_value = get_frame_param (f, Qfullscreen);

	frame_size_history_add
	  (f, Qx_set_fullscreen, 0, 0, list2 (old_value, fullscreen));

	store_frame_param (f, Qfullscreen, fullscreen);
	if (!EQ (fullscreen, old_value))
	  x_set_fullscreen (f, fullscreen, old_value);
      }


#ifdef HAVE_X_WINDOWS
    if ((!NILP (icon_left) || !NILP (icon_top))
	&& ! (icon_left_no_change && icon_top_no_change))
      x_wm_set_icon_position (f, XINT (icon_left), XINT (icon_top));
#endif /* HAVE_X_WINDOWS */
  }

  SAFE_FREE ();
}


/* Insert a description of internally-recorded parameters of frame X
   into the parameter alist *ALISTPTR that is to be given to the user.
   Only parameters that are specific to the X window system
   and whose values are not correctly recorded in the frame's
   param_alist need to be considered here.  */

void
x_report_frame_params (struct frame *f, Lisp_Object *alistptr)
{
  Lisp_Object tem;
  uprintmax_t w;
  char buf[INT_BUFSIZE_BOUND (w)];

  /* Represent negative positions (off the top or left screen edge)
     in a way that Fmodify_frame_parameters will understand correctly.  */
  XSETINT (tem, f->left_pos);
  if (f->left_pos >= 0)
    store_in_alist (alistptr, Qleft, tem);
  else
    store_in_alist (alistptr, Qleft, list2 (Qplus, tem));

  XSETINT (tem, f->top_pos);
  if (f->top_pos >= 0)
    store_in_alist (alistptr, Qtop, tem);
  else
    store_in_alist (alistptr, Qtop, list2 (Qplus, tem));

  store_in_alist (alistptr, Qborder_width,
		  make_number (f->border_width));
  store_in_alist (alistptr, Qinternal_border_width,
		  make_number (FRAME_INTERNAL_BORDER_WIDTH (f)));
  store_in_alist (alistptr, Qright_divider_width,
		  make_number (FRAME_RIGHT_DIVIDER_WIDTH (f)));
  store_in_alist (alistptr, Qbottom_divider_width,
		  make_number (FRAME_BOTTOM_DIVIDER_WIDTH (f)));
  store_in_alist (alistptr, Qleft_fringe,
		  make_number (FRAME_LEFT_FRINGE_WIDTH (f)));
  store_in_alist (alistptr, Qright_fringe,
		  make_number (FRAME_RIGHT_FRINGE_WIDTH (f)));
  store_in_alist (alistptr, Qscroll_bar_width,
		  (! FRAME_HAS_VERTICAL_SCROLL_BARS (f)
		   ? make_number (0)
		   : FRAME_CONFIG_SCROLL_BAR_WIDTH (f) > 0
		   ? make_number (FRAME_CONFIG_SCROLL_BAR_WIDTH (f))
		   /* nil means "use default width"
		      for non-toolkit scroll bar.
		      ruler-mode.el depends on this.  */
		   : Qnil));
  store_in_alist (alistptr, Qscroll_bar_height,
		  (! FRAME_HAS_HORIZONTAL_SCROLL_BARS (f)
		   ? make_number (0)
		   : FRAME_CONFIG_SCROLL_BAR_HEIGHT (f) > 0
		   ? make_number (FRAME_CONFIG_SCROLL_BAR_HEIGHT (f))
		   /* nil means "use default height"
		      for non-toolkit scroll bar.  */
		   : Qnil));
  /* FRAME_X_WINDOW is not guaranteed to return an integer.  E.g., on
     MS-Windows it returns a value whose type is HANDLE, which is
     actually a pointer.  Explicit casting avoids compiler
     warnings.  */
  w = (uintptr_t) FRAME_X_WINDOW (f);
  store_in_alist (alistptr, Qwindow_id,
		  make_formatted_string (buf, "%"pMu, w));
#ifdef HAVE_X_WINDOWS
#ifdef USE_X_TOOLKIT
  /* Tooltip frame may not have this widget.  */
  if (FRAME_X_OUTPUT (f)->widget)
#endif
    w = (uintptr_t) FRAME_OUTER_WINDOW (f);
  store_in_alist (alistptr, Qouter_window_id,
		  make_formatted_string (buf, "%"pMu, w));
#endif
  store_in_alist (alistptr, Qicon_name, f->icon_name);
  store_in_alist (alistptr, Qvisibility,
		  (FRAME_VISIBLE_P (f) ? Qt
		   : FRAME_ICONIFIED_P (f) ? Qicon : Qnil));
  store_in_alist (alistptr, Qdisplay,
		  XCAR (FRAME_DISPLAY_INFO (f)->name_list_element));

  if (FRAME_X_OUTPUT (f)->parent_desc == FRAME_DISPLAY_INFO (f)->root_window)
    tem = Qnil;
  else
    tem = make_natnum ((uintptr_t) FRAME_X_OUTPUT (f)->parent_desc);
  store_in_alist (alistptr, Qexplicit_name, (f->explicit_name ? Qt : Qnil));
  store_in_alist (alistptr, Qparent_id, tem);
  store_in_alist (alistptr, Qtool_bar_position, FRAME_TOOL_BAR_POSITION (f));
}


/* Change the `fullscreen' frame parameter of frame F.  OLD_VALUE is
   the previous value of that parameter, NEW_VALUE is the new value. */

void
x_set_fullscreen (struct frame *f, Lisp_Object new_value, Lisp_Object old_value)
{
  if (NILP (new_value))
    f->want_fullscreen = FULLSCREEN_NONE;
  else if (EQ (new_value, Qfullboth) || EQ (new_value, Qfullscreen))
    f->want_fullscreen = FULLSCREEN_BOTH;
  else if (EQ (new_value, Qfullwidth))
    f->want_fullscreen = FULLSCREEN_WIDTH;
  else if (EQ (new_value, Qfullheight))
    f->want_fullscreen = FULLSCREEN_HEIGHT;
  else if (EQ (new_value, Qmaximized))
    f->want_fullscreen = FULLSCREEN_MAXIMIZED;

  if (FRAME_TERMINAL (f)->fullscreen_hook != NULL)
    FRAME_TERMINAL (f)->fullscreen_hook (f);
}


/* Change the `line-spacing' frame parameter of frame F.  OLD_VALUE is
   the previous value of that parameter, NEW_VALUE is the new value.  */

void
x_set_line_spacing (struct frame *f, Lisp_Object new_value, Lisp_Object old_value)
{
  if (NILP (new_value))
    f->extra_line_spacing = 0;
  else if (RANGED_INTEGERP (0, new_value, INT_MAX))
    f->extra_line_spacing = XFASTINT (new_value);
  else if (FLOATP (new_value))
    {
      int new_spacing = XFLOAT_DATA (new_value) * FRAME_LINE_HEIGHT (f) + 0.5;

      if (new_spacing >= 0)
	f->extra_line_spacing = new_spacing;
      else
	signal_error ("Invalid line-spacing", new_value);
    }
  else
    signal_error ("Invalid line-spacing", new_value);
  if (FRAME_VISIBLE_P (f))
    redraw_frame (f);
}


/* Change the `screen-gamma' frame parameter of frame F.  OLD_VALUE is
   the previous value of that parameter, NEW_VALUE is the new value.  */

void
x_set_screen_gamma (struct frame *f, Lisp_Object new_value, Lisp_Object old_value)
{
  Lisp_Object bgcolor;

  if (NILP (new_value))
    f->gamma = 0;
  else if (NUMBERP (new_value) && XFLOATINT (new_value) > 0)
    /* The value 0.4545 is the normal viewing gamma.  */
    f->gamma = 1.0 / (0.4545 * XFLOATINT (new_value));
  else
    signal_error ("Invalid screen-gamma", new_value);

  /* Apply the new gamma value to the frame background.  */
  bgcolor = Fassq (Qbackground_color, f->param_alist);
  if (CONSP (bgcolor) && (bgcolor = XCDR (bgcolor), STRINGP (bgcolor)))
    {
      Lisp_Object parm_index = Fget (Qbackground_color, Qx_frame_parameter);
      if (NATNUMP (parm_index)
	  && XFASTINT (parm_index) < ARRAYELTS (frame_parms)
	  && FRAME_RIF (f)->frame_parm_handlers[XFASTINT (parm_index)])
	  (*FRAME_RIF (f)->frame_parm_handlers[XFASTINT (parm_index)])
	    (f, bgcolor, Qnil);
    }

  clear_face_cache (true);	/* FIXME: Why of all frames?  */
  fset_redisplay (f);
}


void
x_set_font (struct frame *f, Lisp_Object arg, Lisp_Object oldval)
{
  Lisp_Object font_object;
  int fontset = -1;
#ifdef HAVE_X_WINDOWS
  Lisp_Object font_param = arg;
#endif

  /* Set the frame parameter back to the old value because we may
     fail to use ARG as the new parameter value.  */
  store_frame_param (f, Qfont, oldval);

  /* ARG is a fontset name, a font name, a cons of fontset name and a
     font object, or a font object.  In the last case, this function
     never fail.  */
  if (STRINGP (arg))
    {
      fontset = fs_query_fontset (arg, 0);
      if (fontset < 0)
	{
	  font_object = font_open_by_name (f, arg);
	  if (NILP (font_object))
	    error ("Font `%s' is not defined", SSDATA (arg));
	  arg = AREF (font_object, FONT_NAME_INDEX);
	}
      else if (fontset > 0)
	{
	  font_object = font_open_by_name (f, fontset_ascii (fontset));
	  if (NILP (font_object))
	    error ("Font `%s' is not defined", SDATA (arg));
	  arg = AREF (font_object, FONT_NAME_INDEX);
	}
      else
	error ("The default fontset can't be used for a frame font");
    }
  else if (CONSP (arg) && STRINGP (XCAR (arg)) && FONT_OBJECT_P (XCDR (arg)))
    {
      /* This is the case that the ASCII font of F's fontset XCAR
	 (arg) is changed to the font XCDR (arg) by
	 `set-fontset-font'.  */
      fontset = fs_query_fontset (XCAR (arg), 0);
      if (fontset < 0)
	error ("Unknown fontset: %s", SDATA (XCAR (arg)));
      font_object = XCDR (arg);
      arg = AREF (font_object, FONT_NAME_INDEX);
#ifdef HAVE_X_WINDOWS
      font_param = Ffont_get (font_object, QCname);
#endif
    }
  else if (FONT_OBJECT_P (arg))
    {
      font_object = arg;
#ifdef HAVE_X_WINDOWS
      font_param = Ffont_get (font_object, QCname);
#endif
      /* This is to store the XLFD font name in the frame parameter for
	 backward compatibility.  We should store the font-object
	 itself in the future.  */
      arg = AREF (font_object, FONT_NAME_INDEX);
      fontset = FRAME_FONTSET (f);
      /* Check if we can use the current fontset.  If not, set FONTSET
	 to -1 to generate a new fontset from FONT-OBJECT.  */
      if (fontset >= 0)
	{
	  Lisp_Object ascii_font = fontset_ascii (fontset);
	  Lisp_Object spec = font_spec_from_name (ascii_font);

	  /* SPEC might be nil because ASCII_FONT's name doesn't parse
	     according to stupid XLFD rules, which, for example,
	     disallow font names that include a dash followed by a
	     number.  So in those cases we simply request x_new_font
	     below to generate a new fontset.  */
	  if (NILP (spec) || ! font_match_p (spec, font_object))
	    fontset = -1;
	}
    }
  else
    signal_error ("Invalid font", arg);

  if (! NILP (Fequal (font_object, oldval)))
    return;

  x_new_font (f, font_object, fontset);
  store_frame_param (f, Qfont, arg);
#ifdef HAVE_X_WINDOWS
  store_frame_param (f, Qfont_parameter, font_param);
#endif
  /* Recalculate toolbar height.  */
  f->n_tool_bar_rows = 0;

  /* Ensure we redraw it.  */
  clear_current_matrices (f);

  /* Attempt to hunt down bug#16028.  */
  SET_FRAME_GARBAGED (f);

  /* This is important if we are called by some Lisp as part of
     redisplaying the frame, see redisplay_internal.  */
  f->fonts_changed = true;

  recompute_basic_faces (f);

  do_pending_window_change (0);

  /* We used to call face-set-after-frame-default here, but it leads to
     recursive calls (since that function can set the `default' face's
     font which in turns changes the frame's `font' parameter).
     Also I don't know what this call is meant to do, but it seems the
     wrong way to do it anyway (it does a lot more work than what seems
     reasonable in response to a change to `font').  */
}


void
x_set_font_backend (struct frame *f, Lisp_Object new_value, Lisp_Object old_value)
{
  if (! NILP (new_value)
      && !CONSP (new_value))
    {
      char *p0, *p1;

      CHECK_STRING (new_value);
      p0 = p1 = SSDATA (new_value);
      new_value = Qnil;
      while (*p0)
	{
	  while (*p1 && ! c_isspace (*p1) && *p1 != ',') p1++;
	  if (p0 < p1)
	    new_value = Fcons (Fintern (make_string (p0, p1 - p0), Qnil),
			       new_value);
	  if (*p1)
	    {
	      int c;

	      while ((c = *++p1) && c_isspace (c));
	    }
	  p0 = p1;
	}
      new_value = Fnreverse (new_value);
    }

  if (! NILP (old_value) && ! NILP (Fequal (old_value, new_value)))
    return;

  if (FRAME_FONT (f))
    free_all_realized_faces (Qnil);

  new_value = font_update_drivers (f, NILP (new_value) ? Qt : new_value);
  if (NILP (new_value))
    {
      if (NILP (old_value))
	error ("No font backend available");
      font_update_drivers (f, old_value);
      error ("None of specified font backends are available");
    }
  store_frame_param (f, Qfont_backend, new_value);

  if (FRAME_FONT (f))
    {
      Lisp_Object frame;

      XSETFRAME (frame, f);
      x_set_font (f, Fframe_parameter (frame, Qfont), Qnil);
      face_change = true;
      windows_or_buffers_changed = 18;
    }
}

void
x_set_left_fringe (struct frame *f, Lisp_Object new_value, Lisp_Object old_value)
{
  int unit = FRAME_COLUMN_WIDTH (f);
  int old_width = FRAME_LEFT_FRINGE_WIDTH (f);
  int new_width;

  new_width = (RANGED_INTEGERP (-INT_MAX, new_value, INT_MAX)
	       ? eabs (XINT (new_value)) : 8);

  if (new_width != old_width)
    {
      f->left_fringe_width = new_width;
      f->fringe_cols /* Round up.  */
	= (new_width + FRAME_RIGHT_FRINGE_WIDTH (f) + unit - 1) / unit;

      if (FRAME_X_WINDOW (f) != 0)
	adjust_frame_size (f, -1, -1, 3, 0, Qleft_fringe);

      SET_FRAME_GARBAGED (f);
    }
}


void
x_set_right_fringe (struct frame *f, Lisp_Object new_value, Lisp_Object old_value)
{
  int unit = FRAME_COLUMN_WIDTH (f);
  int old_width = FRAME_RIGHT_FRINGE_WIDTH (f);
  int new_width;

  new_width = (RANGED_INTEGERP (-INT_MAX, new_value, INT_MAX)
	       ? eabs (XINT (new_value)) : 8);

  if (new_width != old_width)
    {
      f->right_fringe_width = new_width;
      f->fringe_cols /* Round up.  */
	= (new_width + FRAME_LEFT_FRINGE_WIDTH (f) + unit - 1) / unit;

      if (FRAME_X_WINDOW (f) != 0)
	adjust_frame_size (f, -1, -1, 3, 0, Qright_fringe);

      SET_FRAME_GARBAGED (f);
    }
}


void
x_set_border_width (struct frame *f, Lisp_Object arg, Lisp_Object oldval)
{
  CHECK_TYPE_RANGED_INTEGER (int, arg);

  if (XINT (arg) == f->border_width)
    return;

  if (FRAME_X_WINDOW (f) != 0)
    error ("Cannot change the border width of a frame");

  f->border_width = XINT (arg);
}

void
x_set_right_divider_width (struct frame *f, Lisp_Object arg, Lisp_Object oldval)
{
  int old = FRAME_RIGHT_DIVIDER_WIDTH (f);
  CHECK_TYPE_RANGED_INTEGER (int, arg);
  int new = max (0, XINT (arg));
  if (new != old)
    {
      f->right_divider_width = new;
      adjust_frame_size (f, -1, -1, 4, 0, Qright_divider_width);
      adjust_frame_glyphs (f);
      SET_FRAME_GARBAGED (f);
    }

}

void
x_set_bottom_divider_width (struct frame *f, Lisp_Object arg, Lisp_Object oldval)
{
  int old = FRAME_BOTTOM_DIVIDER_WIDTH (f);
  CHECK_TYPE_RANGED_INTEGER (int, arg);
  int new = max (0, XINT (arg));
  if (new != old)
    {
      f->bottom_divider_width = new;
      adjust_frame_size (f, -1, -1, 4, 0, Qbottom_divider_width);
      adjust_frame_glyphs (f);
      SET_FRAME_GARBAGED (f);
    }
}

void
x_set_visibility (struct frame *f, Lisp_Object value, Lisp_Object oldval)
{
  Lisp_Object frame;
  XSETFRAME (frame, f);

  if (NILP (value))
    Fmake_frame_invisible (frame, Qt);
  else if (EQ (value, Qicon))
    Ficonify_frame (frame);
  else
    Fmake_frame_visible (frame);
}

void
x_set_autoraise (struct frame *f, Lisp_Object arg, Lisp_Object oldval)
{
  f->auto_raise = !EQ (Qnil, arg);
}

void
x_set_autolower (struct frame *f, Lisp_Object arg, Lisp_Object oldval)
{
  f->auto_lower = !EQ (Qnil, arg);
}

void
x_set_unsplittable (struct frame *f, Lisp_Object arg, Lisp_Object oldval)
{
  f->no_split = !NILP (arg);
}

void
x_set_vertical_scroll_bars (struct frame *f, Lisp_Object arg, Lisp_Object oldval)
{
  if ((EQ (arg, Qleft) && FRAME_HAS_VERTICAL_SCROLL_BARS_ON_RIGHT (f))
      || (EQ (arg, Qright) && FRAME_HAS_VERTICAL_SCROLL_BARS_ON_LEFT (f))
      || (NILP (arg) && FRAME_HAS_VERTICAL_SCROLL_BARS (f))
      || (!NILP (arg) && !FRAME_HAS_VERTICAL_SCROLL_BARS (f)))
    {
      FRAME_VERTICAL_SCROLL_BAR_TYPE (f)
	= (NILP (arg)
	   ? vertical_scroll_bar_none
	   : EQ (Qleft, arg)
	   ? vertical_scroll_bar_left
	   : EQ (Qright, arg)
	   ? vertical_scroll_bar_right
	   : EQ (Qleft, Vdefault_frame_scroll_bars)
	   ? vertical_scroll_bar_left
	   : EQ (Qright, Vdefault_frame_scroll_bars)
	   ? vertical_scroll_bar_right
	   : vertical_scroll_bar_none);

      /* We set this parameter before creating the X window for the
	 frame, so we can get the geometry right from the start.
	 However, if the window hasn't been created yet, we shouldn't
	 call x_set_window_size.  */
      if (FRAME_X_WINDOW (f))
	adjust_frame_size (f, -1, -1, 3, 0, Qvertical_scroll_bars);

      SET_FRAME_GARBAGED (f);
    }
}

void
x_set_horizontal_scroll_bars (struct frame *f, Lisp_Object arg, Lisp_Object oldval)
{
#if USE_HORIZONTAL_SCROLL_BARS
  if ((NILP (arg) && FRAME_HAS_HORIZONTAL_SCROLL_BARS (f))
      || (!NILP (arg) && !FRAME_HAS_HORIZONTAL_SCROLL_BARS (f)))
    {
      f->horizontal_scroll_bars = NILP (arg) ? false : true;

      /* We set this parameter before creating the X window for the
	 frame, so we can get the geometry right from the start.
	 However, if the window hasn't been created yet, we shouldn't
	 call x_set_window_size.  */
      if (FRAME_X_WINDOW (f))
	adjust_frame_size (f, -1, -1, 3, 0, Qhorizontal_scroll_bars);

      SET_FRAME_GARBAGED (f);
    }
#endif
}

void
x_set_scroll_bar_width (struct frame *f, Lisp_Object arg, Lisp_Object oldval)
{
  int unit = FRAME_COLUMN_WIDTH (f);

  if (NILP (arg))
    {
      x_set_scroll_bar_default_width (f);

      if (FRAME_X_WINDOW (f))
	adjust_frame_size (f, -1, -1, 3, 0, Qscroll_bar_width);

      SET_FRAME_GARBAGED (f);
    }
  else if (RANGED_INTEGERP (1, arg, INT_MAX)
	   && XFASTINT (arg) != FRAME_CONFIG_SCROLL_BAR_WIDTH (f))
    {
      FRAME_CONFIG_SCROLL_BAR_WIDTH (f) = XFASTINT (arg);
      FRAME_CONFIG_SCROLL_BAR_COLS (f) = (XFASTINT (arg) + unit - 1) / unit;
      if (FRAME_X_WINDOW (f))
	adjust_frame_size (f, -1, -1, 3, 0, Qscroll_bar_width);

      SET_FRAME_GARBAGED (f);
    }

  XWINDOW (FRAME_SELECTED_WINDOW (f))->cursor.hpos = 0;
  XWINDOW (FRAME_SELECTED_WINDOW (f))->cursor.x = 0;
}

void
x_set_scroll_bar_height (struct frame *f, Lisp_Object arg, Lisp_Object oldval)
{
#if USE_HORIZONTAL_SCROLL_BARS
  int unit = FRAME_LINE_HEIGHT (f);

  if (NILP (arg))
    {
      x_set_scroll_bar_default_height (f);

      if (FRAME_X_WINDOW (f))
	adjust_frame_size (f, -1, -1, 3, 0, Qscroll_bar_height);

      SET_FRAME_GARBAGED (f);
    }
  else if (RANGED_INTEGERP (1, arg, INT_MAX)
	   && XFASTINT (arg) != FRAME_CONFIG_SCROLL_BAR_HEIGHT (f))
    {
      FRAME_CONFIG_SCROLL_BAR_HEIGHT (f) = XFASTINT (arg);
      FRAME_CONFIG_SCROLL_BAR_LINES (f) = (XFASTINT (arg) + unit - 1) / unit;
      if (FRAME_X_WINDOW (f))
	adjust_frame_size (f, -1, -1, 3, 0, Qscroll_bar_height);

      SET_FRAME_GARBAGED (f);
    }

  XWINDOW (FRAME_SELECTED_WINDOW (f))->cursor.vpos = 0;
  XWINDOW (FRAME_SELECTED_WINDOW (f))->cursor.y = 0;
#endif
}

void
x_set_alpha (struct frame *f, Lisp_Object arg, Lisp_Object oldval)
{
  double alpha = 1.0;
  double newval[2];
  int i;
  Lisp_Object item;

  for (i = 0; i < 2; i++)
    {
      newval[i] = 1.0;
      if (CONSP (arg))
        {
          item = CAR (arg);
          arg  = CDR (arg);
        }
      else
        item = arg;

      if (NILP (item))
	alpha = - 1.0;
      else if (FLOATP (item))
	{
	  alpha = XFLOAT_DATA (item);
	  if (! (0 <= alpha && alpha <= 1.0))
	    args_out_of_range (make_float (0.0), make_float (1.0));
	}
      else if (INTEGERP (item))
	{
	  EMACS_INT ialpha = XINT (item);
	  if (! (0 <= ialpha && ialpha <= 100))
	    args_out_of_range (make_number (0), make_number (100));
	  alpha = ialpha / 100.0;
	}
      else
	wrong_type_argument (Qnumberp, item);
      newval[i] = alpha;
    }

  for (i = 0; i < 2; i++)
    f->alpha[i] = newval[i];

#if defined (HAVE_X_WINDOWS) || defined (HAVE_NTGUI) || defined (NS_IMPL_COCOA)
  block_input ();
  x_set_frame_alpha (f);
  unblock_input ();
#endif

  return;
}

#ifndef HAVE_NS

/* Non-zero if mouse is grabbed on DPYINFO
   and we know the frame where it is.  */

bool x_mouse_grabbed (Display_Info *dpyinfo)
{
  return (dpyinfo->grabbed
	  && dpyinfo->last_mouse_frame
	  && FRAME_LIVE_P (dpyinfo->last_mouse_frame));
}

/* Re-highlight something with mouse-face properties
   on DPYINFO using saved frame and mouse position.  */

void
x_redo_mouse_highlight (Display_Info *dpyinfo)
{
  if (dpyinfo->last_mouse_motion_frame
      && FRAME_LIVE_P (dpyinfo->last_mouse_motion_frame))
    note_mouse_highlight (dpyinfo->last_mouse_motion_frame,
			  dpyinfo->last_mouse_motion_x,
			  dpyinfo->last_mouse_motion_y);
}

#endif /* HAVE_NS */

/* Subroutines of creating an X frame.  */

/* Make sure that Vx_resource_name is set to a reasonable value.
   Fix it up, or set it to `emacs' if it is too hopeless.  */

void
validate_x_resource_name (void)
{
  ptrdiff_t len = 0;
  /* Number of valid characters in the resource name.  */
  ptrdiff_t good_count = 0;
  /* Number of invalid characters in the resource name.  */
  ptrdiff_t bad_count = 0;
  Lisp_Object new;
  ptrdiff_t i;

  if (!STRINGP (Vx_resource_class))
    Vx_resource_class = build_string (EMACS_CLASS);

  if (STRINGP (Vx_resource_name))
    {
      unsigned char *p = SDATA (Vx_resource_name);

      len = SBYTES (Vx_resource_name);

      /* Only letters, digits, - and _ are valid in resource names.
	 Count the valid characters and count the invalid ones.  */
      for (i = 0; i < len; i++)
	{
	  int c = p[i];
	  if (! ((c >= 'a' && c <= 'z')
		 || (c >= 'A' && c <= 'Z')
		 || (c >= '0' && c <= '9')
		 || c == '-' || c == '_'))
	    bad_count++;
	  else
	    good_count++;
	}
    }
  else
    /* Not a string => completely invalid.  */
    bad_count = 5, good_count = 0;

  /* If name is valid already, return.  */
  if (bad_count == 0)
    return;

  /* If name is entirely invalid, or nearly so, or is so implausibly
     large that alloca might not work, use `emacs'.  */
  if (good_count < 2 || MAX_ALLOCA - sizeof ".customization" < len)
    {
      Vx_resource_name = build_string ("emacs");
      return;
    }

  /* Name is partly valid.  Copy it and replace the invalid characters
     with underscores.  */

  Vx_resource_name = new = Fcopy_sequence (Vx_resource_name);

  for (i = 0; i < len; i++)
    {
      int c = SREF (new, i);
      if (! ((c >= 'a' && c <= 'z')
	     || (c >= 'A' && c <= 'Z')
	     || (c >= '0' && c <= '9')
	     || c == '-' || c == '_'))
	SSET (new, i, '_');
    }
}

/* Get specified attribute from resource database RDB.
   See Fx_get_resource below for other parameters.  */

static Lisp_Object
xrdb_get_resource (XrmDatabase rdb, Lisp_Object attribute, Lisp_Object class, Lisp_Object component, Lisp_Object subclass)
{
  CHECK_STRING (attribute);
  CHECK_STRING (class);

  if (!NILP (component))
    CHECK_STRING (component);
  if (!NILP (subclass))
    CHECK_STRING (subclass);
  if (NILP (component) != NILP (subclass))
    error ("x-get-resource: must specify both COMPONENT and SUBCLASS or neither");

  validate_x_resource_name ();

  /* Allocate space for the components, the dots which separate them,
     and the final '\0'.  Make them big enough for the worst case.  */
  ptrdiff_t name_keysize = (SBYTES (Vx_resource_name)
			    + (STRINGP (component)
			       ? SBYTES (component) : 0)
			    + SBYTES (attribute)
			    + 3);

  ptrdiff_t class_keysize = (SBYTES (Vx_resource_class)
			     + SBYTES (class)
			     + (STRINGP (subclass)
				? SBYTES (subclass) : 0)
			     + 3);
  USE_SAFE_ALLOCA;
  char *name_key = SAFE_ALLOCA (name_keysize + class_keysize);
  char *class_key = name_key + name_keysize;

  /* Start with emacs.FRAMENAME for the name (the specific one)
     and with `Emacs' for the class key (the general one).  */
  char *nz = lispstpcpy (name_key, Vx_resource_name);
  char *cz = lispstpcpy (class_key, Vx_resource_class);

  *cz++ = '.';
  cz = lispstpcpy (cz, class);

  if (!NILP (component))
    {
      *cz++ = '.';
      lispstpcpy (cz, subclass);

      *nz++ = '.';
      nz = lispstpcpy (nz, component);
    }

  *nz++ = '.';
  lispstpcpy (nz, attribute);

  char *value = x_get_string_resource (rdb, name_key, class_key);
  SAFE_FREE();

  if (value && *value)
    return build_string (value);
  else
    return Qnil;
}


DEFUN ("x-get-resource", Fx_get_resource, Sx_get_resource, 2, 4, 0,
       doc: /* Return the value of ATTRIBUTE, of class CLASS, from the X defaults database.
This uses `INSTANCE.ATTRIBUTE' as the key and `Emacs.CLASS' as the
class, where INSTANCE is the name under which Emacs was invoked, or
the name specified by the `-name' or `-rn' command-line arguments.

The optional arguments COMPONENT and SUBCLASS add to the key and the
class, respectively.  You must specify both of them or neither.
If you specify them, the key is `INSTANCE.COMPONENT.ATTRIBUTE'
and the class is `Emacs.CLASS.SUBCLASS'.  */)
  (Lisp_Object attribute, Lisp_Object class, Lisp_Object component,
   Lisp_Object subclass)
{
  check_window_system (NULL);

  return xrdb_get_resource (check_x_display_info (Qnil)->xrdb,
			    attribute, class, component, subclass);
}

/* Get an X resource, like Fx_get_resource, but for display DPYINFO.  */

Lisp_Object
display_x_get_resource (Display_Info *dpyinfo, Lisp_Object attribute,
			Lisp_Object class, Lisp_Object component,
			Lisp_Object subclass)
{
  return xrdb_get_resource (dpyinfo->xrdb,
			    attribute, class, component, subclass);
}

#if defined HAVE_X_WINDOWS && !defined USE_X_TOOLKIT && !defined USE_GTK
/* Used when C code wants a resource value.  */
/* Called from oldXMenu/Create.c.  */
char *
x_get_resource_string (const char *attribute, const char *class)
{
  char *result;
  struct frame *sf = SELECTED_FRAME ();
  ptrdiff_t invocation_namelen = SBYTES (Vinvocation_name);
  USE_SAFE_ALLOCA;

  /* Allocate space for the components, the dots which separate them,
     and the final '\0'.  */
  ptrdiff_t name_keysize = invocation_namelen + strlen (attribute) + 2;
  ptrdiff_t class_keysize = sizeof (EMACS_CLASS) - 1 + strlen (class) + 2;
  char *name_key = SAFE_ALLOCA (name_keysize + class_keysize);
  char *class_key = name_key + name_keysize;

  esprintf (name_key, "%s.%s", SSDATA (Vinvocation_name), attribute);
  sprintf (class_key, "%s.%s", EMACS_CLASS, class);

  result = x_get_string_resource (FRAME_DISPLAY_INFO (sf)->xrdb,
				  name_key, class_key);
  SAFE_FREE ();
  return result;
}
#endif

/* Return the value of parameter PARAM.

   First search ALIST, then Vdefault_frame_alist, then the X defaults
   database, using ATTRIBUTE as the attribute name and CLASS as its class.

   Convert the resource to the type specified by desired_type.

   If no default is specified, return Qunbound.  If you call
   x_get_arg, make sure you deal with Qunbound in a reasonable way,
   and don't let it get stored in any Lisp-visible variables!  */

Lisp_Object
x_get_arg (Display_Info *dpyinfo, Lisp_Object alist, Lisp_Object param,
	   const char *attribute, const char *class, enum resource_types type)
{
  Lisp_Object tem;

  tem = Fassq (param, alist);

  if (!NILP (tem))
    {
      /* If we find this parm in ALIST, clear it out
	 so that it won't be "left over" at the end.  */
      Lisp_Object tail;
      XSETCAR (tem, Qnil);
      /* In case the parameter appears more than once in the alist,
	 clear it out.  */
      for (tail = alist; CONSP (tail); tail = XCDR (tail))
	if (CONSP (XCAR (tail))
	    && EQ (XCAR (XCAR (tail)), param))
	  XSETCAR (XCAR (tail), Qnil);
    }
  else
    tem = Fassq (param, Vdefault_frame_alist);

  /* If it wasn't specified in ALIST or the Lisp-level defaults,
     look in the X resources.  */
  if (EQ (tem, Qnil))
    {
      if (attribute && dpyinfo)
	{
	  AUTO_STRING (at, attribute);
	  AUTO_STRING (cl, class);
	  tem = display_x_get_resource (dpyinfo, at, cl, Qnil, Qnil);

	  if (NILP (tem))
	    return Qunbound;

	  switch (type)
	    {
	    case RES_TYPE_NUMBER:
	      return make_number (atoi (SSDATA (tem)));

	    case RES_TYPE_BOOLEAN_NUMBER:
	      if (!strcmp (SSDATA (tem), "on")
		  || !strcmp (SSDATA (tem), "true"))
		return make_number (1);
	      return make_number (atoi (SSDATA (tem)));
              break;

	    case RES_TYPE_FLOAT:
	      return make_float (atof (SSDATA (tem)));

	    case RES_TYPE_BOOLEAN:
	      tem = Fdowncase (tem);
	      if (!strcmp (SSDATA (tem), "on")
#ifdef HAVE_NS
                  || !strcmp (SSDATA (tem), "yes")
#endif
		  || !strcmp (SSDATA (tem), "true"))
		return Qt;
	      else
		return Qnil;

	    case RES_TYPE_STRING:
	      return tem;

	    case RES_TYPE_SYMBOL:
	      /* As a special case, we map the values `true' and `on'
		 to Qt, and `false' and `off' to Qnil.  */
	      {
		Lisp_Object lower;
		lower = Fdowncase (tem);
		if (!strcmp (SSDATA (lower), "on")
#ifdef HAVE_NS
                    || !strcmp (SSDATA (lower), "yes")
#endif
		    || !strcmp (SSDATA (lower), "true"))
		  return Qt;
		else if (!strcmp (SSDATA (lower), "off")
#ifdef HAVE_NS
                      || !strcmp (SSDATA (lower), "no")
#endif
		      || !strcmp (SSDATA (lower), "false"))
		  return Qnil;
		else
		  return Fintern (tem, Qnil);
	      }

	    default:
	      emacs_abort ();
	    }
	}
      else
	return Qunbound;
    }
  return Fcdr (tem);
}

static Lisp_Object
x_frame_get_arg (struct frame *f, Lisp_Object alist, Lisp_Object param,
		 const char *attribute, const char *class,
		 enum resource_types type)
{
  return x_get_arg (FRAME_DISPLAY_INFO (f),
		    alist, param, attribute, class, type);
}

/* Like x_frame_get_arg, but also record the value in f->param_alist.  */

Lisp_Object
x_frame_get_and_record_arg (struct frame *f, Lisp_Object alist,
			    Lisp_Object param,
			    const char *attribute, const char *class,
			    enum resource_types type)
{
  Lisp_Object value;

  value = x_get_arg (FRAME_DISPLAY_INFO (f), alist, param,
		     attribute, class, type);
  if (! NILP (value) && ! EQ (value, Qunbound))
    store_frame_param (f, param, value);

  return value;
}


/* Record in frame F the specified or default value according to ALIST
   of the parameter named PROP (a Lisp symbol).
   If no value is specified for PROP, look for an X default for XPROP
   on the frame named NAME.
   If that is not found either, use the value DEFLT.  */

Lisp_Object
x_default_parameter (struct frame *f, Lisp_Object alist, Lisp_Object prop,
		     Lisp_Object deflt, const char *xprop, const char *xclass,
		     enum resource_types type)
{
  Lisp_Object tem;

  tem = x_frame_get_arg (f, alist, prop, xprop, xclass, type);
  if (EQ (tem, Qunbound))
    tem = deflt;
  AUTO_FRAME_ARG (arg, prop, tem);
  x_set_frame_parameters (f, arg);
  return tem;
}


#if !defined (HAVE_X_WINDOWS) && defined (NoValue)

/*
 *    XParseGeometry parses strings of the form
 *   "=<width>x<height>{+-}<xoffset>{+-}<yoffset>", where
 *   width, height, xoffset, and yoffset are unsigned integers.
 *   Example:  "=80x24+300-49"
 *   The equal sign is optional.
 *   It returns a bitmask that indicates which of the four values
 *   were actually found in the string.  For each value found,
 *   the corresponding argument is updated;  for each value
 *   not found, the corresponding argument is left unchanged.
 */

static int
XParseGeometry (char *string,
		int *x, int *y,
		unsigned int *width, unsigned int *height)
{
  int mask = NoValue;
  char *strind;
  unsigned long tempWidth UNINIT, tempHeight UNINIT;
  long int tempX UNINIT, tempY UNINIT;
  char *nextCharacter;

  if (string == NULL || *string == '\0')
    return mask;
  if (*string == '=')
    string++;  /* ignore possible '=' at beg of geometry spec */

  strind = string;
  if (*strind != '+' && *strind != '-' && *strind != 'x')
    {
      tempWidth = strtoul (strind, &nextCharacter, 10);
      if (strind == nextCharacter)
	return 0;
      strind = nextCharacter;
      mask |= WidthValue;
    }

  if (*strind == 'x' || *strind == 'X')
    {
      strind++;
      tempHeight = strtoul (strind, &nextCharacter, 10);
      if (strind == nextCharacter)
	return 0;
      strind = nextCharacter;
      mask |= HeightValue;
    }

  if (*strind == '+' || *strind == '-')
    {
      if (*strind == '-')
	mask |= XNegative;
      tempX = strtol (strind, &nextCharacter, 10);
      if (strind == nextCharacter)
	return 0;
      strind = nextCharacter;
      mask |= XValue;
      if (*strind == '+' || *strind == '-')
	{
	  if (*strind == '-')
	    mask |= YNegative;
	  tempY = strtol (strind, &nextCharacter, 10);
	  if (strind == nextCharacter)
	    return 0;
	  strind = nextCharacter;
	  mask |= YValue;
	}
    }

  /* If strind isn't at the end of the string then it's an invalid
     geometry specification. */

  if (*strind != '\0')
    return 0;

  if (mask & XValue)
    *x = clip_to_bounds (INT_MIN, tempX, INT_MAX);
  if (mask & YValue)
    *y = clip_to_bounds (INT_MIN, tempY, INT_MAX);
  if (mask & WidthValue)
    *width = min (tempWidth, UINT_MAX);
  if (mask & HeightValue)
    *height = min (tempHeight, UINT_MAX);
  return mask;
}

#endif /* !defined (HAVE_X_WINDOWS) && defined (NoValue) */


/* NS used to define x-parse-geometry in ns-win.el, but that confused
   make-docfile: the documentation string in ns-win.el was used for
   x-parse-geometry even in non-NS builds.

   With two definitions of x-parse-geometry in this file, various
   things still get confused (eg M-x apropos documentation), so that
   it is best if the two definitions just share the same doc-string.
*/
DEFUN ("x-parse-geometry", Fx_parse_geometry, Sx_parse_geometry, 1, 1, 0,
       doc: /* Parse a display geometry string STRING.
Returns an alist of the form ((top . TOP), (left . LEFT) ... ).
The properties returned may include `top', `left', `height', and `width'.
For X, the value of `left' or `top' may be an integer,
or a list (+ N) meaning N pixels relative to top/left corner,
or a list (- N) meaning -N pixels relative to bottom/right corner.
On Nextstep, this just calls `ns-parse-geometry'.  */)
  (Lisp_Object string)
{
  int geometry, x, y;
  unsigned int width, height;
  Lisp_Object result;

  CHECK_STRING (string);

#ifdef HAVE_NS
  if (strchr (SSDATA (string), ' ') != NULL)
    return call1 (Qns_parse_geometry, string);
#endif
  geometry = XParseGeometry (SSDATA (string),
			     &x, &y, &width, &height);
  result = Qnil;
  if (geometry & XValue)
    {
      Lisp_Object element;

      if (x >= 0 && (geometry & XNegative))
	element = list3 (Qleft, Qminus, make_number (-x));
      else if (x < 0 && ! (geometry & XNegative))
	element = list3 (Qleft, Qplus, make_number (x));
      else
	element = Fcons (Qleft, make_number (x));
      result = Fcons (element, result);
    }

  if (geometry & YValue)
    {
      Lisp_Object element;

      if (y >= 0 && (geometry & YNegative))
	element = list3 (Qtop, Qminus, make_number (-y));
      else if (y < 0 && ! (geometry & YNegative))
	element = list3 (Qtop, Qplus, make_number (y));
      else
	element = Fcons (Qtop, make_number (y));
      result = Fcons (element, result);
    }

  if (geometry & WidthValue)
    result = Fcons (Fcons (Qwidth, make_number (width)), result);
  if (geometry & HeightValue)
    result = Fcons (Fcons (Qheight, make_number (height)), result);

  return result;
}


/* Calculate the desired size and position of frame F.
   Return the flags saying which aspects were specified.

   Also set the win_gravity and size_hint_flags of F.

   Adjust height for toolbar if TOOLBAR_P is 1.

   This function does not make the coordinates positive.  */

#define DEFAULT_ROWS 36
#define DEFAULT_COLS 80

long
x_figure_window_size (struct frame *f, Lisp_Object parms, bool toolbar_p, int *x_width, int *x_height)
{
  Lisp_Object height, width, user_size, top, left, user_position;
  long window_prompting = 0;
  Display_Info *dpyinfo = FRAME_DISPLAY_INFO (f);

  /* Default values if we fall through.
     Actually, if that happens we should get
     window manager prompting.  */
  SET_FRAME_WIDTH (f, DEFAULT_COLS * FRAME_COLUMN_WIDTH (f));
  SET_FRAME_COLS (f, DEFAULT_COLS);
  SET_FRAME_HEIGHT (f, DEFAULT_ROWS * FRAME_LINE_HEIGHT (f));
  SET_FRAME_LINES (f, DEFAULT_ROWS);

  /* Window managers expect that if program-specified
     positions are not (0,0), they're intentional, not defaults.  */
  f->top_pos = 0;
  f->left_pos = 0;

  /* Calculate a tool bar height so that the user gets a text display
     area of the size he specified with -g or via .Xdefaults.  Later
     changes of the tool bar height don't change the frame size.  This
     is done so that users can create tall Emacs frames without having
     to guess how tall the tool bar will get.  */
  if (toolbar_p && FRAME_TOOL_BAR_LINES (f))
    {
      if (frame_default_tool_bar_height)
	FRAME_TOOL_BAR_HEIGHT (f) = frame_default_tool_bar_height;
      else
	{
	  int margin, relief;

	  relief = (tool_bar_button_relief >= 0
		    ? tool_bar_button_relief
		    : DEFAULT_TOOL_BAR_BUTTON_RELIEF);

	  if (RANGED_INTEGERP (1, Vtool_bar_button_margin, INT_MAX))
	    margin = XFASTINT (Vtool_bar_button_margin);
	  else if (CONSP (Vtool_bar_button_margin)
		   && RANGED_INTEGERP (1, XCDR (Vtool_bar_button_margin), INT_MAX))
	    margin = XFASTINT (XCDR (Vtool_bar_button_margin));
	  else
	    margin = 0;

	  FRAME_TOOL_BAR_HEIGHT (f)
	    = DEFAULT_TOOL_BAR_IMAGE_HEIGHT + 2 * margin + 2 * relief;
	}
    }

  /* Ensure that earlier new_width and new_height settings won't
     override what we specify below.  */
  f->new_width = f->new_height = 0;

  height = x_get_arg (dpyinfo, parms, Qheight, 0, 0, RES_TYPE_NUMBER);
  width = x_get_arg (dpyinfo, parms, Qwidth, 0, 0, RES_TYPE_NUMBER);
  if (!EQ (width, Qunbound) || !EQ (height, Qunbound))
    {
      if (!EQ (width, Qunbound))
	{
	  if (CONSP (width) && EQ (XCAR (width), Qtext_pixels))
	    {
	      CHECK_NUMBER (XCDR (width));
	      if ((XINT (XCDR (width)) < 0 || XINT (XCDR (width)) > INT_MAX))
		xsignal1 (Qargs_out_of_range, XCDR (width));

	      SET_FRAME_WIDTH (f, XINT (XCDR (width)));
	      f->inhibit_horizontal_resize = true;
	      *x_width = XINT (XCDR (width));
	    }
	  else
	    {
	      CHECK_NUMBER (width);
	      if ((XINT (width) < 0 || XINT (width) > INT_MAX))
		xsignal1 (Qargs_out_of_range, width);

	      SET_FRAME_WIDTH (f, XINT (width) * FRAME_COLUMN_WIDTH (f));
	    }
	}

      if (!EQ (height, Qunbound))
	{
	  if (CONSP (height) && EQ (XCAR (height), Qtext_pixels))
	    {
	      CHECK_NUMBER (XCDR (height));
	      if ((XINT (XCDR (height)) < 0 || XINT (XCDR (height)) > INT_MAX))
		xsignal1 (Qargs_out_of_range, XCDR (height));

	      SET_FRAME_HEIGHT (f, XINT (XCDR (height)));
	      f->inhibit_vertical_resize = true;
	      *x_height = XINT (XCDR (height));
	    }
	  else
	    {
	      CHECK_NUMBER (height);
	      if ((XINT (height) < 0) || (XINT (height) > INT_MAX))
		xsignal1 (Qargs_out_of_range, height);

	      SET_FRAME_HEIGHT (f, XINT (height) * FRAME_LINE_HEIGHT (f));
	    }
	}

      user_size = x_get_arg (dpyinfo, parms, Quser_size, 0, 0, RES_TYPE_NUMBER);
      if (!NILP (user_size) && !EQ (user_size, Qunbound))
	window_prompting |= USSize;
      else
	window_prompting |= PSize;
    }

  top = x_get_arg (dpyinfo, parms, Qtop, 0, 0, RES_TYPE_NUMBER);
  left = x_get_arg (dpyinfo, parms, Qleft, 0, 0, RES_TYPE_NUMBER);
  user_position = x_get_arg (dpyinfo, parms, Quser_position, 0, 0, RES_TYPE_NUMBER);
  if (! EQ (top, Qunbound) || ! EQ (left, Qunbound))
    {
      if (EQ (top, Qminus))
	{
	  f->top_pos = 0;
	  window_prompting |= YNegative;
	}
      else if (CONSP (top) && EQ (XCAR (top), Qminus)
	       && CONSP (XCDR (top))
	       && RANGED_INTEGERP (-INT_MAX, XCAR (XCDR (top)), INT_MAX))
	{
	  f->top_pos = - XINT (XCAR (XCDR (top)));
	  window_prompting |= YNegative;
	}
      else if (CONSP (top) && EQ (XCAR (top), Qplus)
	       && CONSP (XCDR (top))
	       && TYPE_RANGED_INTEGERP (int, XCAR (XCDR (top))))
	{
	  f->top_pos = XINT (XCAR (XCDR (top)));
	}
      else if (EQ (top, Qunbound))
	f->top_pos = 0;
      else
	{
	  CHECK_TYPE_RANGED_INTEGER (int, top);
	  f->top_pos = XINT (top);
	  if (f->top_pos < 0)
	    window_prompting |= YNegative;
	}

      if (EQ (left, Qminus))
	{
	  f->left_pos = 0;
	  window_prompting |= XNegative;
	}
      else if (CONSP (left) && EQ (XCAR (left), Qminus)
	       && CONSP (XCDR (left))
	       && RANGED_INTEGERP (-INT_MAX, XCAR (XCDR (left)), INT_MAX))
	{
	  f->left_pos = - XINT (XCAR (XCDR (left)));
	  window_prompting |= XNegative;
	}
      else if (CONSP (left) && EQ (XCAR (left), Qplus)
	       && CONSP (XCDR (left))
	       && TYPE_RANGED_INTEGERP (int, XCAR (XCDR (left))))
	{
	  f->left_pos = XINT (XCAR (XCDR (left)));
	}
      else if (EQ (left, Qunbound))
	f->left_pos = 0;
      else
	{
	  CHECK_TYPE_RANGED_INTEGER (int, left);
	  f->left_pos = XINT (left);
	  if (f->left_pos < 0)
	    window_prompting |= XNegative;
	}

      if (!NILP (user_position) && ! EQ (user_position, Qunbound))
	window_prompting |= USPosition;
      else
	window_prompting |= PPosition;
    }

  if (window_prompting & XNegative)
    {
      if (window_prompting & YNegative)
	f->win_gravity = SouthEastGravity;
      else
	f->win_gravity = NorthEastGravity;
    }
  else
    {
      if (window_prompting & YNegative)
	f->win_gravity = SouthWestGravity;
      else
	f->win_gravity = NorthWestGravity;
    }

  f->size_hint_flags = window_prompting;

  return window_prompting;
}



#endif /* HAVE_WINDOW_SYSTEM */

void
frame_make_pointer_invisible (struct frame *f)
{
  if (! NILP (Vmake_pointer_invisible))
    {
      if (f && FRAME_LIVE_P (f) && !f->pointer_invisible
          && FRAME_TERMINAL (f)->toggle_invisible_pointer_hook)
        {
          f->mouse_moved = 0;
          FRAME_TERMINAL (f)->toggle_invisible_pointer_hook (f, 1);
          f->pointer_invisible = 1;
        }
    }
}

void
frame_make_pointer_visible (struct frame *f)
{
  /* We don't check Vmake_pointer_invisible here in case the
     pointer was invisible when Vmake_pointer_invisible was set to nil.  */
  if (f && FRAME_LIVE_P (f) && f->pointer_invisible && f->mouse_moved
      && FRAME_TERMINAL (f)->toggle_invisible_pointer_hook)
    {
      FRAME_TERMINAL (f)->toggle_invisible_pointer_hook (f, 0);
      f->pointer_invisible = 0;
    }
}

DEFUN ("frame-pointer-visible-p", Fframe_pointer_visible_p,
       Sframe_pointer_visible_p, 0, 1, 0,
       doc: /* Return t if the mouse pointer displayed on FRAME is visible.
Otherwise it returns nil.  FRAME omitted or nil means the
selected frame.  This is useful when `make-pointer-invisible' is set.  */)
  (Lisp_Object frame)
{
  return decode_any_frame (frame)->pointer_invisible ? Qnil : Qt;
}



/***********************************************************************
			Multimonitor data
 ***********************************************************************/

#ifdef HAVE_WINDOW_SYSTEM

# if (defined HAVE_NS \
      || (!defined USE_GTK && (defined HAVE_XINERAMA || defined HAVE_XRANDR)))
void
free_monitors (struct MonitorInfo *monitors, int n_monitors)
{
  int i;
  for (i = 0; i < n_monitors; ++i)
    xfree (monitors[i].name);
  xfree (monitors);
}
# endif

Lisp_Object
make_monitor_attribute_list (struct MonitorInfo *monitors,
                             int n_monitors,
                             int primary_monitor,
                             Lisp_Object monitor_frames,
                             const char *source)
{
  Lisp_Object attributes_list = Qnil;
  Lisp_Object primary_monitor_attributes = Qnil;
  int i;

  for (i = 0; i < n_monitors; ++i)
    {
      Lisp_Object geometry, workarea, attributes = Qnil;
      struct MonitorInfo *mi = &monitors[i];

      if (mi->geom.width == 0) continue;

      workarea = list4i (mi->work.x, mi->work.y,
			 mi->work.width, mi->work.height);
      geometry = list4i (mi->geom.x, mi->geom.y,
			 mi->geom.width, mi->geom.height);
      attributes = Fcons (Fcons (Qsource, build_string (source)),
                          attributes);
      attributes = Fcons (Fcons (Qframes, AREF (monitor_frames, i)),
			  attributes);
      attributes = Fcons (Fcons (Qmm_size,
                                 list2i (mi->mm_width, mi->mm_height)),
                          attributes);
      attributes = Fcons (Fcons (Qworkarea, workarea), attributes);
      attributes = Fcons (Fcons (Qgeometry, geometry), attributes);
      if (mi->name)
        attributes = Fcons (Fcons (Qname, make_string (mi->name,
                                                       strlen (mi->name))),
                            attributes);

      if (i == primary_monitor)
        primary_monitor_attributes = attributes;
      else
        attributes_list = Fcons (attributes, attributes_list);
    }

  if (!NILP (primary_monitor_attributes))
    attributes_list = Fcons (primary_monitor_attributes, attributes_list);
  return attributes_list;
}

#endif /* HAVE_WINDOW_SYSTEM */


/***********************************************************************
				Initialization
 ***********************************************************************/

void
syms_of_frame (void)
{
  DEFSYM (Qframep, "framep");
  DEFSYM (Qframe_live_p, "frame-live-p");
  DEFSYM (Qframe_windows_min_size, "frame-windows-min-size");
  DEFSYM (Qwindow__pixel_to_total, "window--pixel-to-total");
  DEFSYM (Qexplicit_name, "explicit-name");
  DEFSYM (Qheight, "height");
  DEFSYM (Qicon, "icon");
  DEFSYM (Qminibuffer, "minibuffer");
  DEFSYM (Qundecorated, "undecorated");
  DEFSYM (Qparent_frame, "parent-frame");
  DEFSYM (Qskip_taskbar, "skip-taskbar");
  DEFSYM (Qno_focus_on_map, "no-focus-on-map");
  DEFSYM (Qno_accept_focus, "no-accept-focus");
  DEFSYM (Qz_group, "z-group");
  DEFSYM (Qoverride_redirect, "override-redirect");
  DEFSYM (Qdelete_before, "delete-before");
  DEFSYM (Qmodeline, "modeline");
  DEFSYM (Qonly, "only");
  DEFSYM (Qnone, "none");
  DEFSYM (Qwidth, "width");
  DEFSYM (Qtext_pixels, "text-pixels");
  DEFSYM (Qgeometry, "geometry");
  DEFSYM (Qicon_left, "icon-left");
  DEFSYM (Qicon_top, "icon-top");
  DEFSYM (Qtooltip, "tooltip");
  DEFSYM (Quser_position, "user-position");
  DEFSYM (Quser_size, "user-size");
  DEFSYM (Qwindow_id, "window-id");
#ifdef HAVE_X_WINDOWS
  DEFSYM (Qouter_window_id, "outer-window-id");
#endif
  DEFSYM (Qparent_id, "parent-id");
  DEFSYM (Qx, "x");
  DEFSYM (Qw32, "w32");
  DEFSYM (Qpc, "pc");
  DEFSYM (Qns, "ns");
  DEFSYM (Qvisible, "visible");
  DEFSYM (Qbuffer_predicate, "buffer-predicate");
  DEFSYM (Qbuffer_list, "buffer-list");
  DEFSYM (Qburied_buffer_list, "buried-buffer-list");
  DEFSYM (Qdisplay_type, "display-type");
  DEFSYM (Qbackground_mode, "background-mode");
  DEFSYM (Qnoelisp, "noelisp");
  DEFSYM (Qtty_color_mode, "tty-color-mode");
  DEFSYM (Qtty, "tty");
  DEFSYM (Qtty_type, "tty-type");

  DEFSYM (Qface_set_after_frame_default, "face-set-after-frame-default");

  DEFSYM (Qfullwidth, "fullwidth");
  DEFSYM (Qfullheight, "fullheight");
  DEFSYM (Qfullboth, "fullboth");
  DEFSYM (Qmaximized, "maximized");
  DEFSYM (Qx_resource_name, "x-resource-name");
  DEFSYM (Qx_frame_parameter, "x-frame-parameter");

  DEFSYM (Qworkarea, "workarea");
  DEFSYM (Qmm_size, "mm-size");
  DEFSYM (Qframes, "frames");
  DEFSYM (Qsource, "source");

  DEFSYM (Qouter_edges, "outer-edges");
  DEFSYM (Qouter_position, "outer-position");
  DEFSYM (Qouter_size, "outer-size");
  DEFSYM (Qnative_edges, "native-edges");
  DEFSYM (Qinner_edges, "inner-edges");
  DEFSYM (Qexternal_border_size, "external-border-size");
  DEFSYM (Qtitle_bar_size, "title-bar-size");
  DEFSYM (Qmenu_bar_external, "menu-bar-external");
  DEFSYM (Qmenu_bar_size, "menu-bar-size");
  DEFSYM (Qtool_bar_external, "tool-bar-external");
  DEFSYM (Qtool_bar_size, "tool-bar-size");
  /* The following are used for frame_size_history.  */
  DEFSYM (Qadjust_frame_size_1, "adjust-frame-size-1");
  DEFSYM (Qadjust_frame_size_2, "adjust-frame-size-2");
  DEFSYM (Qadjust_frame_size_3, "adjust-frame-size-3");
  DEFSYM (Qx_set_frame_parameters, "x-set-frame-parameters");
  DEFSYM (QEmacsFrameResize, "EmacsFrameResize");
  DEFSYM (Qset_frame_size, "set-frame-size");
  DEFSYM (Qframe_inhibit_resize, "frame-inhibit-resize");
  DEFSYM (Qx_set_fullscreen, "x-set-fullscreen");
  DEFSYM (Qx_check_fullscreen, "x-check-fullscreen");
  DEFSYM (Qxg_frame_resized, "xg-frame-resized");
  DEFSYM (Qxg_frame_set_char_size_1, "xg-frame-set-char-size-1");
  DEFSYM (Qxg_frame_set_char_size_2, "xg-frame-set-char-size-2");
  DEFSYM (Qxg_frame_set_char_size_3, "xg-frame-set-char-size-3");
  DEFSYM (Qx_set_window_size_1, "x-set-window-size-1");
  DEFSYM (Qx_set_window_size_2, "x-set-window-size-2");
  DEFSYM (Qx_set_window_size_3, "x-set-window-size-3");
  DEFSYM (Qxg_change_toolbar_position, "xg-change-toolbar-position");
  DEFSYM (Qx_net_wm_state, "x-net-wm-state");
  DEFSYM (Qx_handle_net_wm_state, "x-handle-net-wm-state");
  DEFSYM (Qtb_size_cb, "tb-size-cb");
  DEFSYM (Qupdate_frame_tool_bar, "update-frame-tool-bar");
  DEFSYM (Qfree_frame_tool_bar, "free-frame-tool-bar");
  DEFSYM (Qx_set_menu_bar_lines, "x-set-menu-bar-lines");
  DEFSYM (Qchange_frame_size, "change-frame-size");
  DEFSYM (Qxg_frame_set_char_size, "xg-frame-set-char-size");
  DEFSYM (Qset_window_configuration, "set-window-configuration");
  DEFSYM (Qx_create_frame_1, "x-create-frame-1");
  DEFSYM (Qx_create_frame_2, "x-create-frame-2");
  DEFSYM (Qterminal_frame, "terminal-frame");

#ifdef HAVE_NS
  DEFSYM (Qns_parse_geometry, "ns-parse-geometry");
#endif

  DEFSYM (Qalpha, "alpha");
  DEFSYM (Qauto_lower, "auto-lower");
  DEFSYM (Qauto_raise, "auto-raise");
  DEFSYM (Qborder_color, "border-color");
  DEFSYM (Qborder_width, "border-width");
  DEFSYM (Qouter_border_width, "outer-border-width");
  DEFSYM (Qbottom_divider_width, "bottom-divider-width");
  DEFSYM (Qcursor_color, "cursor-color");
  DEFSYM (Qcursor_type, "cursor-type");
  DEFSYM (Qfont_backend, "font-backend");
  DEFSYM (Qfullscreen, "fullscreen");
  DEFSYM (Qhorizontal_scroll_bars, "horizontal-scroll-bars");
  DEFSYM (Qicon_name, "icon-name");
  DEFSYM (Qicon_type, "icon-type");
  DEFSYM (Qinternal_border_width, "internal-border-width");
  DEFSYM (Qleft_fringe, "left-fringe");
  DEFSYM (Qline_spacing, "line-spacing");
  DEFSYM (Qmenu_bar_lines, "menu-bar-lines");
  DEFSYM (Qupdate_frame_menubar, "update-frame-menubar");
  DEFSYM (Qfree_frame_menubar_1, "free-frame-menubar-1");
  DEFSYM (Qfree_frame_menubar_2, "free-frame-menubar-2");
  DEFSYM (Qmouse_color, "mouse-color");
  DEFSYM (Qname, "name");
  DEFSYM (Qright_divider_width, "right-divider-width");
  DEFSYM (Qright_fringe, "right-fringe");
  DEFSYM (Qscreen_gamma, "screen-gamma");
  DEFSYM (Qscroll_bar_background, "scroll-bar-background");
  DEFSYM (Qscroll_bar_foreground, "scroll-bar-foreground");
  DEFSYM (Qscroll_bar_height, "scroll-bar-height");
  DEFSYM (Qscroll_bar_width, "scroll-bar-width");
  DEFSYM (Qsticky, "sticky");
  DEFSYM (Qtitle, "title");
  DEFSYM (Qtool_bar_lines, "tool-bar-lines");
  DEFSYM (Qtool_bar_position, "tool-bar-position");
  DEFSYM (Qunsplittable, "unsplittable");
  DEFSYM (Qvertical_scroll_bars, "vertical-scroll-bars");
  DEFSYM (Qvisibility, "visibility");
  DEFSYM (Qwait_for_wm, "wait-for-wm");
  DEFSYM (Qinhibit_double_buffering, "inhibit-double-buffering");
  DEFSYM (Qno_other_frame, "no-other-frame");
  DEFSYM (Qbelow, "below");
  DEFSYM (Qabove_suspended, "above-suspended");
  DEFSYM (Qmin_width, "min-width");
  DEFSYM (Qmin_height, "min-height");
  DEFSYM (Qmouse_wheel_frame, "mouse-wheel-frame");

  {
    int i;

    for (i = 0; i < ARRAYELTS (frame_parms); i++)
      {
	Lisp_Object v = (frame_parms[i].sym < 0
			 ? intern_c_string (frame_parms[i].name)
			 : builtin_lisp_symbol (frame_parms[i].sym));
	Fput (v, Qx_frame_parameter, make_number (i));
      }
  }

#ifdef HAVE_WINDOW_SYSTEM
  DEFVAR_LISP ("x-resource-name", Vx_resource_name,
    doc: /* The name Emacs uses to look up X resources.
`x-get-resource' uses this as the first component of the instance name
when requesting resource values.
Emacs initially sets `x-resource-name' to the name under which Emacs
was invoked, or to the value specified with the `-name' or `-rn'
switches, if present.

It may be useful to bind this variable locally around a call
to `x-get-resource'.  See also the variable `x-resource-class'.  */);
  Vx_resource_name = Qnil;

  DEFVAR_LISP ("x-resource-class", Vx_resource_class,
    doc: /* The class Emacs uses to look up X resources.
`x-get-resource' uses this as the first component of the instance class
when requesting resource values.

Emacs initially sets `x-resource-class' to "Emacs".

Setting this variable permanently is not a reasonable thing to do,
but binding this variable locally around a call to `x-get-resource'
is a reasonable practice.  See also the variable `x-resource-name'.  */);
  Vx_resource_class = build_string (EMACS_CLASS);

  DEFVAR_LISP ("frame-alpha-lower-limit", Vframe_alpha_lower_limit,
    doc: /* The lower limit of the frame opacity (alpha transparency).
The value should range from 0 (invisible) to 100 (completely opaque).
You can also use a floating number between 0.0 and 1.0.  */);
  Vframe_alpha_lower_limit = make_number (20);
#endif

  DEFVAR_LISP ("default-frame-alist", Vdefault_frame_alist,
	       doc: /* Alist of default values for frame creation.
These may be set in your init file, like this:
  (setq default-frame-alist \\='((width . 80) (height . 55) (menu-bar-lines . 1)))
These override values given in window system configuration data,
 including X Windows' defaults database.
For values specific to the first Emacs frame, see `initial-frame-alist'.
For window-system specific values, see `window-system-default-frame-alist'.
For values specific to the separate minibuffer frame, see
 `minibuffer-frame-alist'.
The `menu-bar-lines' element of the list controls whether new frames
 have menu bars; `menu-bar-mode' works by altering this element.
Setting this variable does not affect existing frames, only new ones.  */);
  Vdefault_frame_alist = Qnil;

  DEFVAR_LISP ("default-frame-scroll-bars", Vdefault_frame_scroll_bars,
	       doc: /* Default position of vertical scroll bars on this window-system.  */);
#ifdef HAVE_WINDOW_SYSTEM
#if defined (HAVE_NTGUI) || defined (NS_IMPL_COCOA) || (defined (USE_GTK) && defined (USE_TOOLKIT_SCROLL_BARS))
  /* MS-Windows, macOS, and GTK have scroll bars on the right by
     default.  */
  Vdefault_frame_scroll_bars = Qright;
#else
  Vdefault_frame_scroll_bars = Qleft;
#endif
#else
  Vdefault_frame_scroll_bars = Qnil;
#endif

  DEFVAR_BOOL ("scroll-bar-adjust-thumb-portion",
               scroll_bar_adjust_thumb_portion_p,
               doc: /* Adjust thumb for overscrolling for Gtk+ and MOTIF.
Non-nil means adjust the thumb in the scroll bar so it can be dragged downwards
even if the end of the buffer is shown (i.e. overscrolling).
Set to nil if you want the thumb to be at the bottom when the end of the buffer
is shown.  Also, the thumb fills the whole scroll bar when the entire buffer
is visible.  In this case you can not overscroll.  */);
  scroll_bar_adjust_thumb_portion_p = 1;

  DEFVAR_LISP ("terminal-frame", Vterminal_frame,
               doc: /* The initial frame-object, which represents Emacs's stdout.  */);

  DEFVAR_LISP ("mouse-position-function", Vmouse_position_function,
	       doc: /* If non-nil, function to transform normal value of `mouse-position'.
`mouse-position' and `mouse-pixel-position' call this function, passing their
usual return value as argument, and return whatever this function returns.
This abnormal hook exists for the benefit of packages like `xt-mouse.el'
which need to do mouse handling at the Lisp level.  */);
  Vmouse_position_function = Qnil;

  DEFVAR_LISP ("mouse-highlight", Vmouse_highlight,
	       doc: /* If non-nil, clickable text is highlighted when mouse is over it.
If the value is an integer, highlighting is only shown after moving the
mouse, while keyboard input turns off the highlight even when the mouse
is over the clickable text.  However, the mouse shape still indicates
when the mouse is over clickable text.  */);
  Vmouse_highlight = Qt;

  DEFVAR_LISP ("make-pointer-invisible", Vmake_pointer_invisible,
               doc: /* If non-nil, make pointer invisible while typing.
The pointer becomes visible again when the mouse is moved.  */);
  Vmake_pointer_invisible = Qt;

  DEFVAR_LISP ("focus-in-hook", Vfocus_in_hook,
               doc: /* Normal hook run when a frame gains input focus.
The frame gaining focus is selected at the time this hook is run.  */);
  Vfocus_in_hook = Qnil;

  DEFVAR_LISP ("focus-out-hook", Vfocus_out_hook,
               doc: /* Normal hook run when all frames lost input focus.  */);
  Vfocus_out_hook = Qnil;

  DEFVAR_LISP ("move-frame-functions", Vmove_frame_functions,
               doc: /* Functions run after a frame was moved.
The functions are run with one arg, the frame that moved.  */);
  Vmove_frame_functions = Qnil;

  DEFVAR_LISP ("delete-frame-functions", Vdelete_frame_functions,
	       doc: /* Functions run before deleting a frame.
The functions are run with one arg, the frame to be deleted.
See `delete-frame'.

Note that functions in this list may be called just before the frame is
actually deleted, or some time later (or even both when an earlier function
in `delete-frame-functions' (indirectly) calls `delete-frame'
recursively).  */);
  Vdelete_frame_functions = Qnil;
  DEFSYM (Qdelete_frame_functions, "delete-frame-functions");

  DEFVAR_LISP ("menu-bar-mode", Vmenu_bar_mode,
               doc: /* Non-nil if Menu-Bar mode is enabled.
See the command `menu-bar-mode' for a description of this minor mode.
Setting this variable directly does not take effect;
either customize it (see the info node `Easy Customization')
or call the function `menu-bar-mode'.  */);
  Vmenu_bar_mode = Qt;

  DEFVAR_LISP ("tool-bar-mode", Vtool_bar_mode,
               doc: /* Non-nil if Tool-Bar mode is enabled.
See the command `tool-bar-mode' for a description of this minor mode.
Setting this variable directly does not take effect;
either customize it (see the info node `Easy Customization')
or call the function `tool-bar-mode'.  */);
#ifdef HAVE_WINDOW_SYSTEM
  Vtool_bar_mode = Qt;
#else
  Vtool_bar_mode = Qnil;
#endif

  DEFVAR_KBOARD ("default-minibuffer-frame", Vdefault_minibuffer_frame,
		 doc: /* Minibufferless frames use this frame's minibuffer.
Emacs cannot create minibufferless frames unless this is set to an
appropriate surrogate.

Emacs consults this variable only when creating minibufferless
frames; once the frame is created, it sticks with its assigned
minibuffer, no matter what this variable is set to.  This means that
this variable doesn't necessarily say anything meaningful about the
current set of frames, or where the minibuffer is currently being
displayed.

This variable is local to the current terminal and cannot be buffer-local.  */);

  DEFVAR_LISP ("focus-follows-mouse", focus_follows_mouse,
	       doc: /* Non-nil if window system changes focus when you move the mouse.
You should set this variable to tell Emacs how your window manager
handles focus, since there is no way in general for Emacs to find out
automatically.

There are three meaningful values:

- The default nil should be used when your window manager follows a
  "click-to-focus" policy where you have to click the mouse inside of a
  frame in order for that frame to get focus.

- The value t should be used when your window manager has the focus
  automatically follow the position of the mouse pointer but a window
  that gains focus is not raised automatically.

- The value `auto-raise' should be used when your window manager has the
  focus automatically follow the position of the mouse pointer and a
  window that gains focus is raised automatically.

If this option is non-nil, Emacs moves the mouse pointer to the frame
selected by `select-frame-set-input-focus'.  This function is used by a
number of commands like, for example, `other-frame' and `pop-to-buffer'.
If this option is nil and your focus follows mouse window manager does
not autonomously move the mouse pointer to the newly selected frame, the
previously selected window manager window might get reselected instead
immediately.

The distinction between the values t and `auto-raise' is not needed for
"normal" frames because the window manager takes care of raising them.
Setting this to `auto-raise' will, however, override the standard
behavior of a window manager that does not automatically raise the frame
that gets focus.  Setting this to `auto-raise' is also necessary to
automatically raise child frames which are usually left alone by the
window manager.

Note that this option does not distinguish "sloppy" focus (where the
frame that previously had focus retains focus as long as the mouse
pointer does not move into another window manager window) from "strict"
focus (where a frame immediately loses focus when it's left by the mouse
pointer).

In order to extend a "focus follows mouse" policy to individual Emacs
windows, customize the variable `mouse-autoselect-window'.  */);
  focus_follows_mouse = Qnil;

  DEFVAR_BOOL ("frame-resize-pixelwise", frame_resize_pixelwise,
	       doc: /* Non-nil means resize frames pixelwise.
If this option is nil, resizing a frame rounds its sizes to the frame's
current values of `frame-char-height' and `frame-char-width'.  If this
is non-nil, no rounding occurs, hence frame sizes can increase/decrease
by one pixel.

With some window managers you may have to set this to non-nil in order
to set the size of a frame in pixels, to maximize frames or to make them
fullscreen.  To resize your initial frame pixelwise, set this option to
a non-nil value in your init file.  */);
  frame_resize_pixelwise = 0;

  DEFVAR_LISP ("frame-inhibit-implied-resize", frame_inhibit_implied_resize,
	       doc: /* Whether frames should be resized implicitly.
If this option is nil, setting font, menu bar, tool bar, internal
borders, fringes or scroll bars of a specific frame may resize the frame
in order to preserve the number of columns or lines it displays.  If
this option is t, no such resizing is done.  Note that the size of
fullscreen and maximized frames, the height of fullheight frames and the
width of fullwidth frames never change implicitly.

The value of this option can be also be a list of frame parameters.  In
this case, resizing is inhibited when changing a parameter that appears
in that list.  The parameters currently handled by this option include
`font', `font-backend', `internal-border-width', `menu-bar-lines' and
`tool-bar-lines'.

Changing any of the parameters `scroll-bar-width', `scroll-bar-height',
`vertical-scroll-bars', `horizontal-scroll-bars', `left-fringe' and
`right-fringe' is handled as if the frame contained just one live
window.  This means, for example, that removing vertical scroll bars on
a frame containing several side by side windows will shrink the frame
width by the width of one scroll bar provided this option is nil and
keep it unchanged if this option is either t or a list containing
`vertical-scroll-bars'.

The default value is \\='(tool-bar-lines) on Lucid, Motif and Windows
\(which means that adding/removing a tool bar does not change the frame
height), nil on all other window systems including GTK+ (which means
that changing any of the parameters listed above may change the size of
the frame), and t otherwise (which means the frame size never changes
implicitly when there's no window system support).

Note that when a frame is not large enough to accommodate a change of
any of the parameters listed above, Emacs may try to enlarge the frame
even if this option is non-nil.  */);
#if defined (HAVE_WINDOW_SYSTEM)
#if defined (USE_LUCID) || defined (USE_MOTIF) || defined (HAVE_NTGUI)
  frame_inhibit_implied_resize = list1 (Qtool_bar_lines);
#else
  frame_inhibit_implied_resize = Qnil;
#endif
#else
  frame_inhibit_implied_resize = Qt;
#endif

  DEFVAR_LISP ("frame-size-history", frame_size_history,
               doc: /* History of frame size adjustments.
If non-nil, list recording frame size adjustment.  Adjustments are
recorded only if the first element of this list is a positive number.
Adding an adjustment decrements that number by one.

The remaining elements are the adjustments.  Each adjustment is a list
of four elements `frame', `function', `sizes' and `more'.  `frame' is
the affected frame and `function' the invoking function.  `sizes' is
usually a list of four elements `old-width', `old-height', `new-width'
and `new-height' representing the old and new sizes recorded/requested
by `function'.  `more' is a list with additional information.

The function `frame--size-history' displays the value of this variable
in a more readable form.  */);
    frame_size_history = Qnil;

  DEFVAR_BOOL ("tooltip-reuse-hidden-frame", tooltip_reuse_hidden_frame,
	       doc: /* Non-nil means reuse hidden tooltip frames.
When this is nil, delete a tooltip frame when hiding the associated
tooltip.  When this is non-nil, make the tooltip frame invisible only,
so it can be reused when the next tooltip is shown.

Setting this to non-nil may drastically reduce the consing overhead
incurred by creating new tooltip frames.  However, a value of non-nil
means also that intermittent changes of faces or `default-frame-alist'
are not applied when showing a tooltip in a reused frame.

This variable is effective only with the X toolkit (and there only when
Gtk+ tooltips are not used) and on Windows.  */);
  tooltip_reuse_hidden_frame = false;

  staticpro (&Vframe_list);

  defsubr (&Sframep);
  defsubr (&Sframe_live_p);
  defsubr (&Swindow_system);
  defsubr (&Sframe_windows_min_size);
  defsubr (&Smake_terminal_frame);
  defsubr (&Shandle_switch_frame);
  defsubr (&Sselect_frame);
  defsubr (&Sselected_frame);
  defsubr (&Sframe_list);
  defsubr (&Sframe_parent);
  defsubr (&Sframe_ancestor_p);
  defsubr (&Snext_frame);
  defsubr (&Sprevious_frame);
  defsubr (&Slast_nonminibuf_frame);
  defsubr (&Sdelete_frame);
  defsubr (&Smouse_position);
  defsubr (&Smouse_pixel_position);
  defsubr (&Sset_mouse_position);
  defsubr (&Sset_mouse_pixel_position);
#if 0
  defsubr (&Sframe_configuration);
  defsubr (&Srestore_frame_configuration);
#endif
  defsubr (&Smake_frame_visible);
  defsubr (&Smake_frame_invisible);
  defsubr (&Siconify_frame);
  defsubr (&Sframe_visible_p);
  defsubr (&Svisible_frame_list);
  defsubr (&Sraise_frame);
  defsubr (&Slower_frame);
  defsubr (&Sx_focus_frame);
  defsubr (&Sframe_after_make_frame);
  defsubr (&Sredirect_frame_focus);
  defsubr (&Sframe_focus);
  defsubr (&Sframe_parameters);
  defsubr (&Sframe_parameter);
  defsubr (&Smodify_frame_parameters);
  defsubr (&Sframe_char_height);
  defsubr (&Sframe_char_width);
  defsubr (&Sframe_pixel_height);
  defsubr (&Sframe_pixel_width);
  defsubr (&Sframe_text_cols);
  defsubr (&Sframe_text_lines);
  defsubr (&Sframe_total_cols);
  defsubr (&Sframe_total_lines);
  defsubr (&Sframe_text_width);
  defsubr (&Sframe_text_height);
  defsubr (&Sscroll_bar_width);
  defsubr (&Sscroll_bar_height);
  defsubr (&Sfringe_width);
  defsubr (&Sborder_width);
  defsubr (&Sright_divider_width);
  defsubr (&Sbottom_divider_width);
  defsubr (&Stool_bar_pixel_width);
  defsubr (&Sset_frame_height);
  defsubr (&Sset_frame_width);
  defsubr (&Sset_frame_size);
  defsubr (&Sframe_position);
  defsubr (&Sset_frame_position);
  defsubr (&Sframe_pointer_visible_p);

#ifdef HAVE_WINDOW_SYSTEM
  defsubr (&Sx_get_resource);
  defsubr (&Sx_parse_geometry);
#endif

}<|MERGE_RESOLUTION|>--- conflicted
+++ resolved
@@ -1189,11 +1189,7 @@
   if (!for_deletion && FRAME_HAS_MINIBUF_P (sf))
     resize_mini_window (XWINDOW (FRAME_MINIBUF_WINDOW (sf)), 1);
 
-<<<<<<< HEAD
-  if (FRAME_TERMCAP_P (XFRAME (frame)))
-=======
-  if (FRAME_TERMCAP_P (f) || FRAME_MSDOS_P (f))
->>>>>>> 443f3716
+  if (FRAME_TERMCAP_P (f))
     {
       struct tty_display_info *tty = FRAME_TTY (f);
       Lisp_Object top_frame = tty->top_frame;
