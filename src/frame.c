--- conflicted
+++ resolved
@@ -2429,11 +2429,7 @@
 {
   struct frame *f = decode_live_frame (frame);
 #ifdef HAVE_WINDOW_SYSTEM
-<<<<<<< HEAD
- Lisp_Object parent = f->parent_frame;
-=======
   Lisp_Object parent = f->parent_frame;
->>>>>>> aa754246
 
   if (!NILP (parent))
     {
@@ -2453,11 +2449,7 @@
 	  return Qnil;
 	}
     }
-<<<<<<< HEAD
-#endif /* HAVE_WINDOW_SYSTEM */
-=======
 #endif	/* HAVE_WINDOW_SYSTEM */
->>>>>>> aa754246
 
   /* Don't allow minibuf_window to remain on an iconified frame.  */
   check_minibuf_window (frame, EQ (minibuf_window, selected_window));
