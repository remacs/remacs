/* Generic frame functions.

Copyright (C) 1993-1995, 1997, 1999-2017 Free Software Foundation, Inc.

This file is part of GNU Emacs.

GNU Emacs is free software: you can redistribute it and/or modify
it under the terms of the GNU General Public License as published by
the Free Software Foundation, either version 3 of the License, or (at
your option) any later version.

GNU Emacs is distributed in the hope that it will be useful,
but WITHOUT ANY WARRANTY; without even the implied warranty of
MERCHANTABILITY or FITNESS FOR A PARTICULAR PURPOSE.  See the
GNU General Public License for more details.

You should have received a copy of the GNU General Public License
along with GNU Emacs.  If not, see <https://www.gnu.org/licenses/>.  */

#include <config.h>

#include <stdio.h>
#include <stdlib.h>
#include <errno.h>
#include <limits.h>

#include <c-ctype.h>

#include "lisp.h"

#ifdef HAVE_WINDOW_SYSTEM
#include TERM_HEADER
#endif /* HAVE_WINDOW_SYSTEM */

#include "buffer.h"
/* These help us bind and responding to switch-frame events.  */
#include "keyboard.h"
#include "frame.h"
#include "blockinput.h"
#include "termchar.h"
#include "termhooks.h"
#include "dispextern.h"
#include "window.h"
#ifdef HAVE_WINDOW_SYSTEM
#include "fontset.h"
#endif
#include "cm.h"
#ifdef USE_X_TOOLKIT
#include "widget.h"
#endif

/* The currently selected frame.  */

Lisp_Object selected_frame;

/* A frame which is not just a mini-buffer, or NULL if there are no such
   frames.  This is usually the most recent such frame that was selected.  */

static struct frame *last_nonminibuf_frame;

/* False means there are no visible garbaged frames.  */
bool frame_garbaged;

/* The default tool bar height for future frames.  */
#if defined USE_GTK || defined HAVE_NS
enum { frame_default_tool_bar_height = 0 };
#else
int frame_default_tool_bar_height;
#endif

#ifdef HAVE_WINDOW_SYSTEM
static void x_report_frame_params (struct frame *, Lisp_Object *);
#endif

/* These setters are used only in this file, so they can be private.  */
static void
fset_buffer_predicate (struct frame *f, Lisp_Object val)
{
  f->buffer_predicate = val;
}
static void
fset_minibuffer_window (struct frame *f, Lisp_Object val)
{
  f->minibuffer_window = val;
}
Lisp_Object
fget_minibuffer_window(const struct frame *f)
{
  return f->minibuffer_window;
}
Lisp_Object
fget_root_window(const struct frame *f)
{
  return f->root_window;
}
struct terminal *
fget_terminal(const struct frame *f)
{
  return f->terminal;
}

struct frame *
decode_live_frame (register Lisp_Object frame)
{
  if (NILP (frame))
    frame = selected_frame;
  CHECK_LIVE_FRAME (frame);
  return XFRAME (frame);
}

struct frame *
decode_any_frame (register Lisp_Object frame)
{
  if (NILP (frame))
    frame = selected_frame;
  CHECK_FRAME (frame);
  return XFRAME (frame);
}

#ifdef HAVE_WINDOW_SYSTEM
bool
display_available (void)
{
  return x_display_list != NULL;
}
#endif

struct frame *
decode_window_system_frame (Lisp_Object frame)
{
  struct frame *f = decode_live_frame (frame);
  check_window_system (f);
#ifdef HAVE_WINDOW_SYSTEM
  return f;
#endif
}

void
check_window_system (struct frame *f)
{
#ifdef HAVE_WINDOW_SYSTEM
  if (window_system_available (f))
    return;
#endif
  error (f ? "Window system frame should be used"
	 : "Window system is not in use or not initialized");
}

/* Return the value of frame parameter PROP in frame FRAME.  */

Lisp_Object
get_frame_param (register struct frame *frame, Lisp_Object prop)
{
  register Lisp_Object tem;

  tem = Fassq (prop, frame->param_alist);
  if (EQ (tem, Qnil))
    return tem;
  return Fcdr (tem);
}


void
frame_size_history_add (struct frame *f, Lisp_Object fun_symbol,
			int width, int height, Lisp_Object rest)
{
  Lisp_Object frame;

  XSETFRAME (frame, f);
  if (CONSP (frame_size_history)
      && INTEGERP (XCAR (frame_size_history))
      && 0 < XINT (XCAR (frame_size_history)))
    frame_size_history =
      Fcons (make_number (XINT (XCAR (frame_size_history)) - 1),
	     Fcons (list4
		    (frame, fun_symbol,
		     ((width > 0)
		      ? list4 (make_number (FRAME_TEXT_WIDTH (f)),
			       make_number (FRAME_TEXT_HEIGHT (f)),
			       make_number (width),
			       make_number (height))
		      : Qnil),
		     rest),
		    XCDR (frame_size_history)));
}


/* Return 1 if `frame-inhibit-implied-resize' is non-nil or fullscreen
   state of frame F would be affected by a vertical (horizontal if
   HORIZONTAL is true) resize.  PARAMETER is the symbol of the frame
   parameter that is changed.  */
bool
frame_inhibit_resize (struct frame *f, bool horizontal, Lisp_Object parameter)
{
  Lisp_Object fullscreen = get_frame_param (f, Qfullscreen);
  bool inhibit
    = (f->after_make_frame
       ? (EQ (frame_inhibit_implied_resize, Qt)
	  || (CONSP (frame_inhibit_implied_resize)
	      && !NILP (Fmemq (parameter, frame_inhibit_implied_resize)))
	  || (horizontal
	      && !EQ (fullscreen, Qnil) && !EQ (fullscreen, Qfullheight))
	  || (!horizontal
	      && !EQ (fullscreen, Qnil) && !EQ (fullscreen, Qfullwidth))
	  || FRAME_TERMCAP_P (f))
       : ((horizontal && f->inhibit_horizontal_resize)
	  || (!horizontal && f->inhibit_vertical_resize)));
  if (inhibit && !FRAME_TERMCAP_P (f))
    frame_size_history_add
      (f, Qframe_inhibit_resize, 0, 0,
       list5 (horizontal ? Qt : Qnil, parameter,
	      f->after_make_frame ? Qt : Qnil,
	      frame_inhibit_implied_resize,
	      fullscreen));

  return inhibit;
}

static void
set_menu_bar_lines (struct frame *f, Lisp_Object value, Lisp_Object oldval)
{
  int nlines;
  int olines = FRAME_MENU_BAR_LINES (f);

  /* Right now, menu bars don't work properly in minibuf-only frames;
     most of the commands try to apply themselves to the minibuffer
     frame itself, and get an error because you can't switch buffers
     in or split the minibuffer window.  */
  if (FRAME_MINIBUF_ONLY_P (f))
    return;

  if (TYPE_RANGED_INTEGERP (int, value))
    nlines = XINT (value);
  else
    nlines = 0;

  if (nlines != olines)
    {
      windows_or_buffers_changed = 14;
      FRAME_MENU_BAR_LINES (f) = nlines;
      FRAME_MENU_BAR_HEIGHT (f) = nlines * FRAME_LINE_HEIGHT (f);
      change_frame_size (f, FRAME_COLS (f),
			 FRAME_LINES (f) + olines - nlines,
			 0, 1, 0, 0);
    }
}

Lisp_Object Vframe_list;

DEFUN ("window-system", Fwindow_system, Swindow_system, 0, 1, 0,
       doc: /* The name of the window system that FRAME is displaying through.
The value is a symbol:
 nil for a termcap frame (a character-only terminal),
 `x' for an Emacs frame that is really an X window,
 `w32' for an Emacs frame that is a window on MS-Windows display,
 `ns' for an Emacs frame on a GNUstep or Macintosh Cocoa display,
 `pc' for a direct-write MS-DOS frame.

FRAME defaults to the currently selected frame.

Use of this function as a predicate is deprecated.  Instead,
use `display-graphic-p' or any of the other `display-*-p'
predicates which report frame's specific UI-related capabilities.  */)
  (Lisp_Object frame)
{
  Lisp_Object type;
  if (NILP (frame))
    frame = selected_frame;

  type = Fframep (frame);

  if (NILP (type))
    wrong_type_argument (Qframep, frame);

  if (EQ (type, Qt))
    return Qnil;
  else
    return type;
}

/* Placeholder used by temacs -nw before window.el is loaded.  */
DEFUN ("frame-windows-min-size", Fframe_windows_min_size,
       Sframe_windows_min_size, 4, 4, 0,
       doc: /* */
       attributes: const)
     (Lisp_Object frame, Lisp_Object horizontal,
      Lisp_Object ignore, Lisp_Object pixelwise)
{
  return make_number (0);
}

/**
 * frame_windows_min_size:
 *
 * Return the minimum number of lines (columns if HORIZONTAL is non-nil)
 * of FRAME.  If PIXELWISE is non-nil, return the minimum inner height
 * (width) of FRAME in pixels.
 *
 * This value is calculated by the function `frame-windows-min-size' in
 * window.el unless the `min-height' (`min-width' if HORIZONTAL is
 * non-nil) parameter of FRAME is non-nil thus explicitly specifying the
 * value to be returned.  In that latter case IGNORE is ignored.
 *
 * If `frame-windows-min-size' is called, it will make sure that the
 * return value accommodates all windows of FRAME respecting the values
 * of `window-min-height' (`window-min-width' if HORIZONTAL is non-nil).
 * With IGNORE non-nil the values of these variables are ignored.
 *
 * In either case, never return a value less than 1.
 */
static int
frame_windows_min_size (Lisp_Object frame, Lisp_Object horizontal,
			Lisp_Object ignore, Lisp_Object pixelwise)
{
  struct frame *f = XFRAME (frame);
  Lisp_Object par_size;

  if ((!NILP (horizontal)
       && NUMBERP (par_size = get_frame_param (f, Qmin_width)))
      || (NILP (horizontal)
	  && NUMBERP (par_size = get_frame_param (f, Qmin_height))))
    {
      int min_size = XINT (par_size);

      /* Don't allow phantom frames.  */
      if (min_size < 1)
	min_size = 1;

      return (NILP (pixelwise)
	      ? min_size
	      : min_size * (NILP (horizontal)
			    ? FRAME_LINE_HEIGHT (f)
			    : FRAME_COLUMN_WIDTH (f)));
    }
  else
    return XINT (call4 (Qframe_windows_min_size, frame, horizontal,
		      ignore, pixelwise));
}


#ifdef HAVE_WINDOW_SYSTEM
/**
 * keep_ratio:
 *
 * Preserve ratios of frame F which usually happens after its parent
 * frame P got resized.  OLD_WIDTH, OLD_HEIGHT specifies the old native
 * size of F's parent, NEW_WIDTH and NEW_HEIGHT its new size.
 *
 * Adjust F's width if F's 'keep_ratio' parameter is non-nil and, if
 * it is a cons, its car is not 'height-only'.  Adjust F's height if F's
 * 'keep_ratio' parameter is non-nil and, if it is a cons, its car
 * is not 'width-only'.
 *
 * Adjust F's left position if F's 'keep_ratio' parameter is non-nil
 * and, if its is a cons, its cdr is non-nil and not 'top-only'.  Adjust
 * F's top position if F's 'keep_ratio' parameter is non-nil and, if
 * its is a cons, its cdr is non-nil and not 'left-only'.
 *
 * Note that when positional adjustment is requested but the size of F
 * should remain unaltered in the corresponding direction, this routine
 * tries to constrain F to its parent frame - something which usually
 * happens when the parent frame shrinks.  This means, however, that
 * when the parent frame is re-enlarged later, the child's original
 * position will not get restored to its pre-shrinking value.
 *
 * This routine is currently useful for child frames only.  It might be
 * eventually useful when moving non-child frames between monitors with
 * different resolutions.
 */
static void
keep_ratio (struct frame *f, struct frame *p, int old_width, int old_height,
	    int new_width, int new_height)
{
  Lisp_Object keep_ratio = get_frame_param (f, Qkeep_ratio);


  if (!NILP (keep_ratio))
    {
      double width_factor = (double)new_width / (double)old_width;
      double height_factor = (double)new_height / (double)old_height;
      int pixel_width, pixel_height, pos_x, pos_y;

      if (!CONSP (keep_ratio) || !NILP (Fcdr (keep_ratio)))
	{
	  if (CONSP (keep_ratio) && EQ (Fcdr (keep_ratio), Qtop_only))
	    pos_x = f->left_pos;
	  else
	    {
	      pos_x = (int)(f->left_pos * width_factor + 0.5);

	      if (CONSP (keep_ratio)
		  && (NILP (Fcar (keep_ratio))
		      || EQ (Fcar (keep_ratio), Qheight_only))
		  && p->pixel_width - f->pixel_width < pos_x)
		{
		  int p_f_width = p->pixel_width - f->pixel_width;

		  if (p_f_width <= 0)
		    pos_x = 0;
		  else
		    pos_x = (int)(p_f_width * width_factor * 0.5 + 0.5);
		}

	      f->left_pos = pos_x;
	    }

	  if (CONSP (keep_ratio) && EQ (Fcdr (keep_ratio), Qleft_only))
	    pos_y = f->top_pos;
	  else
	    {
	      pos_y = (int)(f->top_pos * height_factor + 0.5);

	      if (CONSP (keep_ratio)
		  && (NILP (Fcar (keep_ratio))
		      || EQ (Fcar (keep_ratio), Qwidth_only))
		  && p->pixel_height - f->pixel_height < pos_y)
		/* When positional adjustment was requested and the
		   width of F should remain unaltered, try to constrain
		   F to its parent.  This means that when the parent
		   frame is enlarged later the child's original position
		   won't get restored.  */
		{
		  int p_f_height = p->pixel_height - f->pixel_height;

		  if (p_f_height <= 0)
		    pos_y = 0;
		  else
		    pos_y = (int)(p_f_height * height_factor * 0.5 + 0.5);
		}

	      f->top_pos = pos_y;
	    }

	  x_set_offset (f, pos_x, pos_y, -1);
	}

      if (!CONSP (keep_ratio) || !NILP (Fcar (keep_ratio)))
	{
	  if (CONSP (keep_ratio) && EQ (Fcar (keep_ratio), Qheight_only))
	    pixel_width = -1;
	  else
	    {
	      pixel_width = (int)(f->pixel_width * width_factor + 0.5);
	      pixel_width = FRAME_PIXEL_TO_TEXT_WIDTH (f, pixel_width);
	    }

	  if (CONSP (keep_ratio) && EQ (Fcar (keep_ratio), Qwidth_only))
	    pixel_height = -1;
	  else
	    {
	      pixel_height = (int)(f->pixel_height * height_factor + 0.5);
	      pixel_height = FRAME_PIXEL_TO_TEXT_HEIGHT (f, pixel_height);
	    }

	  adjust_frame_size (f, pixel_width, pixel_height, 1, 0,
			     Qkeep_ratio);
	}
    }
}
#endif


/**
 * adjust_frame_size:
 *
 * Adjust size of frame F.  NEW_WIDTH and NEW_HEIGHT specify the new
 * text size of F in pixels.  A value of -1 means no change is requested
 * for that direction (but the frame may still have to be resized to
 * accommodate windows with their minimum sizes).  This can either issue
 * a request to resize the frame externally (via x_set_window_size), to
 * resize the frame internally (via resize_frame_windows) or do nothing
 * at all.
 *
 * The argument INHIBIT can assume the following values:
 *
 * 0 means to unconditionally call x_set_window_size even if sizes
 *   apparently do not change.  Fx_create_frame uses this to pass the
 *   initial size to the window manager.
 *
 * 1 means to call x_set_window_size if the native frame size really
 *   changes.  Fset_frame_size, Fset_frame_height, ... use this.
 *
 * 2 means to call x_set_window_size provided frame_inhibit_resize
 *   allows it.  The menu and tool bar code use this ("3" won't work
 *   here in general because menu and tool bar are often not counted in
 *   the frame's text height).
 *
 * 3 means call x_set_window_size if window minimum sizes must be
 *   preserved or frame_inhibit_resize allows it.  x_set_left_fringe,
 *   x_set_scroll_bar_width, x_new_font ... use (or should use) this.
 *
 * 4 means call x_set_window_size only if window minimum sizes must be
 *   preserved.  x_set_right_divider_width, x_set_border_width and the
 *   code responsible for wrapping the tool bar use this.
 *
 * 5 means to never call x_set_window_size.  change_frame_size uses
 *   this.
 *
 * Note that even when x_set_window_size is not called, individual
 * windows may have to be resized (via `window--sanitize-window-sizes')
 * in order to support minimum size constraints.
 *
 * PRETEND is as for change_frame_size.  PARAMETER, if non-nil, is the
 * symbol of the parameter changed (like `menu-bar-lines', `font', ...).
 * This is passed on to frame_inhibit_resize to let the latter decide on
 * a case-by-case basis whether the frame may be resized externally.
 */
void
adjust_frame_size (struct frame *f, int new_width, int new_height, int inhibit,
		   bool pretend, Lisp_Object parameter)
{
  int unit_width = FRAME_COLUMN_WIDTH (f);
  int unit_height = FRAME_LINE_HEIGHT (f);
  int old_pixel_width = FRAME_PIXEL_WIDTH (f);
  int old_pixel_height = FRAME_PIXEL_HEIGHT (f);
  int old_cols = FRAME_COLS (f);
  int old_lines = FRAME_LINES (f);
  int new_pixel_width, new_pixel_height;
  /* The following two values are calculated from the old frame pixel
     sizes and any "new" settings for tool bar, menu bar and internal
     borders.  We do it this way to detect whether we have to call
     x_set_window_size as consequence of the new settings.  */
  int windows_width = FRAME_WINDOWS_WIDTH (f);
  int windows_height = FRAME_WINDOWS_HEIGHT (f);
  int min_windows_width, min_windows_height;
  /* These are a bit tedious, maybe we should use a macro.  */
  struct window *r = XWINDOW (FRAME_ROOT_WINDOW (f));
  int old_windows_width = WINDOW_PIXEL_WIDTH (r);
  int old_windows_height
    = (WINDOW_PIXEL_HEIGHT (r)
       + ((FRAME_HAS_MINIBUF_P (f) && !FRAME_MINIBUF_ONLY_P (f))
	  ? WINDOW_PIXEL_HEIGHT (XWINDOW (FRAME_MINIBUF_WINDOW (f)))
	  : 0));
  int new_windows_width, new_windows_height;
  int old_text_width = FRAME_TEXT_WIDTH (f);
  int old_text_height = FRAME_TEXT_HEIGHT (f);
  /* If a size is < 0 use the old value.  */
  int new_text_width = (new_width >= 0) ? new_width : old_text_width;
  int new_text_height = (new_height >= 0) ? new_height : old_text_height;
  int new_cols, new_lines;
  bool inhibit_horizontal, inhibit_vertical;
  Lisp_Object frame;

  XSETFRAME (frame, f);

  frame_size_history_add
    (f, Qadjust_frame_size_1, new_text_width, new_text_height,
     list2 (parameter, make_number (inhibit)));

  /* The following two values are calculated from the old window body
     sizes and any "new" settings for scroll bars, dividers, fringes and
     margins (though the latter should have been processed already).  */
  min_windows_width
    = frame_windows_min_size (frame, Qt, (inhibit == 5) ? Qt : Qnil, Qt);
  min_windows_height
    = frame_windows_min_size (frame, Qnil, (inhibit == 5) ? Qt : Qnil, Qt);

  if (inhibit >= 2 && inhibit <= 4)
    /* When INHIBIT is in [2..4] inhibit if the "old" window sizes stay
       within the limits and either resizing is inhibited or INHIBIT
       equals 4.  */
    {
      inhibit_horizontal = (windows_width >= min_windows_width
                            && (inhibit == 4
                                || frame_inhibit_resize (f, true, parameter)));
      inhibit_vertical = (windows_height >= min_windows_height
                          && (inhibit == 4
                              || frame_inhibit_resize (f, false, parameter)));
    }
  else
    /* Otherwise inhibit if INHIBIT equals 5.  */
    inhibit_horizontal = inhibit_vertical = inhibit == 5;

  new_pixel_width = ((inhibit_horizontal && (inhibit < 5))
		     ? old_pixel_width
		     : max (FRAME_TEXT_TO_PIXEL_WIDTH (f, new_text_width),
			    min_windows_width
			    + 2 * FRAME_INTERNAL_BORDER_WIDTH (f)));
  new_windows_width = new_pixel_width - 2 * FRAME_INTERNAL_BORDER_WIDTH (f);
  new_text_width = FRAME_PIXEL_TO_TEXT_WIDTH (f, new_pixel_width);
  new_cols = new_text_width / unit_width;

  new_pixel_height = ((inhibit_vertical && (inhibit < 5))
		      ? old_pixel_height
		      : max (FRAME_TEXT_TO_PIXEL_HEIGHT (f, new_text_height),
			     min_windows_height
			     + FRAME_TOP_MARGIN_HEIGHT (f)
			     + 2 * FRAME_INTERNAL_BORDER_WIDTH (f)));
  new_windows_height = (new_pixel_height
			- FRAME_TOP_MARGIN_HEIGHT (f)
			- 2 * FRAME_INTERNAL_BORDER_WIDTH (f));
  new_text_height = FRAME_PIXEL_TO_TEXT_HEIGHT (f, new_pixel_height);
  new_lines = new_text_height / unit_height;

#ifdef HAVE_WINDOW_SYSTEM
  if (FRAME_WINDOW_P (f)
      && f->can_x_set_window_size
      && ((!inhibit_horizontal
	   && (new_pixel_width != old_pixel_width
	       || inhibit == 0 || inhibit == 2))
	  || (!inhibit_vertical
	      && (new_pixel_height != old_pixel_height
		  || inhibit == 0 || inhibit == 2))))
    /* We are either allowed to change the frame size or the minimum
       sizes request such a change.  Do not care for fixing minimum
       sizes here, we do that eventually when we're called from
       change_frame_size.  */
    {
      /* Make sure we respect fullheight and fullwidth.  */
      if (inhibit_horizontal)
	new_text_width = old_text_width;
      else if (inhibit_vertical)
	new_text_height = old_text_height;

      frame_size_history_add
	(f, Qadjust_frame_size_2, new_text_width, new_text_height,
	 list2 (inhibit_horizontal ? Qt : Qnil,
		inhibit_vertical ? Qt : Qnil));

      x_set_window_size (f, 0, new_text_width, new_text_height, 1);
      f->resized_p = true;

      return;
    }
#endif

  if (new_text_width == old_text_width
      && new_text_height == old_text_height
      && new_windows_width == old_windows_width
      && new_windows_height == old_windows_height
      && new_pixel_width == old_pixel_width
      && new_pixel_height == old_pixel_height
      && new_cols == old_cols
      && new_lines == old_lines)
    /* No change.  Sanitize window sizes and return.  */
    {
      sanitize_window_sizes (Qt);
      sanitize_window_sizes (Qnil);

      return;
    }

  block_input ();

  if (new_windows_width != old_windows_width)
    {
      resize_frame_windows (f, new_windows_width, 1, 1);

      if ((FRAME_TERMCAP_P (f) && !pretend))
	FrameCols (FRAME_TTY (f)) = new_cols;

#if defined (HAVE_WINDOW_SYSTEM) && ! defined (USE_GTK) && ! defined (HAVE_NS)
      if (WINDOWP (f->tool_bar_window))
	{
	  XWINDOW (f->tool_bar_window)->pixel_width = new_windows_width;
	  XWINDOW (f->tool_bar_window)->total_cols
	    = new_windows_width / unit_width;
	}
#endif
    }
  else if (new_cols != old_cols)
    call2 (Qwindow__pixel_to_total, frame, Qt);

  if (new_windows_height != old_windows_height
      /* When the top margin has changed we have to recalculate the top
	 edges of all windows.  No such calculation is necessary for the
	 left edges.  */
      || WINDOW_TOP_PIXEL_EDGE (r) != FRAME_TOP_MARGIN_HEIGHT (f))
    {
      resize_frame_windows (f, new_windows_height, 0, 1);

      if ((FRAME_TERMCAP_P (f) && !pretend))
	FrameRows (FRAME_TTY (f)) = new_lines + FRAME_TOP_MARGIN (f);
    }
  else if (new_lines != old_lines)
    call2 (Qwindow__pixel_to_total, frame, Qnil);

  frame_size_history_add
    (f, Qadjust_frame_size_3, new_text_width, new_text_height,
     list4 (make_number (old_pixel_width), make_number (old_pixel_height),
	    make_number (new_pixel_width), make_number (new_pixel_height)));

  /* Assign new sizes.  */
  FRAME_TEXT_WIDTH (f) = new_text_width;
  FRAME_TEXT_HEIGHT (f) = new_text_height;
  FRAME_PIXEL_WIDTH (f) = new_pixel_width;
  FRAME_PIXEL_HEIGHT (f) = new_pixel_height;
  SET_FRAME_COLS (f, new_cols);
  SET_FRAME_LINES (f, new_lines);

  {
    struct window *w = XWINDOW (FRAME_SELECTED_WINDOW (f));
    int text_area_x, text_area_y, text_area_width, text_area_height;

    window_box (w, TEXT_AREA, &text_area_x, &text_area_y, &text_area_width,
		&text_area_height);
    if (w->cursor.x >= text_area_x + text_area_width)
      w->cursor.hpos = w->cursor.x = 0;
    if (w->cursor.y >= text_area_y + text_area_height)
      w->cursor.vpos = w->cursor.y = 0;
  }

  /* Sanitize window sizes.  */
  sanitize_window_sizes (Qt);
  sanitize_window_sizes (Qnil);

  adjust_frame_glyphs (f);
  calculate_costs (f);
  SET_FRAME_GARBAGED (f);

  /* A frame was "resized" if one of its pixelsizes changed, even if its
     X window wasn't resized at all.  */
  f->resized_p = (new_pixel_width != old_pixel_width
		  || new_pixel_height != old_pixel_height);

  unblock_input ();

#ifdef HAVE_WINDOW_SYSTEM
  {
    /* Adjust size of F's child frames.  */
    Lisp_Object frames, frame1;

    FOR_EACH_FRAME (frames, frame1)
      if (FRAME_PARENT_FRAME (XFRAME (frame1)) == f)
	keep_ratio (XFRAME (frame1), f, old_pixel_width, old_pixel_height,
		    new_pixel_width, new_pixel_height);
  }
#endif
}

/* Allocate basically initialized frame.  */

static struct frame *
allocate_frame (void)
{
  return ALLOCATE_ZEROED_PSEUDOVECTOR (struct frame, face_cache, PVEC_FRAME);
}

struct frame *
make_frame (bool mini_p)
{
  Lisp_Object frame;
  struct frame *f;
  struct window *rw, *mw UNINIT;
  Lisp_Object root_window;
  Lisp_Object mini_window;

  f = allocate_frame ();
  XSETFRAME (frame, f);

#ifdef USE_GTK
  /* Initialize Lisp data.  Note that allocate_frame initializes all
     Lisp data to nil, so do it only for slots which should not be nil.  */
  fset_tool_bar_position (f, Qtop);
#endif

  /* Initialize non-Lisp data.  Note that allocate_frame zeroes out all
     non-Lisp data, so do it only for slots which should not be zero.
     To avoid subtle bugs and for the sake of readability, it's better to
     initialize enum members explicitly even if their values are zero.  */
  f->wants_modeline = true;
  f->redisplay = true;
  f->garbaged = true;
  f->can_x_set_window_size = false;
  f->after_make_frame = false;
  f->inhibit_horizontal_resize = false;
  f->inhibit_vertical_resize = false;
  f->tool_bar_redisplayed = false;
  f->tool_bar_resized = false;
  f->column_width = 1;  /* !FRAME_WINDOW_P value.  */
  f->line_height = 1;  /* !FRAME_WINDOW_P value.  */
#ifdef HAVE_WINDOW_SYSTEM
  f->vertical_scroll_bar_type = vertical_scroll_bar_none;
  f->horizontal_scroll_bars = false;
  f->want_fullscreen = FULLSCREEN_NONE;
  f->undecorated = false;
  f->no_special_glyphs = false;
#ifndef HAVE_NTGUI
  f->override_redirect = false;
#endif
  f->skip_taskbar = false;
  f->no_focus_on_map = false;
  f->no_accept_focus = false;
  f->z_group = z_group_none;
#if ! defined (USE_GTK) && ! defined (HAVE_NS)
  f->last_tool_bar_item = -1;
#endif
#ifdef NS_IMPL_COCOA
  f->ns_appearance = ns_appearance_aqua;
  f->ns_transparent_titlebar = false;
#endif
#endif

  root_window = make_window ();
  rw = XWINDOW (root_window);
  if (mini_p)
    {
      mini_window = make_window ();
      mw = XWINDOW (mini_window);
      wset_next (rw, mini_window);
      wset_prev (mw, root_window);
      mw->mini = 1;
      wset_frame (mw, frame);
      fset_minibuffer_window (f, mini_window);
      store_frame_param (f, Qminibuffer, Qt);
    }
  else
    {
      mini_window = Qnil;
      wset_next (rw, Qnil);
      fset_minibuffer_window (f, Qnil);
    }

  wset_frame (rw, frame);

  /* 10 is arbitrary,
     just so that there is "something there."
     Correct size will be set up later with adjust_frame_size.  */

  SET_FRAME_COLS (f, 10);
  SET_FRAME_LINES (f, 10);
  SET_FRAME_WIDTH (f, FRAME_COLS (f) * FRAME_COLUMN_WIDTH (f));
  SET_FRAME_HEIGHT (f, FRAME_LINES (f) * FRAME_LINE_HEIGHT (f));

  rw->total_cols = 10;
  rw->pixel_width = rw->total_cols * FRAME_COLUMN_WIDTH (f);
  rw->total_lines = mini_p ? 9 : 10;
  rw->pixel_height = rw->total_lines * FRAME_LINE_HEIGHT (f);

  if (mini_p)
    {
      mw->top_line = rw->total_lines;
      mw->pixel_top = rw->pixel_height;
      mw->total_cols = rw->total_cols;
      mw->pixel_width = rw->pixel_width;
      mw->total_lines = 1;
      mw->pixel_height = FRAME_LINE_HEIGHT (f);
    }

  /* Choose a buffer for the frame's root window.  */
  {
    Lisp_Object buf = Fcurrent_buffer ();

    /* If current buffer is hidden, try to find another one.  */
    if (BUFFER_HIDDEN_P (XBUFFER (buf)))
      buf = other_buffer_safely (buf);

    /* Use set_window_buffer, not Fset_window_buffer, and don't let
       hooks be run by it.  The reason is that the whole frame/window
       arrangement is not yet fully initialized at this point.  Windows
       don't have the right size, glyph matrices aren't initialized
       etc.  Running Lisp functions at this point surely ends in a
       SEGV.  */
    set_window_buffer (root_window, buf, 0, 0);
    fset_buffer_list (f, list1 (buf));
  }

  if (mini_p)
    {
      set_window_buffer (mini_window,
			 (NILP (Vminibuffer_list)
			  ? get_minibuffer (0)
			  : Fcar (Vminibuffer_list)),
			 0, 0);
      /* No horizontal scroll bars in minibuffers.  */
      wset_horizontal_scroll_bar (mw, Qnil);
    }

  fset_root_window (f, root_window);
  fset_selected_window (f, root_window);
  /* Make sure this window seems more recently used than
     a newly-created, never-selected window.  */
  XWINDOW (f->selected_window)->use_time = ++window_select_count;

  return f;
}

#ifdef HAVE_WINDOW_SYSTEM
/* Make a frame using a separate minibuffer window on another frame.
   MINI_WINDOW is the minibuffer window to use.  nil means use the
   default (the global minibuffer).  */

struct frame *
make_frame_without_minibuffer (Lisp_Object mini_window, KBOARD *kb,
			       Lisp_Object display)
{
  struct frame *f;

  if (!NILP (mini_window))
    CHECK_LIVE_WINDOW (mini_window);

  if (!NILP (mini_window)
      && FRAME_KBOARD (XFRAME (XWINDOW (mini_window)->frame)) != kb)
    error ("Frame and minibuffer must be on the same terminal");

  /* Make a frame containing just a root window.  */
  f = make_frame (0);

  if (NILP (mini_window))
    {
      /* Use default-minibuffer-frame if possible.  */
      if (!FRAMEP (KVAR (kb, Vdefault_minibuffer_frame))
	  || ! FRAME_LIVE_P (XFRAME (KVAR (kb, Vdefault_minibuffer_frame))))
	{
          Lisp_Object frame_dummy;

          XSETFRAME (frame_dummy, f);
	  /* If there's no minibuffer frame to use, create one.  */
	  kset_default_minibuffer_frame
	    (kb, call1 (intern ("make-initial-minibuffer-frame"), display));
	}

      mini_window
	= XFRAME (KVAR (kb, Vdefault_minibuffer_frame))->minibuffer_window;
    }

  fset_minibuffer_window (f, mini_window);
  store_frame_param (f, Qminibuffer, mini_window);

  /* Make the chosen minibuffer window display the proper minibuffer,
     unless it is already showing a minibuffer.  */
  if (NILP (Fmemq (XWINDOW (mini_window)->contents, Vminibuffer_list)))
    /* Use set_window_buffer instead of Fset_window_buffer (see
       discussion of bug#11984, bug#12025, bug#12026).  */
    set_window_buffer (mini_window,
		       (NILP (Vminibuffer_list)
			? get_minibuffer (0)
			: Fcar (Vminibuffer_list)), 0, 0);
  return f;
}

/* Make a frame containing only a minibuffer window.  */

struct frame *
make_minibuffer_frame (void)
{
  /* First make a frame containing just a root window, no minibuffer.  */

  register struct frame *f = make_frame (0);
  register Lisp_Object mini_window;
  register Lisp_Object frame;

  XSETFRAME (frame, f);

  f->auto_raise = 0;
  f->auto_lower = 0;
  f->no_split = 1;
  f->wants_modeline = 0;

  /* Now label the root window as also being the minibuffer.
     Avoid infinite looping on the window chain by marking next pointer
     as nil. */

  mini_window = f->root_window;
  fset_minibuffer_window (f, mini_window);
  store_frame_param (f, Qminibuffer, Qonly);
  XWINDOW (mini_window)->mini = 1;
  wset_next (XWINDOW (mini_window), Qnil);
  wset_prev (XWINDOW (mini_window), Qnil);
  wset_frame (XWINDOW (mini_window), frame);

  /* Put the proper buffer in that window.  */

  /* Use set_window_buffer instead of Fset_window_buffer (see
     discussion of bug#11984, bug#12025, bug#12026).  */
  set_window_buffer (mini_window,
		     (NILP (Vminibuffer_list)
		      ? get_minibuffer (0)
		      : Fcar (Vminibuffer_list)), 0, 0);
  return f;
}
#endif /* HAVE_WINDOW_SYSTEM */

/* Construct a frame that refers to a terminal.  */

static printmax_t tty_frame_count;

struct frame *
make_initial_frame (void)
{
  struct frame *f;
  struct terminal *terminal;
  Lisp_Object frame;

  eassert (initial_kboard);

  /* The first call must initialize Vframe_list.  */
  if (! (NILP (Vframe_list) || CONSP (Vframe_list)))
    Vframe_list = Qnil;

  terminal = init_initial_terminal ();

  f = make_frame (1);
  XSETFRAME (frame, f);

  Vframe_list = Fcons (frame, Vframe_list);

  tty_frame_count = 1;
  fset_name (f, build_pure_c_string ("F1"));

  SET_FRAME_VISIBLE (f, 1);

  f->output_method = terminal->type;
  f->terminal = terminal;
  f->terminal->reference_count++;
  f->output_data.nothing = 0;

  FRAME_FOREGROUND_PIXEL (f) = FACE_TTY_DEFAULT_FG_COLOR;
  FRAME_BACKGROUND_PIXEL (f) = FACE_TTY_DEFAULT_BG_COLOR;

#ifdef HAVE_WINDOW_SYSTEM
  f->vertical_scroll_bar_type = vertical_scroll_bar_none;
  f->horizontal_scroll_bars = false;
#endif

  /* The default value of menu-bar-mode is t.  */
  set_menu_bar_lines (f, make_number (1), Qnil);

  /* Allocate glyph matrices.  */
  adjust_frame_glyphs (f);

  if (!noninteractive)
    init_frame_faces (f);

  last_nonminibuf_frame = f;

  f->can_x_set_window_size = true;
  f->after_make_frame = true;

  return f;
}


static struct frame *
make_terminal_frame (struct terminal *terminal)
{
  register struct frame *f;
  Lisp_Object frame;
  char name[sizeof "F" + INT_STRLEN_BOUND (printmax_t)];

  if (!terminal->name)
    error ("Terminal is not live, can't create new frames on it");

  f = make_frame (1);

  XSETFRAME (frame, f);
  Vframe_list = Fcons (frame, Vframe_list);

  fset_name (f, make_formatted_string (name, "F%"pMd, ++tty_frame_count));

  SET_FRAME_VISIBLE (f, 1);

  f->terminal = terminal;
  f->terminal->reference_count++;
  f->output_method = output_termcap;
  create_tty_output (f);
  FRAME_FOREGROUND_PIXEL (f) = FACE_TTY_DEFAULT_FG_COLOR;
  FRAME_BACKGROUND_PIXEL (f) = FACE_TTY_DEFAULT_BG_COLOR;

#ifdef HAVE_WINDOW_SYSTEM
  f->vertical_scroll_bar_type = vertical_scroll_bar_none;
  f->horizontal_scroll_bars = false;
#endif

  FRAME_MENU_BAR_LINES (f) = NILP (Vmenu_bar_mode) ? 0 : 1;
  FRAME_LINES (f) = FRAME_LINES (f) - FRAME_MENU_BAR_LINES (f);
  FRAME_MENU_BAR_HEIGHT (f) = FRAME_MENU_BAR_LINES (f) * FRAME_LINE_HEIGHT (f);
  FRAME_TEXT_HEIGHT (f) = FRAME_TEXT_HEIGHT (f) - FRAME_MENU_BAR_HEIGHT (f);

  /* Set the top frame to the newly created frame.  */
  if (FRAMEP (FRAME_TTY (f)->top_frame)
      && FRAME_LIVE_P (XFRAME (FRAME_TTY (f)->top_frame)))
    SET_FRAME_VISIBLE (XFRAME (FRAME_TTY (f)->top_frame), 2); /* obscured */

  FRAME_TTY (f)->top_frame = frame;

  if (!noninteractive)
    init_frame_faces (f);

  return f;
}

/* Get a suitable value for frame parameter PARAMETER for a newly
   created frame, based on (1) the user-supplied frame parameter
   alist SUPPLIED_PARMS, and (2) CURRENT_VALUE.  */

static Lisp_Object
get_future_frame_param (Lisp_Object parameter,
                        Lisp_Object supplied_parms,
                        char *current_value)
{
  Lisp_Object result;

  result = Fassq (parameter, supplied_parms);
  if (NILP (result))
    result = Fassq (parameter, XFRAME (selected_frame)->param_alist);
  if (NILP (result) && current_value != NULL)
    result = build_string (current_value);
  if (!NILP (result) && !STRINGP (result))
    result = XCDR (result);
  if (NILP (result) || !STRINGP (result))
    result = Qnil;

  return result;
}

DEFUN ("make-terminal-frame", Fmake_terminal_frame, Smake_terminal_frame,
       1, 1, 0,
       doc: /* Create an additional terminal frame, possibly on another terminal.
This function takes one argument, an alist specifying frame parameters.

You can create multiple frames on a single text terminal, but only one
of them (the selected terminal frame) is actually displayed.

In practice, generally you don't need to specify any parameters,
except when you want to create a new frame on another terminal.
In that case, the `tty' parameter specifies the device file to open,
and the `tty-type' parameter specifies the terminal type.  Example:

   (make-terminal-frame \\='((tty . "/dev/pts/5") (tty-type . "xterm")))

Note that changing the size of one terminal frame automatically
affects all frames on the same terminal device.  */)
  (Lisp_Object parms)
{
  struct frame *f;
  struct terminal *t = NULL;
  Lisp_Object frame, tem;
  struct frame *sf = SELECTED_FRAME ();

#ifdef WINDOWSNT                           /* This should work now! */
  if (sf->output_method != output_termcap)
    error ("Not using an ASCII terminal now; cannot make a new ASCII frame");
#endif

  {
    Lisp_Object terminal;

    terminal = Fassq (Qterminal, parms);
    if (CONSP (terminal))
      {
        terminal = XCDR (terminal);
        t = decode_live_terminal (terminal);
      }
  }

  if (!t)
    {
      char *name = 0, *type = 0;
      Lisp_Object tty, tty_type;
      USE_SAFE_ALLOCA;

      tty = get_future_frame_param
        (Qtty, parms, (FRAME_TERMCAP_P (XFRAME (selected_frame))
                       ? FRAME_TTY (XFRAME (selected_frame))->name
                       : NULL));
      if (!NILP (tty))
	SAFE_ALLOCA_STRING (name, tty);

      tty_type = get_future_frame_param
        (Qtty_type, parms, (FRAME_TERMCAP_P (XFRAME (selected_frame))
                            ? FRAME_TTY (XFRAME (selected_frame))->type
                            : NULL));
      if (!NILP (tty_type))
	SAFE_ALLOCA_STRING (type, tty_type);

      t = init_tty (name, type, 0); /* Errors are not fatal.  */
      SAFE_FREE ();
    }

  f = make_terminal_frame (t);

  {
    int width, height;
    get_tty_size (fileno (FRAME_TTY (f)->input), &width, &height);
    adjust_frame_size (f, width, height - FRAME_MENU_BAR_LINES (f),
		       5, 0, Qterminal_frame);
  }

  adjust_frame_glyphs (f);
  calculate_costs (f);
  XSETFRAME (frame, f);

  store_in_alist (&parms, Qtty_type, build_string (t->display_info.tty->type));
  store_in_alist (&parms, Qtty,
		  (t->display_info.tty->name
		   ? build_string (t->display_info.tty->name)
		   : Qnil));
  /* On terminal frames the `minibuffer' frame parameter is always
     virtually t.  Avoid that a different value in parms causes
     complaints, see Bug#24758.  */
  store_in_alist (&parms, Qminibuffer, Qt);
  Fmodify_frame_parameters (frame, parms);

  /* Make the frame face alist be frame-specific, so that each
     frame could change its face definitions independently.  */
  fset_face_alist (f, Fcopy_alist (sf->face_alist));
  /* Simple Fcopy_alist isn't enough, because we need the contents of
     the vectors which are the CDRs of associations in face_alist to
     be copied as well.  */
  for (tem = f->face_alist; CONSP (tem); tem = XCDR (tem))
    XSETCDR (XCAR (tem), Fcopy_sequence (XCDR (XCAR (tem))));

  f->can_x_set_window_size = true;
  f->after_make_frame = true;

  return frame;
}


/* Perform the switch to frame FRAME.

   If FRAME is a switch-frame event `(switch-frame FRAME1)', use
   FRAME1 as frame.

   If TRACK is non-zero and the frame that currently has the focus
   redirects its focus to the selected frame, redirect that focused
   frame's focus to FRAME instead.

   FOR_DELETION non-zero means that the selected frame is being
   deleted, which includes the possibility that the frame's terminal
   is dead.

   The value of NORECORD is passed as argument to Fselect_window.  */

Lisp_Object
do_switch_frame (Lisp_Object frame, int track, int for_deletion, Lisp_Object norecord)
{
  struct frame *sf = SELECTED_FRAME (), *f;

  /* If FRAME is a switch-frame event, extract the frame we should
     switch to.  */
  if (CONSP (frame)
      && EQ (XCAR (frame), Qswitch_frame)
      && CONSP (XCDR (frame)))
    frame = XCAR (XCDR (frame));

  /* This used to say CHECK_LIVE_FRAME, but apparently it's possible for
     a switch-frame event to arrive after a frame is no longer live,
     especially when deleting the initial frame during startup.  */
  CHECK_FRAME (frame);
  f = XFRAME (frame);
  if (!FRAME_LIVE_P (f))
    return Qnil;
  else if (f == sf)
    return frame;

  /* If a frame's focus has been redirected toward the currently
     selected frame, we should change the redirection to point to the
     newly selected frame.  This means that if the focus is redirected
     from a minibufferless frame to a surrogate minibuffer frame, we
     can use `other-window' to switch between all the frames using
     that minibuffer frame, and the focus redirection will follow us
     around.  */
#if 0
  /* This is too greedy; it causes inappropriate focus redirection
     that's hard to get rid of.  */
  if (track)
    {
      Lisp_Object tail;

      for (tail = Vframe_list; CONSP (tail); tail = XCDR (tail))
	{
	  Lisp_Object focus;

	  if (!FRAMEP (XCAR (tail)))
	    emacs_abort ();

	  focus = FRAME_FOCUS_FRAME (XFRAME (XCAR (tail)));

	  if (FRAMEP (focus) && XFRAME (focus) == SELECTED_FRAME ())
	    Fredirect_frame_focus (XCAR (tail), frame);
	}
    }
#else /* ! 0 */
  /* Instead, apply it only to the frame we're pointing to.  */
#ifdef HAVE_WINDOW_SYSTEM
  if (track && FRAME_WINDOW_P (f))
    {
      Lisp_Object focus, xfocus;

      xfocus = x_get_focus_frame (f);
      if (FRAMEP (xfocus))
	{
	  focus = FRAME_FOCUS_FRAME (XFRAME (xfocus));
	  if ((FRAMEP (focus) && XFRAME (focus) == SELECTED_FRAME ())
	      /* Redirect frame focus also when FRAME has its minibuffer
		 window on the selected frame (see Bug#24500).  */
	      || (NILP (focus)
		  && EQ (FRAME_MINIBUF_WINDOW (f), sf->selected_window)))
	    Fredirect_frame_focus (xfocus, frame);
	}
    }
#endif /* HAVE_X_WINDOWS */
#endif /* ! 0 */

  if (!for_deletion && FRAME_HAS_MINIBUF_P (sf))
    resize_mini_window (XWINDOW (FRAME_MINIBUF_WINDOW (sf)), 1);

  if (FRAME_TERMCAP_P (f))
    {
      struct tty_display_info *tty = FRAME_TTY (f);
      Lisp_Object top_frame = tty->top_frame;

      /* Don't mark the frame garbaged and/or obscured if we are
	 switching to the frame that is already the top frame of that
	 TTY.  */
      if (!EQ (frame, top_frame))
	{
	  if (FRAMEP (top_frame))
	    /* Mark previously displayed frame as now obscured.  */
	    SET_FRAME_VISIBLE (XFRAME (top_frame), 2);
	  SET_FRAME_VISIBLE (f, 1);
	  /* If the new TTY frame changed dimensions, we need to
	     resync term.c's idea of the frame size with the new
	     frame's data.  */
	  if (FRAME_COLS (f) != FrameCols (tty))
	    FrameCols (tty) = FRAME_COLS (f);
	  if (FRAME_TOTAL_LINES (f) != FrameRows (tty))
	    FrameRows (tty) = FRAME_TOTAL_LINES (f);
	}
      tty->top_frame = frame;
    }

  selected_frame = frame;
  if (! FRAME_MINIBUF_ONLY_P (XFRAME (selected_frame)))
    last_nonminibuf_frame = XFRAME (selected_frame);

  Fselect_window (f->selected_window, norecord);

  /* We want to make sure that the next event generates a frame-switch
     event to the appropriate frame.  This seems kludgy to me, but
     before you take it out, make sure that evaluating something like
     (select-window (frame-root-window (new-frame))) doesn't end up
     with your typing being interpreted in the new frame instead of
     the one you're actually typing in.  */
#ifdef HAVE_WINDOW_SYSTEM
  if (!frame_ancestor_p (f, sf))
#endif
    internal_last_event_frame = Qnil;

  return frame;
}

DEFUN ("select-frame", Fselect_frame, Sselect_frame, 1, 2, "e",
       doc: /* Select FRAME.
Subsequent editing commands apply to its selected window.
Optional argument NORECORD means to neither change the order of
recently selected windows nor the buffer list.

The selection of FRAME lasts until the next time the user does
something to select a different frame, or until the next time
this function is called.  If you are using a window system, the
previously selected frame may be restored as the selected frame
when returning to the command loop, because it still may have
the window system's input focus.  On a text terminal, the next
redisplay will display FRAME.

This function returns FRAME, or nil if FRAME has been deleted.  */)
  (Lisp_Object frame, Lisp_Object norecord)
{
  return do_switch_frame (frame, 1, 0, norecord);
}

DEFUN ("handle-switch-frame", Fhandle_switch_frame, Shandle_switch_frame, 1, 1, "^e",
       doc: /* Handle a switch-frame event EVENT.
Switch-frame events are usually bound to this function.
A switch-frame event tells Emacs that the window manager has requested
that the user's events be directed to the frame mentioned in the event.
This function selects the selected window of the frame of EVENT.

If EVENT is frame object, handle it as if it were a switch-frame event
to that frame.  */)
  (Lisp_Object event)
{
  Lisp_Object value;

  /* Preserve prefix arg that the command loop just cleared.  */
  kset_prefix_arg (current_kboard, Vcurrent_prefix_arg);
  run_hook (Qmouse_leave_buffer_hook);
  /* `switch-frame' implies a focus in.  */
  value = do_switch_frame (event, 0, 0, Qnil);
  call1 (intern ("handle-focus-in"), event);
  return value;
}

DEFUN ("frame-list", Fframe_list, Sframe_list,
       0, 0, 0,
       doc: /* Return a list of all live frames.  */)
  (void)
{
  Lisp_Object frames;
  frames = Fcopy_sequence (Vframe_list);
#ifdef HAVE_WINDOW_SYSTEM
  if (FRAMEP (tip_frame))
    frames = Fdelq (tip_frame, frames);
#endif
  return frames;
}

DEFUN ("frame-parent", Fframe_parent, Sframe_parent,
       0, 1, 0,
       doc: /* Return the parent frame of FRAME.
The parent frame of FRAME is the Emacs frame whose window-system window
is the parent window of FRAME's window-system window.  When such a frame
exists, FRAME is considered a child frame of that frame.

Return nil if FRAME has no parent frame.  This means that FRAME's
window-system window is either a "top-level" window (a window whose
parent window is the window-system's root window) or an embedded window
\(a window whose parent window is owned by some other application).  */)
     (Lisp_Object frame)
{
  struct frame *f = decode_live_frame (frame);
  struct frame *p = FRAME_PARENT_FRAME (f);
  Lisp_Object parent;

  /* Can't return f->parent_frame directly since it might not be defined
     for this platform.  */
  if (p)
    {
      XSETFRAME (parent, p);

      return parent;
    }
  else
    return Qnil;
}

#ifdef HAVE_WINDOW_SYSTEM
bool
frame_ancestor_p (struct frame *af, struct frame *df)
{
  struct frame *pf = FRAME_PARENT_FRAME (df);

  while (pf)
    {
      if (pf == af)
	return true;
      else
	pf = FRAME_PARENT_FRAME (pf);
    }

  return false;
}
#endif

DEFUN ("frame-ancestor-p", Fframe_ancestor_p, Sframe_ancestor_p,
       2, 2, 0,
       doc: /* Return non-nil if ANCESTOR is an ancestor of DESCENDANT.
ANCESTOR is an ancestor of DESCENDANT when it is either DESCENDANT's
parent frame or it is an ancestor of DESCENDANT's parent frame.  Both,
ANCESTOR and DESCENDANT must be live frames and default to the selected
frame.  */)
     (Lisp_Object ancestor, Lisp_Object descendant)
{
#ifdef HAVE_WINDOW_SYSTEM
  struct frame *af = decode_live_frame (ancestor);
  struct frame *df = decode_live_frame (descendant);

  return frame_ancestor_p (af, df) ? Qt : Qnil;
#else
  return Qnil;
#endif
  }

/* Return CANDIDATE if it can be used as 'other-than-FRAME' frame on the
   same tty (for tty frames) or among frames which uses FRAME's keyboard.
   If MINIBUF is nil, do not consider minibuffer-only candidate.
   If MINIBUF is `visible', do not consider an invisible candidate.
   If MINIBUF is a window, consider only its own frame and candidate now
   using that window as the minibuffer.
   If MINIBUF is 0, consider candidate if it is visible or iconified.
   Otherwise consider any candidate and return nil if CANDIDATE is not
   acceptable.  */

static Lisp_Object
candidate_frame (Lisp_Object candidate, Lisp_Object frame, Lisp_Object minibuf)
{
  struct frame *c = XFRAME (candidate), *f = XFRAME (frame);

  if ((!FRAME_TERMCAP_P (c) && !FRAME_TERMCAP_P (f)
       && FRAME_KBOARD (c) == FRAME_KBOARD (f))
      || (FRAME_TERMCAP_P (c) && FRAME_TERMCAP_P (f)
	  && FRAME_TTY (c) == FRAME_TTY (f)))
    {
      if (!NILP (get_frame_param (c, Qno_other_frame)))
	return Qnil;
      else if (NILP (minibuf))
	{
	  if (!FRAME_MINIBUF_ONLY_P (c))
	    return candidate;
	}
      else if (EQ (minibuf, Qvisible))
	{
	  if (FRAME_VISIBLE_P (c))
	    return candidate;
	}
      else if (WINDOWP (minibuf))
	{
	  if (EQ (FRAME_MINIBUF_WINDOW (c), minibuf)
	      || EQ (WINDOW_FRAME (XWINDOW (minibuf)), candidate)
	      || EQ (WINDOW_FRAME (XWINDOW (minibuf)),
		     FRAME_FOCUS_FRAME (c)))
	    return candidate;
	}
      else if (INTEGERP (minibuf) && XINT (minibuf) == 0)
	{
	  if (FRAME_VISIBLE_P (c) || FRAME_ICONIFIED_P (c))
	    return candidate;
	}
      else
	return candidate;
    }
  return Qnil;
}

/* Return the next frame in the frame list after FRAME.  */

static Lisp_Object
next_frame (Lisp_Object frame, Lisp_Object minibuf)
{
  Lisp_Object f, tail;
  int passed = 0;

  while (passed < 2)
    FOR_EACH_FRAME (tail, f)
      {
	if (passed)
	  {
	    f = candidate_frame (f, frame, minibuf);
	    if (!NILP (f))
	      return f;
	  }
	if (EQ (frame, f))
	  passed++;
      }
  return frame;
}

/* Return the previous frame in the frame list before FRAME.  */

static Lisp_Object
prev_frame (Lisp_Object frame, Lisp_Object minibuf)
{
  Lisp_Object f, tail, prev = Qnil;

  FOR_EACH_FRAME (tail, f)
    {
      if (EQ (frame, f) && !NILP (prev))
	return prev;
      f = candidate_frame (f, frame, minibuf);
      if (!NILP (f))
	prev = f;
    }

  /* We've scanned the entire list.  */
  if (NILP (prev))
    /* We went through the whole frame list without finding a single
       acceptable frame.  Return the original frame.  */
    return frame;
  else
    /* There were no acceptable frames in the list before FRAME; otherwise,
       we would have returned directly from the loop.  Since PREV is the last
       acceptable frame in the list, return it.  */
    return prev;
}


DEFUN ("next-frame", Fnext_frame, Snext_frame, 0, 2, 0,
       doc: /* Return the next frame in the frame list after FRAME.
It considers only frames on the same terminal as FRAME.
By default, skip minibuffer-only frames.
If omitted, FRAME defaults to the selected frame.
If optional argument MINIFRAME is nil, exclude minibuffer-only frames.
If MINIFRAME is a window, include only its own frame
and any frame now using that window as the minibuffer.
If MINIFRAME is `visible', include all visible frames.
If MINIFRAME is 0, include all visible and iconified frames.
Otherwise, include all frames.  */)
  (Lisp_Object frame, Lisp_Object miniframe)
{
  if (NILP (frame))
    frame = selected_frame;
  CHECK_LIVE_FRAME (frame);
  return next_frame (frame, miniframe);
}

DEFUN ("previous-frame", Fprevious_frame, Sprevious_frame, 0, 2, 0,
       doc: /* Return the previous frame in the frame list before FRAME.
It considers only frames on the same terminal as FRAME.
By default, skip minibuffer-only frames.
If omitted, FRAME defaults to the selected frame.
If optional argument MINIFRAME is nil, exclude minibuffer-only frames.
If MINIFRAME is a window, include only its own frame
and any frame now using that window as the minibuffer.
If MINIFRAME is `visible', include all visible frames.
If MINIFRAME is 0, include all visible and iconified frames.
Otherwise, include all frames.  */)
  (Lisp_Object frame, Lisp_Object miniframe)
{
  if (NILP (frame))
    frame = selected_frame;
  CHECK_LIVE_FRAME (frame);
  return prev_frame (frame, miniframe);
}

DEFUN ("last-nonminibuffer-frame", Flast_nonminibuf_frame,
       Slast_nonminibuf_frame, 0, 0, 0,
       doc: /* Return last non-minibuffer frame selected. */)
  (void)
{
  Lisp_Object frame = Qnil;

  if (last_nonminibuf_frame)
    XSETFRAME (frame, last_nonminibuf_frame);

  return frame;
}

/**
 * other_frames:
 *
 * Return true if there exists at least one visible or iconified frame
 * but F.  Return false otherwise.
 *
 * INVISIBLE true means we are called from make_frame_invisible where
 * such a frame must be visible or iconified.  INVISIBLE nil means we
 * are called from delete_frame.  In that case FORCE true means that the
 * visibility status of such a frame can be ignored.
 *
 * If F is the terminal frame and we are using X, return true if at
 * least one X frame exists.
 */
static bool
other_frames (struct frame *f, bool invisible, bool force)
{
  Lisp_Object frames, frame, frame1;
  struct frame *f1;
  Lisp_Object minibuffer_window = FRAME_MINIBUF_WINDOW (f);

  XSETFRAME (frame, f);
  if (WINDOWP (minibuffer_window)
      && !EQ (frame, WINDOW_FRAME (XWINDOW (minibuffer_window))))
    minibuffer_window = Qnil;

  FOR_EACH_FRAME (frames, frame1)
    {
      f1 = XFRAME (frame1);
      if (f != f1)
	{
	  /* Verify that we can still talk to the frame's X window, and
	     note any recent change in visibility.  */
#ifdef HAVE_X_WINDOWS
	  if (FRAME_WINDOW_P (f1))
	    x_sync (f1);
#endif
	  if (NILP (Fframe_parameter (frame1, Qtooltip))
	      /* Tooltips and child frames count neither for
		 invisibility nor for deletions.  */
	      && !FRAME_PARENT_FRAME (f1)
	      /* Frames with a non-nil `delete-before' parameter don't
		 count for deletions.  */
	      && (invisible || NILP (get_frame_param (f1, Qdelete_before)))
	      /* For invisibility and normal deletions, at least one
		 visible or iconified frame must remain (Bug#26682).  */
	      && (FRAME_VISIBLE_P (f1) || FRAME_ICONIFIED_P (f1)
		  || (!invisible
		      && (force
			  /* Allow deleting the terminal frame when at
			     least one X frame exists.  */
			  || (FRAME_WINDOW_P (f1) && !FRAME_WINDOW_P (f))))))
	    return true;
	}
    }

  return false;
}

/* Make sure that minibuf_window doesn't refer to FRAME's minibuffer
   window.  Preferably use the selected frame's minibuffer window
   instead.  If the selected frame doesn't have one, get some other
   frame's minibuffer window.  SELECT non-zero means select the new
   minibuffer window.  */
static void
check_minibuf_window (Lisp_Object frame, int select)
{
  struct frame *f = decode_live_frame (frame);

  XSETFRAME (frame, f);

  if (WINDOWP (minibuf_window) && EQ (f->minibuffer_window, minibuf_window))
    {
      Lisp_Object frames, this, window = make_number (0);

      if (!EQ (frame, selected_frame)
	  && FRAME_HAS_MINIBUF_P (XFRAME (selected_frame)))
	window = FRAME_MINIBUF_WINDOW (XFRAME (selected_frame));
      else
	FOR_EACH_FRAME (frames, this)
	  {
	    if (!EQ (this, frame) && FRAME_HAS_MINIBUF_P (XFRAME (this)))
	      {
		window = FRAME_MINIBUF_WINDOW (XFRAME (this));
		break;
	      }
	  }

      /* Don't abort if no window was found (Bug#15247).  */
      if (WINDOWP (window))
	{
	  /* Use set_window_buffer instead of Fset_window_buffer (see
	     discussion of bug#11984, bug#12025, bug#12026).  */
	  set_window_buffer (window, XWINDOW (minibuf_window)->contents, 0, 0);
	  minibuf_window = window;

	  /* SELECT non-zero usually means that FRAME's minibuffer
	     window was selected; select the new one.  */
	  if (select)
	    Fselect_window (minibuf_window, Qnil);
	}
    }
}


/**
 * delete_frame:
 *
 * Delete FRAME.  When FORCE equals Qnoelisp, delete FRAME
 * unconditionally.  x_connection_closed and delete_terminal use this.
 * Any other value of FORCE implements the semantics described for
 * Fdelete_frame.  */
Lisp_Object
delete_frame (Lisp_Object frame, Lisp_Object force)
{
  struct frame *f = decode_any_frame (frame);
  struct frame *sf;
  struct kboard *kb;
  Lisp_Object frames, frame1;
  int minibuffer_selected, is_tooltip_frame;
  bool nochild = !FRAME_PARENT_FRAME (f);

  if (!FRAME_LIVE_P (f))
    return Qnil;
  else if (!EQ (force, Qnoelisp) && !other_frames (f, false, !NILP (force)))
    {
      if (NILP (force))
	error ("Attempt to delete the sole visible or iconified frame");
      else
	error ("Attempt to delete the only frame");
    }

  XSETFRAME (frame, f);

  /* Softly delete all frames with this frame as their parent frame or
     as their `delete-before' frame parameter value.  */
  FOR_EACH_FRAME (frames, frame1)
    if (FRAME_PARENT_FRAME (XFRAME (frame1)) == f
	/* Process `delete-before' parameter iff FRAME is not a child
	   frame.  This avoids that we enter an infinite chain of mixed
	   dependencies.  */
	|| (nochild
	    && EQ (get_frame_param (XFRAME (frame1), Qdelete_before), frame)))
      delete_frame (frame1, Qnil);

  /* Does this frame have a minibuffer, and is it the surrogate
     minibuffer for any other frame?  */
  if (FRAME_HAS_MINIBUF_P (f))
    {
      FOR_EACH_FRAME (frames, frame1)
	{
	  Lisp_Object fminiw;

	  if (EQ (frame1, frame))
	    continue;

	  fminiw = FRAME_MINIBUF_WINDOW (XFRAME (frame1));

	  if (WINDOWP (fminiw) && EQ (frame, WINDOW_FRAME (XWINDOW (fminiw))))
	    {
	      /* If we MUST delete this frame, delete the other first.
		 But do this only if FORCE equals `noelisp'.  */
	      if (EQ (force, Qnoelisp))
		delete_frame (frame1, Qnoelisp);
	      else
		error ("Attempt to delete a surrogate minibuffer frame");
	    }
	}
    }

  is_tooltip_frame = !NILP (Fframe_parameter (frame, Qtooltip));

  /* Run `delete-frame-functions' unless FORCE is `noelisp' or
     frame is a tooltip.  FORCE is set to `noelisp' when handling
     a disconnect from the terminal, so we don't dare call Lisp
     code.  */
  if (NILP (Vrun_hooks) || is_tooltip_frame)
    ;
  else if (EQ (force, Qnoelisp))
    pending_funcalls
      = Fcons (list3 (Qrun_hook_with_args, Qdelete_frame_functions, frame),
	       pending_funcalls);
  else
    {
#ifdef HAVE_X_WINDOWS
      /* Also, save clipboard to the clipboard manager.  */
      x_clipboard_manager_save_frame (frame);
#endif

      safe_call2 (Qrun_hook_with_args, Qdelete_frame_functions, frame);
    }

  /* delete_frame_functions may have deleted any frame, including this
     one.  */
  if (!FRAME_LIVE_P (f))
    return Qnil;
  else if (!EQ (force, Qnoelisp) && !other_frames (f, false, !NILP (force)))
    {
      if (NILP (force))
	error ("Attempt to delete the sole visible or iconified frame");
      else
	error ("Attempt to delete the only frame");
    }

  /* At this point, we are committed to deleting the frame.
     There is no more chance for errors to prevent it.  */
  minibuffer_selected = EQ (minibuf_window, selected_window);
  sf = SELECTED_FRAME ();
  /* Don't let the frame remain selected.  */
  if (f == sf)
    {
      Lisp_Object tail;

      /* Look for another visible frame on the same terminal.
	 Do not call next_frame here because it may loop forever.
	 See https://debbugs.gnu.org/cgi/bugreport.cgi?bug=15025.  */
      FOR_EACH_FRAME (tail, frame1)
	if (!EQ (frame, frame1)
	    && (FRAME_TERMINAL (XFRAME (frame))
		== FRAME_TERMINAL (XFRAME (frame1)))
	    && FRAME_VISIBLE_P (XFRAME (frame1)))
         break;

      /* If there is none, find *some* other frame.  */
      if (NILP (frame1) || EQ (frame1, frame))
	{
	  FOR_EACH_FRAME (tail, frame1)
	    {
	      if (! EQ (frame, frame1) && FRAME_LIVE_P (XFRAME (frame1)))
		{
		  /* Do not change a text terminal's top-frame.  */
		  struct frame *f1 = XFRAME (frame1);
		  if (FRAME_TERMCAP_P (f1))
		    {
		      Lisp_Object top_frame = FRAME_TTY (f1)->top_frame;
		      if (!EQ (top_frame, frame))
			frame1 = top_frame;
		    }
		  break;
		}
	    }
	}
#ifdef NS_IMPL_COCOA
      else
	/* Under NS, there is no system mechanism for choosing a new
	   window to get focus -- it is left to application code.
	   So the portion of THIS application interfacing with NS
	   needs to know about it.  We call Fraise_frame, but the
	   purpose is really to transfer focus.  */
	Fraise_frame (frame1);
#endif

      do_switch_frame (frame1, 0, 1, Qnil);
      sf = SELECTED_FRAME ();
    }

  /* Don't allow minibuf_window to remain on a deleted frame.  */
  check_minibuf_window (frame, minibuffer_selected);

  /* Don't let echo_area_window to remain on a deleted frame.  */
  if (EQ (f->minibuffer_window, echo_area_window))
    echo_area_window = sf->minibuffer_window;

  /* Clear any X selections for this frame.  */
#ifdef HAVE_X_WINDOWS
  if (FRAME_X_P (f))
    x_clear_frame_selections (f);
#endif

  /* Free glyphs.
     This function must be called before the window tree of the
     frame is deleted because windows contain dynamically allocated
     memory. */
  free_glyphs (f);

#ifdef HAVE_WINDOW_SYSTEM
  /* Give chance to each font driver to free a frame specific data.  */
  font_update_drivers (f, Qnil);
#endif

  /* Mark all the windows that used to be on FRAME as deleted, and then
     remove the reference to them.  */
  delete_all_child_windows (f->root_window);
  fset_root_window (f, Qnil);

  Vframe_list = Fdelq (frame, Vframe_list);
  SET_FRAME_VISIBLE (f, 0);

  /* Allow the vector of menu bar contents to be freed in the next
     garbage collection.  The frame object itself may not be garbage
     collected until much later, because recent_keys and other data
     structures can still refer to it.  */
  fset_menu_bar_vector (f, Qnil);

  /* If FRAME's buffer lists contains killed
     buffers, this helps GC to reclaim them.  */
  fset_buffer_list (f, Qnil);
  fset_buried_buffer_list (f, Qnil);

  free_font_driver_list (f);
#if defined (USE_X_TOOLKIT) || defined (HAVE_NTGUI)
  xfree (f->namebuf);
#endif
  xfree (f->decode_mode_spec_buffer);
  xfree (FRAME_INSERT_COST (f));
  xfree (FRAME_DELETEN_COST (f));
  xfree (FRAME_INSERTN_COST (f));
  xfree (FRAME_DELETE_COST (f));

  /* Since some events are handled at the interrupt level, we may get
     an event for f at any time; if we zero out the frame's terminal
     now, then we may trip up the event-handling code.  Instead, we'll
     promise that the terminal of the frame must be valid until we
     have called the window-system-dependent frame destruction
     routine.  */
  {
    struct terminal *terminal;
    block_input ();
    if (FRAME_TERMINAL (f)->delete_frame_hook)
      (*FRAME_TERMINAL (f)->delete_frame_hook) (f);
    terminal = FRAME_TERMINAL (f);
    f->output_data.nothing = 0;
    f->terminal = 0;             /* Now the frame is dead.  */
    unblock_input ();

    /* If needed, delete the terminal that this frame was on.
       (This must be done after the frame is killed.)  */
    terminal->reference_count--;
#if defined (USE_X_TOOLKIT) || defined (USE_GTK)
    /* FIXME: Deleting the terminal crashes emacs because of a GTK
       bug.
       https://lists.gnu.org/archive/html/emacs-devel/2011-10/msg00363.html */

    /* Since a similar behavior was observed on the Lucid and Motif
       builds (see Bug#5802, Bug#21509, Bug#23499, Bug#27816), we now
       don't delete the terminal for these builds either.  */
    if (terminal->reference_count == 0 && terminal->type == output_x_window)
      terminal->reference_count = 1;
#endif /* USE_X_TOOLKIT || USE_GTK */
    if (terminal->reference_count == 0)
      {
	Lisp_Object tmp;
	XSETTERMINAL (tmp, terminal);

        kb = NULL;
	Fdelete_terminal (tmp, NILP (force) ? Qt : force);
      }
    else
      kb = terminal->kboard;
  }

  /* If we've deleted the last_nonminibuf_frame, then try to find
     another one.  */
  if (f == last_nonminibuf_frame)
    {
      last_nonminibuf_frame = 0;

      FOR_EACH_FRAME (frames, frame1)
	{
	  struct frame *f1 = XFRAME (frame1);

	  if (!FRAME_MINIBUF_ONLY_P (f1))
	    {
	      last_nonminibuf_frame = f1;
	      break;
	    }
	}
    }

  /* If there's no other frame on the same kboard, get out of
     single-kboard state if we're in it for this kboard.  */
  if (kb != NULL)
    {
      /* Some frame we found on the same kboard, or nil if there are none.  */
      Lisp_Object frame_on_same_kboard = Qnil;

      FOR_EACH_FRAME (frames, frame1)
	if (kb == FRAME_KBOARD (XFRAME (frame1)))
	  frame_on_same_kboard = frame1;

      if (NILP (frame_on_same_kboard))
	not_single_kboard_state (kb);
    }


  /* If we've deleted this keyboard's default_minibuffer_frame, try to
     find another one.  Prefer minibuffer-only frames, but also notice
     frames with other windows.  */
  if (kb != NULL && EQ (frame, KVAR (kb, Vdefault_minibuffer_frame)))
    {
      /* The last frame we saw with a minibuffer, minibuffer-only or not.  */
      Lisp_Object frame_with_minibuf = Qnil;
      /* Some frame we found on the same kboard, or nil if there are none.  */
      Lisp_Object frame_on_same_kboard = Qnil;

      FOR_EACH_FRAME (frames, frame1)
	{
	  struct frame *f1 = XFRAME (frame1);

	  /* Consider only frames on the same kboard
	     and only those with minibuffers.  */
	  if (kb == FRAME_KBOARD (f1)
	      && FRAME_HAS_MINIBUF_P (f1))
	    {
	      frame_with_minibuf = frame1;
	      if (FRAME_MINIBUF_ONLY_P (f1))
		break;
	    }

	  if (kb == FRAME_KBOARD (f1))
	    frame_on_same_kboard = frame1;
	}

      if (!NILP (frame_on_same_kboard))
	{
	  /* We know that there must be some frame with a minibuffer out
	     there.  If this were not true, all of the frames present
	     would have to be minibufferless, which implies that at some
	     point their minibuffer frames must have been deleted, but
	     that is prohibited at the top; you can't delete surrogate
	     minibuffer frames.  */
	  if (NILP (frame_with_minibuf))
	    emacs_abort ();

	  kset_default_minibuffer_frame (kb, frame_with_minibuf);
	}
      else
	/* No frames left on this kboard--say no minibuffer either.  */
	kset_default_minibuffer_frame (kb, Qnil);
    }

  /* Cause frame titles to update--necessary if we now have just one frame.  */
  if (!is_tooltip_frame)
    update_mode_lines = 15;

  return Qnil;
}

DEFUN ("delete-frame", Fdelete_frame, Sdelete_frame, 0, 2, "",
       doc: /* Delete FRAME, permanently eliminating it from use.
FRAME must be a live frame and defaults to the selected one.

A frame may not be deleted if its minibuffer serves as surrogate
minibuffer for another frame.  Normally, you may not delete a frame if
all other frames are invisible, but if the second optional argument
FORCE is non-nil, you may do so.

This function runs `delete-frame-functions' before actually
deleting the frame, unless the frame is a tooltip.
The functions are run with one argument, the frame to be deleted.  */)
  (Lisp_Object frame, Lisp_Object force)
{
  return delete_frame (frame, !NILP (force) ? Qt : Qnil);
}

#ifdef HAVE_WINDOW_SYSTEM
/**
 * frame_internal_border_part:
 *
 * Return part of internal border the coordinates X and Y relative to
 * frame F are on.  Return nil if the coordinates are not on the
 * internal border of F.
 *
 * Return one of INTERNAL_BORDER_LEFT_EDGE, INTERNAL_BORDER_TOP_EDGE,
 * INTERNAL_BORDER_RIGHT_EDGE or INTERNAL_BORDER_BOTTOM_EDGE when the
 * mouse cursor is on the corresponding border with an offset of at
 * least one canonical character height from that border's edges.
 *
 * If no border part could be found this way, return one of
 * INTERNAL_BORDER_TOP_LEFT_CORNER, INTERNAL_BORDER_TOP_RIGHT_CORNER,
 * INTERNAL_BORDER_BOTTOM_LEFT_CORNER or
 * INTERNAL_BORDER_BOTTOM_RIGHT_CORNER to indicate that the mouse is in
 * one of the corresponding corners.  This means that for very small
 * frames an `edge' return value is preferred.
 */
enum internal_border_part
frame_internal_border_part (struct frame *f, int x, int y)
{
  int border = FRAME_INTERNAL_BORDER_WIDTH (f);
  int offset = FRAME_LINE_HEIGHT (f);
  int width = FRAME_PIXEL_WIDTH (f);
  int height = FRAME_PIXEL_HEIGHT (f);
  enum internal_border_part part = INTERNAL_BORDER_NONE;

  if (offset < border)
    /* For very wide borders make offset at least as large as
       border.  */
    offset = border;

  if (offset < x && x < width - offset)
    /* Top or bottom border.  */
    {
      if (0 <= y && y <= border)
	part = INTERNAL_BORDER_TOP_EDGE;
      else if (height - border <= y && y <= height)
	part = INTERNAL_BORDER_BOTTOM_EDGE;
    }
  else if (offset < y && y < height - offset)
    /* Left or right border.  */
    {
      if (0 <= x && x <= border)
	part = INTERNAL_BORDER_LEFT_EDGE;
      else if (width - border <= x && x <= width)
	part = INTERNAL_BORDER_RIGHT_EDGE;
    }
  else
    {
      /* An edge.  */
      int half_width = width / 2;
      int half_height = height / 2;

      if (0 <= x && x <= border)
	{
	  /* A left edge.  */
	  if (0 <= y && y <= half_height)
	     part = INTERNAL_BORDER_TOP_LEFT_CORNER;
	  else if (half_height < y && y <= height)
	     part = INTERNAL_BORDER_BOTTOM_LEFT_CORNER;
	}
      else if (width - border <= x && x <= width)
	{
	  /* A right edge.  */
	  if (0 <= y && y <= half_height)
	     part = INTERNAL_BORDER_TOP_RIGHT_CORNER;
	  else if (half_height < y && y <= height)
	     part = INTERNAL_BORDER_BOTTOM_RIGHT_CORNER;
	}
      else if (0 <= y && y <= border)
	{
	  /* A top edge.  */
	  if (0 <= x && x <= half_width)
	     part = INTERNAL_BORDER_TOP_LEFT_CORNER;
	  else if (half_width < x && x <= width)
	    part = INTERNAL_BORDER_TOP_RIGHT_CORNER;
	}
      else if (height - border <= y && y <= height)
	{
	  /* A bottom edge.  */
	  if (0 <= x && x <= half_width)
	     part = INTERNAL_BORDER_BOTTOM_LEFT_CORNER;
	  else if (half_width < x && x <= width)
	    part = INTERNAL_BORDER_BOTTOM_RIGHT_CORNER;
	}
    }

  return part;
}
#endif

/* Return mouse position in character cell units.  */

DEFUN ("mouse-position", Fmouse_position, Smouse_position, 0, 0, 0,
       doc: /* Return a list (FRAME X . Y) giving the current mouse frame and position.
The position is given in canonical character cells, where (0, 0) is the
upper-left corner of the frame, X is the horizontal offset, and Y is the
vertical offset, measured in units of the frame's default character size.
If Emacs is running on a mouseless terminal or hasn't been programmed
to read the mouse position, it returns the selected frame for FRAME
and nil for X and Y.
If `mouse-position-function' is non-nil, `mouse-position' calls it,
passing the normal return value to that function as an argument,
and returns whatever that function returns.  */)
  (void)
{
  struct frame *f;
  Lisp_Object lispy_dummy;
  Lisp_Object x, y, retval;

  f = SELECTED_FRAME ();
  x = y = Qnil;

  /* It's okay for the hook to refrain from storing anything.  */
  if (FRAME_TERMINAL (f)->mouse_position_hook)
    {
      enum scroll_bar_part party_dummy;
      Time time_dummy;
      (*FRAME_TERMINAL (f)->mouse_position_hook) (&f, -1,
						  &lispy_dummy, &party_dummy,
						  &x, &y,
						  &time_dummy);
    }

  if (! NILP (x))
    {
      int col = XINT (x);
      int row = XINT (y);
      pixel_to_glyph_coords (f, col, row, &col, &row, NULL, 1);
      XSETINT (x, col);
      XSETINT (y, row);
    }
  XSETFRAME (lispy_dummy, f);
  retval = Fcons (lispy_dummy, Fcons (x, y));
  if (!NILP (Vmouse_position_function))
    retval = call1 (Vmouse_position_function, retval);
  return retval;
}

DEFUN ("mouse-pixel-position", Fmouse_pixel_position,
       Smouse_pixel_position, 0, 0, 0,
       doc: /* Return a list (FRAME X . Y) giving the current mouse frame and position.
The position is given in pixel units, where (0, 0) is the
upper-left corner of the frame, X is the horizontal offset, and Y is
the vertical offset.
If Emacs is running on a mouseless terminal or hasn't been programmed
to read the mouse position, it returns the selected frame for FRAME
and nil for X and Y.  */)
  (void)
{
  struct frame *f;
  Lisp_Object lispy_dummy;
  Lisp_Object x, y, retval;

  f = SELECTED_FRAME ();
  x = y = Qnil;

  /* It's okay for the hook to refrain from storing anything.  */
  if (FRAME_TERMINAL (f)->mouse_position_hook)
    {
      enum scroll_bar_part party_dummy;
      Time time_dummy;
      (*FRAME_TERMINAL (f)->mouse_position_hook) (&f, -1,
						  &lispy_dummy, &party_dummy,
						  &x, &y,
						  &time_dummy);
    }

  XSETFRAME (lispy_dummy, f);
  retval = Fcons (lispy_dummy, Fcons (x, y));
  if (!NILP (Vmouse_position_function))
    retval = call1 (Vmouse_position_function, retval);
  return retval;
}

#ifdef HAVE_WINDOW_SYSTEM

/* On frame F, convert character coordinates X and Y to pixel
   coordinates *PIX_X and *PIX_Y.  */

static void
frame_char_to_pixel_position (struct frame *f, int x, int y,
			      int *pix_x, int *pix_y)
{
  *pix_x = FRAME_COL_TO_PIXEL_X (f, x) + FRAME_COLUMN_WIDTH (f) / 2;
  *pix_y = FRAME_LINE_TO_PIXEL_Y (f, y) + FRAME_LINE_HEIGHT (f) / 2;

  if (*pix_x < 0)
    *pix_x = 0;
  if (*pix_x > FRAME_PIXEL_WIDTH (f))
    *pix_x = FRAME_PIXEL_WIDTH (f);

  if (*pix_y < 0)
    *pix_y = 0;
  if (*pix_y > FRAME_PIXEL_HEIGHT (f))
    *pix_y = FRAME_PIXEL_HEIGHT (f);
}

/* On frame F, reposition mouse pointer to character coordinates X and Y.  */

static void
frame_set_mouse_position (struct frame *f, int x, int y)
{
  int pix_x, pix_y;

  frame_char_to_pixel_position (f, x, y, &pix_x, &pix_y);
  frame_set_mouse_pixel_position (f, pix_x, pix_y);
}

#endif /* HAVE_WINDOW_SYSTEM */

DEFUN ("set-mouse-position", Fset_mouse_position, Sset_mouse_position, 3, 3, 0,
       doc: /* Move the mouse pointer to the center of character cell (X,Y) in FRAME.
Coordinates are relative to the frame, not a window,
so the coordinates of the top left character in the frame
may be nonzero due to left-hand scroll bars or the menu bar.

The position is given in canonical character cells, where (0, 0) is
the upper-left corner of the frame, X is the horizontal offset, and
Y is the vertical offset, measured in units of the frame's default
character size.

This function is a no-op for an X frame that is not visible.
If you have just created a frame, you must wait for it to become visible
before calling this function on it, like this.
  (while (not (frame-visible-p frame)) (sleep-for .5))  */)
  (Lisp_Object frame, Lisp_Object x, Lisp_Object y)
{
  CHECK_LIVE_FRAME (frame);
  CHECK_TYPE_RANGED_INTEGER (int, x);
  CHECK_TYPE_RANGED_INTEGER (int, y);

  /* I think this should be done with a hook.  */
#ifdef HAVE_WINDOW_SYSTEM
  if (FRAME_WINDOW_P (XFRAME (frame)))
    /* Warping the mouse will cause enternotify and focus events.  */
    frame_set_mouse_position (XFRAME (frame), XINT (x), XINT (y));
#else
#ifdef HAVE_GPM
    {
      Fselect_frame (frame, Qnil);
      term_mouse_moveto (XINT (x), XINT (y));
    }
#endif
#endif

  return Qnil;
}

DEFUN ("set-mouse-pixel-position", Fset_mouse_pixel_position,
       Sset_mouse_pixel_position, 3, 3, 0,
       doc: /* Move the mouse pointer to pixel position (X,Y) in FRAME.
The position is given in pixels, where (0, 0) is the upper-left corner
of the frame, X is the horizontal offset, and Y is the vertical offset.

Note, this is a no-op for an X frame that is not visible.
If you have just created a frame, you must wait for it to become visible
before calling this function on it, like this.
  (while (not (frame-visible-p frame)) (sleep-for .5))  */)
  (Lisp_Object frame, Lisp_Object x, Lisp_Object y)
{
  CHECK_LIVE_FRAME (frame);
  CHECK_TYPE_RANGED_INTEGER (int, x);
  CHECK_TYPE_RANGED_INTEGER (int, y);

  /* I think this should be done with a hook.  */
#ifdef HAVE_WINDOW_SYSTEM
  if (FRAME_WINDOW_P (XFRAME (frame)))
    /* Warping the mouse will cause enternotify and focus events.  */
    frame_set_mouse_pixel_position (XFRAME (frame), XINT (x), XINT (y));
#else
#ifdef HAVE_GPM
    {
      Fselect_frame (frame, Qnil);
      term_mouse_moveto (XINT (x), XINT (y));
    }
#endif
#endif

  return Qnil;
}

static void make_frame_visible_1 (Lisp_Object);

DEFUN ("make-frame-visible", Fmake_frame_visible, Smake_frame_visible,
       0, 1, "",
       doc: /* Make the frame FRAME visible (assuming it is an X window).
If omitted, FRAME defaults to the currently selected frame.  */)
  (Lisp_Object frame)
{
  struct frame *f = decode_live_frame (frame);

  /* I think this should be done with a hook.  */
#ifdef HAVE_WINDOW_SYSTEM
  if (FRAME_WINDOW_P (f))
    x_make_frame_visible (f);
#endif

  make_frame_visible_1 (f->root_window);

  /* Make menu bar update for the Buffers and Frames menus.  */
  /* windows_or_buffers_changed = 15; FIXME: Why?  */

  XSETFRAME (frame, f);
  return frame;
}

/* Update the display_time slot of the buffers shown in WINDOW
   and all its descendants.  */

static void
make_frame_visible_1 (Lisp_Object window)
{
  struct window *w;

  for (; !NILP (window); window = w->next)
    {
      w = XWINDOW (window);
      if (WINDOWP (w->contents))
	make_frame_visible_1 (w->contents);
      else
	bset_display_time (XBUFFER (w->contents), Fcurrent_time ());
    }
}

DEFUN ("make-frame-invisible", Fmake_frame_invisible, Smake_frame_invisible,
       0, 2, "",
       doc: /* Make the frame FRAME invisible.
If omitted, FRAME defaults to the currently selected frame.
On graphical displays, invisible frames are not updated and are
usually not displayed at all, even in a window system's \"taskbar\".

Normally you may not make FRAME invisible if all other frames are invisible,
but if the second optional argument FORCE is non-nil, you may do so.

This function has no effect on text terminal frames.  Such frames are
always considered visible, whether or not they are currently being
displayed in the terminal.  */)
  (Lisp_Object frame, Lisp_Object force)
{
  struct frame *f = decode_live_frame (frame);

  if (NILP (force) && !other_frames (f, true, false))
    error ("Attempt to make invisible the sole visible or iconified frame");

  /* Don't allow minibuf_window to remain on an invisible frame.  */
  check_minibuf_window (frame, EQ (minibuf_window, selected_window));

  /* I think this should be done with a hook.  */
#ifdef HAVE_WINDOW_SYSTEM
  if (FRAME_WINDOW_P (f))
    x_make_frame_invisible (f);
#endif

  /* Make menu bar update for the Buffers and Frames menus.  */
  windows_or_buffers_changed = 16;

  return Qnil;
}

DEFUN ("iconify-frame", Ficonify_frame, Siconify_frame,
       0, 1, "",
       doc: /* Make the frame FRAME into an icon.
If omitted, FRAME defaults to the currently selected frame.

If FRAME is a child frame, consult the variable `iconify-child-frame'
for how to proceed.  */)
  (Lisp_Object frame)
{
  struct frame *f = decode_live_frame (frame);
#ifdef HAVE_WINDOW_SYSTEM
  Lisp_Object parent = f->parent_frame;

  if (!NILP (parent))
    {
      if (NILP (iconify_child_frame))
	/* Do nothing.  */
	return Qnil;
      else if (EQ (iconify_child_frame, Qiconify_top_level))
	{
	  /* Iconify top level frame instead (the default).  */
	  Ficonify_frame (parent);
	  return Qnil;
	}
      else if (EQ (iconify_child_frame, Qmake_invisible))
	{
	  /* Make frame invisible instead.  */
	  Fmake_frame_invisible (frame, Qnil);
	  return Qnil;
	}
    }
<<<<<<< HEAD
#endif /* HAVE_WINDOW_SYSTEM */
=======
#endif	/* HAVE_WINDOW_SYSTEM */
>>>>>>> 5d51403c

  /* Don't allow minibuf_window to remain on an iconified frame.  */
  check_minibuf_window (frame, EQ (minibuf_window, selected_window));

  /* I think this should be done with a hook.  */
  if (FRAME_WINDOW_P (f))
    {
#ifdef HAVE_WINDOW_SYSTEM
      x_iconify_frame (f);
#endif
    }

  return Qnil;
}

DEFUN ("frame-visible-p", Fframe_visible_p, Sframe_visible_p,
       1, 1, 0,
       doc: /* Return t if FRAME is \"visible\" (actually in use for display).
Return the symbol `icon' if FRAME is iconified or \"minimized\".
Return nil if FRAME was made invisible, via `make-frame-invisible'.
On graphical displays, invisible frames are not updated and are
usually not displayed at all, even in a window system's \"taskbar\".

If FRAME is a text terminal frame, this always returns t.
Such frames are always considered visible, whether or not they are
currently being displayed on the terminal.  */)
  (Lisp_Object frame)
{
  CHECK_LIVE_FRAME (frame);

  if (FRAME_VISIBLE_P (XFRAME (frame)))
    return Qt;
  if (FRAME_ICONIFIED_P (XFRAME (frame)))
    return Qicon;
  return Qnil;
}

DEFUN ("visible-frame-list", Fvisible_frame_list, Svisible_frame_list,
       0, 0, 0,
       doc: /* Return a list of all frames now \"visible\" (being updated).  */)
  (void)
{
  Lisp_Object tail, frame, value = Qnil;

  FOR_EACH_FRAME (tail, frame)
    if (FRAME_VISIBLE_P (XFRAME (frame)))
      value = Fcons (frame, value);

  return value;
}


DEFUN ("raise-frame", Fraise_frame, Sraise_frame, 0, 1, "",
       doc: /* Bring FRAME to the front, so it occludes any frames it overlaps.
If FRAME is invisible or iconified, make it visible.
If you don't specify a frame, the selected frame is used.
If Emacs is displaying on an ordinary terminal or some other device which
doesn't support multiple overlapping frames, this function selects FRAME.  */)
  (Lisp_Object frame)
{
  struct frame *f = decode_live_frame (frame);

  XSETFRAME (frame, f);

  if (FRAME_TERMCAP_P (f))
    /* On a text terminal select FRAME.  */
    Fselect_frame (frame, Qnil);
  else
    /* Do like the documentation says. */
    Fmake_frame_visible (frame);

  if (FRAME_TERMINAL (f)->frame_raise_lower_hook)
    (*FRAME_TERMINAL (f)->frame_raise_lower_hook) (f, 1);

  return Qnil;
}

/* Should we have a corresponding function called Flower_Power?  */
DEFUN ("lower-frame", Flower_frame, Slower_frame, 0, 1, "",
       doc: /* Send FRAME to the back, so it is occluded by any frames that overlap it.
If you don't specify a frame, the selected frame is used.
If Emacs is displaying on an ordinary terminal or some other device which
doesn't support multiple overlapping frames, this function does nothing.  */)
  (Lisp_Object frame)
{
  struct frame *f = decode_live_frame (frame);

  if (FRAME_TERMINAL (f)->frame_raise_lower_hook)
    (*FRAME_TERMINAL (f)->frame_raise_lower_hook) (f, 0);

  return Qnil;
}


DEFUN ("redirect-frame-focus", Fredirect_frame_focus, Sredirect_frame_focus,
       1, 2, 0,
       doc: /* Arrange for keystrokes typed at FRAME to be sent to FOCUS-FRAME.
In other words, switch-frame events caused by events in FRAME will
request a switch to FOCUS-FRAME, and `last-event-frame' will be
FOCUS-FRAME after reading an event typed at FRAME.

If FOCUS-FRAME is nil, any existing redirection is canceled, and the
frame again receives its own keystrokes.

Focus redirection is useful for temporarily redirecting keystrokes to
a surrogate minibuffer frame when a frame doesn't have its own
minibuffer window.

A frame's focus redirection can be changed by `select-frame'.  If frame
FOO is selected, and then a different frame BAR is selected, any
frames redirecting their focus to FOO are shifted to redirect their
focus to BAR.  This allows focus redirection to work properly when the
user switches from one frame to another using `select-window'.

This means that a frame whose focus is redirected to itself is treated
differently from a frame whose focus is redirected to nil; the former
is affected by `select-frame', while the latter is not.

The redirection lasts until `redirect-frame-focus' is called to change it.  */)
  (Lisp_Object frame, Lisp_Object focus_frame)
{
  /* Note that we don't check for a live frame here.  It's reasonable
     to redirect the focus of a frame you're about to delete, if you
     know what other frame should receive those keystrokes.  */
  struct frame *f = decode_any_frame (frame);

  if (! NILP (focus_frame))
    CHECK_LIVE_FRAME (focus_frame);

  fset_focus_frame (f, focus_frame);

  if (FRAME_TERMINAL (f)->frame_rehighlight_hook)
    (*FRAME_TERMINAL (f)->frame_rehighlight_hook) (f);

  return Qnil;
}


DEFUN ("frame-focus", Fframe_focus, Sframe_focus, 0, 1, 0,
       doc: /* Return the frame to which FRAME's keystrokes are currently being sent.
If FRAME is omitted or nil, the selected frame is used.
Return nil if FRAME's focus is not redirected.
See `redirect-frame-focus'.  */)
  (Lisp_Object frame)
{
  return FRAME_FOCUS_FRAME (decode_live_frame (frame));
}

DEFUN ("x-focus-frame", Fx_focus_frame, Sx_focus_frame, 1, 2, 0,
       doc: /* Set the input focus to FRAME.
FRAME nil means use the selected frame.  Optional argument NOACTIVATE
means do not activate FRAME.

If there is no window system support, this function does nothing.  */)
     (Lisp_Object frame, Lisp_Object noactivate)
{
#ifdef HAVE_WINDOW_SYSTEM
  x_focus_frame (decode_window_system_frame (frame), !NILP (noactivate));
#endif
  return Qnil;
}

DEFUN ("frame-after-make-frame",
       Fframe_after_make_frame,
       Sframe_after_make_frame, 2, 2, 0,
       doc: /* Mark FRAME as made.
FRAME nil means use the selected frame.  Second argument MADE non-nil
means functions on `window-configuration-change-hook' are called
whenever the window configuration of FRAME changes.  MADE nil means
these functions are not called.

This function is currently called by `make-frame' only and should be
otherwise used with utter care to avoid that running functions on
`window-configuration-change-hook' is impeded forever.  */)
  (Lisp_Object frame, Lisp_Object made)
{
  struct frame *f = decode_live_frame (frame);
  f->after_make_frame = !NILP (made);
  f->inhibit_horizontal_resize = false;
  f->inhibit_vertical_resize = false;
  return made;
}


/* Discard BUFFER from the buffer-list and buried-buffer-list of each frame.  */

void
frames_discard_buffer (Lisp_Object buffer)
{
  Lisp_Object frame, tail;

  FOR_EACH_FRAME (tail, frame)
    {
      fset_buffer_list
	(XFRAME (frame), Fdelq (buffer, XFRAME (frame)->buffer_list));
      fset_buried_buffer_list
	(XFRAME (frame), Fdelq (buffer, XFRAME (frame)->buried_buffer_list));
    }
}

/* Modify the alist in *ALISTPTR to associate PROP with VAL.
   If the alist already has an element for PROP, we change it.  */

void
store_in_alist (Lisp_Object *alistptr, Lisp_Object prop, Lisp_Object val)
{
  register Lisp_Object tem;

  tem = Fassq (prop, *alistptr);
  if (EQ (tem, Qnil))
    *alistptr = Fcons (Fcons (prop, val), *alistptr);
  else
    Fsetcdr (tem, val);
}

static int
frame_name_fnn_p (char *str, ptrdiff_t len)
{
  if (len > 1 && str[0] == 'F' && '0' <= str[1] && str[1] <= '9')
    {
      char *p = str + 2;
      while ('0' <= *p && *p <= '9')
	p++;
      if (p == str + len)
	return 1;
    }
  return 0;
}

/* Set the name of the terminal frame.  Also used by MSDOS frames.
   Modeled after x_set_name which is used for WINDOW frames.  */

static void
set_term_frame_name (struct frame *f, Lisp_Object name)
{
  f->explicit_name = ! NILP (name);

  /* If NAME is nil, set the name to F<num>.  */
  if (NILP (name))
    {
      char namebuf[sizeof "F" + INT_STRLEN_BOUND (printmax_t)];

      /* Check for no change needed in this very common case
	 before we do any consing.  */
      if (frame_name_fnn_p (SSDATA (f->name), SBYTES (f->name)))
	return;

      name = make_formatted_string (namebuf, "F%"pMd, ++tty_frame_count);
    }
  else
    {
      CHECK_STRING (name);

      /* Don't change the name if it's already NAME.  */
      if (! NILP (Fstring_equal (name, f->name)))
	return;

      /* Don't allow the user to set the frame name to F<num>, so it
	 doesn't clash with the names we generate for terminal frames.  */
      if (frame_name_fnn_p (SSDATA (name), SBYTES (name)))
	error ("Frame names of the form F<num> are usurped by Emacs");
    }

  fset_name (f, name);
  update_mode_lines = 16;
}

void
store_frame_param (struct frame *f, Lisp_Object prop, Lisp_Object val)
{
  register Lisp_Object old_alist_elt;

  if (EQ (prop, Qminibuffer))
    {
      if (WINDOWP (val))
	{
	  if (!MINI_WINDOW_P (XWINDOW (val)))
	    error ("The `minibuffer' parameter does not specify a valid minibuffer window");
	  else if (FRAME_MINIBUF_ONLY_P (f))
	    {
	      if (EQ (val, FRAME_MINIBUF_WINDOW (f)))
		val = Qonly;
	      else
		error ("Can't change the minibuffer window of a minibuffer-only frame");
	    }
	  else if (FRAME_HAS_MINIBUF_P (f))
	    {
	      if (EQ (val, FRAME_MINIBUF_WINDOW (f)))
		val = Qt;
	      else
		error ("Can't change the minibuffer window of a frame with its own minibuffer");
	    }
	  else
	    /* Store the chosen minibuffer window.  */
	    fset_minibuffer_window (f, val);
	}
      else
	{
	  Lisp_Object old_val = Fcdr (Fassq (Qminibuffer, f->param_alist));

	  if (!NILP (old_val))
	    {
	      if (WINDOWP (old_val) && NILP (val))
		/* Don't change the value for a minibuffer-less frame if
		   only nil was specified as new value.  */
		val = old_val;
	      else if (!EQ (old_val, val))
		error ("Can't change the `minibuffer' parameter of this frame");
	    }
	}
    }

  /* Check each parent-frame and delete-before parameter for a
     circular dependency.  Do not check between parameters, so you can
     still create circular dependencies with different properties, for
     example a chain of frames F1->F2->...Fn such that F1 is an ancestor
     frame of Fn and thus cannot be deleted before Fn and a second chain
     Fn->Fn-1->...F1 such that Fn cannot be deleted before F1.  */
  else if (EQ (prop, Qparent_frame) || EQ (prop, Qdelete_before))
    {
      Lisp_Object oldval = Fcdr (Fassq (prop, f->param_alist));

      if (!EQ (oldval, val) && !NILP (val))
	{
	  Lisp_Object frame;
	  Lisp_Object frame1 = val;

	  if (!FRAMEP (frame1) || !FRAME_LIVE_P (XFRAME (frame1)))
	    error ("Invalid `%s' frame parameter",
		   SSDATA (SYMBOL_NAME (prop)));

	  XSETFRAME (frame, f);

	  while (FRAMEP (frame1) && FRAME_LIVE_P (XFRAME (frame1)))
	    if (EQ (frame1, frame))
	      error ("Circular specification of `%s' frame parameter",
		     SSDATA (SYMBOL_NAME (prop)));
	    else
	      frame1 = get_frame_param (XFRAME (frame1), prop);
	}
    }

  /* The buffer-list parameters are stored in a special place and not
     in the alist.  All buffers must be live.  */
  else if (EQ (prop, Qbuffer_list))
    {
      Lisp_Object list = Qnil;
      for (; CONSP (val); val = XCDR (val))
	if (!NILP (Fbuffer_live_p (XCAR (val))))
	  list = Fcons (XCAR (val), list);
      fset_buffer_list (f, Fnreverse (list));
      return;
    }
  else if (EQ (prop, Qburied_buffer_list))
    {
      Lisp_Object list = Qnil;
      for (; CONSP (val); val = XCDR (val))
	if (!NILP (Fbuffer_live_p (XCAR (val))))
	  list = Fcons (XCAR (val), list);
      fset_buried_buffer_list (f, Fnreverse (list));
      return;
    }

  /* The tty color needed to be set before the frame's parameter
     alist was updated with the new value.  This is not true any more,
     but we still do this test early on.  */
  if (FRAME_TERMCAP_P (f) && EQ (prop, Qtty_color_mode)
      && f == FRAME_TTY (f)->previous_frame)
    /* Force redisplay of this tty.  */
    FRAME_TTY (f)->previous_frame = NULL;

  /* Update the frame parameter alist.  */
  old_alist_elt = Fassq (prop, f->param_alist);
  if (EQ (old_alist_elt, Qnil))
    fset_param_alist (f, Fcons (Fcons (prop, val), f->param_alist));
  else
    Fsetcdr (old_alist_elt, val);

  /* Update some other special parameters in their special places
     in addition to the alist.  */

  if (EQ (prop, Qbuffer_predicate))
    fset_buffer_predicate (f, val);

  if (! FRAME_WINDOW_P (f))
    {
      if (EQ (prop, Qmenu_bar_lines))
	set_menu_bar_lines (f, val, make_number (FRAME_MENU_BAR_LINES (f)));
      else if (EQ (prop, Qname))
	set_term_frame_name (f, val);
    }
}

/* Return color matches UNSPEC on frame F or nil if UNSPEC
   is not an unspecified foreground or background color.  */

static Lisp_Object
frame_unspecified_color (struct frame *f, Lisp_Object unspec)
{
  return (!strncmp (SSDATA (unspec), unspecified_bg, SBYTES (unspec))
	  ? tty_color_name (f, FRAME_BACKGROUND_PIXEL (f))
	  : (!strncmp (SSDATA (unspec), unspecified_fg, SBYTES (unspec))
	     ? tty_color_name (f, FRAME_FOREGROUND_PIXEL (f)) : Qnil));
}

DEFUN ("frame-parameters", Fframe_parameters, Sframe_parameters, 0, 1, 0,
       doc: /* Return the parameters-alist of frame FRAME.
It is a list of elements of the form (PARM . VALUE), where PARM is a symbol.
The meaningful PARMs depend on the kind of frame.
If FRAME is omitted or nil, return information on the currently selected frame.  */)
  (Lisp_Object frame)
{
  Lisp_Object alist;
  struct frame *f = decode_any_frame (frame);
  int height, width;

  if (!FRAME_LIVE_P (f))
    return Qnil;

  alist = Fcopy_alist (f->param_alist);

  if (!FRAME_WINDOW_P (f))
    {
      Lisp_Object elt;

      /* If the frame's parameter alist says the colors are
	 unspecified and reversed, take the frame's background pixel
	 for foreground and vice versa.  */
      elt = Fassq (Qforeground_color, alist);
      if (CONSP (elt) && STRINGP (XCDR (elt)))
	{
	  elt = frame_unspecified_color (f, XCDR (elt));
	  if (!NILP (elt))
	    store_in_alist (&alist, Qforeground_color, elt);
	}
      else
	store_in_alist (&alist, Qforeground_color,
			tty_color_name (f, FRAME_FOREGROUND_PIXEL (f)));
      elt = Fassq (Qbackground_color, alist);
      if (CONSP (elt) && STRINGP (XCDR (elt)))
	{
	  elt = frame_unspecified_color (f, XCDR (elt));
	  if (!NILP (elt))
	    store_in_alist (&alist, Qbackground_color, elt);
	}
      else
	store_in_alist (&alist, Qbackground_color,
			tty_color_name (f, FRAME_BACKGROUND_PIXEL (f)));
      store_in_alist (&alist, Qfont,
		      build_string (FRAME_W32_P (f) ? "w32term"
				    :"tty"));
    }
  store_in_alist (&alist, Qname, f->name);
  height = (f->new_height
	    ? (f->new_pixelwise
	       ? (f->new_height / FRAME_LINE_HEIGHT (f))
	       : f->new_height)
	    : FRAME_LINES (f));
  store_in_alist (&alist, Qheight, make_number (height));
  width = (f->new_width
	   ? (f->new_pixelwise
	      ? (f->new_width / FRAME_COLUMN_WIDTH (f))
	      : f->new_width)
	   : FRAME_COLS (f));
  store_in_alist (&alist, Qwidth, make_number (width));
  store_in_alist (&alist, Qmodeline, (FRAME_WANTS_MODELINE_P (f) ? Qt : Qnil));
  store_in_alist (&alist, Qunsplittable, (FRAME_NO_SPLIT_P (f) ? Qt : Qnil));
  store_in_alist (&alist, Qbuffer_list, f->buffer_list);
  store_in_alist (&alist, Qburied_buffer_list, f->buried_buffer_list);

  /* I think this should be done with a hook.  */
#ifdef HAVE_WINDOW_SYSTEM
  if (FRAME_WINDOW_P (f))
    x_report_frame_params (f, &alist);
  else
#endif
    {
      /* This ought to be correct in f->param_alist for an X frame.  */
      Lisp_Object lines;
      XSETFASTINT (lines, FRAME_MENU_BAR_LINES (f));
      store_in_alist (&alist, Qmenu_bar_lines, lines);
    }

  return alist;
}


DEFUN ("frame-parameter", Fframe_parameter, Sframe_parameter, 2, 2, 0,
       doc: /* Return FRAME's value for parameter PARAMETER.
If FRAME is nil, describe the currently selected frame.  */)
  (Lisp_Object frame, Lisp_Object parameter)
{
  struct frame *f = decode_any_frame (frame);
  Lisp_Object value = Qnil;

  CHECK_SYMBOL (parameter);

  XSETFRAME (frame, f);

  if (FRAME_LIVE_P (f))
    {
      /* Avoid consing in frequent cases.  */
      if (EQ (parameter, Qname))
	value = f->name;
#ifdef HAVE_WINDOW_SYSTEM
      /* These are used by vertical motion commands.  */
      else if (EQ (parameter, Qvertical_scroll_bars))
	value = (f->vertical_scroll_bar_type == vertical_scroll_bar_none
		 ? Qnil
		 : (f->vertical_scroll_bar_type == vertical_scroll_bar_left
		    ? Qleft : Qright));
      else if (EQ (parameter, Qhorizontal_scroll_bars))
	value = f->horizontal_scroll_bars ? Qt : Qnil;
      else if (EQ (parameter, Qline_spacing) && f->extra_line_spacing == 0)
	/* If this is non-zero, we can't determine whether the user specified
	   an integer or float value without looking through 'param_alist'.  */
	value = make_number (0);
      else if (EQ (parameter, Qfont) && FRAME_X_P (f))
	value = FRAME_FONT (f)->props[FONT_NAME_INDEX];
#endif /* HAVE_WINDOW_SYSTEM */
#ifdef HAVE_X_WINDOWS
      else if (EQ (parameter, Qdisplay) && FRAME_X_P (f))
	value = XCAR (FRAME_DISPLAY_INFO (f)->name_list_element);
#endif /* HAVE_X_WINDOWS */
      else if (EQ (parameter, Qbackground_color)
	       || EQ (parameter, Qforeground_color))
	{
	  value = Fassq (parameter, f->param_alist);
	  if (CONSP (value))
	    {
	      value = XCDR (value);
	      /* Fframe_parameters puts the actual fg/bg color names,
		 even if f->param_alist says otherwise.  This is
		 important when param_alist's notion of colors is
		 "unspecified".  We need to do the same here.  */
	      if (STRINGP (value) && !FRAME_WINDOW_P (f))
		{
		  Lisp_Object tem = frame_unspecified_color (f, value);

		  if (!NILP (tem))
		    value = tem;
		}
	    }
	  else
	    value = Fcdr (Fassq (parameter, Fframe_parameters (frame)));
	}
      else if (EQ (parameter, Qdisplay_type)
	       || EQ (parameter, Qbackground_mode))
	value = Fcdr (Fassq (parameter, f->param_alist));
      else
	/* FIXME: Avoid this code path at all (as well as code duplication)
	   by sharing more code with Fframe_parameters.  */
	value = Fcdr (Fassq (parameter, Fframe_parameters (frame)));
    }

  return value;
}


DEFUN ("modify-frame-parameters", Fmodify_frame_parameters,
       Smodify_frame_parameters, 2, 2, 0,
       doc: /* Modify FRAME according to new values of its parameters in ALIST.
If FRAME is nil, it defaults to the selected frame.
ALIST is an alist of parameters to change and their new values.
Each element of ALIST has the form (PARM . VALUE), where PARM is a symbol.
Which PARMs are meaningful depends on the kind of frame.
The meaningful parameters are acted upon, i.e. the frame is changed
according to their new values, and are also stored in the frame's
parameter list so that `frame-parameters' will return them.
PARMs that are not meaningful are still stored in the frame's parameter
list, but are otherwise ignored.  */)
  (Lisp_Object frame, Lisp_Object alist)
{
  struct frame *f = decode_live_frame (frame);
  Lisp_Object prop, val;

  /* I think this should be done with a hook.  */
#ifdef HAVE_WINDOW_SYSTEM
  if (FRAME_WINDOW_P (f))
    x_set_frame_parameters (f, alist);
  else
#endif

    {
      EMACS_INT length = XFASTINT (Flength (alist));
      ptrdiff_t i;
      Lisp_Object *parms;
      Lisp_Object *values;
      USE_SAFE_ALLOCA;
      SAFE_ALLOCA_LISP (parms, 2 * length);
      values = parms + length;

      /* Extract parm names and values into those vectors.  */

      for (i = 0; CONSP (alist); alist = XCDR (alist))
	{
	  Lisp_Object elt;

	  elt = XCAR (alist);
	  parms[i] = Fcar (elt);
	  values[i] = Fcdr (elt);
	  i++;
	}

      /* Now process them in reverse of specified order.  */
      while (--i >= 0)
	{
	  prop = parms[i];
	  val = values[i];
	  store_frame_param (f, prop, val);

	  if (EQ (prop, Qforeground_color)
	      || EQ (prop, Qbackground_color))
	    update_face_from_frame_parameter (f, prop, val);
	}

      SAFE_FREE ();
    }
  return Qnil;
}

DEFUN ("frame-char-height", Fframe_char_height, Sframe_char_height,
       0, 1, 0,
       doc: /* Height in pixels of a line in the font in frame FRAME.
If FRAME is omitted or nil, the selected frame is used.
For a terminal frame, the value is always 1.  */)
  (Lisp_Object frame)
{
#ifdef HAVE_WINDOW_SYSTEM
  struct frame *f = decode_any_frame (frame);

  if (FRAME_WINDOW_P (f))
    return make_number (FRAME_LINE_HEIGHT (f));
  else
#endif
    return make_number (1);
}


DEFUN ("frame-char-width", Fframe_char_width, Sframe_char_width,
       0, 1, 0,
       doc: /* Width in pixels of characters in the font in frame FRAME.
If FRAME is omitted or nil, the selected frame is used.
On a graphical screen, the width is the standard width of the default font.
For a terminal screen, the value is always 1.  */)
  (Lisp_Object frame)
{
#ifdef HAVE_WINDOW_SYSTEM
  struct frame *f = decode_any_frame (frame);

  if (FRAME_WINDOW_P (f))
    return make_number (FRAME_COLUMN_WIDTH (f));
  else
#endif
    return make_number (1);
}

DEFUN ("frame-native-width", Fframe_native_width,
       Sframe_native_width, 0, 1, 0,
       doc: /* Return FRAME's native width in pixels.
For a terminal frame, the result really gives the width in characters.
If FRAME is omitted or nil, the selected frame is used.  */)
  (Lisp_Object frame)
{
  struct frame *f = decode_any_frame (frame);

#ifdef HAVE_WINDOW_SYSTEM
  if (FRAME_WINDOW_P (f))
    return make_number (FRAME_PIXEL_WIDTH (f));
  else
#endif
    return make_number (FRAME_TOTAL_COLS (f));
}

DEFUN ("frame-native-height", Fframe_native_height,
       Sframe_native_height, 0, 1, 0,
       doc: /* Return FRAME's native height in pixels.
If FRAME is omitted or nil, the selected frame is used.  The exact value
of the result depends on the window-system and toolkit in use:

In the Gtk+ and NS versions, it includes only any window (including the
minibuffer or echo area), mode line, and header line.  It does not
include the tool bar or menu bar.  With other graphical versions, it may
also include the tool bar and the menu bar.

For a text terminal, it includes the menu bar.  In this case, the
result is really in characters rather than pixels (i.e., is identical
to `frame-height'). */)
  (Lisp_Object frame)
{
  struct frame *f = decode_any_frame (frame);

#ifdef HAVE_WINDOW_SYSTEM
  if (FRAME_WINDOW_P (f))
    return make_number (FRAME_PIXEL_HEIGHT (f));
  else
#endif
    return make_number (FRAME_TOTAL_LINES (f));
}

DEFUN ("tool-bar-pixel-width", Ftool_bar_pixel_width,
       Stool_bar_pixel_width, 0, 1, 0,
       doc: /* Return width in pixels of FRAME's tool bar.
The result is greater than zero only when the tool bar is on the left
or right side of FRAME.  If FRAME is omitted or nil, the selected frame
is used.  */)
  (Lisp_Object frame)
{
#ifdef FRAME_TOOLBAR_WIDTH
  struct frame *f = decode_any_frame (frame);

  if (FRAME_WINDOW_P (f))
    return make_number (FRAME_TOOLBAR_WIDTH (f));
#endif
  return make_number (0);
}

DEFUN ("frame-text-cols", Fframe_text_cols, Sframe_text_cols, 0, 1, 0,
       doc: /* Return width in columns of FRAME's text area.  */)
  (Lisp_Object frame)
{
  return make_number (FRAME_COLS (decode_any_frame (frame)));
}

DEFUN ("frame-text-lines", Fframe_text_lines, Sframe_text_lines, 0, 1, 0,
       doc: /* Return height in lines of FRAME's text area.  */)
  (Lisp_Object frame)
{
  return make_number (FRAME_LINES (decode_any_frame (frame)));
}

DEFUN ("frame-total-cols", Fframe_total_cols, Sframe_total_cols, 0, 1, 0,
       doc: /* Return number of total columns of FRAME.  */)
  (Lisp_Object frame)
{
  return make_number (FRAME_TOTAL_COLS (decode_any_frame (frame)));
}

DEFUN ("frame-total-lines", Fframe_total_lines, Sframe_total_lines, 0, 1, 0,
       doc: /* Return number of total lines of FRAME.  */)
  (Lisp_Object frame)
{
  return make_number (FRAME_TOTAL_LINES (decode_any_frame (frame)));
}

DEFUN ("frame-text-width", Fframe_text_width, Sframe_text_width, 0, 1, 0,
       doc: /* Return text area width of FRAME in pixels.  */)
  (Lisp_Object frame)
{
  return make_number (FRAME_TEXT_WIDTH (decode_any_frame (frame)));
}

DEFUN ("frame-text-height", Fframe_text_height, Sframe_text_height, 0, 1, 0,
       doc: /* Return text area height of FRAME in pixels.  */)
  (Lisp_Object frame)
{
  return make_number (FRAME_TEXT_HEIGHT (decode_any_frame (frame)));
}

DEFUN ("frame-scroll-bar-width", Fscroll_bar_width, Sscroll_bar_width, 0, 1, 0,
       doc: /* Return scroll bar width of FRAME in pixels.  */)
  (Lisp_Object frame)
{
  return make_number (FRAME_SCROLL_BAR_AREA_WIDTH (decode_any_frame (frame)));
}

DEFUN ("frame-scroll-bar-height", Fscroll_bar_height, Sscroll_bar_height, 0, 1, 0,
       doc: /* Return scroll bar height of FRAME in pixels.  */)
  (Lisp_Object frame)
{
  return make_number (FRAME_SCROLL_BAR_AREA_HEIGHT (decode_any_frame (frame)));
}

DEFUN ("frame-fringe-width", Ffringe_width, Sfringe_width, 0, 1, 0,
       doc: /* Return fringe width of FRAME in pixels.  */)
  (Lisp_Object frame)
{
  return make_number (FRAME_TOTAL_FRINGE_WIDTH (decode_any_frame (frame)));
}

DEFUN ("frame-internal-border-width", Fframe_internal_border_width, Sframe_internal_border_width, 0, 1, 0,
       doc: /* Return width of FRAME's internal border in pixels.  */)
  (Lisp_Object frame)
{
  return make_number (FRAME_INTERNAL_BORDER_WIDTH (decode_any_frame (frame)));
}

DEFUN ("frame-right-divider-width", Fright_divider_width, Sright_divider_width, 0, 1, 0,
       doc: /* Return width (in pixels) of vertical window dividers on FRAME.  */)
  (Lisp_Object frame)
{
  return make_number (FRAME_RIGHT_DIVIDER_WIDTH (decode_any_frame (frame)));
}

DEFUN ("frame-bottom-divider-width", Fbottom_divider_width, Sbottom_divider_width, 0, 1, 0,
       doc: /* Return width (in pixels) of horizontal window dividers on FRAME.  */)
  (Lisp_Object frame)
{
  return make_number (FRAME_BOTTOM_DIVIDER_WIDTH (decode_any_frame (frame)));
}

DEFUN ("set-frame-height", Fset_frame_height, Sset_frame_height, 2, 4, 0,
       doc: /* Set text height of frame FRAME to HEIGHT lines.
Optional third arg PRETEND non-nil means that redisplay should use
HEIGHT lines but that the idea of the actual height of the frame should
not be changed.

Optional fourth argument PIXELWISE non-nil means that FRAME should be
HEIGHT pixels high.  Note: When `frame-resize-pixelwise' is nil, some
window managers may refuse to honor a HEIGHT that is not an integer
multiple of the default frame font height.  */)
  (Lisp_Object frame, Lisp_Object height, Lisp_Object pretend, Lisp_Object pixelwise)
{
  struct frame *f = decode_live_frame (frame);
  int pixel_height;

  CHECK_TYPE_RANGED_INTEGER (int, height);

  pixel_height = (!NILP (pixelwise)
		  ? XINT (height)
		  : XINT (height) * FRAME_LINE_HEIGHT (f));
  adjust_frame_size (f, -1, pixel_height, 1, !NILP (pretend), Qheight);

  return Qnil;
}

DEFUN ("set-frame-width", Fset_frame_width, Sset_frame_width, 2, 4, 0,
       doc: /* Set text width of frame FRAME to WIDTH columns.
Optional third arg PRETEND non-nil means that redisplay should use WIDTH
columns but that the idea of the actual width of the frame should not
be changed.

Optional fourth argument PIXELWISE non-nil means that FRAME should be
WIDTH pixels wide.  Note: When `frame-resize-pixelwise' is nil, some
window managers may refuse to honor a WIDTH that is not an integer
multiple of the default frame font width.  */)
  (Lisp_Object frame, Lisp_Object width, Lisp_Object pretend, Lisp_Object pixelwise)
{
  struct frame *f = decode_live_frame (frame);
  int pixel_width;

  CHECK_TYPE_RANGED_INTEGER (int, width);

  pixel_width = (!NILP (pixelwise)
		 ? XINT (width)
		 : XINT (width) * FRAME_COLUMN_WIDTH (f));
  adjust_frame_size (f, pixel_width, -1, 1, !NILP (pretend), Qwidth);

  return Qnil;
}

DEFUN ("set-frame-size", Fset_frame_size, Sset_frame_size, 3, 4, 0,
       doc: /* Set text size of FRAME to WIDTH by HEIGHT, measured in characters.
Optional argument PIXELWISE non-nil means to measure in pixels.  Note:
When `frame-resize-pixelwise' is nil, some window managers may refuse to
honor a WIDTH that is not an integer multiple of the default frame font
width or a HEIGHT that is not an integer multiple of the default frame
font height.  */)
  (Lisp_Object frame, Lisp_Object width, Lisp_Object height, Lisp_Object pixelwise)
{
  struct frame *f = decode_live_frame (frame);
  int pixel_width, pixel_height;

  CHECK_TYPE_RANGED_INTEGER (int, width);
  CHECK_TYPE_RANGED_INTEGER (int, height);

  pixel_width = (!NILP (pixelwise)
		 ? XINT (width)
		 : XINT (width) * FRAME_COLUMN_WIDTH (f));
  pixel_height = (!NILP (pixelwise)
		  ? XINT (height)
		  : XINT (height) * FRAME_LINE_HEIGHT (f));
  adjust_frame_size (f, pixel_width, pixel_height, 1, 0, Qsize);

  return Qnil;
}

DEFUN ("frame-position", Fframe_position,
       Sframe_position, 0, 1, 0,
       doc: /* Return top left corner of FRAME in pixels.
FRAME must be a live frame and defaults to the selected one.  The return
value is a cons (x, y) of the coordinates of the top left corner of
FRAME's outer frame, in pixels relative to an origin (0, 0) of FRAME's
display.  */)
     (Lisp_Object frame)
{
  register struct frame *f = decode_live_frame (frame);

  return Fcons (make_number (f->left_pos), make_number (f->top_pos));
}

DEFUN ("set-frame-position", Fset_frame_position,
       Sset_frame_position, 3, 3, 0,
       doc: /* Set position of FRAME to (X, Y).
FRAME must be a live frame and defaults to the selected one.  X and Y,
if positive, specify the coordinate of the left and top edge of FRAME's
outer frame in pixels relative to an origin (0, 0) of FRAME's display.
If any of X or Y is negative, it specifies the coordinates of the right
or bottom edge of the outer frame of FRAME relative to the right or
bottom edge of FRAME's display.  */)
  (Lisp_Object frame, Lisp_Object x, Lisp_Object y)
{
  struct frame *f = decode_live_frame (frame);

  CHECK_TYPE_RANGED_INTEGER (int, x);
  CHECK_TYPE_RANGED_INTEGER (int, y);

  /* I think this should be done with a hook.  */
  if (FRAME_WINDOW_P (f))
    {
#ifdef HAVE_WINDOW_SYSTEM
      x_set_offset (f, XINT (x), XINT (y), 1);
#endif
    }

  return Qt;
}

/***********************************************************************
				Frame Parameters
 ***********************************************************************/

/* Connect the frame-parameter names for X frames
   to the ways of passing the parameter values to the window system.

   The name of a parameter, as a Lisp symbol,
   has an `x-frame-parameter' property which is an integer in Lisp
   that is an index in this table.  */

struct frame_parm_table {
  const char *name;
  int sym;
};

static const struct frame_parm_table frame_parms[] =
{
  {"auto-raise",		SYMBOL_INDEX (Qauto_raise)},
  {"auto-lower",		SYMBOL_INDEX (Qauto_lower)},
  {"background-color",		-1},
  {"border-color",		SYMBOL_INDEX (Qborder_color)},
  {"border-width",		SYMBOL_INDEX (Qborder_width)},
  {"cursor-color",		SYMBOL_INDEX (Qcursor_color)},
  {"cursor-type",		SYMBOL_INDEX (Qcursor_type)},
  {"font",			-1},
  {"foreground-color",		-1},
  {"icon-name",			SYMBOL_INDEX (Qicon_name)},
  {"icon-type",			SYMBOL_INDEX (Qicon_type)},
  {"internal-border-width",	SYMBOL_INDEX (Qinternal_border_width)},
  {"right-divider-width",	SYMBOL_INDEX (Qright_divider_width)},
  {"bottom-divider-width",	SYMBOL_INDEX (Qbottom_divider_width)},
  {"menu-bar-lines",		SYMBOL_INDEX (Qmenu_bar_lines)},
  {"mouse-color",		SYMBOL_INDEX (Qmouse_color)},
  {"name",			SYMBOL_INDEX (Qname)},
  {"scroll-bar-width",		SYMBOL_INDEX (Qscroll_bar_width)},
  {"scroll-bar-height",		SYMBOL_INDEX (Qscroll_bar_height)},
  {"title",			SYMBOL_INDEX (Qtitle)},
  {"unsplittable",		SYMBOL_INDEX (Qunsplittable)},
  {"vertical-scroll-bars",	SYMBOL_INDEX (Qvertical_scroll_bars)},
  {"horizontal-scroll-bars",	SYMBOL_INDEX (Qhorizontal_scroll_bars)},
  {"visibility",		SYMBOL_INDEX (Qvisibility)},
  {"tool-bar-lines",		SYMBOL_INDEX (Qtool_bar_lines)},
  {"scroll-bar-foreground",	SYMBOL_INDEX (Qscroll_bar_foreground)},
  {"scroll-bar-background",	SYMBOL_INDEX (Qscroll_bar_background)},
  {"screen-gamma",		SYMBOL_INDEX (Qscreen_gamma)},
  {"line-spacing",		SYMBOL_INDEX (Qline_spacing)},
  {"left-fringe",		SYMBOL_INDEX (Qleft_fringe)},
  {"right-fringe",		SYMBOL_INDEX (Qright_fringe)},
  {"wait-for-wm",		SYMBOL_INDEX (Qwait_for_wm)},
  {"fullscreen",                SYMBOL_INDEX (Qfullscreen)},
  {"font-backend",		SYMBOL_INDEX (Qfont_backend)},
  {"alpha",			SYMBOL_INDEX (Qalpha)},
  {"sticky",			SYMBOL_INDEX (Qsticky)},
  {"tool-bar-position",		SYMBOL_INDEX (Qtool_bar_position)},
  {"inhibit-double-buffering",  SYMBOL_INDEX (Qinhibit_double_buffering)},
  {"undecorated",		SYMBOL_INDEX (Qundecorated)},
  {"parent-frame",		SYMBOL_INDEX (Qparent_frame)},
  {"skip-taskbar",		SYMBOL_INDEX (Qskip_taskbar)},
  {"no-focus-on-map",		SYMBOL_INDEX (Qno_focus_on_map)},
  {"no-accept-focus",		SYMBOL_INDEX (Qno_accept_focus)},
  {"z-group",			SYMBOL_INDEX (Qz_group)},
  {"override-redirect",		SYMBOL_INDEX (Qoverride_redirect)},
  {"no-special-glyphs",		SYMBOL_INDEX (Qno_special_glyphs)},
#ifdef NS_IMPL_COCOA
  {"ns-appearance",		SYMBOL_INDEX (Qns_appearance)},
  {"ns-transparent-titlebar",	SYMBOL_INDEX (Qns_transparent_titlebar)},
#endif
};

#ifdef HAVE_WINDOW_SYSTEM

/* Enumeration type for switch in frame_float.  */
enum frame_float_type
{
 FRAME_FLOAT_WIDTH,
 FRAME_FLOAT_HEIGHT,
 FRAME_FLOAT_LEFT,
 FRAME_FLOAT_TOP
};

/**
 * frame_float:
 *
 * Process the value VAL of the float type frame parameter 'width',
 * 'height', 'left', or 'top' specified via a frame_float_type
 * enumeration type WHAT for frame F.  Such parameters relate the outer
 * size or position of F to the size of the F's display or parent frame
 * which have to be both available in some way.
 *
 * The return value is a size or position value in pixels.  VAL must be
 * in the range 0.0 to 1.0 where a width/height of 0.0 means to return 0
 * and 1.0 means to return the full width/height of the display/parent.
 * For positions, 0.0 means position in the left/top corner of the
 * display/parent while 1.0 means to position at the right/bottom corner
 * of the display/parent frame.
 *
 * Set PARENT_DONE and OUTER_DONE to avoid recalculation of the outer
 * size or parent or display attributes when more float parameters are
 * calculated in a row: -1 means not processed yet, 0 means processing
 * failed, 1 means processing succeeded.
 *
 * Return DEFAULT_VALUE when processing fails for whatever reason with
 * one exception: When calculating F's outer edges fails (probably
 * because F has not been created yet) return the difference between F's
 * native and text size.
 */
static int
frame_float (struct frame *f, Lisp_Object val, enum frame_float_type what,
	     int *parent_done, int *outer_done, int default_value)
{
  double d_val = XFLOAT_DATA (val);

  if (d_val < 0.0 || d_val > 1.0)
    /* Invalid VAL.  */
    return default_value;
  else
    {
      static unsigned parent_width, parent_height;
      static int parent_left, parent_top;
      static unsigned outer_minus_text_width, outer_minus_text_height;
      struct frame *p = FRAME_PARENT_FRAME (f);

      if (*parent_done == 1)
	;
      else if (p)
	{
	  parent_width = FRAME_PIXEL_WIDTH (p);
	  parent_height = FRAME_PIXEL_HEIGHT (p);
	  *parent_done = 1;
	}
      else
	{
	  if (*parent_done == 0)
	    /* No workarea available.  */
	    return default_value;
	  else if (*parent_done == -1)
	    {
	      Lisp_Object monitor_attributes;
	      Lisp_Object workarea;
	      Lisp_Object frame;

	      XSETFRAME (frame, f);
	      monitor_attributes = Fcar (call1 (Qdisplay_monitor_attributes_list, frame));
	      if (NILP (monitor_attributes))
		{
		  /* No monitor attributes available.  */
		  *parent_done = 0;

		  return default_value;
		}

	      workarea = Fcdr (Fassq (Qworkarea, monitor_attributes));
	      if (NILP (workarea))
		{
		  /* No workarea available.  */
		  *parent_done = 0;

		  return default_value;
		}

	      /* Workarea available.  */
	      parent_left = XINT (Fnth (make_number (0), workarea));
	      parent_top = XINT (Fnth (make_number (1), workarea));
	      parent_width = XINT (Fnth (make_number (2), workarea));
	      parent_height = XINT (Fnth (make_number (3), workarea));
	      *parent_done = 1;
	    }
	}

      if (*outer_done == 1)
	;
      else if (FRAME_UNDECORATED (f))
	{
	  outer_minus_text_width
	    = FRAME_PIXEL_WIDTH (f) - FRAME_TEXT_WIDTH (f);
	  outer_minus_text_height
	    = FRAME_PIXEL_HEIGHT (f) - FRAME_TEXT_HEIGHT (f);
	  *outer_done = 1;
	}
      else if (*outer_done == 0)
	/* No outer size available.  */
	return default_value;
      else if (*outer_done == -1)
	{
	  Lisp_Object frame, outer_edges;

	  XSETFRAME (frame, f);
	  outer_edges = call2 (Qframe_edges, frame, Qouter_edges);

	  if (!NILP (outer_edges))
	    {
	      outer_minus_text_width
		= (XINT (Fnth (make_number (2), outer_edges))
		   - XINT (Fnth (make_number (0), outer_edges))
		   - FRAME_TEXT_WIDTH (f));
	      outer_minus_text_height
		= (XINT (Fnth (make_number (3), outer_edges))
		   - XINT (Fnth (make_number (1), outer_edges))
		   - FRAME_TEXT_HEIGHT (f));
	    }
	  else
	    {
	      /* If we can't get any outer edges, proceed as if the frame
		 were undecorated.  */
	      outer_minus_text_width
		= FRAME_PIXEL_WIDTH (f) - FRAME_TEXT_WIDTH (f);
	      outer_minus_text_height
		= FRAME_PIXEL_HEIGHT (f) - FRAME_TEXT_HEIGHT (f);
	    }

	  *outer_done = 1;
	}

      switch (what)
	{
	case FRAME_FLOAT_WIDTH:
	  return parent_width * d_val - outer_minus_text_width;

	case FRAME_FLOAT_HEIGHT:
	  return parent_height * d_val - outer_minus_text_height;

	case FRAME_FLOAT_LEFT:
	  {
	    int rest_width = (parent_width
			      - FRAME_TEXT_WIDTH (f)
			      - outer_minus_text_width);

	    if (p)
	      return (rest_width <= 0 ? 0 : d_val * rest_width);
	    else
	      return (rest_width <= 0
		      ? parent_left
		      : parent_left + d_val * rest_width);
	  }
	case FRAME_FLOAT_TOP:
	  {
	    int rest_height = (parent_height
			       - FRAME_TEXT_HEIGHT (f)
			       - outer_minus_text_height);

	    if (p)
	      return (rest_height <= 0 ? 0 : d_val * rest_height);
	    else
	      return (rest_height <= 0
		      ? parent_top
		      : parent_top + d_val * rest_height);
	  }
	default:
	  emacs_abort ();
	}
    }
}

/* Change the parameters of frame F as specified by ALIST.
   If a parameter is not specially recognized, do nothing special;
   otherwise call the `x_set_...' function for that parameter.
   Except for certain geometry properties, always call store_frame_param
   to store the new value in the parameter alist.  */

void
x_set_frame_parameters (struct frame *f, Lisp_Object alist)
{
  Lisp_Object tail, frame;


  /* If both of these parameters are present, it's more efficient to
     set them both at once.  So we wait until we've looked at the
     entire list before we set them.  */
  int width = -1, height = -1;  /* -1 denotes they were not changed. */

  /* Same here.  */
  Lisp_Object left, top;

  /* Same with these.  */
  Lisp_Object icon_left, icon_top;

  /* And with this.  */
  Lisp_Object fullscreen;
  bool fullscreen_change = false;

  /* Record in these vectors all the parms specified.  */
  Lisp_Object *parms;
  Lisp_Object *values;
  ptrdiff_t i, j, size;
  bool left_no_change = 0, top_no_change = 0;
#ifdef HAVE_X_WINDOWS
  bool icon_left_no_change = 0, icon_top_no_change = 0;
#endif
  int parent_done = -1, outer_done = -1;

  XSETFRAME (frame, f);
  for (size = 0, tail = alist; CONSP (tail); tail = XCDR (tail))
    size++;
  CHECK_LIST_END (tail, alist);

  USE_SAFE_ALLOCA;
  SAFE_ALLOCA_LISP (parms, 2 * size);
  values = parms + size;

  /* Extract parm names and values into those vectors.  */

  i = 0, j = size - 1;
  for (tail = alist; CONSP (tail); tail = XCDR (tail))
    {
      Lisp_Object elt = XCAR (tail), prop = Fcar (elt), val = Fcdr (elt);

      /* Some properties are independent of other properties, but other
	 properties are dependent upon them.  These special properties
	 are foreground_color, background_color (affects cursor_color)
	 and font (affects fringe widths); they're recorded starting
	 from the end of PARMS and VALUES to process them first by using
	 reverse iteration.  */

      if (EQ (prop, Qforeground_color)
	  || EQ (prop, Qbackground_color)
	  || EQ (prop, Qfont))
	{
	  parms[j] = prop;
	  values[j] = val;
	  j--;
	}
      else
	{
	  parms[i] = prop;
	  values[i] = val;
	  i++;
	}
    }

  /* TAIL and ALIST are not used again below here.  */
  alist = tail = Qnil;

  top = left = Qunbound;
  icon_left = icon_top = Qunbound;

  /* Reverse order is used to make sure that special
     properties noticed above are processed first.  */
  for (i = size - 1; i >= 0; i--)
    {
      Lisp_Object prop, val;

      prop = parms[i];
      val = values[i];

      if (EQ (prop, Qwidth))
        {
	  if (RANGED_INTEGERP (0, val, INT_MAX))
	    width = XFASTINT (val) * FRAME_COLUMN_WIDTH (f) ;
	  else if (CONSP (val) && EQ (XCAR (val), Qtext_pixels)
		   && RANGED_INTEGERP (0, XCDR (val), INT_MAX))
	    width = XFASTINT (XCDR (val));
	  else if (FLOATP (val))
	    width = frame_float (f, val, FRAME_FLOAT_WIDTH, &parent_done,
				 &outer_done, -1);
        }
      else if (EQ (prop, Qheight))
        {
	  if (RANGED_INTEGERP (0, val, INT_MAX))
	    height = XFASTINT (val) * FRAME_LINE_HEIGHT (f);
	  else if (CONSP (val) && EQ (XCAR (val), Qtext_pixels)
		   && RANGED_INTEGERP (0, XCDR (val), INT_MAX))
	    height = XFASTINT (XCDR (val));
	  else if (FLOATP (val))
	    height = frame_float (f, val, FRAME_FLOAT_HEIGHT, &parent_done,
				 &outer_done, -1);
        }
      else if (EQ (prop, Qtop))
	top = val;
      else if (EQ (prop, Qleft))
	left = val;
      else if (EQ (prop, Qicon_top))
	icon_top = val;
      else if (EQ (prop, Qicon_left))
	icon_left = val;
      else if (EQ (prop, Qfullscreen))
	{
	  fullscreen = val;
	  fullscreen_change = true;
	}
      else
	{
	  register Lisp_Object param_index, old_value;

	  old_value = get_frame_param (f, prop);

	  store_frame_param (f, prop, val);

	  param_index = Fget (prop, Qx_frame_parameter);
	  if (NATNUMP (param_index)
	      && XFASTINT (param_index) < ARRAYELTS (frame_parms)
	      && FRAME_RIF (f)->frame_parm_handlers[XINT (param_index)])
	    (*(FRAME_RIF (f)->frame_parm_handlers[XINT (param_index)])) (f, val, old_value);
	}
    }

  /* Don't die if just one of these was set.  */
  if (EQ (left, Qunbound))
    {
      left_no_change = 1;
      if (f->left_pos < 0)
	left = list2 (Qplus, make_number (f->left_pos));
      else
	XSETINT (left, f->left_pos);
    }
  if (EQ (top, Qunbound))
    {
      top_no_change = 1;
      if (f->top_pos < 0)
	top = list2 (Qplus, make_number (f->top_pos));
      else
	XSETINT (top, f->top_pos);
    }

  /* If one of the icon positions was not set, preserve or default it.  */
  if (! TYPE_RANGED_INTEGERP (int, icon_left))
    {
#ifdef HAVE_X_WINDOWS
      icon_left_no_change = 1;
#endif
      icon_left = Fcdr (Fassq (Qicon_left, f->param_alist));
      if (NILP (icon_left))
	XSETINT (icon_left, 0);
    }
  if (! TYPE_RANGED_INTEGERP (int, icon_top))
    {
#ifdef HAVE_X_WINDOWS
      icon_top_no_change = 1;
#endif
      icon_top = Fcdr (Fassq (Qicon_top, f->param_alist));
      if (NILP (icon_top))
	XSETINT (icon_top, 0);
    }

  /* Don't set these parameters unless they've been explicitly
     specified.  The window might be mapped or resized while we're in
     this function, and we don't want to override that unless the lisp
     code has asked for it.

     Don't set these parameters unless they actually differ from the
     window's current parameters; the window may not actually exist
     yet.  */
  if ((width != -1 && width != FRAME_TEXT_WIDTH (f))
      || (height != -1 && height != FRAME_TEXT_HEIGHT (f)))
    /* We could consider checking f->after_make_frame here, but I
       don't have the faintest idea why the following is needed at
       all.  With the old setting it can get a Heisenbug when
       EmacsFrameResize intermittently provokes a delayed
       change_frame_size in the middle of adjust_frame_size.  */
    /** 	|| (f->can_x_set_window_size && (f->new_height || f->new_width))) **/
    adjust_frame_size (f, width, height, 1, 0, Qx_set_frame_parameters);

  if ((!NILP (left) || !NILP (top))
      && ! (left_no_change && top_no_change)
      && ! (NUMBERP (left) && XINT (left) == f->left_pos
	    && NUMBERP (top) && XINT (top) == f->top_pos))
    {
      int leftpos = 0;
      int toppos = 0;

      /* Record the signs.  */
      f->size_hint_flags &= ~ (XNegative | YNegative);
      if (EQ (left, Qminus))
	f->size_hint_flags |= XNegative;
      else if (TYPE_RANGED_INTEGERP (int, left))
	{
	  leftpos = XINT (left);
	  if (leftpos < 0)
	    f->size_hint_flags |= XNegative;
	}
      else if (CONSP (left) && EQ (XCAR (left), Qminus)
	       && CONSP (XCDR (left))
	       && RANGED_INTEGERP (-INT_MAX, XCAR (XCDR (left)), INT_MAX))
	{
	  leftpos = - XINT (XCAR (XCDR (left)));
	  f->size_hint_flags |= XNegative;
	}
      else if (CONSP (left) && EQ (XCAR (left), Qplus)
	       && CONSP (XCDR (left))
	       && TYPE_RANGED_INTEGERP (int, XCAR (XCDR (left))))
	leftpos = XINT (XCAR (XCDR (left)));
      else if (FLOATP (left))
	leftpos = frame_float (f, left, FRAME_FLOAT_LEFT, &parent_done,
			       &outer_done, 0);

      if (EQ (top, Qminus))
	f->size_hint_flags |= YNegative;
      else if (TYPE_RANGED_INTEGERP (int, top))
	{
	  toppos = XINT (top);
	  if (toppos < 0)
	    f->size_hint_flags |= YNegative;
	}
      else if (CONSP (top) && EQ (XCAR (top), Qminus)
	       && CONSP (XCDR (top))
	       && RANGED_INTEGERP (-INT_MAX, XCAR (XCDR (top)), INT_MAX))
	{
	  toppos = - XINT (XCAR (XCDR (top)));
	  f->size_hint_flags |= YNegative;
	}
      else if (CONSP (top) && EQ (XCAR (top), Qplus)
	       && CONSP (XCDR (top))
	       && TYPE_RANGED_INTEGERP (int, XCAR (XCDR (top))))
	toppos = XINT (XCAR (XCDR (top)));
      else if (FLOATP (top))
	toppos = frame_float (f, top, FRAME_FLOAT_TOP, &parent_done,
			      &outer_done, 0);

      /* Store the numeric value of the position.  */
      f->top_pos = toppos;
      f->left_pos = leftpos;

      f->win_gravity = NorthWestGravity;

      /* Actually set that position, and convert to absolute.  */
      x_set_offset (f, leftpos, toppos, -1);
    }

  if (fullscreen_change)
    {
      Lisp_Object old_value = get_frame_param (f, Qfullscreen);

      frame_size_history_add
	(f, Qx_set_fullscreen, 0, 0, list2 (old_value, fullscreen));

      store_frame_param (f, Qfullscreen, fullscreen);
      if (!EQ (fullscreen, old_value))
	x_set_fullscreen (f, fullscreen, old_value);
    }


#ifdef HAVE_X_WINDOWS
  if ((!NILP (icon_left) || !NILP (icon_top))
      && ! (icon_left_no_change && icon_top_no_change))
    x_wm_set_icon_position (f, XINT (icon_left), XINT (icon_top));
#endif /* HAVE_X_WINDOWS */

  SAFE_FREE ();
}


/* Insert a description of internally-recorded parameters of frame X
   into the parameter alist *ALISTPTR that is to be given to the user.
   Only parameters that are specific to the X window system
   and whose values are not correctly recorded in the frame's
   param_alist need to be considered here.  */

void
x_report_frame_params (struct frame *f, Lisp_Object *alistptr)
{
  Lisp_Object tem;
  uprintmax_t w;
  char buf[INT_BUFSIZE_BOUND (w)];

  /* Represent negative positions (off the top or left screen edge)
     in a way that Fmodify_frame_parameters will understand correctly.  */
  XSETINT (tem, f->left_pos);
  if (f->left_pos >= 0)
    store_in_alist (alistptr, Qleft, tem);
  else
    store_in_alist (alistptr, Qleft, list2 (Qplus, tem));

  XSETINT (tem, f->top_pos);
  if (f->top_pos >= 0)
    store_in_alist (alistptr, Qtop, tem);
  else
    store_in_alist (alistptr, Qtop, list2 (Qplus, tem));

  store_in_alist (alistptr, Qborder_width,
		  make_number (f->border_width));
  store_in_alist (alistptr, Qinternal_border_width,
		  make_number (FRAME_INTERNAL_BORDER_WIDTH (f)));
  store_in_alist (alistptr, Qright_divider_width,
		  make_number (FRAME_RIGHT_DIVIDER_WIDTH (f)));
  store_in_alist (alistptr, Qbottom_divider_width,
		  make_number (FRAME_BOTTOM_DIVIDER_WIDTH (f)));
  store_in_alist (alistptr, Qleft_fringe,
		  make_number (FRAME_LEFT_FRINGE_WIDTH (f)));
  store_in_alist (alistptr, Qright_fringe,
		  make_number (FRAME_RIGHT_FRINGE_WIDTH (f)));
  store_in_alist (alistptr, Qscroll_bar_width,
		  (! FRAME_HAS_VERTICAL_SCROLL_BARS (f)
		   ? make_number (0)
		   : FRAME_CONFIG_SCROLL_BAR_WIDTH (f) > 0
		   ? make_number (FRAME_CONFIG_SCROLL_BAR_WIDTH (f))
		   /* nil means "use default width"
		      for non-toolkit scroll bar.
		      ruler-mode.el depends on this.  */
		   : Qnil));
  store_in_alist (alistptr, Qscroll_bar_height,
		  (! FRAME_HAS_HORIZONTAL_SCROLL_BARS (f)
		   ? make_number (0)
		   : FRAME_CONFIG_SCROLL_BAR_HEIGHT (f) > 0
		   ? make_number (FRAME_CONFIG_SCROLL_BAR_HEIGHT (f))
		   /* nil means "use default height"
		      for non-toolkit scroll bar.  */
		   : Qnil));
  /* FRAME_X_WINDOW is not guaranteed to return an integer.  E.g., on
     MS-Windows it returns a value whose type is HANDLE, which is
     actually a pointer.  Explicit casting avoids compiler
     warnings.  */
  w = (uintptr_t) FRAME_X_WINDOW (f);
  store_in_alist (alistptr, Qwindow_id,
		  make_formatted_string (buf, "%"pMu, w));
#ifdef HAVE_X_WINDOWS
#ifdef USE_X_TOOLKIT
  /* Tooltip frame may not have this widget.  */
  if (FRAME_X_OUTPUT (f)->widget)
#endif
    w = (uintptr_t) FRAME_OUTER_WINDOW (f);
  store_in_alist (alistptr, Qouter_window_id,
		  make_formatted_string (buf, "%"pMu, w));
#endif
  store_in_alist (alistptr, Qicon_name, f->icon_name);
  store_in_alist (alistptr, Qvisibility,
		  (FRAME_VISIBLE_P (f) ? Qt
		   : FRAME_ICONIFIED_P (f) ? Qicon : Qnil));
  store_in_alist (alistptr, Qdisplay,
		  XCAR (FRAME_DISPLAY_INFO (f)->name_list_element));

  if (FRAME_X_OUTPUT (f)->parent_desc == FRAME_DISPLAY_INFO (f)->root_window)
    tem = Qnil;
  else
    tem = make_natnum ((uintptr_t) FRAME_X_OUTPUT (f)->parent_desc);
  store_in_alist (alistptr, Qexplicit_name, (f->explicit_name ? Qt : Qnil));
  store_in_alist (alistptr, Qparent_id, tem);
  store_in_alist (alistptr, Qtool_bar_position, FRAME_TOOL_BAR_POSITION (f));
}


/* Change the `fullscreen' frame parameter of frame F.  OLD_VALUE is
   the previous value of that parameter, NEW_VALUE is the new value. */

void
x_set_fullscreen (struct frame *f, Lisp_Object new_value, Lisp_Object old_value)
{
  if (NILP (new_value))
    f->want_fullscreen = FULLSCREEN_NONE;
  else if (EQ (new_value, Qfullboth) || EQ (new_value, Qfullscreen))
    f->want_fullscreen = FULLSCREEN_BOTH;
  else if (EQ (new_value, Qfullwidth))
    f->want_fullscreen = FULLSCREEN_WIDTH;
  else if (EQ (new_value, Qfullheight))
    f->want_fullscreen = FULLSCREEN_HEIGHT;
  else if (EQ (new_value, Qmaximized))
    f->want_fullscreen = FULLSCREEN_MAXIMIZED;

  if (FRAME_TERMINAL (f)->fullscreen_hook != NULL)
    FRAME_TERMINAL (f)->fullscreen_hook (f);
}


/* Change the `line-spacing' frame parameter of frame F.  OLD_VALUE is
   the previous value of that parameter, NEW_VALUE is the new value.  */

void
x_set_line_spacing (struct frame *f, Lisp_Object new_value, Lisp_Object old_value)
{
  if (NILP (new_value))
    f->extra_line_spacing = 0;
  else if (RANGED_INTEGERP (0, new_value, INT_MAX))
    f->extra_line_spacing = XFASTINT (new_value);
  else if (FLOATP (new_value))
    {
      int new_spacing = XFLOAT_DATA (new_value) * FRAME_LINE_HEIGHT (f) + 0.5;

      if (new_spacing >= 0)
	f->extra_line_spacing = new_spacing;
      else
	signal_error ("Invalid line-spacing", new_value);
    }
  else
    signal_error ("Invalid line-spacing", new_value);
  if (FRAME_VISIBLE_P (f))
    redraw_frame (f);
}


/* Change the `screen-gamma' frame parameter of frame F.  OLD_VALUE is
   the previous value of that parameter, NEW_VALUE is the new value.  */

void
x_set_screen_gamma (struct frame *f, Lisp_Object new_value, Lisp_Object old_value)
{
  Lisp_Object bgcolor;

  if (NILP (new_value))
    f->gamma = 0;
  else if (NUMBERP (new_value) && XFLOATINT (new_value) > 0)
    /* The value 0.4545 is the normal viewing gamma.  */
    f->gamma = 1.0 / (0.4545 * XFLOATINT (new_value));
  else
    signal_error ("Invalid screen-gamma", new_value);

  /* Apply the new gamma value to the frame background.  */
  bgcolor = Fassq (Qbackground_color, f->param_alist);
  if (CONSP (bgcolor) && (bgcolor = XCDR (bgcolor), STRINGP (bgcolor)))
    {
      Lisp_Object parm_index = Fget (Qbackground_color, Qx_frame_parameter);
      if (NATNUMP (parm_index)
	  && XFASTINT (parm_index) < ARRAYELTS (frame_parms)
	  && FRAME_RIF (f)->frame_parm_handlers[XFASTINT (parm_index)])
	  (*FRAME_RIF (f)->frame_parm_handlers[XFASTINT (parm_index)])
	    (f, bgcolor, Qnil);
    }

  clear_face_cache (true);	/* FIXME: Why of all frames?  */
  fset_redisplay (f);
}


void
x_set_font (struct frame *f, Lisp_Object arg, Lisp_Object oldval)
{
  Lisp_Object font_object;
  int fontset = -1;
#ifdef HAVE_X_WINDOWS
  Lisp_Object font_param = arg;
#endif

  /* Set the frame parameter back to the old value because we may
     fail to use ARG as the new parameter value.  */
  store_frame_param (f, Qfont, oldval);

  /* ARG is a fontset name, a font name, a cons of fontset name and a
     font object, or a font object.  In the last case, this function
     never fail.  */
  if (STRINGP (arg))
    {
      fontset = fs_query_fontset (arg, 0);
      if (fontset < 0)
	{
	  font_object = font_open_by_name (f, arg);
	  if (NILP (font_object))
	    error ("Font `%s' is not defined", SSDATA (arg));
	  arg = AREF (font_object, FONT_NAME_INDEX);
	}
      else if (fontset > 0)
	{
	  font_object = font_open_by_name (f, fontset_ascii (fontset));
	  if (NILP (font_object))
	    error ("Font `%s' is not defined", SDATA (arg));
	  arg = AREF (font_object, FONT_NAME_INDEX);
	}
      else
	error ("The default fontset can't be used for a frame font");
    }
  else if (CONSP (arg) && STRINGP (XCAR (arg)) && FONT_OBJECT_P (XCDR (arg)))
    {
      /* This is the case that the ASCII font of F's fontset XCAR
	 (arg) is changed to the font XCDR (arg) by
	 `set-fontset-font'.  */
      fontset = fs_query_fontset (XCAR (arg), 0);
      if (fontset < 0)
	error ("Unknown fontset: %s", SDATA (XCAR (arg)));
      font_object = XCDR (arg);
      arg = AREF (font_object, FONT_NAME_INDEX);
#ifdef HAVE_X_WINDOWS
      font_param = Ffont_get (font_object, QCname);
#endif
    }
  else if (FONT_OBJECT_P (arg))
    {
      font_object = arg;
#ifdef HAVE_X_WINDOWS
      font_param = Ffont_get (font_object, QCname);
#endif
      /* This is to store the XLFD font name in the frame parameter for
	 backward compatibility.  We should store the font-object
	 itself in the future.  */
      arg = AREF (font_object, FONT_NAME_INDEX);
      fontset = FRAME_FONTSET (f);
      /* Check if we can use the current fontset.  If not, set FONTSET
	 to -1 to generate a new fontset from FONT-OBJECT.  */
      if (fontset >= 0)
	{
	  Lisp_Object ascii_font = fontset_ascii (fontset);
	  Lisp_Object spec = font_spec_from_name (ascii_font);

	  /* SPEC might be nil because ASCII_FONT's name doesn't parse
	     according to stupid XLFD rules, which, for example,
	     disallow font names that include a dash followed by a
	     number.  So in those cases we simply request x_new_font
	     below to generate a new fontset.  */
	  if (NILP (spec) || ! font_match_p (spec, font_object))
	    fontset = -1;
	}
    }
  else
    signal_error ("Invalid font", arg);

  if (! NILP (Fequal (font_object, oldval)))
    return;

  x_new_font (f, font_object, fontset);
  store_frame_param (f, Qfont, arg);
#ifdef HAVE_X_WINDOWS
  store_frame_param (f, Qfont_parameter, font_param);
#endif
  /* Recalculate toolbar height.  */
  f->n_tool_bar_rows = 0;

  /* Ensure we redraw it.  */
  clear_current_matrices (f);

  /* Attempt to hunt down bug#16028.  */
  SET_FRAME_GARBAGED (f);

  /* This is important if we are called by some Lisp as part of
     redisplaying the frame, see redisplay_internal.  */
  f->fonts_changed = true;

  recompute_basic_faces (f);

  do_pending_window_change (0);

  /* We used to call face-set-after-frame-default here, but it leads to
     recursive calls (since that function can set the `default' face's
     font which in turns changes the frame's `font' parameter).
     Also I don't know what this call is meant to do, but it seems the
     wrong way to do it anyway (it does a lot more work than what seems
     reasonable in response to a change to `font').  */
}


void
x_set_font_backend (struct frame *f, Lisp_Object new_value, Lisp_Object old_value)
{
  if (! NILP (new_value)
      && !CONSP (new_value))
    {
      char *p0, *p1;

      CHECK_STRING (new_value);
      p0 = p1 = SSDATA (new_value);
      new_value = Qnil;
      while (*p0)
	{
	  while (*p1 && ! c_isspace (*p1) && *p1 != ',') p1++;
	  if (p0 < p1)
	    new_value = Fcons (Fintern (make_string (p0, p1 - p0), Qnil),
			       new_value);
	  if (*p1)
	    {
	      int c;

	      while ((c = *++p1) && c_isspace (c));
	    }
	  p0 = p1;
	}
      new_value = Fnreverse (new_value);
    }

  if (! NILP (old_value) && ! NILP (Fequal (old_value, new_value)))
    return;

  if (FRAME_FONT (f))
    free_all_realized_faces (Qnil);

  new_value = font_update_drivers (f, NILP (new_value) ? Qt : new_value);
  if (NILP (new_value))
    {
      if (NILP (old_value))
	error ("No font backend available");
      font_update_drivers (f, old_value);
      error ("None of specified font backends are available");
    }
  store_frame_param (f, Qfont_backend, new_value);

  if (FRAME_FONT (f))
    {
      Lisp_Object frame;

      XSETFRAME (frame, f);
      x_set_font (f, Fframe_parameter (frame, Qfont), Qnil);
      face_change = true;
      windows_or_buffers_changed = 18;
    }
}

void
x_set_left_fringe (struct frame *f, Lisp_Object new_value, Lisp_Object old_value)
{
  int unit = FRAME_COLUMN_WIDTH (f);
  int old_width = FRAME_LEFT_FRINGE_WIDTH (f);
  int new_width;

  new_width = (RANGED_INTEGERP (-INT_MAX, new_value, INT_MAX)
	       ? eabs (XINT (new_value)) : 8);

  if (new_width != old_width)
    {
      f->left_fringe_width = new_width;
      f->fringe_cols /* Round up.  */
	= (new_width + FRAME_RIGHT_FRINGE_WIDTH (f) + unit - 1) / unit;

      if (FRAME_X_WINDOW (f) != 0)
	adjust_frame_size (f, -1, -1, 3, 0, Qleft_fringe);

      SET_FRAME_GARBAGED (f);
    }
}


void
x_set_right_fringe (struct frame *f, Lisp_Object new_value, Lisp_Object old_value)
{
  int unit = FRAME_COLUMN_WIDTH (f);
  int old_width = FRAME_RIGHT_FRINGE_WIDTH (f);
  int new_width;

  new_width = (RANGED_INTEGERP (-INT_MAX, new_value, INT_MAX)
	       ? eabs (XINT (new_value)) : 8);

  if (new_width != old_width)
    {
      f->right_fringe_width = new_width;
      f->fringe_cols /* Round up.  */
	= (new_width + FRAME_LEFT_FRINGE_WIDTH (f) + unit - 1) / unit;

      if (FRAME_X_WINDOW (f) != 0)
	adjust_frame_size (f, -1, -1, 3, 0, Qright_fringe);

      SET_FRAME_GARBAGED (f);
    }
}


void
x_set_border_width (struct frame *f, Lisp_Object arg, Lisp_Object oldval)
{
  CHECK_TYPE_RANGED_INTEGER (int, arg);

  if (XINT (arg) == f->border_width)
    return;

  if (FRAME_X_WINDOW (f) != 0)
    error ("Cannot change the border width of a frame");

  f->border_width = XINT (arg);
}

void
x_set_right_divider_width (struct frame *f, Lisp_Object arg, Lisp_Object oldval)
{
  int old = FRAME_RIGHT_DIVIDER_WIDTH (f);
  CHECK_TYPE_RANGED_INTEGER (int, arg);
  int new = max (0, XINT (arg));
  if (new != old)
    {
      f->right_divider_width = new;
      adjust_frame_size (f, -1, -1, 4, 0, Qright_divider_width);
      adjust_frame_glyphs (f);
      SET_FRAME_GARBAGED (f);
    }
}

void
x_set_bottom_divider_width (struct frame *f, Lisp_Object arg, Lisp_Object oldval)
{
  int old = FRAME_BOTTOM_DIVIDER_WIDTH (f);
  CHECK_TYPE_RANGED_INTEGER (int, arg);
  int new = max (0, XINT (arg));
  if (new != old)
    {
      f->bottom_divider_width = new;
      adjust_frame_size (f, -1, -1, 4, 0, Qbottom_divider_width);
      adjust_frame_glyphs (f);
      SET_FRAME_GARBAGED (f);
    }
}

void
x_set_visibility (struct frame *f, Lisp_Object value, Lisp_Object oldval)
{
  Lisp_Object frame;
  XSETFRAME (frame, f);

  if (NILP (value))
    Fmake_frame_invisible (frame, Qt);
  else if (EQ (value, Qicon))
    Ficonify_frame (frame);
  else
    Fmake_frame_visible (frame);
}

void
x_set_autoraise (struct frame *f, Lisp_Object arg, Lisp_Object oldval)
{
  f->auto_raise = !EQ (Qnil, arg);
}

void
x_set_autolower (struct frame *f, Lisp_Object arg, Lisp_Object oldval)
{
  f->auto_lower = !EQ (Qnil, arg);
}

void
x_set_unsplittable (struct frame *f, Lisp_Object arg, Lisp_Object oldval)
{
  f->no_split = !NILP (arg);
}

void
x_set_vertical_scroll_bars (struct frame *f, Lisp_Object arg, Lisp_Object oldval)
{
  if ((EQ (arg, Qleft) && FRAME_HAS_VERTICAL_SCROLL_BARS_ON_RIGHT (f))
      || (EQ (arg, Qright) && FRAME_HAS_VERTICAL_SCROLL_BARS_ON_LEFT (f))
      || (NILP (arg) && FRAME_HAS_VERTICAL_SCROLL_BARS (f))
      || (!NILP (arg) && !FRAME_HAS_VERTICAL_SCROLL_BARS (f)))
    {
      FRAME_VERTICAL_SCROLL_BAR_TYPE (f)
	= (NILP (arg)
	   ? vertical_scroll_bar_none
	   : EQ (Qleft, arg)
	   ? vertical_scroll_bar_left
	   : EQ (Qright, arg)
	   ? vertical_scroll_bar_right
	   : EQ (Qleft, Vdefault_frame_scroll_bars)
	   ? vertical_scroll_bar_left
	   : EQ (Qright, Vdefault_frame_scroll_bars)
	   ? vertical_scroll_bar_right
	   : vertical_scroll_bar_none);

      /* We set this parameter before creating the X window for the
	 frame, so we can get the geometry right from the start.
	 However, if the window hasn't been created yet, we shouldn't
	 call x_set_window_size.  */
      if (FRAME_X_WINDOW (f))
	adjust_frame_size (f, -1, -1, 3, 0, Qvertical_scroll_bars);

      SET_FRAME_GARBAGED (f);
    }
}

void
x_set_horizontal_scroll_bars (struct frame *f, Lisp_Object arg, Lisp_Object oldval)
{
#if USE_HORIZONTAL_SCROLL_BARS
  if ((NILP (arg) && FRAME_HAS_HORIZONTAL_SCROLL_BARS (f))
      || (!NILP (arg) && !FRAME_HAS_HORIZONTAL_SCROLL_BARS (f)))
    {
      f->horizontal_scroll_bars = NILP (arg) ? false : true;

      /* We set this parameter before creating the X window for the
	 frame, so we can get the geometry right from the start.
	 However, if the window hasn't been created yet, we shouldn't
	 call x_set_window_size.  */
      if (FRAME_X_WINDOW (f))
	adjust_frame_size (f, -1, -1, 3, 0, Qhorizontal_scroll_bars);

      SET_FRAME_GARBAGED (f);
    }
#endif
}

void
x_set_scroll_bar_width (struct frame *f, Lisp_Object arg, Lisp_Object oldval)
{
  int unit = FRAME_COLUMN_WIDTH (f);

  if (NILP (arg))
    {
      x_set_scroll_bar_default_width (f);

      if (FRAME_X_WINDOW (f))
	adjust_frame_size (f, -1, -1, 3, 0, Qscroll_bar_width);

      SET_FRAME_GARBAGED (f);
    }
  else if (RANGED_INTEGERP (1, arg, INT_MAX)
	   && XFASTINT (arg) != FRAME_CONFIG_SCROLL_BAR_WIDTH (f))
    {
      FRAME_CONFIG_SCROLL_BAR_WIDTH (f) = XFASTINT (arg);
      FRAME_CONFIG_SCROLL_BAR_COLS (f) = (XFASTINT (arg) + unit - 1) / unit;
      if (FRAME_X_WINDOW (f))
	adjust_frame_size (f, -1, -1, 3, 0, Qscroll_bar_width);

      SET_FRAME_GARBAGED (f);
    }

  XWINDOW (FRAME_SELECTED_WINDOW (f))->cursor.hpos = 0;
  XWINDOW (FRAME_SELECTED_WINDOW (f))->cursor.x = 0;
}

void
x_set_scroll_bar_height (struct frame *f, Lisp_Object arg, Lisp_Object oldval)
{
#if USE_HORIZONTAL_SCROLL_BARS
  int unit = FRAME_LINE_HEIGHT (f);

  if (NILP (arg))
    {
      x_set_scroll_bar_default_height (f);

      if (FRAME_X_WINDOW (f))
	adjust_frame_size (f, -1, -1, 3, 0, Qscroll_bar_height);

      SET_FRAME_GARBAGED (f);
    }
  else if (RANGED_INTEGERP (1, arg, INT_MAX)
	   && XFASTINT (arg) != FRAME_CONFIG_SCROLL_BAR_HEIGHT (f))
    {
      FRAME_CONFIG_SCROLL_BAR_HEIGHT (f) = XFASTINT (arg);
      FRAME_CONFIG_SCROLL_BAR_LINES (f) = (XFASTINT (arg) + unit - 1) / unit;
      if (FRAME_X_WINDOW (f))
	adjust_frame_size (f, -1, -1, 3, 0, Qscroll_bar_height);

      SET_FRAME_GARBAGED (f);
    }

  XWINDOW (FRAME_SELECTED_WINDOW (f))->cursor.vpos = 0;
  XWINDOW (FRAME_SELECTED_WINDOW (f))->cursor.y = 0;
#endif
}

void
x_set_alpha (struct frame *f, Lisp_Object arg, Lisp_Object oldval)
{
  double alpha = 1.0;
  double newval[2];
  int i;
  Lisp_Object item;

  for (i = 0; i < 2; i++)
    {
      newval[i] = 1.0;
      if (CONSP (arg))
        {
          item = CAR (arg);
          arg  = CDR (arg);
        }
      else
        item = arg;

      if (NILP (item))
	alpha = - 1.0;
      else if (FLOATP (item))
	{
	  alpha = XFLOAT_DATA (item);
	  if (! (0 <= alpha && alpha <= 1.0))
	    args_out_of_range (make_float (0.0), make_float (1.0));
	}
      else if (INTEGERP (item))
	{
	  EMACS_INT ialpha = XINT (item);
	  if (! (0 <= ialpha && ialpha <= 100))
	    args_out_of_range (make_number (0), make_number (100));
	  alpha = ialpha / 100.0;
	}
      else
	wrong_type_argument (Qnumberp, item);
      newval[i] = alpha;
    }

  for (i = 0; i < 2; i++)
    f->alpha[i] = newval[i];

#if defined (HAVE_X_WINDOWS) || defined (HAVE_NTGUI) || defined (NS_IMPL_COCOA)
  block_input ();
  x_set_frame_alpha (f);
  unblock_input ();
#endif

  return;
}


/**
 * x_set_no_special_glyphs:
 *
 * Set frame F's `no-special-glyphs' parameter which, if non-nil,
 * suppresses the display of truncation and continuation glyphs
 * outside fringes.
 */
void
x_set_no_special_glyphs (struct frame *f, Lisp_Object new_value, Lisp_Object old_value)
{
  if (!EQ (new_value, old_value))
    FRAME_NO_SPECIAL_GLYPHS (f) = !NILP (new_value);
}


#ifndef HAVE_NS

/* Non-zero if mouse is grabbed on DPYINFO
   and we know the frame where it is.  */

bool x_mouse_grabbed (Display_Info *dpyinfo)
{
  return (dpyinfo->grabbed
	  && dpyinfo->last_mouse_frame
	  && FRAME_LIVE_P (dpyinfo->last_mouse_frame));
}

/* Re-highlight something with mouse-face properties
   on DPYINFO using saved frame and mouse position.  */

void
x_redo_mouse_highlight (Display_Info *dpyinfo)
{
  if (dpyinfo->last_mouse_motion_frame
      && FRAME_LIVE_P (dpyinfo->last_mouse_motion_frame))
    note_mouse_highlight (dpyinfo->last_mouse_motion_frame,
			  dpyinfo->last_mouse_motion_x,
			  dpyinfo->last_mouse_motion_y);
}

#endif /* HAVE_NS */

/* Subroutines of creating an X frame.  */

/* Make sure that Vx_resource_name is set to a reasonable value.
   Fix it up, or set it to `emacs' if it is too hopeless.  */

void
validate_x_resource_name (void)
{
  ptrdiff_t len = 0;
  /* Number of valid characters in the resource name.  */
  ptrdiff_t good_count = 0;
  /* Number of invalid characters in the resource name.  */
  ptrdiff_t bad_count = 0;
  Lisp_Object new;
  ptrdiff_t i;

  if (!STRINGP (Vx_resource_class))
    Vx_resource_class = build_string (EMACS_CLASS);

  if (STRINGP (Vx_resource_name))
    {
      unsigned char *p = SDATA (Vx_resource_name);

      len = SBYTES (Vx_resource_name);

      /* Only letters, digits, - and _ are valid in resource names.
	 Count the valid characters and count the invalid ones.  */
      for (i = 0; i < len; i++)
	{
	  int c = p[i];
	  if (! ((c >= 'a' && c <= 'z')
		 || (c >= 'A' && c <= 'Z')
		 || (c >= '0' && c <= '9')
		 || c == '-' || c == '_'))
	    bad_count++;
	  else
	    good_count++;
	}
    }
  else
    /* Not a string => completely invalid.  */
    bad_count = 5, good_count = 0;

  /* If name is valid already, return.  */
  if (bad_count == 0)
    return;

  /* If name is entirely invalid, or nearly so, or is so implausibly
     large that alloca might not work, use `emacs'.  */
  if (good_count < 2 || MAX_ALLOCA - sizeof ".customization" < len)
    {
      Vx_resource_name = build_string ("emacs");
      return;
    }

  /* Name is partly valid.  Copy it and replace the invalid characters
     with underscores.  */

  Vx_resource_name = new = Fcopy_sequence (Vx_resource_name);

  for (i = 0; i < len; i++)
    {
      int c = SREF (new, i);
      if (! ((c >= 'a' && c <= 'z')
	     || (c >= 'A' && c <= 'Z')
	     || (c >= '0' && c <= '9')
	     || c == '-' || c == '_'))
	SSET (new, i, '_');
    }
}

/* Get specified attribute from resource database RDB.
   See Fx_get_resource below for other parameters.  */

static Lisp_Object
xrdb_get_resource (XrmDatabase rdb, Lisp_Object attribute, Lisp_Object class, Lisp_Object component, Lisp_Object subclass)
{
  CHECK_STRING (attribute);
  CHECK_STRING (class);

  if (!NILP (component))
    CHECK_STRING (component);
  if (!NILP (subclass))
    CHECK_STRING (subclass);
  if (NILP (component) != NILP (subclass))
    error ("x-get-resource: must specify both COMPONENT and SUBCLASS or neither");

  validate_x_resource_name ();

  /* Allocate space for the components, the dots which separate them,
     and the final '\0'.  Make them big enough for the worst case.  */
  ptrdiff_t name_keysize = (SBYTES (Vx_resource_name)
			    + (STRINGP (component)
			       ? SBYTES (component) : 0)
			    + SBYTES (attribute)
			    + 3);

  ptrdiff_t class_keysize = (SBYTES (Vx_resource_class)
			     + SBYTES (class)
			     + (STRINGP (subclass)
				? SBYTES (subclass) : 0)
			     + 3);
  USE_SAFE_ALLOCA;
  char *name_key = SAFE_ALLOCA (name_keysize + class_keysize);
  char *class_key = name_key + name_keysize;

  /* Start with emacs.FRAMENAME for the name (the specific one)
     and with `Emacs' for the class key (the general one).  */
  char *nz = lispstpcpy (name_key, Vx_resource_name);
  char *cz = lispstpcpy (class_key, Vx_resource_class);

  *cz++ = '.';
  cz = lispstpcpy (cz, class);

  if (!NILP (component))
    {
      *cz++ = '.';
      lispstpcpy (cz, subclass);

      *nz++ = '.';
      nz = lispstpcpy (nz, component);
    }

  *nz++ = '.';
  lispstpcpy (nz, attribute);

  char *value = x_get_string_resource (rdb, name_key, class_key);
  SAFE_FREE();

  if (value && *value)
    return build_string (value);
  else
    return Qnil;
}


DEFUN ("x-get-resource", Fx_get_resource, Sx_get_resource, 2, 4, 0,
       doc: /* Return the value of ATTRIBUTE, of class CLASS, from the X defaults database.
This uses `INSTANCE.ATTRIBUTE' as the key and `Emacs.CLASS' as the
class, where INSTANCE is the name under which Emacs was invoked, or
the name specified by the `-name' or `-rn' command-line arguments.

The optional arguments COMPONENT and SUBCLASS add to the key and the
class, respectively.  You must specify both of them or neither.
If you specify them, the key is `INSTANCE.COMPONENT.ATTRIBUTE'
and the class is `Emacs.CLASS.SUBCLASS'.  */)
  (Lisp_Object attribute, Lisp_Object class, Lisp_Object component,
   Lisp_Object subclass)
{
  check_window_system (NULL);

  return xrdb_get_resource (check_x_display_info (Qnil)->xrdb,
			    attribute, class, component, subclass);
}

/* Get an X resource, like Fx_get_resource, but for display DPYINFO.  */

Lisp_Object
display_x_get_resource (Display_Info *dpyinfo, Lisp_Object attribute,
			Lisp_Object class, Lisp_Object component,
			Lisp_Object subclass)
{
  return xrdb_get_resource (dpyinfo->xrdb,
			    attribute, class, component, subclass);
}

#if defined HAVE_X_WINDOWS && !defined USE_X_TOOLKIT && !defined USE_GTK
/* Used when C code wants a resource value.  */
/* Called from oldXMenu/Create.c.  */
char *
x_get_resource_string (const char *attribute, const char *class)
{
  char *result;
  struct frame *sf = SELECTED_FRAME ();
  ptrdiff_t invocation_namelen = SBYTES (Vinvocation_name);
  USE_SAFE_ALLOCA;

  /* Allocate space for the components, the dots which separate them,
     and the final '\0'.  */
  ptrdiff_t name_keysize = invocation_namelen + strlen (attribute) + 2;
  ptrdiff_t class_keysize = sizeof (EMACS_CLASS) - 1 + strlen (class) + 2;
  char *name_key = SAFE_ALLOCA (name_keysize + class_keysize);
  char *class_key = name_key + name_keysize;

  esprintf (name_key, "%s.%s", SSDATA (Vinvocation_name), attribute);
  sprintf (class_key, "%s.%s", EMACS_CLASS, class);

  result = x_get_string_resource (FRAME_DISPLAY_INFO (sf)->xrdb,
				  name_key, class_key);
  SAFE_FREE ();
  return result;
}
#endif

/* Return the value of parameter PARAM.

   First search ALIST, then Vdefault_frame_alist, then the X defaults
   database, using ATTRIBUTE as the attribute name and CLASS as its class.

   Convert the resource to the type specified by desired_type.

   If no default is specified, return Qunbound.  If you call
   x_get_arg, make sure you deal with Qunbound in a reasonable way,
   and don't let it get stored in any Lisp-visible variables!  */

Lisp_Object
x_get_arg (Display_Info *dpyinfo, Lisp_Object alist, Lisp_Object param,
	   const char *attribute, const char *class, enum resource_types type)
{
  Lisp_Object tem;

  tem = Fassq (param, alist);

  if (!NILP (tem))
    {
      /* If we find this parm in ALIST, clear it out
	 so that it won't be "left over" at the end.  */
      Lisp_Object tail;
      XSETCAR (tem, Qnil);
      /* In case the parameter appears more than once in the alist,
	 clear it out.  */
      for (tail = alist; CONSP (tail); tail = XCDR (tail))
	if (CONSP (XCAR (tail))
	    && EQ (XCAR (XCAR (tail)), param))
	  XSETCAR (XCAR (tail), Qnil);
    }
  else
    tem = Fassq (param, Vdefault_frame_alist);

  /* If it wasn't specified in ALIST or the Lisp-level defaults,
     look in the X resources.  */
  if (EQ (tem, Qnil))
    {
      if (attribute && dpyinfo)
	{
	  AUTO_STRING (at, attribute);
	  AUTO_STRING (cl, class);
	  tem = display_x_get_resource (dpyinfo, at, cl, Qnil, Qnil);

	  if (NILP (tem))
	    return Qunbound;

	  switch (type)
	    {
	    case RES_TYPE_NUMBER:
	      return make_number (atoi (SSDATA (tem)));

	    case RES_TYPE_BOOLEAN_NUMBER:
	      if (!strcmp (SSDATA (tem), "on")
		  || !strcmp (SSDATA (tem), "true"))
		return make_number (1);
	      return make_number (atoi (SSDATA (tem)));
              break;

	    case RES_TYPE_FLOAT:
	      return make_float (atof (SSDATA (tem)));

	    case RES_TYPE_BOOLEAN:
	      tem = Fdowncase (tem);
	      if (!strcmp (SSDATA (tem), "on")
#ifdef HAVE_NS
                  || !strcmp (SSDATA (tem), "yes")
#endif
		  || !strcmp (SSDATA (tem), "true"))
		return Qt;
	      else
		return Qnil;

	    case RES_TYPE_STRING:
	      return tem;

	    case RES_TYPE_SYMBOL:
	      /* As a special case, we map the values `true' and `on'
		 to Qt, and `false' and `off' to Qnil.  */
	      {
		Lisp_Object lower;
		lower = Fdowncase (tem);
		if (!strcmp (SSDATA (lower), "on")
#ifdef HAVE_NS
                    || !strcmp (SSDATA (lower), "yes")
#endif
		    || !strcmp (SSDATA (lower), "true"))
		  return Qt;
		else if (!strcmp (SSDATA (lower), "off")
#ifdef HAVE_NS
                      || !strcmp (SSDATA (lower), "no")
#endif
		      || !strcmp (SSDATA (lower), "false"))
		  return Qnil;
		else
		  return Fintern (tem, Qnil);
	      }

	    default:
	      emacs_abort ();
	    }
	}
      else
	return Qunbound;
    }
  return Fcdr (tem);
}

static Lisp_Object
x_frame_get_arg (struct frame *f, Lisp_Object alist, Lisp_Object param,
		 const char *attribute, const char *class,
		 enum resource_types type)
{
  return x_get_arg (FRAME_DISPLAY_INFO (f),
		    alist, param, attribute, class, type);
}

/* Like x_frame_get_arg, but also record the value in f->param_alist.  */

Lisp_Object
x_frame_get_and_record_arg (struct frame *f, Lisp_Object alist,
			    Lisp_Object param,
			    const char *attribute, const char *class,
			    enum resource_types type)
{
  Lisp_Object value;

  value = x_get_arg (FRAME_DISPLAY_INFO (f), alist, param,
		     attribute, class, type);
  if (! NILP (value) && ! EQ (value, Qunbound))
    store_frame_param (f, param, value);

  return value;
}


/* Record in frame F the specified or default value according to ALIST
   of the parameter named PROP (a Lisp symbol).
   If no value is specified for PROP, look for an X default for XPROP
   on the frame named NAME.
   If that is not found either, use the value DEFLT.  */

Lisp_Object
x_default_parameter (struct frame *f, Lisp_Object alist, Lisp_Object prop,
		     Lisp_Object deflt, const char *xprop, const char *xclass,
		     enum resource_types type)
{
  Lisp_Object tem;

  tem = x_frame_get_arg (f, alist, prop, xprop, xclass, type);
  if (EQ (tem, Qunbound))
    tem = deflt;
  AUTO_FRAME_ARG (arg, prop, tem);
  x_set_frame_parameters (f, arg);
  return tem;
}


#if !defined (HAVE_X_WINDOWS) && defined (NoValue)

/*
 *    XParseGeometry parses strings of the form
 *   "=<width>x<height>{+-}<xoffset>{+-}<yoffset>", where
 *   width, height, xoffset, and yoffset are unsigned integers.
 *   Example:  "=80x24+300-49"
 *   The equal sign is optional.
 *   It returns a bitmask that indicates which of the four values
 *   were actually found in the string.  For each value found,
 *   the corresponding argument is updated;  for each value
 *   not found, the corresponding argument is left unchanged.
 */

static int
XParseGeometry (char *string,
		int *x, int *y,
		unsigned int *width, unsigned int *height)
{
  int mask = NoValue;
  char *strind;
  unsigned long tempWidth UNINIT, tempHeight UNINIT;
  long int tempX UNINIT, tempY UNINIT;
  char *nextCharacter;

  if (string == NULL || *string == '\0')
    return mask;
  if (*string == '=')
    string++;  /* ignore possible '=' at beg of geometry spec */

  strind = string;
  if (*strind != '+' && *strind != '-' && *strind != 'x')
    {
      tempWidth = strtoul (strind, &nextCharacter, 10);
      if (strind == nextCharacter)
	return 0;
      strind = nextCharacter;
      mask |= WidthValue;
    }

  if (*strind == 'x' || *strind == 'X')
    {
      strind++;
      tempHeight = strtoul (strind, &nextCharacter, 10);
      if (strind == nextCharacter)
	return 0;
      strind = nextCharacter;
      mask |= HeightValue;
    }

  if (*strind == '+' || *strind == '-')
    {
      if (*strind == '-')
	mask |= XNegative;
      tempX = strtol (strind, &nextCharacter, 10);
      if (strind == nextCharacter)
	return 0;
      strind = nextCharacter;
      mask |= XValue;
      if (*strind == '+' || *strind == '-')
	{
	  if (*strind == '-')
	    mask |= YNegative;
	  tempY = strtol (strind, &nextCharacter, 10);
	  if (strind == nextCharacter)
	    return 0;
	  strind = nextCharacter;
	  mask |= YValue;
	}
    }

  /* If strind isn't at the end of the string then it's an invalid
     geometry specification. */

  if (*strind != '\0')
    return 0;

  if (mask & XValue)
    *x = clip_to_bounds (INT_MIN, tempX, INT_MAX);
  if (mask & YValue)
    *y = clip_to_bounds (INT_MIN, tempY, INT_MAX);
  if (mask & WidthValue)
    *width = min (tempWidth, UINT_MAX);
  if (mask & HeightValue)
    *height = min (tempHeight, UINT_MAX);
  return mask;
}

#endif /* !defined (HAVE_X_WINDOWS) && defined (NoValue) */


/* NS used to define x-parse-geometry in ns-win.el, but that confused
   make-docfile: the documentation string in ns-win.el was used for
   x-parse-geometry even in non-NS builds.

   With two definitions of x-parse-geometry in this file, various
   things still get confused (eg M-x apropos documentation), so that
   it is best if the two definitions just share the same doc-string.
*/
DEFUN ("x-parse-geometry", Fx_parse_geometry, Sx_parse_geometry, 1, 1, 0,
       doc: /* Parse a display geometry string STRING.
Returns an alist of the form ((top . TOP), (left . LEFT) ... ).
The properties returned may include `top', `left', `height', and `width'.
For X, the value of `left' or `top' may be an integer,
or a list (+ N) meaning N pixels relative to top/left corner,
or a list (- N) meaning -N pixels relative to bottom/right corner.
On Nextstep, this just calls `ns-parse-geometry'.  */)
  (Lisp_Object string)
{
  int geometry, x, y;
  unsigned int width, height;
  Lisp_Object result;

  CHECK_STRING (string);

#ifdef HAVE_NS
  if (strchr (SSDATA (string), ' ') != NULL)
    return call1 (Qns_parse_geometry, string);
#endif
  geometry = XParseGeometry (SSDATA (string),
			     &x, &y, &width, &height);
  result = Qnil;
  if (geometry & XValue)
    {
      Lisp_Object element;

      if (x >= 0 && (geometry & XNegative))
	element = list3 (Qleft, Qminus, make_number (-x));
      else if (x < 0 && ! (geometry & XNegative))
	element = list3 (Qleft, Qplus, make_number (x));
      else
	element = Fcons (Qleft, make_number (x));
      result = Fcons (element, result);
    }

  if (geometry & YValue)
    {
      Lisp_Object element;

      if (y >= 0 && (geometry & YNegative))
	element = list3 (Qtop, Qminus, make_number (-y));
      else if (y < 0 && ! (geometry & YNegative))
	element = list3 (Qtop, Qplus, make_number (y));
      else
	element = Fcons (Qtop, make_number (y));
      result = Fcons (element, result);
    }

  if (geometry & WidthValue)
    result = Fcons (Fcons (Qwidth, make_number (width)), result);
  if (geometry & HeightValue)
    result = Fcons (Fcons (Qheight, make_number (height)), result);

  return result;
}


/* Calculate the desired size and position of frame F.
   Return the flags saying which aspects were specified.

   Also set the win_gravity and size_hint_flags of F.

   Adjust height for toolbar if TOOLBAR_P is 1.

   This function does not make the coordinates positive.  */

#define DEFAULT_ROWS 36
#define DEFAULT_COLS 80

long
x_figure_window_size (struct frame *f, Lisp_Object parms, bool toolbar_p, int *x_width, int *x_height)
{
  Lisp_Object height, width, user_size, top, left, user_position;
  long window_prompting = 0;
  Display_Info *dpyinfo = FRAME_DISPLAY_INFO (f);
  int parent_done = -1, outer_done = -1;

  /* Default values if we fall through.
     Actually, if that happens we should get
     window manager prompting.  */
  SET_FRAME_WIDTH (f, DEFAULT_COLS * FRAME_COLUMN_WIDTH (f));
  SET_FRAME_COLS (f, DEFAULT_COLS);
  SET_FRAME_HEIGHT (f, DEFAULT_ROWS * FRAME_LINE_HEIGHT (f));
  SET_FRAME_LINES (f, DEFAULT_ROWS);

  /* Window managers expect that if program-specified
     positions are not (0,0), they're intentional, not defaults.  */
  f->top_pos = 0;
  f->left_pos = 0;

  /* Calculate a tool bar height so that the user gets a text display
     area of the size he specified with -g or via .Xdefaults.  Later
     changes of the tool bar height don't change the frame size.  This
     is done so that users can create tall Emacs frames without having
     to guess how tall the tool bar will get.  */
  if (toolbar_p && FRAME_TOOL_BAR_LINES (f))
    {
      if (frame_default_tool_bar_height)
	FRAME_TOOL_BAR_HEIGHT (f) = frame_default_tool_bar_height;
      else
	{
	  int margin, relief;

	  relief = (tool_bar_button_relief >= 0
		    ? tool_bar_button_relief
		    : DEFAULT_TOOL_BAR_BUTTON_RELIEF);

	  if (RANGED_INTEGERP (1, Vtool_bar_button_margin, INT_MAX))
	    margin = XFASTINT (Vtool_bar_button_margin);
	  else if (CONSP (Vtool_bar_button_margin)
		   && RANGED_INTEGERP (1, XCDR (Vtool_bar_button_margin), INT_MAX))
	    margin = XFASTINT (XCDR (Vtool_bar_button_margin));
	  else
	    margin = 0;

	  FRAME_TOOL_BAR_HEIGHT (f)
	    = DEFAULT_TOOL_BAR_IMAGE_HEIGHT + 2 * margin + 2 * relief;
	}
    }

  /* Ensure that earlier new_width and new_height settings won't
     override what we specify below.  */
  f->new_width = f->new_height = 0;

  height = x_get_arg (dpyinfo, parms, Qheight, 0, 0, RES_TYPE_NUMBER);
  width = x_get_arg (dpyinfo, parms, Qwidth, 0, 0, RES_TYPE_NUMBER);
  if (!EQ (width, Qunbound) || !EQ (height, Qunbound))
    {
      if (!EQ (width, Qunbound))
	{
	  if (CONSP (width) && EQ (XCAR (width), Qtext_pixels))
	    {
	      CHECK_NUMBER (XCDR (width));
	      if ((XINT (XCDR (width)) < 0 || XINT (XCDR (width)) > INT_MAX))
		xsignal1 (Qargs_out_of_range, XCDR (width));

	      SET_FRAME_WIDTH (f, XINT (XCDR (width)));
	      f->inhibit_horizontal_resize = true;
	      *x_width = XINT (XCDR (width));
	    }
	  else if (FLOATP (width))
	    {
	      double d_width = XFLOAT_DATA (width);

	      if (d_width < 0.0 || d_width > 1.0)
		xsignal1 (Qargs_out_of_range, width);
	      else
		{
		  int new_width = frame_float (f, width, FRAME_FLOAT_WIDTH,
					       &parent_done, &outer_done, -1);

		  if (new_width > -1)
		    SET_FRAME_WIDTH (f, new_width);
		}
	    }
	  else
	    {
	      CHECK_NUMBER (width);
	      if ((XINT (width) < 0 || XINT (width) > INT_MAX))
		xsignal1 (Qargs_out_of_range, width);

	      SET_FRAME_WIDTH (f, XINT (width) * FRAME_COLUMN_WIDTH (f));
	    }
	}

      if (!EQ (height, Qunbound))
	{
	  if (CONSP (height) && EQ (XCAR (height), Qtext_pixels))
	    {
	      CHECK_NUMBER (XCDR (height));
	      if ((XINT (XCDR (height)) < 0 || XINT (XCDR (height)) > INT_MAX))
		xsignal1 (Qargs_out_of_range, XCDR (height));

	      SET_FRAME_HEIGHT (f, XINT (XCDR (height)));
	      f->inhibit_vertical_resize = true;
	      *x_height = XINT (XCDR (height));
	    }
	  else if (FLOATP (height))
	    {
	      double d_height = XFLOAT_DATA (height);

	      if (d_height < 0.0 || d_height > 1.0)
		xsignal1 (Qargs_out_of_range, height);
	      else
		{
		  int new_height = frame_float (f, height, FRAME_FLOAT_HEIGHT,
						&parent_done, &outer_done, -1);

		  if (new_height > -1)
		    SET_FRAME_HEIGHT (f, new_height);
		}
	    }
	  else
	    {
	      CHECK_NUMBER (height);
	      if ((XINT (height) < 0) || (XINT (height) > INT_MAX))
		xsignal1 (Qargs_out_of_range, height);

	      SET_FRAME_HEIGHT (f, XINT (height) * FRAME_LINE_HEIGHT (f));
	    }
	}

      user_size = x_get_arg (dpyinfo, parms, Quser_size, 0, 0, RES_TYPE_NUMBER);
      if (!NILP (user_size) && !EQ (user_size, Qunbound))
	window_prompting |= USSize;
      else
	window_prompting |= PSize;
    }

  top = x_get_arg (dpyinfo, parms, Qtop, 0, 0, RES_TYPE_NUMBER);
  left = x_get_arg (dpyinfo, parms, Qleft, 0, 0, RES_TYPE_NUMBER);
  user_position = x_get_arg (dpyinfo, parms, Quser_position, 0, 0, RES_TYPE_NUMBER);
  if (! EQ (top, Qunbound) || ! EQ (left, Qunbound))
    {
      if (EQ (top, Qminus))
	{
	  f->top_pos = 0;
	  window_prompting |= YNegative;
	}
      else if (CONSP (top) && EQ (XCAR (top), Qminus)
	       && CONSP (XCDR (top))
	       && RANGED_INTEGERP (-INT_MAX, XCAR (XCDR (top)), INT_MAX))
	{
	  f->top_pos = - XINT (XCAR (XCDR (top)));
	  window_prompting |= YNegative;
	}
      else if (CONSP (top) && EQ (XCAR (top), Qplus)
	       && CONSP (XCDR (top))
	       && TYPE_RANGED_INTEGERP (int, XCAR (XCDR (top))))
	{
	  f->top_pos = XINT (XCAR (XCDR (top)));
	}
      else if (FLOATP (top))
	f->top_pos = frame_float (f, top, FRAME_FLOAT_TOP, &parent_done,
				  &outer_done, 0);
      else if (EQ (top, Qunbound))
	f->top_pos = 0;
      else
	{
	  CHECK_TYPE_RANGED_INTEGER (int, top);
	  f->top_pos = XINT (top);
	  if (f->top_pos < 0)
	    window_prompting |= YNegative;
	}

      if (EQ (left, Qminus))
	{
	  f->left_pos = 0;
	  window_prompting |= XNegative;
	}
      else if (CONSP (left) && EQ (XCAR (left), Qminus)
	       && CONSP (XCDR (left))
	       && RANGED_INTEGERP (-INT_MAX, XCAR (XCDR (left)), INT_MAX))
	{
	  f->left_pos = - XINT (XCAR (XCDR (left)));
	  window_prompting |= XNegative;
	}
      else if (CONSP (left) && EQ (XCAR (left), Qplus)
	       && CONSP (XCDR (left))
	       && TYPE_RANGED_INTEGERP (int, XCAR (XCDR (left))))
	{
	  f->left_pos = XINT (XCAR (XCDR (left)));
	}
      else if (FLOATP (left))
	f->left_pos = frame_float (f, left, FRAME_FLOAT_LEFT, &parent_done,
				   &outer_done, 0);
      else if (EQ (left, Qunbound))
	f->left_pos = 0;
      else
	{
	  CHECK_TYPE_RANGED_INTEGER (int, left);
	  f->left_pos = XINT (left);
	  if (f->left_pos < 0)
	    window_prompting |= XNegative;
	}

      if (!NILP (user_position) && ! EQ (user_position, Qunbound))
	window_prompting |= USPosition;
      else
	window_prompting |= PPosition;
    }

  if (window_prompting & XNegative)
    {
      if (window_prompting & YNegative)
	f->win_gravity = SouthEastGravity;
      else
	f->win_gravity = NorthEastGravity;
    }
  else
    {
      if (window_prompting & YNegative)
	f->win_gravity = SouthWestGravity;
      else
	f->win_gravity = NorthWestGravity;
    }

  f->size_hint_flags = window_prompting;

  return window_prompting;
}



#endif /* HAVE_WINDOW_SYSTEM */

void
frame_make_pointer_invisible (struct frame *f)
{
  if (! NILP (Vmake_pointer_invisible))
    {
      if (f && FRAME_LIVE_P (f) && !f->pointer_invisible
          && FRAME_TERMINAL (f)->toggle_invisible_pointer_hook)
        {
          f->mouse_moved = 0;
          FRAME_TERMINAL (f)->toggle_invisible_pointer_hook (f, 1);
          f->pointer_invisible = 1;
        }
    }
}

void
frame_make_pointer_visible (struct frame *f)
{
  /* We don't check Vmake_pointer_invisible here in case the
     pointer was invisible when Vmake_pointer_invisible was set to nil.  */
  if (f && FRAME_LIVE_P (f) && f->pointer_invisible && f->mouse_moved
      && FRAME_TERMINAL (f)->toggle_invisible_pointer_hook)
    {
      FRAME_TERMINAL (f)->toggle_invisible_pointer_hook (f, 0);
      f->pointer_invisible = 0;
    }
}

DEFUN ("frame-pointer-visible-p", Fframe_pointer_visible_p,
       Sframe_pointer_visible_p, 0, 1, 0,
       doc: /* Return t if the mouse pointer displayed on FRAME is visible.
Otherwise it returns nil.  FRAME omitted or nil means the
selected frame.  This is useful when `make-pointer-invisible' is set.  */)
  (Lisp_Object frame)
{
  return decode_any_frame (frame)->pointer_invisible ? Qnil : Qt;
}



/***********************************************************************
			Multimonitor data
 ***********************************************************************/

#ifdef HAVE_WINDOW_SYSTEM

# if (defined HAVE_NS \
      || (!defined USE_GTK && (defined HAVE_XINERAMA || defined HAVE_XRANDR)))
void
free_monitors (struct MonitorInfo *monitors, int n_monitors)
{
  int i;
  for (i = 0; i < n_monitors; ++i)
    xfree (monitors[i].name);
  xfree (monitors);
}
# endif

Lisp_Object
make_monitor_attribute_list (struct MonitorInfo *monitors,
                             int n_monitors,
                             int primary_monitor,
                             Lisp_Object monitor_frames,
                             const char *source)
{
  Lisp_Object attributes_list = Qnil;
  Lisp_Object primary_monitor_attributes = Qnil;
  int i;

  for (i = 0; i < n_monitors; ++i)
    {
      Lisp_Object geometry, workarea, attributes = Qnil;
      struct MonitorInfo *mi = &monitors[i];

      if (mi->geom.width == 0) continue;

      workarea = list4i (mi->work.x, mi->work.y,
			 mi->work.width, mi->work.height);
      geometry = list4i (mi->geom.x, mi->geom.y,
			 mi->geom.width, mi->geom.height);
      attributes = Fcons (Fcons (Qsource, build_string (source)),
                          attributes);
      attributes = Fcons (Fcons (Qframes, AREF (monitor_frames, i)),
			  attributes);
      attributes = Fcons (Fcons (Qmm_size,
                                 list2i (mi->mm_width, mi->mm_height)),
                          attributes);
      attributes = Fcons (Fcons (Qworkarea, workarea), attributes);
      attributes = Fcons (Fcons (Qgeometry, geometry), attributes);
      if (mi->name)
        attributes = Fcons (Fcons (Qname, make_string (mi->name,
                                                       strlen (mi->name))),
                            attributes);

      if (i == primary_monitor)
        primary_monitor_attributes = attributes;
      else
        attributes_list = Fcons (attributes, attributes_list);
    }

  if (!NILP (primary_monitor_attributes))
    attributes_list = Fcons (primary_monitor_attributes, attributes_list);
  return attributes_list;
}

#endif /* HAVE_WINDOW_SYSTEM */

/* Accessors to enable Rust code to get data from the Frame struct */
int fget_column_width(const struct frame *f)
{
  return f->column_width;
}

int fget_line_height(const struct frame *f)
{
  return f->line_height;
}

int
fget_output_method(const struct frame *f)
{
  return f->output_method;
}


/***********************************************************************
				Initialization
 ***********************************************************************/

void
syms_of_frame (void)
{
  DEFSYM (Qframep, "framep");
  DEFSYM (Qframe_live_p, "frame-live-p");
  DEFSYM (Qframe_windows_min_size, "frame-windows-min-size");
  DEFSYM (Qdisplay_monitor_attributes_list, "display-monitor-attributes-list");
  DEFSYM (Qwindow__pixel_to_total, "window--pixel-to-total");
  DEFSYM (Qexplicit_name, "explicit-name");
  DEFSYM (Qheight, "height");
  DEFSYM (Qicon, "icon");
  DEFSYM (Qminibuffer, "minibuffer");
  DEFSYM (Qundecorated, "undecorated");
  DEFSYM (Qno_special_glyphs, "no-special-glyphs");
  DEFSYM (Qparent_frame, "parent-frame");
  DEFSYM (Qskip_taskbar, "skip-taskbar");
  DEFSYM (Qno_focus_on_map, "no-focus-on-map");
  DEFSYM (Qno_accept_focus, "no-accept-focus");
  DEFSYM (Qz_group, "z-group");
  DEFSYM (Qoverride_redirect, "override-redirect");
  DEFSYM (Qdelete_before, "delete-before");
  DEFSYM (Qmodeline, "modeline");
  DEFSYM (Qonly, "only");
  DEFSYM (Qnone, "none");
  DEFSYM (Qwidth, "width");
  DEFSYM (Qtext_pixels, "text-pixels");
  DEFSYM (Qgeometry, "geometry");
  DEFSYM (Qicon_left, "icon-left");
  DEFSYM (Qicon_top, "icon-top");
  DEFSYM (Qtooltip, "tooltip");
  DEFSYM (Quser_position, "user-position");
  DEFSYM (Quser_size, "user-size");
  DEFSYM (Qwindow_id, "window-id");
#ifdef HAVE_X_WINDOWS
  DEFSYM (Qouter_window_id, "outer-window-id");
#endif
  DEFSYM (Qparent_id, "parent-id");
  DEFSYM (Qx, "x");
  DEFSYM (Qw32, "w32");
  DEFSYM (Qpc, "pc");
  DEFSYM (Qns, "ns");
  DEFSYM (Qvisible, "visible");
  DEFSYM (Qbuffer_predicate, "buffer-predicate");
  DEFSYM (Qbuffer_list, "buffer-list");
  DEFSYM (Qburied_buffer_list, "buried-buffer-list");
  DEFSYM (Qdisplay_type, "display-type");
  DEFSYM (Qbackground_mode, "background-mode");
  DEFSYM (Qnoelisp, "noelisp");
  DEFSYM (Qtty_color_mode, "tty-color-mode");
  DEFSYM (Qtty, "tty");
  DEFSYM (Qtty_type, "tty-type");

  DEFSYM (Qface_set_after_frame_default, "face-set-after-frame-default");

  DEFSYM (Qfullwidth, "fullwidth");
  DEFSYM (Qfullheight, "fullheight");
  DEFSYM (Qfullboth, "fullboth");
  DEFSYM (Qmaximized, "maximized");
  DEFSYM (Qx_resource_name, "x-resource-name");
  DEFSYM (Qx_frame_parameter, "x-frame-parameter");

  DEFSYM (Qworkarea, "workarea");
  DEFSYM (Qmm_size, "mm-size");
  DEFSYM (Qframes, "frames");
  DEFSYM (Qsource, "source");

  DEFSYM (Qframe_edges, "frame-edges");
  DEFSYM (Qouter_edges, "outer-edges");
  DEFSYM (Qouter_position, "outer-position");
  DEFSYM (Qouter_size, "outer-size");
  DEFSYM (Qnative_edges, "native-edges");
  DEFSYM (Qinner_edges, "inner-edges");
  DEFSYM (Qexternal_border_size, "external-border-size");
  DEFSYM (Qtitle_bar_size, "title-bar-size");
  DEFSYM (Qmenu_bar_external, "menu-bar-external");
  DEFSYM (Qmenu_bar_size, "menu-bar-size");
  DEFSYM (Qtool_bar_external, "tool-bar-external");
  DEFSYM (Qtool_bar_size, "tool-bar-size");
  /* The following are used for frame_size_history.  */
  DEFSYM (Qadjust_frame_size_1, "adjust-frame-size-1");
  DEFSYM (Qadjust_frame_size_2, "adjust-frame-size-2");
  DEFSYM (Qadjust_frame_size_3, "adjust-frame-size-3");
  DEFSYM (Qx_set_frame_parameters, "x-set-frame-parameters");
  DEFSYM (QEmacsFrameResize, "EmacsFrameResize");
  DEFSYM (Qset_frame_size, "set-frame-size");
  DEFSYM (Qframe_inhibit_resize, "frame-inhibit-resize");
  DEFSYM (Qx_set_fullscreen, "x-set-fullscreen");
  DEFSYM (Qx_check_fullscreen, "x-check-fullscreen");
  DEFSYM (Qxg_frame_resized, "xg-frame-resized");
  DEFSYM (Qxg_frame_set_char_size_1, "xg-frame-set-char-size-1");
  DEFSYM (Qxg_frame_set_char_size_2, "xg-frame-set-char-size-2");
  DEFSYM (Qxg_frame_set_char_size_3, "xg-frame-set-char-size-3");
  DEFSYM (Qx_set_window_size_1, "x-set-window-size-1");
  DEFSYM (Qx_set_window_size_2, "x-set-window-size-2");
  DEFSYM (Qx_set_window_size_3, "x-set-window-size-3");
  DEFSYM (Qxg_change_toolbar_position, "xg-change-toolbar-position");
  DEFSYM (Qx_net_wm_state, "x-net-wm-state");
  DEFSYM (Qx_handle_net_wm_state, "x-handle-net-wm-state");
  DEFSYM (Qtb_size_cb, "tb-size-cb");
  DEFSYM (Qupdate_frame_tool_bar, "update-frame-tool-bar");
  DEFSYM (Qfree_frame_tool_bar, "free-frame-tool-bar");
  DEFSYM (Qx_set_menu_bar_lines, "x-set-menu-bar-lines");
  DEFSYM (Qchange_frame_size, "change-frame-size");
  DEFSYM (Qxg_frame_set_char_size, "xg-frame-set-char-size");
  DEFSYM (Qset_window_configuration, "set-window-configuration");
  DEFSYM (Qx_create_frame_1, "x-create-frame-1");
  DEFSYM (Qx_create_frame_2, "x-create-frame-2");
  DEFSYM (Qterminal_frame, "terminal-frame");

#ifdef HAVE_NS
  DEFSYM (Qns_parse_geometry, "ns-parse-geometry");
#endif
#ifdef NS_IMPL_COCOA
  DEFSYM (Qns_appearance, "ns-appearance");
  DEFSYM (Qns_transparent_titlebar, "ns-transparent-titlebar");
#endif

  DEFSYM (Qalpha, "alpha");
  DEFSYM (Qauto_lower, "auto-lower");
  DEFSYM (Qauto_raise, "auto-raise");
  DEFSYM (Qborder_color, "border-color");
  DEFSYM (Qborder_width, "border-width");
  DEFSYM (Qouter_border_width, "outer-border-width");
  DEFSYM (Qbottom_divider_width, "bottom-divider-width");
  DEFSYM (Qcursor_color, "cursor-color");
  DEFSYM (Qcursor_type, "cursor-type");
  DEFSYM (Qfont_backend, "font-backend");
  DEFSYM (Qfullscreen, "fullscreen");
  DEFSYM (Qhorizontal_scroll_bars, "horizontal-scroll-bars");
  DEFSYM (Qicon_name, "icon-name");
  DEFSYM (Qicon_type, "icon-type");
  DEFSYM (Qinternal_border_width, "internal-border-width");
  DEFSYM (Qleft_fringe, "left-fringe");
  DEFSYM (Qline_spacing, "line-spacing");
  DEFSYM (Qmenu_bar_lines, "menu-bar-lines");
  DEFSYM (Qupdate_frame_menubar, "update-frame-menubar");
  DEFSYM (Qfree_frame_menubar_1, "free-frame-menubar-1");
  DEFSYM (Qfree_frame_menubar_2, "free-frame-menubar-2");
  DEFSYM (Qmouse_color, "mouse-color");
  DEFSYM (Qname, "name");
  DEFSYM (Qright_divider_width, "right-divider-width");
  DEFSYM (Qright_fringe, "right-fringe");
  DEFSYM (Qscreen_gamma, "screen-gamma");
  DEFSYM (Qscroll_bar_background, "scroll-bar-background");
  DEFSYM (Qscroll_bar_foreground, "scroll-bar-foreground");
  DEFSYM (Qscroll_bar_height, "scroll-bar-height");
  DEFSYM (Qscroll_bar_width, "scroll-bar-width");
  DEFSYM (Qsticky, "sticky");
  DEFSYM (Qtitle, "title");
  DEFSYM (Qtool_bar_lines, "tool-bar-lines");
  DEFSYM (Qtool_bar_position, "tool-bar-position");
  DEFSYM (Qunsplittable, "unsplittable");
  DEFSYM (Qvertical_scroll_bars, "vertical-scroll-bars");
  DEFSYM (Qvisibility, "visibility");
  DEFSYM (Qwait_for_wm, "wait-for-wm");
  DEFSYM (Qinhibit_double_buffering, "inhibit-double-buffering");
  DEFSYM (Qno_other_frame, "no-other-frame");
  DEFSYM (Qbelow, "below");
  DEFSYM (Qabove_suspended, "above-suspended");
  DEFSYM (Qmin_width, "min-width");
  DEFSYM (Qmin_height, "min-height");
  DEFSYM (Qmouse_wheel_frame, "mouse-wheel-frame");
  DEFSYM (Qkeep_ratio, "keep-ratio");
  DEFSYM (Qwidth_only, "width-only");
  DEFSYM (Qheight_only, "height-only");
  DEFSYM (Qleft_only, "left-only");
  DEFSYM (Qtop_only, "top-only");
  DEFSYM (Qiconify_top_level, "iconify-top-level");
  DEFSYM (Qmake_invisible, "make-invisible");

  {
    int i;

    for (i = 0; i < ARRAYELTS (frame_parms); i++)
      {
	Lisp_Object v = (frame_parms[i].sym < 0
			 ? intern_c_string (frame_parms[i].name)
			 : builtin_lisp_symbol (frame_parms[i].sym));
	Fput (v, Qx_frame_parameter, make_number (i));
      }
  }

#ifdef HAVE_WINDOW_SYSTEM
  DEFVAR_LISP ("x-resource-name", Vx_resource_name,
    doc: /* The name Emacs uses to look up X resources.
`x-get-resource' uses this as the first component of the instance name
when requesting resource values.
Emacs initially sets `x-resource-name' to the name under which Emacs
was invoked, or to the value specified with the `-name' or `-rn'
switches, if present.

It may be useful to bind this variable locally around a call
to `x-get-resource'.  See also the variable `x-resource-class'.  */);
  Vx_resource_name = Qnil;

  DEFVAR_LISP ("x-resource-class", Vx_resource_class,
    doc: /* The class Emacs uses to look up X resources.
`x-get-resource' uses this as the first component of the instance class
when requesting resource values.

Emacs initially sets `x-resource-class' to "Emacs".

Setting this variable permanently is not a reasonable thing to do,
but binding this variable locally around a call to `x-get-resource'
is a reasonable practice.  See also the variable `x-resource-name'.  */);
  Vx_resource_class = build_string (EMACS_CLASS);

  DEFVAR_LISP ("frame-alpha-lower-limit", Vframe_alpha_lower_limit,
    doc: /* The lower limit of the frame opacity (alpha transparency).
The value should range from 0 (invisible) to 100 (completely opaque).
You can also use a floating number between 0.0 and 1.0.  */);
  Vframe_alpha_lower_limit = make_number (20);
#endif

  DEFVAR_LISP ("default-frame-alist", Vdefault_frame_alist,
	       doc: /* Alist of default values for frame creation.
These may be set in your init file, like this:
  (setq default-frame-alist \\='((width . 80) (height . 55) (menu-bar-lines . 1)))
These override values given in window system configuration data,
 including X Windows' defaults database.
For values specific to the first Emacs frame, see `initial-frame-alist'.
For window-system specific values, see `window-system-default-frame-alist'.
For values specific to the separate minibuffer frame, see
 `minibuffer-frame-alist'.
The `menu-bar-lines' element of the list controls whether new frames
 have menu bars; `menu-bar-mode' works by altering this element.
Setting this variable does not affect existing frames, only new ones.  */);
  Vdefault_frame_alist = Qnil;

  DEFVAR_LISP ("default-frame-scroll-bars", Vdefault_frame_scroll_bars,
	       doc: /* Default position of vertical scroll bars on this window-system.  */);
#ifdef HAVE_WINDOW_SYSTEM
#if defined (HAVE_NTGUI) || defined (NS_IMPL_COCOA) || (defined (USE_GTK) && defined (USE_TOOLKIT_SCROLL_BARS))
  /* MS-Windows, macOS, and GTK have scroll bars on the right by
     default.  */
  Vdefault_frame_scroll_bars = Qright;
#else
  Vdefault_frame_scroll_bars = Qleft;
#endif
#else
  Vdefault_frame_scroll_bars = Qnil;
#endif

  DEFVAR_BOOL ("scroll-bar-adjust-thumb-portion",
               scroll_bar_adjust_thumb_portion_p,
               doc: /* Adjust thumb for overscrolling for Gtk+ and MOTIF.
Non-nil means adjust the thumb in the scroll bar so it can be dragged downwards
even if the end of the buffer is shown (i.e. overscrolling).
Set to nil if you want the thumb to be at the bottom when the end of the buffer
is shown.  Also, the thumb fills the whole scroll bar when the entire buffer
is visible.  In this case you can not overscroll.  */);
  scroll_bar_adjust_thumb_portion_p = 1;

  DEFVAR_LISP ("terminal-frame", Vterminal_frame,
               doc: /* The initial frame-object, which represents Emacs's stdout.  */);

  DEFVAR_LISP ("mouse-position-function", Vmouse_position_function,
	       doc: /* If non-nil, function to transform normal value of `mouse-position'.
`mouse-position' and `mouse-pixel-position' call this function, passing their
usual return value as argument, and return whatever this function returns.
This abnormal hook exists for the benefit of packages like `xt-mouse.el'
which need to do mouse handling at the Lisp level.  */);
  Vmouse_position_function = Qnil;

  DEFVAR_LISP ("mouse-highlight", Vmouse_highlight,
	       doc: /* If non-nil, clickable text is highlighted when mouse is over it.
If the value is an integer, highlighting is only shown after moving the
mouse, while keyboard input turns off the highlight even when the mouse
is over the clickable text.  However, the mouse shape still indicates
when the mouse is over clickable text.  */);
  Vmouse_highlight = Qt;

  DEFVAR_LISP ("make-pointer-invisible", Vmake_pointer_invisible,
               doc: /* If non-nil, make pointer invisible while typing.
The pointer becomes visible again when the mouse is moved.  */);
  Vmake_pointer_invisible = Qt;

  DEFVAR_LISP ("focus-in-hook", Vfocus_in_hook,
               doc: /* Normal hook run when a frame gains input focus.
The frame gaining focus is selected at the time this hook is run.  */);
  Vfocus_in_hook = Qnil;

  DEFVAR_LISP ("focus-out-hook", Vfocus_out_hook,
               doc: /* Normal hook run when all frames lost input focus.  */);
  Vfocus_out_hook = Qnil;

  DEFVAR_LISP ("move-frame-functions", Vmove_frame_functions,
               doc: /* Functions run after a frame was moved.
The functions are run with one arg, the frame that moved.  */);
  Vmove_frame_functions = Qnil;

  DEFVAR_LISP ("delete-frame-functions", Vdelete_frame_functions,
	       doc: /* Functions run before deleting a frame.
The functions are run with one arg, the frame to be deleted.
See `delete-frame'.

Note that functions in this list may be called just before the frame is
actually deleted, or some time later (or even both when an earlier function
in `delete-frame-functions' (indirectly) calls `delete-frame'
recursively).  */);
  Vdelete_frame_functions = Qnil;
  DEFSYM (Qdelete_frame_functions, "delete-frame-functions");

  DEFVAR_LISP ("menu-bar-mode", Vmenu_bar_mode,
               doc: /* Non-nil if Menu-Bar mode is enabled.
See the command `menu-bar-mode' for a description of this minor mode.
Setting this variable directly does not take effect;
either customize it (see the info node `Easy Customization')
or call the function `menu-bar-mode'.  */);
  Vmenu_bar_mode = Qt;

  DEFVAR_LISP ("tool-bar-mode", Vtool_bar_mode,
               doc: /* Non-nil if Tool-Bar mode is enabled.
See the command `tool-bar-mode' for a description of this minor mode.
Setting this variable directly does not take effect;
either customize it (see the info node `Easy Customization')
or call the function `tool-bar-mode'.  */);
#ifdef HAVE_WINDOW_SYSTEM
  Vtool_bar_mode = Qt;
#else
  Vtool_bar_mode = Qnil;
#endif

  DEFVAR_KBOARD ("default-minibuffer-frame", Vdefault_minibuffer_frame,
		 doc: /* Minibufferless frames use this frame's minibuffer.
Emacs cannot create minibufferless frames unless this is set to an
appropriate surrogate.

Emacs consults this variable only when creating minibufferless
frames; once the frame is created, it sticks with its assigned
minibuffer, no matter what this variable is set to.  This means that
this variable doesn't necessarily say anything meaningful about the
current set of frames, or where the minibuffer is currently being
displayed.

This variable is local to the current terminal and cannot be buffer-local.  */);

  DEFVAR_LISP ("focus-follows-mouse", focus_follows_mouse,
	       doc: /* Non-nil if window system changes focus when you move the mouse.
You should set this variable to tell Emacs how your window manager
handles focus, since there is no way in general for Emacs to find out
automatically.

There are three meaningful values:

- The default nil should be used when your window manager follows a
  "click-to-focus" policy where you have to click the mouse inside of a
  frame in order for that frame to get focus.

- The value t should be used when your window manager has the focus
  automatically follow the position of the mouse pointer but a window
  that gains focus is not raised automatically.

- The value `auto-raise' should be used when your window manager has the
  focus automatically follow the position of the mouse pointer and a
  window that gains focus is raised automatically.

If this option is non-nil, Emacs moves the mouse pointer to the frame
selected by `select-frame-set-input-focus'.  This function is used by a
number of commands like, for example, `other-frame' and `pop-to-buffer'.
If this option is nil and your focus follows mouse window manager does
not autonomously move the mouse pointer to the newly selected frame, the
previously selected window manager window might get reselected instead
immediately.

The distinction between the values t and `auto-raise' is not needed for
"normal" frames because the window manager takes care of raising them.
Setting this to `auto-raise' will, however, override the standard
behavior of a window manager that does not automatically raise the frame
that gets focus.  Setting this to `auto-raise' is also necessary to
automatically raise child frames which are usually left alone by the
window manager.

Note that this option does not distinguish "sloppy" focus (where the
frame that previously had focus retains focus as long as the mouse
pointer does not move into another window manager window) from "strict"
focus (where a frame immediately loses focus when it's left by the mouse
pointer).

In order to extend a "focus follows mouse" policy to individual Emacs
windows, customize the variable `mouse-autoselect-window'.  */);
  focus_follows_mouse = Qnil;

  DEFVAR_BOOL ("frame-resize-pixelwise", frame_resize_pixelwise,
	       doc: /* Non-nil means resize frames pixelwise.
If this option is nil, resizing a frame rounds its sizes to the frame's
current values of `frame-char-height' and `frame-char-width'.  If this
is non-nil, no rounding occurs, hence frame sizes can increase/decrease
by one pixel.

With some window managers you may have to set this to non-nil in order
to set the size of a frame in pixels, to maximize frames or to make them
fullscreen.  To resize your initial frame pixelwise, set this option to
a non-nil value in your init file.  */);
  frame_resize_pixelwise = 0;

  DEFVAR_LISP ("frame-inhibit-implied-resize", frame_inhibit_implied_resize,
	       doc: /* Whether frames should be resized implicitly.
If this option is nil, setting font, menu bar, tool bar, internal
borders, fringes or scroll bars of a specific frame may resize the frame
in order to preserve the number of columns or lines it displays.  If
this option is t, no such resizing is done.  Note that the size of
fullscreen and maximized frames, the height of fullheight frames and the
width of fullwidth frames never change implicitly.

The value of this option can be also be a list of frame parameters.  In
this case, resizing is inhibited when changing a parameter that appears
in that list.  The parameters currently handled by this option include
`font', `font-backend', `internal-border-width', `menu-bar-lines' and
`tool-bar-lines'.

Changing any of the parameters `scroll-bar-width', `scroll-bar-height',
`vertical-scroll-bars', `horizontal-scroll-bars', `left-fringe' and
`right-fringe' is handled as if the frame contained just one live
window.  This means, for example, that removing vertical scroll bars on
a frame containing several side by side windows will shrink the frame
width by the width of one scroll bar provided this option is nil and
keep it unchanged if this option is either t or a list containing
`vertical-scroll-bars'.

The default value is \\='(tool-bar-lines) on Lucid, Motif and Windows
\(which means that adding/removing a tool bar does not change the frame
height), nil on all other window systems including GTK+ (which means
that changing any of the parameters listed above may change the size of
the frame), and t otherwise (which means the frame size never changes
implicitly when there's no window system support).

Note that when a frame is not large enough to accommodate a change of
any of the parameters listed above, Emacs may try to enlarge the frame
even if this option is non-nil.  */);
#if defined (HAVE_WINDOW_SYSTEM)
#if defined (USE_LUCID) || defined (USE_MOTIF) || defined (HAVE_NTGUI)
  frame_inhibit_implied_resize = list1 (Qtool_bar_lines);
#else
  frame_inhibit_implied_resize = Qnil;
#endif
#else
  frame_inhibit_implied_resize = Qt;
#endif

  DEFVAR_LISP ("frame-size-history", frame_size_history,
               doc: /* History of frame size adjustments.
If non-nil, list recording frame size adjustment.  Adjustments are
recorded only if the first element of this list is a positive number.
Adding an adjustment decrements that number by one.

The remaining elements are the adjustments.  Each adjustment is a list
of four elements `frame', `function', `sizes' and `more'.  `frame' is
the affected frame and `function' the invoking function.  `sizes' is
usually a list of four elements `old-width', `old-height', `new-width'
and `new-height' representing the old and new sizes recorded/requested
by `function'.  `more' is a list with additional information.

The function `frame--size-history' displays the value of this variable
in a more readable form.  */);
    frame_size_history = Qnil;

  DEFVAR_BOOL ("tooltip-reuse-hidden-frame", tooltip_reuse_hidden_frame,
	       doc: /* Non-nil means reuse hidden tooltip frames.
When this is nil, delete a tooltip frame when hiding the associated
tooltip.  When this is non-nil, make the tooltip frame invisible only,
so it can be reused when the next tooltip is shown.

Setting this to non-nil may drastically reduce the consing overhead
incurred by creating new tooltip frames.  However, a value of non-nil
means also that intermittent changes of faces or `default-frame-alist'
are not applied when showing a tooltip in a reused frame.

This variable is effective only with the X toolkit (and there only when
Gtk+ tooltips are not used) and on Windows.  */);
  tooltip_reuse_hidden_frame = false;

  DEFVAR_LISP ("iconify-child-frame", iconify_child_frame,
	       doc: /* How to handle iconification of child frames.
This variable tells Emacs how to proceed when it is asked to iconify a
child frame.  If it is nil, `iconify-frame' will do nothing when invoked
on a child frame.  If it is `iconify-top-level', Emacs will try to
iconify the top level frame associated with this child frame instead.
If it is `make-invisible', Emacs will try to make this child frame
invisible instead.

Any other value means to try iconifying the child frame.  Since such an
attempt is not honored by all window managers and may even lead to
making the child frame unresponsive to user actions, the default is to
iconify the top level frame instead.  */);
  iconify_child_frame = Qiconify_top_level;

  staticpro (&Vframe_list);

  defsubr (&Swindow_system);
  defsubr (&Sframe_windows_min_size);
  defsubr (&Smake_terminal_frame);
  defsubr (&Shandle_switch_frame);
  defsubr (&Sselect_frame);
  defsubr (&Sframe_list);
  defsubr (&Sframe_parent);
  defsubr (&Sframe_ancestor_p);
  defsubr (&Snext_frame);
  defsubr (&Sprevious_frame);
  defsubr (&Slast_nonminibuf_frame);
  defsubr (&Sdelete_frame);
  defsubr (&Smouse_position);
  defsubr (&Smouse_pixel_position);
  defsubr (&Sset_mouse_position);
  defsubr (&Sset_mouse_pixel_position);
#if 0
  defsubr (&Sframe_configuration);
  defsubr (&Srestore_frame_configuration);
#endif
  defsubr (&Smake_frame_visible);
  defsubr (&Smake_frame_invisible);
  defsubr (&Siconify_frame);
  defsubr (&Sframe_visible_p);
  defsubr (&Svisible_frame_list);
  defsubr (&Sraise_frame);
  defsubr (&Slower_frame);
  defsubr (&Sx_focus_frame);
  defsubr (&Sframe_after_make_frame);
  defsubr (&Sredirect_frame_focus);
  defsubr (&Sframe_focus);
  defsubr (&Sframe_parameters);
  defsubr (&Sframe_parameter);
  defsubr (&Smodify_frame_parameters);
  defsubr (&Sframe_char_height);
  defsubr (&Sframe_char_width);
  defsubr (&Sframe_native_height);
  defsubr (&Sframe_native_width);
  defsubr (&Sframe_text_cols);
  defsubr (&Sframe_text_lines);
  defsubr (&Sframe_total_cols);
  defsubr (&Sframe_total_lines);
  defsubr (&Sframe_text_width);
  defsubr (&Sframe_text_height);
  defsubr (&Sscroll_bar_width);
  defsubr (&Sscroll_bar_height);
  defsubr (&Sfringe_width);
  defsubr (&Sframe_internal_border_width);
  defsubr (&Sright_divider_width);
  defsubr (&Sbottom_divider_width);
  defsubr (&Stool_bar_pixel_width);
  defsubr (&Sset_frame_height);
  defsubr (&Sset_frame_width);
  defsubr (&Sset_frame_size);
  defsubr (&Sframe_position);
  defsubr (&Sset_frame_position);
  defsubr (&Sframe_pointer_visible_p);

#ifdef HAVE_WINDOW_SYSTEM
  defsubr (&Sx_get_resource);
  defsubr (&Sx_parse_geometry);
#endif

}<|MERGE_RESOLUTION|>--- conflicted
+++ resolved
@@ -2475,11 +2475,7 @@
 	  return Qnil;
 	}
     }
-<<<<<<< HEAD
-#endif /* HAVE_WINDOW_SYSTEM */
-=======
 #endif	/* HAVE_WINDOW_SYSTEM */
->>>>>>> 5d51403c
 
   /* Don't allow minibuf_window to remain on an iconified frame.  */
   check_minibuf_window (frame, EQ (minibuf_window, selected_window));
