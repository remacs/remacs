/* Storage allocation and gc for GNU Emacs Lisp interpreter.

Copyright (C) 1985-1986, 1988, 1993-1995, 1997-2018 Free Software
Foundation, Inc.

This file is part of GNU Emacs.

GNU Emacs is free software: you can redistribute it and/or modify
it under the terms of the GNU General Public License as published by
the Free Software Foundation, either version 3 of the License, or (at
your option) any later version.

GNU Emacs is distributed in the hope that it will be useful,
but WITHOUT ANY WARRANTY; without even the implied warranty of
MERCHANTABILITY or FITNESS FOR A PARTICULAR PURPOSE.  See the
GNU General Public License for more details.

You should have received a copy of the GNU General Public License
along with GNU Emacs.  If not, see <https://www.gnu.org/licenses/>.  */

#include <config.h>

#include <errno.h>
#include <stdio.h>
#include <stdlib.h>
#include <limits.h>		/* For CHAR_BIT.  */
#include <signal.h>		/* For SIGABRT, SIGDANGER.  */

#ifdef HAVE_PTHREAD
#include <pthread.h>
#endif

#include "lisp.h"
#include "dispextern.h"
#include "intervals.h"
#include "ptr-bounds.h"
#include "puresize.h"
#include "sheap.h"
#include "systime.h"
#include "character.h"
#include "buffer.h"
#include "window.h"
#include "keyboard.h"
#include "frame.h"
#include "blockinput.h"
#include "termhooks.h"		/* For struct terminal.  */
#ifdef HAVE_WINDOW_SYSTEM
#include TERM_HEADER
#endif /* HAVE_WINDOW_SYSTEM */

#include <flexmember.h>
#include <verify.h>
#include <execinfo.h>           /* For backtrace.  */

#ifdef HAVE_LINUX_SYSINFO
#include <sys/sysinfo.h>
#endif

#ifdef HAVE_MALLOC_H
# include <malloc.h>
#endif

#if (defined ENABLE_CHECKING			\
     && defined HAVE_VALGRIND_VALGRIND_H	\
     && !defined USE_VALGRIND)
# define USE_VALGRIND 1
#endif

#if USE_VALGRIND
#include <valgrind/valgrind.h>
#include <valgrind/memcheck.h>
static bool valgrind_p;
#endif

/* GC_CHECK_MARKED_OBJECTS means do sanity checks on allocated objects.
   We turn that on by default when ENABLE_CHECKING is defined;
   define GC_CHECK_MARKED_OBJECTS to zero to disable.  */

#if defined ENABLE_CHECKING && !defined GC_CHECK_MARKED_OBJECTS
# define GC_CHECK_MARKED_OBJECTS 1
#endif

/* GC_MALLOC_CHECK defined means perform validity checks of malloc'd
   memory.  Can do this only if using gmalloc.c and if not checking
   marked objects.  */

#if (defined SYSTEM_MALLOC || defined DOUG_LEA_MALLOC \
     || defined HYBRID_MALLOC || GC_CHECK_MARKED_OBJECTS)
#undef GC_MALLOC_CHECK
#endif

#include <unistd.h>
#include <fcntl.h>

#ifdef USE_GTK
# include "gtkutil.h"
#endif
#ifdef WINDOWSNT
#include "w32.h"
#include "w32heap.h"	/* for sbrk */
#endif

#ifdef GNU_LINUX
/* The address where the heap starts.  */
void *
my_heap_start (void)
{
  static void *start;
  if (! start)
    start = sbrk (0);
  return start;
}
#endif

#ifdef DOUG_LEA_MALLOC

/* Specify maximum number of areas to mmap.  It would be nice to use a
   value that explicitly means "no limit".  */

#define MMAP_MAX_AREAS 100000000

/* A pointer to the memory allocated that copies that static data
   inside glibc's malloc.  */
static void *malloc_state_ptr;

/* Restore the dumped malloc state.  Because malloc can be invoked
   even before main (e.g. by the dynamic linker), the dumped malloc
   state must be restored as early as possible using this special hook.  */
static void
malloc_initialize_hook (void)
{
  static bool malloc_using_checking;

  if (! initialized)
    {
#ifdef GNU_LINUX
      my_heap_start ();
#endif
      malloc_using_checking = getenv ("MALLOC_CHECK_") != NULL;
    }
  else
    {
      if (!malloc_using_checking)
	{
	  /* Work around a bug in glibc's malloc.  MALLOC_CHECK_ must be
	     ignored if the heap to be restored was constructed without
	     malloc checking.  Can't use unsetenv, since that calls malloc.  */
	  char **p = environ;
	  if (p)
	    for (; *p; p++)
	      if (strncmp (*p, "MALLOC_CHECK_=", 14) == 0)
		{
		  do
		    *p = p[1];
		  while (*++p);

		  break;
		}
	}

      if (malloc_set_state (malloc_state_ptr) != 0)
	emacs_abort ();
# ifndef XMALLOC_OVERRUN_CHECK
      alloc_unexec_post ();
# endif
    }
}

/* Declare the malloc initialization hook, which runs before 'main' starts.
   EXTERNALLY_VISIBLE works around Bug#22522.  */
# ifndef __MALLOC_HOOK_VOLATILE
#  define __MALLOC_HOOK_VOLATILE
# endif
voidfuncptr __MALLOC_HOOK_VOLATILE __malloc_initialize_hook EXTERNALLY_VISIBLE
  = malloc_initialize_hook;

#endif

#if defined DOUG_LEA_MALLOC || !defined CANNOT_DUMP

/* Allocator-related actions to do just before and after unexec.  */

void
alloc_unexec_pre (void)
{
# ifdef DOUG_LEA_MALLOC
  malloc_state_ptr = malloc_get_state ();
  if (!malloc_state_ptr)
    fatal ("malloc_get_state: %s", strerror (errno));
# endif
# ifdef HYBRID_MALLOC
  bss_sbrk_did_unexec = true;
# endif
}

void
alloc_unexec_post (void)
{
# ifdef DOUG_LEA_MALLOC
  free (malloc_state_ptr);
# endif
# ifdef HYBRID_MALLOC
  bss_sbrk_did_unexec = false;
# endif
}
#endif

/* Mark, unmark, query mark bit of a Lisp string.  S must be a pointer
   to a struct Lisp_String.  */

#define MARK_STRING(S)		((S)->u.s.size |= ARRAY_MARK_FLAG)
#define UNMARK_STRING(S)	((S)->u.s.size &= ~ARRAY_MARK_FLAG)
#define STRING_MARKED_P(S)	(((S)->u.s.size & ARRAY_MARK_FLAG) != 0)

#define VECTOR_MARK(V)		((V)->header.size |= ARRAY_MARK_FLAG)
#define VECTOR_UNMARK(V)	((V)->header.size &= ~ARRAY_MARK_FLAG)
#define VECTOR_MARKED_P(V)	(((V)->header.size & ARRAY_MARK_FLAG) != 0)

/* Default value of gc_cons_threshold (see below).  */

#define GC_DEFAULT_THRESHOLD (100000 * word_size)

/* Global variables.  */
struct emacs_globals globals;

/* Number of bytes of consing done since the last gc.  */

EMACS_INT consing_since_gc;

/* Similar minimum, computed from Vgc_cons_percentage.  */

EMACS_INT gc_relative_threshold;

/* Minimum number of bytes of consing since GC before next GC,
   when memory is full.  */

EMACS_INT memory_full_cons_threshold;

/* True during GC.  */

bool gc_in_progress;

/* Number of live and free conses etc.  */

static EMACS_INT total_conses, total_markers, total_symbols, total_buffers;
static EMACS_INT total_free_conses, total_free_markers, total_free_symbols;
static EMACS_INT total_free_floats, total_floats;

/* Points to memory space allocated as "spare", to be freed if we run
   out of memory.  We keep one large block, four cons-blocks, and
   two string blocks.  */

static char *spare_memory[7];

/* Amount of spare memory to keep in large reserve block, or to see
   whether this much is available when malloc fails on a larger request.  */

#define SPARE_MEMORY (1 << 14)

/* Initialize it to a nonzero value to force it into data space
   (rather than bss space).  That way unexec will remap it into text
   space (pure), on some systems.  We have not implemented the
   remapping on more recent systems because this is less important
   nowadays than in the days of small memories and timesharing.  */

EMACS_INT pure[(PURESIZE + sizeof (EMACS_INT) - 1) / sizeof (EMACS_INT)] = {1,};
#define PUREBEG (char *) pure

/* Pointer to the pure area, and its size.  */

static char *purebeg;
static ptrdiff_t pure_size;

/* Number of bytes of pure storage used before pure storage overflowed.
   If this is non-zero, this implies that an overflow occurred.  */

static ptrdiff_t pure_bytes_used_before_overflow;

/* Index in pure at which next pure Lisp object will be allocated..  */

static ptrdiff_t pure_bytes_used_lisp;

/* Number of bytes allocated for non-Lisp objects in pure storage.  */

static ptrdiff_t pure_bytes_used_non_lisp;

/* If nonzero, this is a warning delivered by malloc and not yet
   displayed.  */

const char *pending_malloc_warning;

#if 0 /* Normally, pointer sanity only on request... */
#ifdef ENABLE_CHECKING
#define SUSPICIOUS_OBJECT_CHECKING 1
#endif
#endif

/* ... but unconditionally use SUSPICIOUS_OBJECT_CHECKING while the GC
   bug is unresolved.  */
#define SUSPICIOUS_OBJECT_CHECKING 1

#ifdef SUSPICIOUS_OBJECT_CHECKING
struct suspicious_free_record
{
  void *suspicious_object;
  void *backtrace[128];
};
static void *suspicious_objects[32];
static int suspicious_object_index;
struct suspicious_free_record suspicious_free_history[64] EXTERNALLY_VISIBLE;
static int suspicious_free_history_index;
/* Find the first currently-monitored suspicious pointer in range
   [begin,end) or NULL if no such pointer exists.  */
static void *find_suspicious_object_in_range (void *begin, void *end);
static void detect_suspicious_free (void *ptr);
#else
# define find_suspicious_object_in_range(begin, end) NULL
# define detect_suspicious_free(ptr) (void)
#endif

/* Maximum amount of C stack to save when a GC happens.  */

#ifndef MAX_SAVE_STACK
#define MAX_SAVE_STACK 16000
#endif

/* Buffer in which we save a copy of the C stack at each GC.  */

#if MAX_SAVE_STACK > 0
static char *stack_copy;
static ptrdiff_t stack_copy_size;

/* Copy to DEST a block of memory from SRC of size SIZE bytes,
   avoiding any address sanitization.  */

static void * ATTRIBUTE_NO_SANITIZE_ADDRESS
no_sanitize_memcpy (void *dest, void const *src, size_t size)
{
  if (! ADDRESS_SANITIZER)
    return memcpy (dest, src, size);
  else
    {
      size_t i;
      char *d = dest;
      char const *s = src;
      for (i = 0; i < size; i++)
	d[i] = s[i];
      return dest;
    }
}

#endif /* MAX_SAVE_STACK > 0 */

static void mark_terminals (void);
static void gc_sweep (void);
static Lisp_Object make_pure_vector (ptrdiff_t);
static void mark_buffer (struct buffer *);

#if !defined REL_ALLOC || defined SYSTEM_MALLOC || defined HYBRID_MALLOC
static void refill_memory_reserve (void);
#endif
static void compact_small_strings (void);
static void free_large_strings (void);
extern Lisp_Object which_symbols (Lisp_Object, EMACS_INT) EXTERNALLY_VISIBLE;

Lisp_Object allocate_misc (enum Lisp_Misc_Type);

/* When scanning the C stack for live Lisp objects, Emacs keeps track of
   what memory allocated via lisp_malloc and lisp_align_malloc is intended
   for what purpose.  This enumeration specifies the type of memory.  */

enum mem_type
{
  MEM_TYPE_NON_LISP,
  MEM_TYPE_BUFFER,
  MEM_TYPE_CONS,
  MEM_TYPE_STRING,
  MEM_TYPE_MISC,
  MEM_TYPE_SYMBOL,
  MEM_TYPE_FLOAT,
  /* Since all non-bool pseudovectors are small enough to be
     allocated from vector blocks, this memory type denotes
     large regular vectors and large bool pseudovectors.  */
  MEM_TYPE_VECTORLIKE,
  /* Special type to denote vector blocks.  */
  MEM_TYPE_VECTOR_BLOCK,
  /* Special type to denote reserved memory.  */
  MEM_TYPE_SPARE
};

/* A unique object in pure space used to make some Lisp objects
   on free lists recognizable in O(1).  */

static Lisp_Object Vdead;
#define DEADP(x) EQ (x, Vdead)

#ifdef GC_MALLOC_CHECK

enum mem_type allocated_mem_type;

#endif /* GC_MALLOC_CHECK */

/* A node in the red-black tree describing allocated memory containing
   Lisp data.  Each such block is recorded with its start and end
   address when it is allocated, and removed from the tree when it
   is freed.

   A red-black tree is a balanced binary tree with the following
   properties:

   1. Every node is either red or black.
   2. Every leaf is black.
   3. If a node is red, then both of its children are black.
   4. Every simple path from a node to a descendant leaf contains
   the same number of black nodes.
   5. The root is always black.

   When nodes are inserted into the tree, or deleted from the tree,
   the tree is "fixed" so that these properties are always true.

   A red-black tree with N internal nodes has height at most 2
   log(N+1).  Searches, insertions and deletions are done in O(log N).
   Please see a text book about data structures for a detailed
   description of red-black trees.  Any book worth its salt should
   describe them.  */

struct mem_node
{
  /* Children of this node.  These pointers are never NULL.  When there
     is no child, the value is MEM_NIL, which points to a dummy node.  */
  struct mem_node *left, *right;

  /* The parent of this node.  In the root node, this is NULL.  */
  struct mem_node *parent;

  /* Start and end of allocated region.  */
  void *start, *end;

  /* Node color.  */
  enum {MEM_BLACK, MEM_RED} color;

  /* Memory type.  */
  enum mem_type type;
};

/* Root of the tree describing allocated Lisp memory.  */

static struct mem_node *mem_root;

/* Lowest and highest known address in the heap.  */

static void *min_heap_address, *max_heap_address;

/* Sentinel node of the tree.  */

static struct mem_node mem_z;
#define MEM_NIL &mem_z

static struct mem_node *mem_insert (void *, void *, enum mem_type);
static void mem_insert_fixup (struct mem_node *);
static void mem_rotate_left (struct mem_node *);
static void mem_rotate_right (struct mem_node *);
static void mem_delete (struct mem_node *);
static void mem_delete_fixup (struct mem_node *);
static struct mem_node *mem_find (void *);

#ifndef DEADP
# define DEADP(x) 0
#endif

/* Addresses of staticpro'd variables.  Initialize it to a nonzero
   value; otherwise some compilers put it into BSS.  */

enum { NSTATICS = 2048 };
static Lisp_Object *staticvec[NSTATICS] = {&Vpurify_flag};

/* Index of next unused slot in staticvec.  */

static int staticidx;

static void *pure_alloc (size_t, int);

/* True if N is a power of 2.  N should be positive.  */

#define POWER_OF_2(n) (((n) & ((n) - 1)) == 0)

/* Return X rounded to the next multiple of Y.  Y should be positive,
   and Y - 1 + X should not overflow.  Arguments should not have side
   effects, as they are evaluated more than once.  Tune for Y being a
   power of 2.  */

#define ROUNDUP(x, y) (POWER_OF_2 (y)					\
		       ? ((y) - 1 + (x)) & ~ ((y) - 1)			\
		       : ((y) - 1 + (x)) - ((y) - 1 + (x)) % (y))

/* Return PTR rounded up to the next multiple of ALIGNMENT.  */

static void *
pointer_align (void *ptr, int alignment)
{
  return (void *) ROUNDUP ((uintptr_t) ptr, alignment);
}

/* Extract the pointer hidden within O.  Define this as a function, as
   functions are cleaner and can be used in debuggers.  Also, define
   it as a macro if being compiled with GCC without optimization, for
   performance in that case.  macro_XPNTR is private to this section
   of code.  */

#define macro_XPNTR(o)                                                 \
  ((void *) \
   (SYMBOLP (o)							       \
    ? ((char *) lispsym						       \
       - ((EMACS_UINT) Lisp_Symbol << (USE_LSB_TAG ? 0 : VALBITS))     \
       + XLI (o))						       \
    : (char *) XLP (o) - (XLI (o) & ~VALMASK)))

static ATTRIBUTE_UNUSED void *
XPNTR (Lisp_Object a)
{
  return macro_XPNTR (a);
}

#if DEFINE_KEY_OPS_AS_MACROS
# define XPNTR(a) macro_XPNTR (a)
#endif

static void
XFLOAT_INIT (Lisp_Object f, double n)
{
  XFLOAT (f)->u.data = n;
}

#ifdef DOUG_LEA_MALLOC
static bool
pointers_fit_in_lispobj_p (void)
{
  return (UINTPTR_MAX <= VAL_MAX) || USE_LSB_TAG;
}

static bool
mmap_lisp_allowed_p (void)
{
  /* If we can't store all memory addresses in our lisp objects, it's
     risky to let the heap use mmap and give us addresses from all
     over our address space.  We also can't use mmap for lisp objects
     if we might dump: unexec doesn't preserve the contents of mmapped
     regions.  */
  return pointers_fit_in_lispobj_p () && !might_dump;
}
#endif

/* Head of a circularly-linked list of extant finalizers. */
static struct Lisp_Finalizer finalizers;

/* Head of a circularly-linked list of finalizers that must be invoked
   because we deemed them unreachable.  This list must be global, and
   not a local inside garbage_collect_1, in case we GC again while
   running finalizers.  */
static struct Lisp_Finalizer doomed_finalizers;


/************************************************************************
				Malloc
 ************************************************************************/

#if defined SIGDANGER || (!defined SYSTEM_MALLOC && !defined HYBRID_MALLOC)

/* Function malloc calls this if it finds we are near exhausting storage.  */

void
malloc_warning (const char *str)
{
  pending_malloc_warning = str;
}

#endif

/* Display an already-pending malloc warning.  */

void
display_malloc_warning (void)
{
  call3 (intern ("display-warning"),
	 intern ("alloc"),
	 build_string (pending_malloc_warning),
	 intern ("emergency"));
  pending_malloc_warning = 0;
}

/* Called if we can't allocate relocatable space for a buffer.  */

void
buffer_memory_full (ptrdiff_t nbytes)
{
  /* If buffers use the relocating allocator, no need to free
     spare_memory, because we may have plenty of malloc space left
     that we could get, and if we don't, the malloc that fails will
     itself cause spare_memory to be freed.  If buffers don't use the
     relocating allocator, treat this like any other failing
     malloc.  */

#ifndef REL_ALLOC
  memory_full (nbytes);
#else
  /* This used to call error, but if we've run out of memory, we could
     get infinite recursion trying to build the string.  */
  xsignal (Qnil, Vmemory_signal_data);
#endif
}

/* A common multiple of the positive integers A and B.  Ideally this
   would be the least common multiple, but there's no way to do that
   as a constant expression in C, so do the best that we can easily do.  */
#define COMMON_MULTIPLE(a, b) \
  ((a) % (b) == 0 ? (a) : (b) % (a) == 0 ? (b) : (a) * (b))

#ifndef XMALLOC_OVERRUN_CHECK
#define XMALLOC_OVERRUN_CHECK_OVERHEAD 0
#else

/* Check for overrun in malloc'ed buffers by wrapping a header and trailer
   around each block.

   The header consists of XMALLOC_OVERRUN_CHECK_SIZE fixed bytes
   followed by XMALLOC_OVERRUN_SIZE_SIZE bytes containing the original
   block size in little-endian order.  The trailer consists of
   XMALLOC_OVERRUN_CHECK_SIZE fixed bytes.

   The header is used to detect whether this block has been allocated
   through these functions, as some low-level libc functions may
   bypass the malloc hooks.  */

#define XMALLOC_OVERRUN_CHECK_SIZE 16
#define XMALLOC_OVERRUN_CHECK_OVERHEAD \
  (2 * XMALLOC_OVERRUN_CHECK_SIZE + XMALLOC_OVERRUN_SIZE_SIZE)

#define XMALLOC_BASE_ALIGNMENT alignof (max_align_t)

#define XMALLOC_HEADER_ALIGNMENT \
   COMMON_MULTIPLE (GCALIGNMENT, XMALLOC_BASE_ALIGNMENT)

/* Define XMALLOC_OVERRUN_SIZE_SIZE so that (1) it's large enough to
   hold a size_t value and (2) the header size is a multiple of the
   alignment that Emacs needs for C types and for USE_LSB_TAG.  */
#define XMALLOC_OVERRUN_SIZE_SIZE				\
   (((XMALLOC_OVERRUN_CHECK_SIZE + sizeof (size_t)		\
      + XMALLOC_HEADER_ALIGNMENT - 1)				\
     / XMALLOC_HEADER_ALIGNMENT * XMALLOC_HEADER_ALIGNMENT)	\
    - XMALLOC_OVERRUN_CHECK_SIZE)

static char const xmalloc_overrun_check_header[XMALLOC_OVERRUN_CHECK_SIZE] =
  { '\x9a', '\x9b', '\xae', '\xaf',
    '\xbf', '\xbe', '\xce', '\xcf',
    '\xea', '\xeb', '\xec', '\xed',
    '\xdf', '\xde', '\x9c', '\x9d' };

static char const xmalloc_overrun_check_trailer[XMALLOC_OVERRUN_CHECK_SIZE] =
  { '\xaa', '\xab', '\xac', '\xad',
    '\xba', '\xbb', '\xbc', '\xbd',
    '\xca', '\xcb', '\xcc', '\xcd',
    '\xda', '\xdb', '\xdc', '\xdd' };

/* Insert and extract the block size in the header.  */

static void
xmalloc_put_size (unsigned char *ptr, size_t size)
{
  int i;
  for (i = 0; i < XMALLOC_OVERRUN_SIZE_SIZE; i++)
    {
      *--ptr = size & ((1 << CHAR_BIT) - 1);
      size >>= CHAR_BIT;
    }
}

static size_t
xmalloc_get_size (unsigned char *ptr)
{
  size_t size = 0;
  int i;
  ptr -= XMALLOC_OVERRUN_SIZE_SIZE;
  for (i = 0; i < XMALLOC_OVERRUN_SIZE_SIZE; i++)
    {
      size <<= CHAR_BIT;
      size += *ptr++;
    }
  return size;
}


/* Like malloc, but wraps allocated block with header and trailer.  */

static void *
overrun_check_malloc (size_t size)
{
  register unsigned char *val;
  if (SIZE_MAX - XMALLOC_OVERRUN_CHECK_OVERHEAD < size)
    emacs_abort ();

  val = malloc (size + XMALLOC_OVERRUN_CHECK_OVERHEAD);
  if (val)
    {
      memcpy (val, xmalloc_overrun_check_header, XMALLOC_OVERRUN_CHECK_SIZE);
      val += XMALLOC_OVERRUN_CHECK_SIZE + XMALLOC_OVERRUN_SIZE_SIZE;
      xmalloc_put_size (val, size);
      memcpy (val + size, xmalloc_overrun_check_trailer,
	      XMALLOC_OVERRUN_CHECK_SIZE);
    }
  return val;
}


/* Like realloc, but checks old block for overrun, and wraps new block
   with header and trailer.  */

static void *
overrun_check_realloc (void *block, size_t size)
{
  register unsigned char *val = (unsigned char *) block;
  if (SIZE_MAX - XMALLOC_OVERRUN_CHECK_OVERHEAD < size)
    emacs_abort ();

  if (val
      && memcmp (xmalloc_overrun_check_header,
		 val - XMALLOC_OVERRUN_CHECK_SIZE - XMALLOC_OVERRUN_SIZE_SIZE,
		 XMALLOC_OVERRUN_CHECK_SIZE) == 0)
    {
      size_t osize = xmalloc_get_size (val);
      if (memcmp (xmalloc_overrun_check_trailer, val + osize,
		  XMALLOC_OVERRUN_CHECK_SIZE))
	emacs_abort ();
      memset (val + osize, 0, XMALLOC_OVERRUN_CHECK_SIZE);
      val -= XMALLOC_OVERRUN_CHECK_SIZE + XMALLOC_OVERRUN_SIZE_SIZE;
      memset (val, 0, XMALLOC_OVERRUN_CHECK_SIZE + XMALLOC_OVERRUN_SIZE_SIZE);
    }

  val = realloc (val, size + XMALLOC_OVERRUN_CHECK_OVERHEAD);

  if (val)
    {
      memcpy (val, xmalloc_overrun_check_header, XMALLOC_OVERRUN_CHECK_SIZE);
      val += XMALLOC_OVERRUN_CHECK_SIZE + XMALLOC_OVERRUN_SIZE_SIZE;
      xmalloc_put_size (val, size);
      memcpy (val + size, xmalloc_overrun_check_trailer,
	      XMALLOC_OVERRUN_CHECK_SIZE);
    }
  return val;
}

/* Like free, but checks block for overrun.  */

static void
overrun_check_free (void *block)
{
  unsigned char *val = (unsigned char *) block;

  if (val
      && memcmp (xmalloc_overrun_check_header,
		 val - XMALLOC_OVERRUN_CHECK_SIZE - XMALLOC_OVERRUN_SIZE_SIZE,
		 XMALLOC_OVERRUN_CHECK_SIZE) == 0)
    {
      size_t osize = xmalloc_get_size (val);
      if (memcmp (xmalloc_overrun_check_trailer, val + osize,
		  XMALLOC_OVERRUN_CHECK_SIZE))
	emacs_abort ();
#ifdef XMALLOC_CLEAR_FREE_MEMORY
      val -= XMALLOC_OVERRUN_CHECK_SIZE + XMALLOC_OVERRUN_SIZE_SIZE;
      memset (val, 0xff, osize + XMALLOC_OVERRUN_CHECK_OVERHEAD);
#else
      memset (val + osize, 0, XMALLOC_OVERRUN_CHECK_SIZE);
      val -= XMALLOC_OVERRUN_CHECK_SIZE + XMALLOC_OVERRUN_SIZE_SIZE;
      memset (val, 0, XMALLOC_OVERRUN_CHECK_SIZE + XMALLOC_OVERRUN_SIZE_SIZE);
#endif
    }

  free (val);
}

#undef malloc
#undef realloc
#undef free
#define malloc overrun_check_malloc
#define realloc overrun_check_realloc
#define free overrun_check_free
#endif

/* If compiled with XMALLOC_BLOCK_INPUT_CHECK, define a symbol
   BLOCK_INPUT_IN_MEMORY_ALLOCATORS that is visible to the debugger.
   If that variable is set, block input while in one of Emacs's memory
   allocation functions.  There should be no need for this debugging
   option, since signal handlers do not allocate memory, but Emacs
   formerly allocated memory in signal handlers and this compile-time
   option remains as a way to help debug the issue should it rear its
   ugly head again.  */
#ifdef XMALLOC_BLOCK_INPUT_CHECK
bool block_input_in_memory_allocators EXTERNALLY_VISIBLE;
static void
malloc_block_input (void)
{
  if (block_input_in_memory_allocators)
    block_input ();
}
static void
malloc_unblock_input (void)
{
  if (block_input_in_memory_allocators)
    unblock_input ();
}
# define MALLOC_BLOCK_INPUT malloc_block_input ()
# define MALLOC_UNBLOCK_INPUT malloc_unblock_input ()
#else
# define MALLOC_BLOCK_INPUT ((void) 0)
# define MALLOC_UNBLOCK_INPUT ((void) 0)
#endif

#define MALLOC_PROBE(size)			\
  do {						\
    if (profiler_memory_running)		\
      malloc_probe (size);			\
  } while (0)

static void *lmalloc (size_t) ATTRIBUTE_MALLOC_SIZE ((1));
static void *lrealloc (void *, size_t);

/* Like malloc but check for no memory and block interrupt input.  */

void *
xmalloc (size_t size)
{
  void *val;

  MALLOC_BLOCK_INPUT;
  val = lmalloc (size);
  MALLOC_UNBLOCK_INPUT;

  if (!val && size)
    memory_full (size);
  MALLOC_PROBE (size);
  return val;
}

/* Like the above, but zeroes out the memory just allocated.  */

void *
xzalloc (size_t size)
{
  void *val;

  MALLOC_BLOCK_INPUT;
  val = lmalloc (size);
  MALLOC_UNBLOCK_INPUT;

  if (!val && size)
    memory_full (size);
  memset (val, 0, size);
  MALLOC_PROBE (size);
  return val;
}

/* Like realloc but check for no memory and block interrupt input..  */

void *
xrealloc (void *block, size_t size)
{
  void *val;

  MALLOC_BLOCK_INPUT;
  /* We must call malloc explicitly when BLOCK is 0, since some
     reallocs don't do this.  */
  if (! block)
    val = lmalloc (size);
  else
    val = lrealloc (block, size);
  MALLOC_UNBLOCK_INPUT;

  if (!val && size)
    memory_full (size);
  MALLOC_PROBE (size);
  return val;
}


/* Like free but block interrupt input.  */

void
xfree (void *block)
{
  if (!block)
    return;
  MALLOC_BLOCK_INPUT;
  free (block);
  MALLOC_UNBLOCK_INPUT;
  /* We don't call refill_memory_reserve here
     because in practice the call in r_alloc_free seems to suffice.  */
}


/* Other parts of Emacs pass large int values to allocator functions
   expecting ptrdiff_t.  This is portable in practice, but check it to
   be safe.  */
verify (INT_MAX <= PTRDIFF_MAX);


/* Allocate an array of NITEMS items, each of size ITEM_SIZE.
   Signal an error on memory exhaustion, and block interrupt input.  */

void *
xnmalloc (ptrdiff_t nitems, ptrdiff_t item_size)
{
  eassert (0 <= nitems && 0 < item_size);
  ptrdiff_t nbytes;
  if (INT_MULTIPLY_WRAPV (nitems, item_size, &nbytes) || SIZE_MAX < nbytes)
    memory_full (SIZE_MAX);
  return xmalloc (nbytes);
}


/* Reallocate an array PA to make it of NITEMS items, each of size ITEM_SIZE.
   Signal an error on memory exhaustion, and block interrupt input.  */

void *
xnrealloc (void *pa, ptrdiff_t nitems, ptrdiff_t item_size)
{
  eassert (0 <= nitems && 0 < item_size);
  ptrdiff_t nbytes;
  if (INT_MULTIPLY_WRAPV (nitems, item_size, &nbytes) || SIZE_MAX < nbytes)
    memory_full (SIZE_MAX);
  return xrealloc (pa, nbytes);
}


/* Grow PA, which points to an array of *NITEMS items, and return the
   location of the reallocated array, updating *NITEMS to reflect its
   new size.  The new array will contain at least NITEMS_INCR_MIN more
   items, but will not contain more than NITEMS_MAX items total.
   ITEM_SIZE is the size of each item, in bytes.

   ITEM_SIZE and NITEMS_INCR_MIN must be positive.  *NITEMS must be
   nonnegative.  If NITEMS_MAX is -1, it is treated as if it were
   infinity.

   If PA is null, then allocate a new array instead of reallocating
   the old one.

   Block interrupt input as needed.  If memory exhaustion occurs, set
   *NITEMS to zero if PA is null, and signal an error (i.e., do not
   return).

   Thus, to grow an array A without saving its old contents, do
   { xfree (A); A = NULL; A = xpalloc (NULL, &AITEMS, ...); }.
   The A = NULL avoids a dangling pointer if xpalloc exhausts memory
   and signals an error, and later this code is reexecuted and
   attempts to free A.  */

void *
xpalloc (void *pa, ptrdiff_t *nitems, ptrdiff_t nitems_incr_min,
	 ptrdiff_t nitems_max, ptrdiff_t item_size)
{
  ptrdiff_t n0 = *nitems;
  eassume (0 < item_size && 0 < nitems_incr_min && 0 <= n0 && -1 <= nitems_max);

  /* The approximate size to use for initial small allocation
     requests.  This is the largest "small" request for the GNU C
     library malloc.  */
  enum { DEFAULT_MXFAST = 64 * sizeof (size_t) / 4 };

  /* If the array is tiny, grow it to about (but no greater than)
     DEFAULT_MXFAST bytes.  Otherwise, grow it by about 50%.
     Adjust the growth according to three constraints: NITEMS_INCR_MIN,
     NITEMS_MAX, and what the C language can represent safely.  */

  ptrdiff_t n, nbytes;
  if (INT_ADD_WRAPV (n0, n0 >> 1, &n))
    n = PTRDIFF_MAX;
  if (0 <= nitems_max && nitems_max < n)
    n = nitems_max;

  ptrdiff_t adjusted_nbytes
    = ((INT_MULTIPLY_WRAPV (n, item_size, &nbytes) || SIZE_MAX < nbytes)
       ? min (PTRDIFF_MAX, SIZE_MAX)
       : nbytes < DEFAULT_MXFAST ? DEFAULT_MXFAST : 0);
  if (adjusted_nbytes)
    {
      n = adjusted_nbytes / item_size;
      nbytes = adjusted_nbytes - adjusted_nbytes % item_size;
    }

  if (! pa)
    *nitems = 0;
  if (n - n0 < nitems_incr_min
      && (INT_ADD_WRAPV (n0, nitems_incr_min, &n)
	  || (0 <= nitems_max && nitems_max < n)
	  || INT_MULTIPLY_WRAPV (n, item_size, &nbytes)))
    memory_full (SIZE_MAX);
  pa = xrealloc (pa, nbytes);
  *nitems = n;
  return pa;
}


/* Like strdup, but uses xmalloc.  */

char *
xstrdup (const char *s)
{
  ptrdiff_t size;
  eassert (s);
  size = strlen (s) + 1;
  return memcpy (xmalloc (size), s, size);
}

/* Like above, but duplicates Lisp string to C string.  */

char *
xlispstrdup (Lisp_Object string)
{
  ptrdiff_t size = SBYTES (string) + 1;
  return memcpy (xmalloc (size), SSDATA (string), size);
}

/* Assign to *PTR a copy of STRING, freeing any storage *PTR formerly
   pointed to.  If STRING is null, assign it without copying anything.
   Allocate before freeing, to avoid a dangling pointer if allocation
   fails.  */

void
dupstring (char **ptr, char const *string)
{
  char *old = *ptr;
  *ptr = string ? xstrdup (string) : 0;
  xfree (old);
}


/* Like putenv, but (1) use the equivalent of xmalloc and (2) the
   argument is a const pointer.  */

void
xputenv (char const *string)
{
  if (putenv ((char *) string) != 0)
    memory_full (0);
}

/* Return a newly allocated memory block of SIZE bytes, remembering
   to free it when unwinding.  */
void *
record_xmalloc (size_t size)
{
  void *p = xmalloc (size);
  record_unwind_protect_ptr (xfree, p);
  return p;
}


/* Like malloc but used for allocating Lisp data.  NBYTES is the
   number of bytes to allocate, TYPE describes the intended use of the
   allocated memory block (for strings, for conses, ...).  */

#if ! USE_LSB_TAG
void *lisp_malloc_loser EXTERNALLY_VISIBLE;
#endif

static void *
lisp_malloc (size_t nbytes, enum mem_type type)
{
  register void *val;

  MALLOC_BLOCK_INPUT;

#ifdef GC_MALLOC_CHECK
  allocated_mem_type = type;
#endif

  val = lmalloc (nbytes);

#if ! USE_LSB_TAG
  /* If the memory just allocated cannot be addressed thru a Lisp
     object's pointer, and it needs to be,
     that's equivalent to running out of memory.  */
  if (val && type != MEM_TYPE_NON_LISP)
    {
      Lisp_Object tem;
      XSETCONS (tem, (char *) val + nbytes - 1);
      if ((char *) XCONS (tem) != (char *) val + nbytes - 1)
	{
	  lisp_malloc_loser = val;
	  free (val);
	  val = 0;
	}
    }
#endif

#ifndef GC_MALLOC_CHECK
  if (val && type != MEM_TYPE_NON_LISP)
    mem_insert (val, (char *) val + nbytes, type);
#endif

  MALLOC_UNBLOCK_INPUT;
  if (!val && nbytes)
    memory_full (nbytes);
  MALLOC_PROBE (nbytes);
  return val;
}

/* Free BLOCK.  This must be called to free memory allocated with a
   call to lisp_malloc.  */

static void
lisp_free (void *block)
{
  MALLOC_BLOCK_INPUT;
  free (block);
#ifndef GC_MALLOC_CHECK
  mem_delete (mem_find (block));
#endif
  MALLOC_UNBLOCK_INPUT;
}

/*****  Allocation of aligned blocks of memory to store Lisp data.  *****/

/* The entry point is lisp_align_malloc which returns blocks of at most
   BLOCK_BYTES and guarantees they are aligned on a BLOCK_ALIGN boundary.  */

/* Byte alignment of storage blocks.  */
#define BLOCK_ALIGN (1 << 10)
verify (POWER_OF_2 (BLOCK_ALIGN));

/* Use aligned_alloc if it or a simple substitute is available.
   Address sanitization breaks aligned allocation, as of gcc 4.8.2 and
   clang 3.3 anyway.  Aligned allocation is incompatible with
   unexmacosx.c, so don't use it on Darwin.  */

#if ! ADDRESS_SANITIZER && !defined DARWIN_OS
# if (defined HAVE_ALIGNED_ALLOC					\
      || (defined HYBRID_MALLOC						\
	  ? defined HAVE_POSIX_MEMALIGN					\
	  : !defined SYSTEM_MALLOC && !defined DOUG_LEA_MALLOC))
#  define USE_ALIGNED_ALLOC 1
# elif !defined HYBRID_MALLOC && defined HAVE_POSIX_MEMALIGN
#  define USE_ALIGNED_ALLOC 1
#  define aligned_alloc my_aligned_alloc /* Avoid collision with lisp.h.  */
static void *
aligned_alloc (size_t alignment, size_t size)
{
  /* POSIX says the alignment must be a power-of-2 multiple of sizeof (void *).
     Verify this for all arguments this function is given.  */
  verify (BLOCK_ALIGN % sizeof (void *) == 0
	  && POWER_OF_2 (BLOCK_ALIGN / sizeof (void *)));
  verify (GCALIGNMENT % sizeof (void *) == 0
	  && POWER_OF_2 (GCALIGNMENT / sizeof (void *)));
  eassert (alignment == BLOCK_ALIGN || alignment == GCALIGNMENT);

  void *p;
  return posix_memalign (&p, alignment, size) == 0 ? p : 0;
}
# endif
#endif

/* Padding to leave at the end of a malloc'd block.  This is to give
   malloc a chance to minimize the amount of memory wasted to alignment.
   It should be tuned to the particular malloc library used.
   On glibc-2.3.2, malloc never tries to align, so a padding of 0 is best.
   aligned_alloc on the other hand would ideally prefer a value of 4
   because otherwise, there's 1020 bytes wasted between each ablocks.
   In Emacs, testing shows that those 1020 can most of the time be
   efficiently used by malloc to place other objects, so a value of 0 can
   still preferable unless you have a lot of aligned blocks and virtually
   nothing else.  */
#define BLOCK_PADDING 0
#define BLOCK_BYTES \
  (BLOCK_ALIGN - sizeof (struct ablocks *) - BLOCK_PADDING)

/* Internal data structures and constants.  */

#define ABLOCKS_SIZE 16

/* An aligned block of memory.  */
struct ablock
{
  union
  {
    char payload[BLOCK_BYTES];
    struct ablock *next_free;
  } x;

  /* ABASE is the aligned base of the ablocks.  It is overloaded to
     hold a virtual "busy" field that counts twice the number of used
     ablock values in the parent ablocks, plus one if the real base of
     the parent ablocks is ABASE (if the "busy" field is even, the
     word before the first ablock holds a pointer to the real base).
     The first ablock has a "busy" ABASE, and the others have an
     ordinary pointer ABASE.  To tell the difference, the code assumes
     that pointers, when cast to uintptr_t, are at least 2 *
     ABLOCKS_SIZE + 1.  */
  struct ablocks *abase;

  /* The padding of all but the last ablock is unused.  The padding of
     the last ablock in an ablocks is not allocated.  */
#if BLOCK_PADDING
  char padding[BLOCK_PADDING];
#endif
};

/* A bunch of consecutive aligned blocks.  */
struct ablocks
{
  struct ablock blocks[ABLOCKS_SIZE];
};

/* Size of the block requested from malloc or aligned_alloc.  */
#define ABLOCKS_BYTES (sizeof (struct ablocks) - BLOCK_PADDING)

#define ABLOCK_ABASE(block) \
  (((uintptr_t) (block)->abase) <= (1 + 2 * ABLOCKS_SIZE)	\
   ? (struct ablocks *) (block)					\
   : (block)->abase)

/* Virtual `busy' field.  */
#define ABLOCKS_BUSY(a_base) ((a_base)->blocks[0].abase)

/* Pointer to the (not necessarily aligned) malloc block.  */
#ifdef USE_ALIGNED_ALLOC
#define ABLOCKS_BASE(abase) (abase)
#else
#define ABLOCKS_BASE(abase) \
  (1 & (intptr_t) ABLOCKS_BUSY (abase) ? abase : ((void **) (abase))[-1])
#endif

/* The list of free ablock.   */
static struct ablock *free_ablock;

/* Allocate an aligned block of nbytes.
   Alignment is on a multiple of BLOCK_ALIGN and `nbytes' has to be
   smaller or equal to BLOCK_BYTES.  */
static void *
lisp_align_malloc (size_t nbytes, enum mem_type type)
{
  void *base, *val;
  struct ablocks *abase;

  eassert (nbytes <= BLOCK_BYTES);

  MALLOC_BLOCK_INPUT;

#ifdef GC_MALLOC_CHECK
  allocated_mem_type = type;
#endif

  if (!free_ablock)
    {
      int i;
      bool aligned;

#ifdef DOUG_LEA_MALLOC
      if (!mmap_lisp_allowed_p ())
        mallopt (M_MMAP_MAX, 0);
#endif

#ifdef USE_ALIGNED_ALLOC
      verify (ABLOCKS_BYTES % BLOCK_ALIGN == 0);
      abase = base = aligned_alloc (BLOCK_ALIGN, ABLOCKS_BYTES);
#else
      base = malloc (ABLOCKS_BYTES);
      abase = pointer_align (base, BLOCK_ALIGN);
#endif

      if (base == 0)
	{
	  MALLOC_UNBLOCK_INPUT;
	  memory_full (ABLOCKS_BYTES);
	}

      aligned = (base == abase);
      if (!aligned)
	((void **) abase)[-1] = base;

#ifdef DOUG_LEA_MALLOC
      if (!mmap_lisp_allowed_p ())
          mallopt (M_MMAP_MAX, MMAP_MAX_AREAS);
#endif

#if ! USE_LSB_TAG
      /* If the memory just allocated cannot be addressed thru a Lisp
	 object's pointer, and it needs to be, that's equivalent to
	 running out of memory.  */
      if (type != MEM_TYPE_NON_LISP)
	{
	  Lisp_Object tem;
	  char *end = (char *) base + ABLOCKS_BYTES - 1;
	  XSETCONS (tem, end);
	  if ((char *) XCONS (tem) != end)
	    {
	      lisp_malloc_loser = base;
	      free (base);
	      MALLOC_UNBLOCK_INPUT;
	      memory_full (SIZE_MAX);
	    }
	}
#endif

      /* Initialize the blocks and put them on the free list.
	 If `base' was not properly aligned, we can't use the last block.  */
      for (i = 0; i < (aligned ? ABLOCKS_SIZE : ABLOCKS_SIZE - 1); i++)
	{
	  abase->blocks[i].abase = abase;
	  abase->blocks[i].x.next_free = free_ablock;
	  free_ablock = &abase->blocks[i];
	}
      intptr_t ialigned = aligned;
      ABLOCKS_BUSY (abase) = (struct ablocks *) ialigned;

      eassert ((uintptr_t) abase % BLOCK_ALIGN == 0);
      eassert (ABLOCK_ABASE (&abase->blocks[3]) == abase); /* 3 is arbitrary */
      eassert (ABLOCK_ABASE (&abase->blocks[0]) == abase);
      eassert (ABLOCKS_BASE (abase) == base);
      eassert ((intptr_t) ABLOCKS_BUSY (abase) == aligned);
    }

  abase = ABLOCK_ABASE (free_ablock);
  ABLOCKS_BUSY (abase)
    = (struct ablocks *) (2 + (intptr_t) ABLOCKS_BUSY (abase));
  val = free_ablock;
  free_ablock = free_ablock->x.next_free;

#ifndef GC_MALLOC_CHECK
  if (type != MEM_TYPE_NON_LISP)
    mem_insert (val, (char *) val + nbytes, type);
#endif

  MALLOC_UNBLOCK_INPUT;

  MALLOC_PROBE (nbytes);

  eassert (0 == ((uintptr_t) val) % BLOCK_ALIGN);
  return val;
}

static void
lisp_align_free (void *block)
{
  struct ablock *ablock = block;
  struct ablocks *abase = ABLOCK_ABASE (ablock);

  MALLOC_BLOCK_INPUT;
#ifndef GC_MALLOC_CHECK
  mem_delete (mem_find (block));
#endif
  /* Put on free list.  */
  ablock->x.next_free = free_ablock;
  free_ablock = ablock;
  /* Update busy count.  */
  intptr_t busy = (intptr_t) ABLOCKS_BUSY (abase) - 2;
  eassume (0 <= busy && busy <= 2 * ABLOCKS_SIZE - 1);
  ABLOCKS_BUSY (abase) = (struct ablocks *) busy;

  if (busy < 2)
    { /* All the blocks are free.  */
      int i = 0;
      bool aligned = busy;
      struct ablock **tem = &free_ablock;
      struct ablock *atop = &abase->blocks[aligned ? ABLOCKS_SIZE : ABLOCKS_SIZE - 1];

      while (*tem)
	{
	  if (*tem >= (struct ablock *) abase && *tem < atop)
	    {
	      i++;
	      *tem = (*tem)->x.next_free;
	    }
	  else
	    tem = &(*tem)->x.next_free;
	}
      eassert ((aligned & 1) == aligned);
      eassert (i == (aligned ? ABLOCKS_SIZE : ABLOCKS_SIZE - 1));
#ifdef USE_POSIX_MEMALIGN
      eassert ((uintptr_t) ABLOCKS_BASE (abase) % BLOCK_ALIGN == 0);
#endif
      free (ABLOCKS_BASE (abase));
    }
  MALLOC_UNBLOCK_INPUT;
}

#if !defined __GNUC__ && !defined __alignof__
# define __alignof__(type) alignof (type)
#endif

/* True if malloc (N) is known to return a multiple of GCALIGNMENT
   whenever N is also a multiple.  In practice this is true if
   __alignof__ (max_align_t) is a multiple as well, assuming
   GCALIGNMENT is 8; other values of GCALIGNMENT have not been looked
   into.  Use __alignof__ if available, as otherwise
   MALLOC_IS_GC_ALIGNED would be false on GCC x86 even though the
   alignment is OK there.

   This is a macro, not an enum constant, for portability to HP-UX
   10.20 cc and AIX 3.2.5 xlc.  */
#define MALLOC_IS_GC_ALIGNED \
  (GCALIGNMENT == 8 && __alignof__ (max_align_t) % GCALIGNMENT == 0)

/* True if a malloc-returned pointer P is suitably aligned for SIZE,
   where Lisp alignment may be needed if SIZE is Lisp-aligned.  */

static bool
laligned (void *p, size_t size)
{
  return (MALLOC_IS_GC_ALIGNED || (intptr_t) p % GCALIGNMENT == 0
	  || size % GCALIGNMENT != 0);
}

/* Like malloc and realloc except that if SIZE is Lisp-aligned, make
   sure the result is too, if necessary by reallocating (typically
   with larger and larger sizes) until the allocator returns a
   Lisp-aligned pointer.  Code that needs to allocate C heap memory
   for a Lisp object should use one of these functions to obtain a
   pointer P; that way, if T is an enum Lisp_Type value and L ==
   make_lisp_ptr (P, T), then XPNTR (L) == P and XTYPE (L) == T.

   On typical modern platforms these functions' loops do not iterate.
   On now-rare (and perhaps nonexistent) platforms, the loops in
   theory could repeat forever.  If an infinite loop is possible on a
   platform, a build would surely loop and the builder can then send
   us a bug report.  Adding a counter to try to detect any such loop
   would complicate the code (and possibly introduce bugs, in code
   that's never really exercised) for little benefit.  */

static void *
lmalloc (size_t size)
{
#if USE_ALIGNED_ALLOC
  if (! MALLOC_IS_GC_ALIGNED && size % GCALIGNMENT == 0)
    return aligned_alloc (GCALIGNMENT, size);
#endif

  while (true)
    {
      void *p = malloc (size);
      if (laligned (p, size))
	return p;
      free (p);
      size_t bigger = size + GCALIGNMENT;
      if (size < bigger)
	size = bigger;
    }
}

static void *
lrealloc (void *p, size_t size)
{
  while (true)
    {
      p = realloc (p, size);
      if (laligned (p, size))
	return p;
      size_t bigger = size + GCALIGNMENT;
      if (size < bigger)
	size = bigger;
    }
}


/***********************************************************************
			 Interval Allocation
 ***********************************************************************/

/* Number of intervals allocated in an interval_block structure.
   The 1020 is 1024 minus malloc overhead.  */

#define INTERVAL_BLOCK_SIZE \
  ((1020 - sizeof (struct interval_block *)) / sizeof (struct interval))

/* Intervals are allocated in chunks in the form of an interval_block
   structure.  */

struct interval_block
{
  /* Place `intervals' first, to preserve alignment.  */
  struct interval intervals[INTERVAL_BLOCK_SIZE];
  struct interval_block *next;
};

/* Current interval block.  Its `next' pointer points to older
   blocks.  */

static struct interval_block *interval_block;

/* Index in interval_block above of the next unused interval
   structure.  */

static int interval_block_index = INTERVAL_BLOCK_SIZE;

/* Number of free and live intervals.  */

static EMACS_INT total_free_intervals, total_intervals;

/* List of free intervals.  */

static INTERVAL interval_free_list;

/* Return a new interval.  */

INTERVAL
make_interval (void)
{
  INTERVAL val;

  MALLOC_BLOCK_INPUT;

  if (interval_free_list)
    {
      val = interval_free_list;
      interval_free_list = INTERVAL_PARENT (interval_free_list);
    }
  else
    {
      if (interval_block_index == INTERVAL_BLOCK_SIZE)
	{
	  struct interval_block *newi
	    = lisp_malloc (sizeof *newi, MEM_TYPE_NON_LISP);

	  newi->next = interval_block;
	  interval_block = newi;
	  interval_block_index = 0;
	  total_free_intervals += INTERVAL_BLOCK_SIZE;
	}
      val = &interval_block->intervals[interval_block_index++];
    }

  MALLOC_UNBLOCK_INPUT;

  consing_since_gc += sizeof (struct interval);
  intervals_consed++;
  total_free_intervals--;
  RESET_INTERVAL (val);
  val->gcmarkbit = 0;
  return val;
}


/* Mark Lisp objects in interval I.  */

static void
mark_interval (INTERVAL i, void *dummy)
{
  /* Intervals should never be shared.  So, if extra internal checking is
     enabled, GC aborts if it seems to have visited an interval twice.  */
  eassert (!i->gcmarkbit);
  i->gcmarkbit = 1;
  mark_object (i->plist);
}

/* Mark the interval tree rooted in I.  */

#define MARK_INTERVAL_TREE(i)					\
  do {								\
    if (i && !i->gcmarkbit)					\
      traverse_intervals_noorder (i, mark_interval, NULL);	\
  } while (0)

/***********************************************************************
			  String Allocation
 ***********************************************************************/

/* Lisp_Strings are allocated in string_block structures.  When a new
   string_block is allocated, all the Lisp_Strings it contains are
   added to a free-list string_free_list.  When a new Lisp_String is
   needed, it is taken from that list.  During the sweep phase of GC,
   string_blocks that are entirely free are freed, except two which
   we keep.

   String data is allocated from sblock structures.  Strings larger
   than LARGE_STRING_BYTES, get their own sblock, data for smaller
   strings is sub-allocated out of sblocks of size SBLOCK_SIZE.

   Sblocks consist internally of sdata structures, one for each
   Lisp_String.  The sdata structure points to the Lisp_String it
   belongs to.  The Lisp_String points back to the `u.data' member of
   its sdata structure.

   When a Lisp_String is freed during GC, it is put back on
   string_free_list, and its `data' member and its sdata's `string'
   pointer is set to null.  The size of the string is recorded in the
   `n.nbytes' member of the sdata.  So, sdata structures that are no
   longer used, can be easily recognized, and it's easy to compact the
   sblocks of small strings which we do in compact_small_strings.  */

/* Size in bytes of an sblock structure used for small strings.  This
   is 8192 minus malloc overhead.  */

#define SBLOCK_SIZE 8188

/* Strings larger than this are considered large strings.  String data
   for large strings is allocated from individual sblocks.  */

#define LARGE_STRING_BYTES 1024

/* The SDATA typedef is a struct or union describing string memory
   sub-allocated from an sblock.  This is where the contents of Lisp
   strings are stored.  */

struct sdata
{
  /* Back-pointer to the string this sdata belongs to.  If null, this
     structure is free, and NBYTES (in this structure or in the union below)
     contains the string's byte size (the same value that STRING_BYTES
     would return if STRING were non-null).  If non-null, STRING_BYTES
     (STRING) is the size of the data, and DATA contains the string's
     contents.  */
  struct Lisp_String *string;

#ifdef GC_CHECK_STRING_BYTES
  ptrdiff_t nbytes;
#endif

  unsigned char data[FLEXIBLE_ARRAY_MEMBER];
};

#ifdef GC_CHECK_STRING_BYTES

typedef struct sdata sdata;
#define SDATA_NBYTES(S)	(S)->nbytes
#define SDATA_DATA(S)	(S)->data

#else

typedef union
{
  struct Lisp_String *string;

  /* When STRING is nonnull, this union is actually of type 'struct sdata',
     which has a flexible array member.  However, if implemented by
     giving this union a member of type 'struct sdata', the union
     could not be the last (flexible) member of 'struct sblock',
     because C99 prohibits a flexible array member from having a type
     that is itself a flexible array.  So, comment this member out here,
     but remember that the option's there when using this union.  */
#if 0
  struct sdata u;
#endif

  /* When STRING is null.  */
  struct
  {
    struct Lisp_String *string;
    ptrdiff_t nbytes;
  } n;
} sdata;

#define SDATA_NBYTES(S)	(S)->n.nbytes
#define SDATA_DATA(S)	((struct sdata *) (S))->data

#endif /* not GC_CHECK_STRING_BYTES */

enum { SDATA_DATA_OFFSET = offsetof (struct sdata, data) };

/* Structure describing a block of memory which is sub-allocated to
   obtain string data memory for strings.  Blocks for small strings
   are of fixed size SBLOCK_SIZE.  Blocks for large strings are made
   as large as needed.  */

struct sblock
{
  /* Next in list.  */
  struct sblock *next;

  /* Pointer to the next free sdata block.  This points past the end
     of the sblock if there isn't any space left in this block.  */
  sdata *next_free;

  /* String data.  */
  sdata data[FLEXIBLE_ARRAY_MEMBER];
};

/* Number of Lisp strings in a string_block structure.  The 1020 is
   1024 minus malloc overhead.  */

#define STRING_BLOCK_SIZE \
  ((1020 - sizeof (struct string_block *)) / sizeof (struct Lisp_String))

/* Structure describing a block from which Lisp_String structures
   are allocated.  */

struct string_block
{
  /* Place `strings' first, to preserve alignment.  */
  struct Lisp_String strings[STRING_BLOCK_SIZE];
  struct string_block *next;
};

/* Head and tail of the list of sblock structures holding Lisp string
   data.  We always allocate from current_sblock.  The NEXT pointers
   in the sblock structures go from oldest_sblock to current_sblock.  */

static struct sblock *oldest_sblock, *current_sblock;

/* List of sblocks for large strings.  */

static struct sblock *large_sblocks;

/* List of string_block structures.  */

static struct string_block *string_blocks;

/* Free-list of Lisp_Strings.  */

static struct Lisp_String *string_free_list;

/* Number of live and free Lisp_Strings.  */

static EMACS_INT total_strings, total_free_strings;

/* Number of bytes used by live strings.  */

static EMACS_INT total_string_bytes;

/* Given a pointer to a Lisp_String S which is on the free-list
   string_free_list, return a pointer to its successor in the
   free-list.  */

#define NEXT_FREE_LISP_STRING(S) ((S)->u.next)

/* Return a pointer to the sdata structure belonging to Lisp string S.
   S must be live, i.e. S->data must not be null.  S->data is actually
   a pointer to the `u.data' member of its sdata structure; the
   structure starts at a constant offset in front of that.  */

#define SDATA_OF_STRING(S) ((sdata *) ptr_bounds_init ((S)->u.s.data \
						       - SDATA_DATA_OFFSET))


#ifdef GC_CHECK_STRING_OVERRUN

/* We check for overrun in string data blocks by appending a small
   "cookie" after each allocated string data block, and check for the
   presence of this cookie during GC.  */

#define GC_STRING_OVERRUN_COOKIE_SIZE	4
static char const string_overrun_cookie[GC_STRING_OVERRUN_COOKIE_SIZE] =
  { '\xde', '\xad', '\xbe', '\xef' };

#else
#define GC_STRING_OVERRUN_COOKIE_SIZE 0
#endif

/* Value is the size of an sdata structure large enough to hold NBYTES
   bytes of string data.  The value returned includes a terminating
   NUL byte, the size of the sdata structure, and padding.  */

#ifdef GC_CHECK_STRING_BYTES

#define SDATA_SIZE(NBYTES) FLEXSIZEOF (struct sdata, data, (NBYTES) + 1)

#else /* not GC_CHECK_STRING_BYTES */

/* The 'max' reserves space for the nbytes union member even when NBYTES + 1 is
   less than the size of that member.  The 'max' is not needed when
   SDATA_DATA_OFFSET is a multiple of FLEXALIGNOF (struct sdata),
   because then the alignment code reserves enough space.  */

#define SDATA_SIZE(NBYTES)				      \
     ((SDATA_DATA_OFFSET				      \
       + (SDATA_DATA_OFFSET % FLEXALIGNOF (struct sdata) == 0 \
	  ? NBYTES					      \
	  : max (NBYTES, FLEXALIGNOF (struct sdata) - 1))     \
       + 1						      \
       + FLEXALIGNOF (struct sdata) - 1)		      \
      & ~(FLEXALIGNOF (struct sdata) - 1))

#endif /* not GC_CHECK_STRING_BYTES */

/* Extra bytes to allocate for each string.  */

#define GC_STRING_EXTRA (GC_STRING_OVERRUN_COOKIE_SIZE)

/* Exact bound on the number of bytes in a string, not counting the
   terminating null.  A string cannot contain more bytes than
   STRING_BYTES_BOUND, nor can it be so long that the size_t
   arithmetic in allocate_string_data would overflow while it is
   calculating a value to be passed to malloc.  */
static ptrdiff_t const STRING_BYTES_MAX =
  min (STRING_BYTES_BOUND,
       ((SIZE_MAX - XMALLOC_OVERRUN_CHECK_OVERHEAD
	 - GC_STRING_EXTRA
	 - offsetof (struct sblock, data)
	 - SDATA_DATA_OFFSET)
	& ~(sizeof (EMACS_INT) - 1)));

/* Initialize string allocation.  Called from init_alloc_once.  */

static void
init_strings (void)
{
  empty_unibyte_string = make_pure_string ("", 0, 0, 0);
  empty_multibyte_string = make_pure_string ("", 0, 0, 1);
}


#ifdef GC_CHECK_STRING_BYTES

static int check_string_bytes_count;

/* Like STRING_BYTES, but with debugging check.  Can be
   called during GC, so pay attention to the mark bit.  */

ptrdiff_t
string_bytes (struct Lisp_String *s)
{
  ptrdiff_t nbytes =
    (s->u.s.size_byte < 0 ? s->u.s.size & ~ARRAY_MARK_FLAG : s->u.s.size_byte);

  if (!PURE_P (s) && s->u.s.data
      && nbytes != SDATA_NBYTES (SDATA_OF_STRING (s)))
    emacs_abort ();
  return nbytes;
}

/* Check validity of Lisp strings' string_bytes member in B.  */

static void
check_sblock (struct sblock *b)
{
  sdata *from, *end, *from_end;

  end = b->next_free;

  for (from = b->data; from < end; from = from_end)
    {
      /* Compute the next FROM here because copying below may
	 overwrite data we need to compute it.  */
      ptrdiff_t nbytes;

      /* Check that the string size recorded in the string is the
	 same as the one recorded in the sdata structure.  */
      nbytes = SDATA_SIZE (from->string ? string_bytes (from->string)
			   : SDATA_NBYTES (from));
      from_end = (sdata *) ((char *) from + nbytes + GC_STRING_EXTRA);
    }
}


/* Check validity of Lisp strings' string_bytes member.  ALL_P
   means check all strings, otherwise check only most
   recently allocated strings.  Used for hunting a bug.  */

static void
check_string_bytes (bool all_p)
{
  if (all_p)
    {
      struct sblock *b;

      for (b = large_sblocks; b; b = b->next)
	{
	  struct Lisp_String *s = b->data[0].string;
	  if (s)
	    string_bytes (s);
	}

      for (b = oldest_sblock; b; b = b->next)
	check_sblock (b);
    }
  else if (current_sblock)
    check_sblock (current_sblock);
}

#else /* not GC_CHECK_STRING_BYTES */

#define check_string_bytes(all) ((void) 0)

#endif /* GC_CHECK_STRING_BYTES */

#ifdef GC_CHECK_STRING_FREE_LIST

/* Walk through the string free list looking for bogus next pointers.
   This may catch buffer overrun from a previous string.  */

static void
check_string_free_list (void)
{
  struct Lisp_String *s;

  /* Pop a Lisp_String off the free-list.  */
  s = string_free_list;
  while (s != NULL)
    {
      if ((uintptr_t) s < 1024)
	emacs_abort ();
      s = NEXT_FREE_LISP_STRING (s);
    }
}
#else
#define check_string_free_list()
#endif

/* Return a new Lisp_String.  */

static struct Lisp_String *
allocate_string (void)
{
  struct Lisp_String *s;

  MALLOC_BLOCK_INPUT;

  /* If the free-list is empty, allocate a new string_block, and
     add all the Lisp_Strings in it to the free-list.  */
  if (string_free_list == NULL)
    {
      struct string_block *b = lisp_malloc (sizeof *b, MEM_TYPE_STRING);
      int i;

      b->next = string_blocks;
      string_blocks = b;

      for (i = STRING_BLOCK_SIZE - 1; i >= 0; --i)
	{
	  s = b->strings + i;
	  /* Every string on a free list should have NULL data pointer.  */
	  s->u.s.data = NULL;
	  NEXT_FREE_LISP_STRING (s) = string_free_list;
	  string_free_list = ptr_bounds_clip (s, sizeof *s);
	}

      total_free_strings += STRING_BLOCK_SIZE;
    }

  check_string_free_list ();

  /* Pop a Lisp_String off the free-list.  */
  s = string_free_list;
  string_free_list = NEXT_FREE_LISP_STRING (s);

  MALLOC_UNBLOCK_INPUT;

  --total_free_strings;
  ++total_strings;
  ++strings_consed;
  consing_since_gc += sizeof *s;

#ifdef GC_CHECK_STRING_BYTES
  if (!noninteractive)
    {
      if (++check_string_bytes_count == 200)
	{
	  check_string_bytes_count = 0;
	  check_string_bytes (1);
	}
      else
	check_string_bytes (0);
    }
#endif /* GC_CHECK_STRING_BYTES */

  return s;
}


/* Set up Lisp_String S for holding NCHARS characters, NBYTES bytes,
   plus a NUL byte at the end.  Allocate an sdata structure DATA for
   S, and set S->u.s.data to SDATA->u.data.  Store a NUL byte at the
   end of S->u.s.data.  Set S->u.s.size to NCHARS and S->u.s.size_byte
   to NBYTES.  Free S->u.s.data if it was initially non-null.  */

void
allocate_string_data (struct Lisp_String *s,
		      EMACS_INT nchars, EMACS_INT nbytes)
{
  sdata *data, *old_data;
  struct sblock *b;
  ptrdiff_t needed, old_nbytes;

  if (STRING_BYTES_MAX < nbytes)
    string_overflow ();

  /* Determine the number of bytes needed to store NBYTES bytes
     of string data.  */
  needed = SDATA_SIZE (nbytes);
  if (s->u.s.data)
    {
      old_data = SDATA_OF_STRING (s);
      old_nbytes = STRING_BYTES (s);
    }
  else
    old_data = NULL;

  MALLOC_BLOCK_INPUT;

  if (nbytes > LARGE_STRING_BYTES)
    {
      size_t size = FLEXSIZEOF (struct sblock, data, needed);

#ifdef DOUG_LEA_MALLOC
      if (!mmap_lisp_allowed_p ())
        mallopt (M_MMAP_MAX, 0);
#endif

      b = lisp_malloc (size + GC_STRING_EXTRA, MEM_TYPE_NON_LISP);

#ifdef DOUG_LEA_MALLOC
      if (!mmap_lisp_allowed_p ())
        mallopt (M_MMAP_MAX, MMAP_MAX_AREAS);
#endif

      data = b->data;
      b->next = large_sblocks;
      b->next_free = data;
      large_sblocks = b;
    }
  else if (current_sblock == NULL
	   || (((char *) current_sblock + SBLOCK_SIZE
		- (char *) current_sblock->next_free)
	       < (needed + GC_STRING_EXTRA)))
    {
      /* Not enough room in the current sblock.  */
      b = lisp_malloc (SBLOCK_SIZE, MEM_TYPE_NON_LISP);
      data = b->data;
      b->next = NULL;
      b->next_free = data;

      if (current_sblock)
	current_sblock->next = b;
      else
	oldest_sblock = b;
      current_sblock = b;
    }
  else
    {
      b = current_sblock;
      data = b->next_free;
    }

  data->string = s;
  b->next_free = (sdata *) ((char *) data + needed + GC_STRING_EXTRA);

  MALLOC_UNBLOCK_INPUT;

  s->u.s.data = ptr_bounds_clip (SDATA_DATA (data), nbytes + 1);
#ifdef GC_CHECK_STRING_BYTES
  SDATA_NBYTES (data) = nbytes;
#endif
  s->u.s.size = nchars;
  s->u.s.size_byte = nbytes;
  s->u.s.data[nbytes] = '\0';
#ifdef GC_CHECK_STRING_OVERRUN
  memcpy ((char *) data + needed, string_overrun_cookie,
	  GC_STRING_OVERRUN_COOKIE_SIZE);
#endif

  /* Note that Faset may call to this function when S has already data
     assigned.  In this case, mark data as free by setting it's string
     back-pointer to null, and record the size of the data in it.  */
  if (old_data)
    {
      SDATA_NBYTES (old_data) = old_nbytes;
      old_data->string = NULL;
    }

  consing_since_gc += needed;
}


/* Sweep and compact strings.  */

NO_INLINE /* For better stack traces */
static void
sweep_strings (void)
{
  struct string_block *b, *next;
  struct string_block *live_blocks = NULL;

  string_free_list = NULL;
  total_strings = total_free_strings = 0;
  total_string_bytes = 0;

  /* Scan strings_blocks, free Lisp_Strings that aren't marked.  */
  for (b = string_blocks; b; b = next)
    {
      int i, nfree = 0;
      struct Lisp_String *free_list_before = string_free_list;

      next = b->next;

      for (i = 0; i < STRING_BLOCK_SIZE; ++i)
	{
	  struct Lisp_String *s = b->strings + i;

	  if (s->u.s.data)
	    {
	      /* String was not on free-list before.  */
	      if (STRING_MARKED_P (s))
		{
		  /* String is live; unmark it and its intervals.  */
		  UNMARK_STRING (s);

		  /* Do not use string_(set|get)_intervals here.  */
		  s->u.s.intervals = balance_intervals (s->u.s.intervals);

		  ++total_strings;
		  total_string_bytes += STRING_BYTES (s);
		}
	      else
		{
		  /* String is dead.  Put it on the free-list.  */
		  sdata *data = SDATA_OF_STRING (s);

		  /* Save the size of S in its sdata so that we know
		     how large that is.  Reset the sdata's string
		     back-pointer so that we know it's free.  */
#ifdef GC_CHECK_STRING_BYTES
		  if (string_bytes (s) != SDATA_NBYTES (data))
		    emacs_abort ();
#else
		  data->n.nbytes = STRING_BYTES (s);
#endif
		  data->string = NULL;

		  /* Reset the strings's `data' member so that we
		     know it's free.  */
		  s->u.s.data = NULL;

		  /* Put the string on the free-list.  */
		  NEXT_FREE_LISP_STRING (s) = string_free_list;
		  string_free_list = ptr_bounds_clip (s, sizeof *s);
		  ++nfree;
		}
	    }
	  else
	    {
	      /* S was on the free-list before.  Put it there again.  */
	      NEXT_FREE_LISP_STRING (s) = string_free_list;
	      string_free_list = ptr_bounds_clip (s, sizeof *s);
	      ++nfree;
	    }
	}

      /* Free blocks that contain free Lisp_Strings only, except
	 the first two of them.  */
      if (nfree == STRING_BLOCK_SIZE
	  && total_free_strings > STRING_BLOCK_SIZE)
	{
	  lisp_free (b);
	  string_free_list = free_list_before;
	}
      else
	{
	  total_free_strings += nfree;
	  b->next = live_blocks;
	  live_blocks = b;
	}
    }

  check_string_free_list ();

  string_blocks = live_blocks;
  free_large_strings ();
  compact_small_strings ();

  check_string_free_list ();
}


/* Free dead large strings.  */

static void
free_large_strings (void)
{
  struct sblock *b, *next;
  struct sblock *live_blocks = NULL;

  for (b = large_sblocks; b; b = next)
    {
      next = b->next;

      if (b->data[0].string == NULL)
	lisp_free (b);
      else
	{
	  b->next = live_blocks;
	  live_blocks = b;
	}
    }

  large_sblocks = live_blocks;
}


/* Compact data of small strings.  Free sblocks that don't contain
   data of live strings after compaction.  */

static void
compact_small_strings (void)
{
  /* TB is the sblock we copy to, TO is the sdata within TB we copy
     to, and TB_END is the end of TB.  */
  struct sblock *tb = oldest_sblock;
  if (tb)
    {
      sdata *tb_end = (sdata *) ((char *) tb + SBLOCK_SIZE);
      sdata *to = tb->data;

      /* Step through the blocks from the oldest to the youngest.  We
	 expect that old blocks will stabilize over time, so that less
	 copying will happen this way.  */
      struct sblock *b = tb;
      do
	{
	  sdata *end = b->next_free;
	  eassert ((char *) end <= (char *) b + SBLOCK_SIZE);

	  for (sdata *from = b->data; from < end; )
	    {
	      /* Compute the next FROM here because copying below may
		 overwrite data we need to compute it.  */
	      ptrdiff_t nbytes;
	      struct Lisp_String *s = from->string;

#ifdef GC_CHECK_STRING_BYTES
	      /* Check that the string size recorded in the string is the
		 same as the one recorded in the sdata structure.  */
	      if (s && string_bytes (s) != SDATA_NBYTES (from))
		emacs_abort ();
#endif /* GC_CHECK_STRING_BYTES */

	      nbytes = s ? STRING_BYTES (s) : SDATA_NBYTES (from);
	      eassert (nbytes <= LARGE_STRING_BYTES);

	      ptrdiff_t size = SDATA_SIZE (nbytes);
	      sdata *from_end = (sdata *) ((char *) from
					   + size + GC_STRING_EXTRA);

#ifdef GC_CHECK_STRING_OVERRUN
	      if (memcmp (string_overrun_cookie,
			  (char *) from_end - GC_STRING_OVERRUN_COOKIE_SIZE,
			  GC_STRING_OVERRUN_COOKIE_SIZE))
		emacs_abort ();
#endif

	      /* Non-NULL S means it's alive.  Copy its data.  */
	      if (s)
		{
		  /* If TB is full, proceed with the next sblock.  */
		  sdata *to_end = (sdata *) ((char *) to
					     + size + GC_STRING_EXTRA);
		  if (to_end > tb_end)
		    {
		      tb->next_free = to;
		      tb = tb->next;
		      tb_end = (sdata *) ((char *) tb + SBLOCK_SIZE);
		      to = tb->data;
		      to_end = (sdata *) ((char *) to + size + GC_STRING_EXTRA);
		    }

		  /* Copy, and update the string's `data' pointer.  */
		  if (from != to)
		    {
		      eassert (tb != b || to < from);
		      memmove (to, from, size + GC_STRING_EXTRA);
		      to->string->u.s.data
			= ptr_bounds_clip (SDATA_DATA (to), nbytes + 1);
		    }

		  /* Advance past the sdata we copied to.  */
		  to = to_end;
		}
	      from = from_end;
	    }
	  b = b->next;
	}
      while (b);

      /* The rest of the sblocks following TB don't contain live data, so
	 we can free them.  */
      for (b = tb->next; b; )
	{
	  struct sblock *next = b->next;
	  lisp_free (b);
	  b = next;
	}

      tb->next_free = to;
      tb->next = NULL;
    }

  current_sblock = tb;
}

void
string_overflow (void)
{
  error ("Maximum string size exceeded");
}

DEFUN ("make-string", Fmake_string, Smake_string, 2, 3, 0,
       doc: /* Return a newly created string of length LENGTH, with INIT in each element.
LENGTH must be an integer.
INIT must be an integer that represents a character.
If optional argument MULTIBYTE is non-nil, the result will be
a multibyte string even if INIT is an ASCII character.  */)
  (Lisp_Object length, Lisp_Object init, Lisp_Object multibyte)
{
  register Lisp_Object val;
  int c;
  EMACS_INT nbytes;

  CHECK_NATNUM (length);
  CHECK_CHARACTER (init);

  c = XFASTINT (init);
  if (ASCII_CHAR_P (c) && NILP (multibyte))
    {
      nbytes = XINT (length);
      val = make_uninit_string (nbytes);
      if (nbytes)
	{
	  memset (SDATA (val), c, nbytes);
	  SDATA (val)[nbytes] = 0;
	}
    }
  else
    {
      unsigned char str[MAX_MULTIBYTE_LENGTH];
      ptrdiff_t len = CHAR_STRING (c, str);
      EMACS_INT string_len = XINT (length);
      unsigned char *p, *beg, *end;

      if (INT_MULTIPLY_WRAPV (len, string_len, &nbytes))
	string_overflow ();
      val = make_uninit_multibyte_string (string_len, nbytes);
      for (beg = SDATA (val), p = beg, end = beg + nbytes; p < end; p += len)
	{
	  /* First time we just copy `str' to the data of `val'.  */
	  if (p == beg)
	    memcpy (p, str, len);
	  else
	    {
	      /* Next time we copy largest possible chunk from
		 initialized to uninitialized part of `val'.  */
	      len = min (p - beg, end - p);
	      memcpy (p, beg, len);
	    }
	}
      if (nbytes)
	*p = 0;
    }

  return val;
}

/* Fill A with 1 bits if INIT is non-nil, and with 0 bits otherwise.
   Return A.  */

Lisp_Object
bool_vector_fill (Lisp_Object a, Lisp_Object init)
{
  EMACS_INT nbits = bool_vector_size (a);
  if (0 < nbits)
    {
      unsigned char *data = bool_vector_uchar_data (a);
      int pattern = NILP (init) ? 0 : (1 << BOOL_VECTOR_BITS_PER_CHAR) - 1;
      ptrdiff_t nbytes = bool_vector_bytes (nbits);
      int last_mask = ~ (~0u << ((nbits - 1) % BOOL_VECTOR_BITS_PER_CHAR + 1));
      memset (data, pattern, nbytes - 1);
      data[nbytes - 1] = pattern & last_mask;
    }
  return a;
}

/* Return a newly allocated, uninitialized bool vector of size NBITS.  */

Lisp_Object
make_uninit_bool_vector (EMACS_INT nbits)
{
  Lisp_Object val;
  EMACS_INT words = bool_vector_words (nbits);
  EMACS_INT word_bytes = words * sizeof (bits_word);
  EMACS_INT needed_elements = ((bool_header_size - header_size + word_bytes
				+ word_size - 1)
			       / word_size);
  struct Lisp_Bool_Vector *p
    = (struct Lisp_Bool_Vector *) allocate_vector (needed_elements);
  XSETVECTOR (val, p);
  XSETPVECTYPESIZE (XVECTOR (val), PVEC_BOOL_VECTOR, 0, 0);
  p->size = nbits;

  /* Clear padding at the end.  */
  if (words)
    p->data[words - 1] = 0;

  return val;
}

/* Make a string from NBYTES bytes at CONTENTS, and compute the number
   of characters from the contents.  This string may be unibyte or
   multibyte, depending on the contents.  */

Lisp_Object
make_string (const char *contents, ptrdiff_t nbytes)
{
  register Lisp_Object val;
  ptrdiff_t nchars, multibyte_nbytes;

  parse_str_as_multibyte ((const unsigned char *) contents, nbytes,
			  &nchars, &multibyte_nbytes);
  if (nbytes == nchars || nbytes != multibyte_nbytes)
    /* CONTENTS contains no multibyte sequences or contains an invalid
       multibyte sequence.  We must make unibyte string.  */
    val = make_unibyte_string (contents, nbytes);
  else
    val = make_multibyte_string (contents, nchars, nbytes);
  return val;
}

/* Make a unibyte string from LENGTH bytes at CONTENTS.  */

Lisp_Object
make_unibyte_string (const char *contents, ptrdiff_t length)
{
  register Lisp_Object val;
  val = make_uninit_string (length);
  memcpy (SDATA (val), contents, length);
  return val;
}


/* Make a multibyte string from NCHARS characters occupying NBYTES
   bytes at CONTENTS.  */

Lisp_Object
make_multibyte_string (const char *contents,
		       ptrdiff_t nchars, ptrdiff_t nbytes)
{
  register Lisp_Object val;
  val = make_uninit_multibyte_string (nchars, nbytes);
  memcpy (SDATA (val), contents, nbytes);
  return val;
}


/* Make a string from NCHARS characters occupying NBYTES bytes at
   CONTENTS.  It is a multibyte string if NBYTES != NCHARS.  */

Lisp_Object
make_string_from_bytes (const char *contents,
			ptrdiff_t nchars, ptrdiff_t nbytes)
{
  register Lisp_Object val;
  val = make_uninit_multibyte_string (nchars, nbytes);
  memcpy (SDATA (val), contents, nbytes);
  if (SBYTES (val) == SCHARS (val))
    STRING_SET_UNIBYTE (val);
  return val;
}


/* Make a string from NCHARS characters occupying NBYTES bytes at
   CONTENTS.  The argument MULTIBYTE controls whether to label the
   string as multibyte.  If NCHARS is negative, it counts the number of
   characters by itself.  */

Lisp_Object
make_specified_string (const char *contents,
		       ptrdiff_t nchars, ptrdiff_t nbytes, bool multibyte)
{
  Lisp_Object val;

  if (nchars < 0)
    {
      if (multibyte)
	nchars = multibyte_chars_in_text ((const unsigned char *) contents,
					  nbytes);
      else
	nchars = nbytes;
    }
  val = make_uninit_multibyte_string (nchars, nbytes);
  memcpy (SDATA (val), contents, nbytes);
  if (!multibyte)
    STRING_SET_UNIBYTE (val);
  return val;
}


/* Return a unibyte Lisp_String set up to hold LENGTH characters
   occupying LENGTH bytes.  */

Lisp_Object
make_uninit_string (EMACS_INT length)
{
  Lisp_Object val;

  if (!length)
    return empty_unibyte_string;
  val = make_uninit_multibyte_string (length, length);
  STRING_SET_UNIBYTE (val);
  return val;
}


/* Return a multibyte Lisp_String set up to hold NCHARS characters
   which occupy NBYTES bytes.  */

Lisp_Object
make_uninit_multibyte_string (EMACS_INT nchars, EMACS_INT nbytes)
{
  Lisp_Object string;
  struct Lisp_String *s;

  if (nchars < 0)
    emacs_abort ();
  if (!nbytes)
    return empty_multibyte_string;

  s = allocate_string ();
  s->u.s.intervals = NULL;
  allocate_string_data (s, nchars, nbytes);
  XSETSTRING (string, s);
  string_chars_consed += nbytes;
  return string;
}

/* Print arguments to BUF according to a FORMAT, then return
   a Lisp_String initialized with the data from BUF.  */

Lisp_Object
make_formatted_string (char *buf, const char *format, ...)
{
  va_list ap;
  int length;

  va_start (ap, format);
  length = vsprintf (buf, format, ap);
  va_end (ap);
  return make_string (buf, length);
}


/***********************************************************************
			   Float Allocation
 ***********************************************************************/

/* We store float cells inside of float_blocks, allocating a new
   float_block with malloc whenever necessary.  Float cells reclaimed
   by GC are put on a free list to be reallocated before allocating
   any new float cells from the latest float_block.  */

#define FLOAT_BLOCK_SIZE					\
  (((BLOCK_BYTES - sizeof (struct float_block *)		\
     /* The compiler might add padding at the end.  */		\
     - (sizeof (struct Lisp_Float) - sizeof (bits_word))) * CHAR_BIT) \
   / (sizeof (struct Lisp_Float) * CHAR_BIT + 1))

#define GETMARKBIT(block,n)				\
  (((block)->gcmarkbits[(n) / BITS_PER_BITS_WORD]	\
    >> ((n) % BITS_PER_BITS_WORD))			\
   & 1)

#define SETMARKBIT(block,n)				\
  ((block)->gcmarkbits[(n) / BITS_PER_BITS_WORD]	\
   |= (bits_word) 1 << ((n) % BITS_PER_BITS_WORD))

#define UNSETMARKBIT(block,n)				\
  ((block)->gcmarkbits[(n) / BITS_PER_BITS_WORD]	\
   &= ~((bits_word) 1 << ((n) % BITS_PER_BITS_WORD)))

#define FLOAT_BLOCK(fptr) \
  ((struct float_block *) (((uintptr_t) (fptr)) & ~(BLOCK_ALIGN - 1)))

#define FLOAT_INDEX(fptr) \
  ((((uintptr_t) (fptr)) & (BLOCK_ALIGN - 1)) / sizeof (struct Lisp_Float))

struct float_block
{
  /* Place `floats' at the beginning, to ease up FLOAT_INDEX's job.  */
  struct Lisp_Float floats[FLOAT_BLOCK_SIZE];
  bits_word gcmarkbits[1 + FLOAT_BLOCK_SIZE / BITS_PER_BITS_WORD];
  struct float_block *next;
};

#define FLOAT_MARKED_P(fptr) \
  GETMARKBIT (FLOAT_BLOCK (fptr), FLOAT_INDEX ((fptr)))

#define FLOAT_MARK(fptr) \
  SETMARKBIT (FLOAT_BLOCK (fptr), FLOAT_INDEX ((fptr)))

#define FLOAT_UNMARK(fptr) \
  UNSETMARKBIT (FLOAT_BLOCK (fptr), FLOAT_INDEX ((fptr)))

/* Current float_block.  */

static struct float_block *float_block;

/* Index of first unused Lisp_Float in the current float_block.  */

static int float_block_index = FLOAT_BLOCK_SIZE;

/* Free-list of Lisp_Floats.  */

static struct Lisp_Float *float_free_list;

/* Return a new float object with value FLOAT_VALUE.  */

Lisp_Object
make_float (double float_value)
{
  register Lisp_Object val;

  MALLOC_BLOCK_INPUT;

  if (float_free_list)
    {
      /* We use the data field for chaining the free list
	 so that we won't use the same field that has the mark bit.  */
      XSETFLOAT (val, float_free_list);
      float_free_list = float_free_list->u.chain;
    }
  else
    {
      if (float_block_index == FLOAT_BLOCK_SIZE)
	{
	  struct float_block *new
	    = lisp_align_malloc (sizeof *new, MEM_TYPE_FLOAT);
	  new->next = float_block;
	  memset (new->gcmarkbits, 0, sizeof new->gcmarkbits);
	  float_block = new;
	  float_block_index = 0;
	  total_free_floats += FLOAT_BLOCK_SIZE;
	}
      XSETFLOAT (val, &float_block->floats[float_block_index]);
      float_block_index++;
    }

  MALLOC_UNBLOCK_INPUT;

  XFLOAT_INIT (val, float_value);
  eassert (!FLOAT_MARKED_P (XFLOAT (val)));
  consing_since_gc += sizeof (struct Lisp_Float);
  floats_consed++;
  total_free_floats--;
  return val;
}



/***********************************************************************
			   Cons Allocation
 ***********************************************************************/

/* We store cons cells inside of cons_blocks, allocating a new
   cons_block with malloc whenever necessary.  Cons cells reclaimed by
   GC are put on a free list to be reallocated before allocating
   any new cons cells from the latest cons_block.  */

#define CONS_BLOCK_SIZE						\
  (((BLOCK_BYTES - sizeof (struct cons_block *)			\
     /* The compiler might add padding at the end.  */		\
     - (sizeof (struct Lisp_Cons) - sizeof (bits_word))) * CHAR_BIT)	\
   / (sizeof (struct Lisp_Cons) * CHAR_BIT + 1))

#define CONS_BLOCK(fptr) \
  ((struct cons_block *) ((uintptr_t) (fptr) & ~(BLOCK_ALIGN - 1)))

#define CONS_INDEX(fptr) \
  (((uintptr_t) (fptr) & (BLOCK_ALIGN - 1)) / sizeof (struct Lisp_Cons))

struct cons_block
{
  /* Place `conses' at the beginning, to ease up CONS_INDEX's job.  */
  struct Lisp_Cons conses[CONS_BLOCK_SIZE];
  bits_word gcmarkbits[1 + CONS_BLOCK_SIZE / BITS_PER_BITS_WORD];
  struct cons_block *next;
};

#define CONS_MARKED_P(fptr) \
  GETMARKBIT (CONS_BLOCK (fptr), CONS_INDEX ((fptr)))

#define CONS_MARK(fptr) \
  SETMARKBIT (CONS_BLOCK (fptr), CONS_INDEX ((fptr)))

#define CONS_UNMARK(fptr) \
  UNSETMARKBIT (CONS_BLOCK (fptr), CONS_INDEX ((fptr)))

/* Current cons_block.  */

static struct cons_block *cons_block;

/* Index of first unused Lisp_Cons in the current block.  */

static int cons_block_index = CONS_BLOCK_SIZE;

/* Free-list of Lisp_Cons structures.  */

static struct Lisp_Cons *cons_free_list;

/* Explicitly free a cons cell by putting it on the free-list.  */

void
free_cons (struct Lisp_Cons *ptr)
{
  ptr->u.s.u.chain = cons_free_list;
  ptr->u.s.car = Vdead;
  cons_free_list = ptr;
  consing_since_gc -= sizeof *ptr;
  total_free_conses++;
}

DEFUN ("cons", Fcons, Scons, 2, 2, 0,
       doc: /* Create a new cons, give it CAR and CDR as components, and return it.  */)
  (Lisp_Object car, Lisp_Object cdr)
{
  register Lisp_Object val;

  MALLOC_BLOCK_INPUT;

  if (cons_free_list)
    {
      /* We use the cdr for chaining the free list
	 so that we won't use the same field that has the mark bit.  */
      XSETCONS (val, cons_free_list);
      cons_free_list = cons_free_list->u.s.u.chain;
    }
  else
    {
      if (cons_block_index == CONS_BLOCK_SIZE)
	{
	  struct cons_block *new
	    = lisp_align_malloc (sizeof *new, MEM_TYPE_CONS);
	  memset (new->gcmarkbits, 0, sizeof new->gcmarkbits);
	  new->next = cons_block;
	  cons_block = new;
	  cons_block_index = 0;
	  total_free_conses += CONS_BLOCK_SIZE;
	}
      XSETCONS (val, &cons_block->conses[cons_block_index]);
      cons_block_index++;
    }

  MALLOC_UNBLOCK_INPUT;

  XSETCAR (val, car);
  XSETCDR (val, cdr);
  eassert (!CONS_MARKED_P (XCONS (val)));
  consing_since_gc += sizeof (struct Lisp_Cons);
  total_free_conses--;
  cons_cells_consed++;
  return val;
}

#ifdef GC_CHECK_CONS_LIST
/* Get an error now if there's any junk in the cons free list.  */
void
check_cons_list (void)
{
  struct Lisp_Cons *tail = cons_free_list;

  while (tail)
    tail = tail->u.s.u.chain;
}
#endif

/* Make a list of 1, 2, 3, 4 or 5 specified objects.  */

Lisp_Object
list1 (Lisp_Object arg1)
{
  return Fcons (arg1, Qnil);
}

Lisp_Object
list2 (Lisp_Object arg1, Lisp_Object arg2)
{
  return Fcons (arg1, Fcons (arg2, Qnil));
}


Lisp_Object
list3 (Lisp_Object arg1, Lisp_Object arg2, Lisp_Object arg3)
{
  return Fcons (arg1, Fcons (arg2, Fcons (arg3, Qnil)));
}


Lisp_Object
list4 (Lisp_Object arg1, Lisp_Object arg2, Lisp_Object arg3, Lisp_Object arg4)
{
  return Fcons (arg1, Fcons (arg2, Fcons (arg3, Fcons (arg4, Qnil))));
}


Lisp_Object
list5 (Lisp_Object arg1, Lisp_Object arg2, Lisp_Object arg3, Lisp_Object arg4, Lisp_Object arg5)
{
  return Fcons (arg1, Fcons (arg2, Fcons (arg3, Fcons (arg4,
						       Fcons (arg5, Qnil)))));
}

/* Make a list of COUNT Lisp_Objects, where ARG is the
   first one.  Allocate conses from pure space if TYPE
   is CONSTYPE_PURE, or allocate as usual if type is CONSTYPE_HEAP.  */

Lisp_Object
listn (enum constype type, ptrdiff_t count, Lisp_Object arg, ...)
{
  Lisp_Object (*cons) (Lisp_Object, Lisp_Object);
  switch (type)
    {
    case CONSTYPE_PURE: cons = pure_cons; break;
    case CONSTYPE_HEAP: cons = Fcons; break;
    default: emacs_abort ();
    }

  eassume (0 < count);
  Lisp_Object val = cons (arg, Qnil);
  Lisp_Object tail = val;

  va_list ap;
  va_start (ap, arg);
  for (ptrdiff_t i = 1; i < count; i++)
    {
      Lisp_Object elem = cons (va_arg (ap, Lisp_Object), Qnil);
      XSETCDR (tail, elem);
      tail = elem;
    }
  va_end (ap);

  return val;
}


/***********************************************************************
			   Vector Allocation
 ***********************************************************************/

/* Sometimes a vector's contents are merely a pointer internally used
   in vector allocation code.  On the rare platforms where a null
   pointer cannot be tagged, represent it with a Lisp 0.
   Usually you don't want to touch this.  */

static struct Lisp_Vector *
next_vector (struct Lisp_Vector *v)
{
  return XUNTAG (v->contents[0], Lisp_Int0);
}

static void
set_next_vector (struct Lisp_Vector *v, struct Lisp_Vector *p)
{
  v->contents[0] = make_lisp_ptr (p, Lisp_Int0);
}

/* This value is balanced well enough to avoid too much internal overhead
   for the most common cases; it's not required to be a power of two, but
   it's expected to be a mult-of-ROUNDUP_SIZE (see below).  */

#define VECTOR_BLOCK_SIZE 4096

/* Alignment of struct Lisp_Vector objects.  Because pseudovectors
   can contain any C type, align at least as strictly as
   max_align_t.  On x86 and x86-64 this can waste up to 8 bytes
   for typical vectors, since alignof (max_align_t) is 16 but
   typical vectors need only an alignment of 8.  However, it is
   not worth the hassle to avoid wasting those bytes.  */
enum {vector_alignment = COMMON_MULTIPLE (alignof (max_align_t), GCALIGNMENT)};

/* Vector size requests are a multiple of this.  */
enum { roundup_size = COMMON_MULTIPLE (vector_alignment, word_size) };

/* Verify assumptions described above.  */
verify (VECTOR_BLOCK_SIZE % roundup_size == 0);
verify (VECTOR_BLOCK_SIZE <= (1 << PSEUDOVECTOR_SIZE_BITS));

/* Round up X to nearest mult-of-ROUNDUP_SIZE --- use at compile time.  */
#define vroundup_ct(x) ROUNDUP (x, roundup_size)
/* Round up X to nearest mult-of-ROUNDUP_SIZE --- use at runtime.  */
#define vroundup(x) (eassume ((x) >= 0), vroundup_ct (x))

/* Rounding helps to maintain alignment constraints if USE_LSB_TAG.  */

#define VECTOR_BLOCK_BYTES (VECTOR_BLOCK_SIZE - vroundup_ct (sizeof (void *)))

/* Size of the minimal vector allocated from block.  */

#define VBLOCK_BYTES_MIN vroundup_ct (header_size + sizeof (Lisp_Object))

/* Size of the largest vector allocated from block.  */

#define VBLOCK_BYTES_MAX					\
  vroundup ((VECTOR_BLOCK_BYTES / 2) - word_size)

/* We maintain one free list for each possible block-allocated
   vector size, and this is the number of free lists we have.  */

#define VECTOR_MAX_FREE_LIST_INDEX				\
  ((VECTOR_BLOCK_BYTES - VBLOCK_BYTES_MIN) / roundup_size + 1)

/* Common shortcut to advance vector pointer over a block data.  */

static struct Lisp_Vector *
ADVANCE (struct Lisp_Vector *v, ptrdiff_t nbytes)
{
  void *vv = v;
  char *cv = vv;
  void *p = cv + nbytes;
  return p;
}

/* Common shortcut to calculate NBYTES-vector index in VECTOR_FREE_LISTS.  */

static ptrdiff_t
VINDEX (ptrdiff_t nbytes)
{
  eassume (VBLOCK_BYTES_MIN <= nbytes);
  return (nbytes - VBLOCK_BYTES_MIN) / roundup_size;
}

/* This internal type is used to maintain the list of large vectors
   which are allocated at their own, e.g. outside of vector blocks.

   struct large_vector itself cannot contain a struct Lisp_Vector, as
   the latter contains a flexible array member and C99 does not allow
   such structs to be nested.  Instead, each struct large_vector
   object LV is followed by a struct Lisp_Vector, which is at offset
   large_vector_offset from LV, and whose address is therefore
   large_vector_vec (&LV).  */

struct large_vector
{
  struct large_vector *next;
};

enum
{
  large_vector_offset = ROUNDUP (sizeof (struct large_vector), vector_alignment)
};

static struct Lisp_Vector *
large_vector_vec (struct large_vector *p)
{
  return (struct Lisp_Vector *) ((char *) p + large_vector_offset);
}

/* This internal type is used to maintain an underlying storage
   for small vectors.  */

struct vector_block
{
  char data[VECTOR_BLOCK_BYTES];
  struct vector_block *next;
};

/* Chain of vector blocks.  */

static struct vector_block *vector_blocks;

/* Vector free lists, where NTH item points to a chain of free
   vectors of the same NBYTES size, so NTH == VINDEX (NBYTES).  */

static struct Lisp_Vector *vector_free_lists[VECTOR_MAX_FREE_LIST_INDEX];

/* Singly-linked list of large vectors.  */

static struct large_vector *large_vectors;

/* The only vector with 0 slots, allocated from pure space.  */

Lisp_Object zero_vector;

/* Number of live vectors.  */

static EMACS_INT total_vectors;

/* Total size of live and free vectors, in Lisp_Object units.  */

static EMACS_INT total_vector_slots, total_free_vector_slots;

/* Common shortcut to setup vector on a free list.  */

static void
setup_on_free_list (struct Lisp_Vector *v, ptrdiff_t nbytes)
{
  v = ptr_bounds_clip (v, nbytes);
  eassume (header_size <= nbytes);
  ptrdiff_t nwords = (nbytes - header_size) / word_size;
  XSETPVECTYPESIZE (v, PVEC_FREE, 0, nwords);
  eassert (nbytes % roundup_size == 0);
  ptrdiff_t vindex = VINDEX (nbytes);
  eassert (vindex < VECTOR_MAX_FREE_LIST_INDEX);
  set_next_vector (v, vector_free_lists[vindex]);
  vector_free_lists[vindex] = v;
  total_free_vector_slots += nbytes / word_size;
}

/* Get a new vector block.  */

static struct vector_block *
allocate_vector_block (void)
{
  struct vector_block *block = xmalloc (sizeof *block);

#ifndef GC_MALLOC_CHECK
  mem_insert (block->data, block->data + VECTOR_BLOCK_BYTES,
	      MEM_TYPE_VECTOR_BLOCK);
#endif

  block->next = vector_blocks;
  vector_blocks = block;
  return block;
}

/* Called once to initialize vector allocation.  */

static void
init_vectors (void)
{
  zero_vector = make_pure_vector (0);
}

/* Allocate vector from a vector block.  */

static struct Lisp_Vector *
allocate_vector_from_block (size_t nbytes)
{
  struct Lisp_Vector *vector;
  struct vector_block *block;
  size_t index, restbytes;

  eassert (VBLOCK_BYTES_MIN <= nbytes && nbytes <= VBLOCK_BYTES_MAX);
  eassert (nbytes % roundup_size == 0);

  /* First, try to allocate from a free list
     containing vectors of the requested size.  */
  index = VINDEX (nbytes);
  if (vector_free_lists[index])
    {
      vector = vector_free_lists[index];
      vector_free_lists[index] = next_vector (vector);
      total_free_vector_slots -= nbytes / word_size;
      return vector;
    }

  /* Next, check free lists containing larger vectors.  Since
     we will split the result, we should have remaining space
     large enough to use for one-slot vector at least.  */
  for (index = VINDEX (nbytes + VBLOCK_BYTES_MIN);
       index < VECTOR_MAX_FREE_LIST_INDEX; index++)
    if (vector_free_lists[index])
      {
	/* This vector is larger than requested.  */
	vector = vector_free_lists[index];
	vector_free_lists[index] = next_vector (vector);
	total_free_vector_slots -= nbytes / word_size;

	/* Excess bytes are used for the smaller vector,
	   which should be set on an appropriate free list.  */
	restbytes = index * roundup_size + VBLOCK_BYTES_MIN - nbytes;
	eassert (restbytes % roundup_size == 0);
	setup_on_free_list (ADVANCE (vector, nbytes), restbytes);
	return vector;
      }

  /* Finally, need a new vector block.  */
  block = allocate_vector_block ();

  /* New vector will be at the beginning of this block.  */
  vector = (struct Lisp_Vector *) block->data;

  /* If the rest of space from this block is large enough
     for one-slot vector at least, set up it on a free list.  */
  restbytes = VECTOR_BLOCK_BYTES - nbytes;
  if (restbytes >= VBLOCK_BYTES_MIN)
    {
      eassert (restbytes % roundup_size == 0);
      setup_on_free_list (ADVANCE (vector, nbytes), restbytes);
    }
  return vector;
}

/* Nonzero if VECTOR pointer is valid pointer inside BLOCK.  */

#define VECTOR_IN_BLOCK(vector, block)		\
  ((char *) (vector) <= (block)->data		\
   + VECTOR_BLOCK_BYTES - VBLOCK_BYTES_MIN)

/* Return the memory footprint of V in bytes.  */

static ptrdiff_t
vector_nbytes (struct Lisp_Vector *v)
{
  ptrdiff_t size = v->header.size & ~ARRAY_MARK_FLAG;
  ptrdiff_t nwords;

  if (size & PSEUDOVECTOR_FLAG)
    {
      if (PSEUDOVECTOR_TYPEP (&v->header, PVEC_BOOL_VECTOR))
        {
          struct Lisp_Bool_Vector *bv = (struct Lisp_Bool_Vector *) v;
	  ptrdiff_t word_bytes = (bool_vector_words (bv->size)
				  * sizeof (bits_word));
	  ptrdiff_t boolvec_bytes = bool_header_size + word_bytes;
	  verify (header_size <= bool_header_size);
	  nwords = (boolvec_bytes - header_size + word_size - 1) / word_size;
        }
      else
	nwords = ((size & PSEUDOVECTOR_SIZE_MASK)
		  + ((size & PSEUDOVECTOR_REST_MASK)
		     >> PSEUDOVECTOR_SIZE_BITS));
    }
  else
    nwords = size;
  return vroundup (header_size + word_size * nwords);
}

/* Release extra resources still in use by VECTOR, which may be any
   vector-like object.  */

static void
cleanup_vector (struct Lisp_Vector *vector)
{
  detect_suspicious_free (vector);
  if (PSEUDOVECTOR_TYPEP (&vector->header, PVEC_FONT)
      && ((vector->header.size & PSEUDOVECTOR_SIZE_MASK)
	  == FONT_OBJECT_MAX))
    {
      struct font_driver const *drv = ((struct font *) vector)->driver;

      /* The font driver might sometimes be NULL, e.g. if Emacs was
	 interrupted before it had time to set it up.  */
      if (drv)
	{
	  /* Attempt to catch subtle bugs like Bug#16140.  */
	  eassert (valid_font_driver (drv));
	  drv->close ((struct font *) vector);
	}
    }

  if (PSEUDOVECTOR_TYPEP (&vector->header, PVEC_THREAD))
    finalize_one_thread ((struct thread_state *) vector);
  else if (PSEUDOVECTOR_TYPEP (&vector->header, PVEC_MUTEX))
    finalize_one_mutex ((struct Lisp_Mutex *) vector);
  else if (PSEUDOVECTOR_TYPEP (&vector->header, PVEC_CONDVAR))
    finalize_one_condvar ((struct Lisp_CondVar *) vector);
}

/* Reclaim space used by unmarked vectors.  */

NO_INLINE /* For better stack traces */
static void
sweep_vectors (void)
{
  struct vector_block *block, **bprev = &vector_blocks;
  struct large_vector *lv, **lvprev = &large_vectors;
  struct Lisp_Vector *vector, *next;

  total_vectors = total_vector_slots = total_free_vector_slots = 0;
  memset (vector_free_lists, 0, sizeof (vector_free_lists));

  /* Looking through vector blocks.  */

  for (block = vector_blocks; block; block = *bprev)
    {
      bool free_this_block = 0;
      ptrdiff_t nbytes;

      for (vector = (struct Lisp_Vector *) block->data;
	   VECTOR_IN_BLOCK (vector, block); vector = next)
	{
	  if (VECTOR_MARKED_P (vector))
	    {
	      VECTOR_UNMARK (vector);
	      total_vectors++;
	      nbytes = vector_nbytes (vector);
	      total_vector_slots += nbytes / word_size;
	      next = ADVANCE (vector, nbytes);
	    }
	  else
	    {
	      ptrdiff_t total_bytes;

	      cleanup_vector (vector);
	      nbytes = vector_nbytes (vector);
	      total_bytes = nbytes;
	      next = ADVANCE (vector, nbytes);

	      /* While NEXT is not marked, try to coalesce with VECTOR,
		 thus making VECTOR of the largest possible size.  */

	      while (VECTOR_IN_BLOCK (next, block))
		{
		  if (VECTOR_MARKED_P (next))
		    break;
		  cleanup_vector (next);
		  nbytes = vector_nbytes (next);
		  total_bytes += nbytes;
		  next = ADVANCE (next, nbytes);
		}

	      eassert (total_bytes % roundup_size == 0);

	      if (vector == (struct Lisp_Vector *) block->data
		  && !VECTOR_IN_BLOCK (next, block))
		/* This block should be freed because all of its
		   space was coalesced into the only free vector.  */
		free_this_block = 1;
	      else
		setup_on_free_list (vector, total_bytes);
	    }
	}

      if (free_this_block)
	{
	  *bprev = block->next;
#ifndef GC_MALLOC_CHECK
	  mem_delete (mem_find (block->data));
#endif
	  xfree (block);
	}
      else
	bprev = &block->next;
    }

  /* Sweep large vectors.  */

  for (lv = large_vectors; lv; lv = *lvprev)
    {
      vector = large_vector_vec (lv);
      if (VECTOR_MARKED_P (vector))
	{
	  VECTOR_UNMARK (vector);
	  total_vectors++;
	  if (vector->header.size & PSEUDOVECTOR_FLAG)
            total_vector_slots += vector_nbytes (vector) / word_size;
	  else
	    total_vector_slots
	      += header_size / word_size + vector->header.size;
	  lvprev = &lv->next;
	}
      else
	{
	  *lvprev = lv->next;
	  lisp_free (lv);
	}
    }
}

/* Value is a pointer to a newly allocated Lisp_Vector structure
   with room for LEN Lisp_Objects.  */

static struct Lisp_Vector *
allocate_vectorlike (ptrdiff_t len)
{
  if (len == 0)
    return XVECTOR (zero_vector);
  else
    {
      size_t nbytes = header_size + len * word_size;
      struct Lisp_Vector *p;

      MALLOC_BLOCK_INPUT;

#ifdef DOUG_LEA_MALLOC
      if (!mmap_lisp_allowed_p ())
        mallopt (M_MMAP_MAX, 0);
#endif

      if (nbytes <= VBLOCK_BYTES_MAX)
	p = allocate_vector_from_block (vroundup (nbytes));
      else
	{
	  struct large_vector *lv
	    = lisp_malloc ((large_vector_offset + header_size
			    + len * word_size),
			   MEM_TYPE_VECTORLIKE);
	  lv->next = large_vectors;
	  large_vectors = lv;
	  p = large_vector_vec (lv);
	}

#ifdef DOUG_LEA_MALLOC
      if (!mmap_lisp_allowed_p ())
        mallopt (M_MMAP_MAX, MMAP_MAX_AREAS);
#endif

      if (find_suspicious_object_in_range (p, (char *) p + nbytes))
        emacs_abort ();

      consing_since_gc += nbytes;
      vector_cells_consed += len;

      MALLOC_UNBLOCK_INPUT;

      return ptr_bounds_clip (p, nbytes);
    }
}


/* Allocate a vector with LEN slots.  */

struct Lisp_Vector *
allocate_vector (EMACS_INT len)
{
  struct Lisp_Vector *v;
  ptrdiff_t nbytes_max = min (PTRDIFF_MAX, SIZE_MAX);

  if (min ((nbytes_max - header_size) / word_size, MOST_POSITIVE_FIXNUM) < len)
    memory_full (SIZE_MAX);
  v = allocate_vectorlike (len);
  if (len)
    v->header.size = len;
  return v;
}


/* Allocate other vector-like structures.  */

struct Lisp_Vector *
allocate_pseudovector (int memlen, int lisplen,
		       int zerolen, enum pvec_type tag)
{
  struct Lisp_Vector *v = allocate_vectorlike (memlen);

  /* Catch bogus values.  */
  eassert (0 <= tag && tag <= PVEC_FONT);
  eassert (0 <= lisplen && lisplen <= zerolen && zerolen <= memlen);
  eassert (memlen - lisplen <= (1 << PSEUDOVECTOR_REST_BITS) - 1);
  eassert (lisplen <= PSEUDOVECTOR_SIZE_MASK);

  /* Only the first LISPLEN slots will be traced normally by the GC.  */
  memclear (v->contents, zerolen * word_size);
  XSETPVECTYPESIZE (v, tag, lisplen, memlen - lisplen);
  return v;
}

struct buffer *
allocate_buffer (void)
{
  struct buffer *b = lisp_malloc (sizeof *b, MEM_TYPE_BUFFER);

  BUFFER_PVEC_INIT (b);
  /* Put B on the chain of all buffers including killed ones.  */
  b->next = all_buffers;
  all_buffers = b;
  /* Note that the rest fields of B are not initialized.  */
  return b;
}


/* Allocate a record with COUNT slots.  COUNT must be positive, and
   includes the type slot.  */

static struct Lisp_Vector *
allocate_record (EMACS_INT count)
{
  if (count > PSEUDOVECTOR_SIZE_MASK)
    error ("Attempt to allocate a record of %"pI"d slots; max is %d",
	   count, PSEUDOVECTOR_SIZE_MASK);
  struct Lisp_Vector *p = allocate_vectorlike (count);
  p->header.size = count;
  XSETPVECTYPE (p, PVEC_RECORD);
  return p;
}


DEFUN ("make-record", Fmake_record, Smake_record, 3, 3, 0,
       doc: /* Create a new record.
TYPE is its type as returned by `type-of'; it should be either a
symbol or a type descriptor.  SLOTS is the number of non-type slots,
each initialized to INIT.  */)
  (Lisp_Object type, Lisp_Object slots, Lisp_Object init)
{
  CHECK_NATNUM (slots);
  EMACS_INT size = XFASTINT (slots) + 1;
  struct Lisp_Vector *p = allocate_record (size);
  p->contents[0] = type;
  for (ptrdiff_t i = 1; i < size; i++)
    p->contents[i] = init;
  return make_lisp_ptr (p, Lisp_Vectorlike);
}


DEFUN ("record", Frecord, Srecord, 1, MANY, 0,
       doc: /* Create a new record.
TYPE is its type as returned by `type-of'; it should be either a
symbol or a type descriptor.  SLOTS is used to initialize the record
slots with shallow copies of the arguments.
usage: (record TYPE &rest SLOTS) */)
  (ptrdiff_t nargs, Lisp_Object *args)
{
  struct Lisp_Vector *p = allocate_record (nargs);
  memcpy (p->contents, args, nargs * sizeof *args);
  return make_lisp_ptr (p, Lisp_Vectorlike);
}


DEFUN ("make-vector", Fmake_vector, Smake_vector, 2, 2, 0,
       doc: /* Return a newly created vector of length LENGTH, with each element being INIT.
See also the function `vector'.  */)
  (Lisp_Object length, Lisp_Object init)
{
  CHECK_NATNUM (length);
  struct Lisp_Vector *p = allocate_vector (XFASTINT (length));
  for (ptrdiff_t i = 0; i < XFASTINT (length); i++)
    p->contents[i] = init;
  return make_lisp_ptr (p, Lisp_Vectorlike);
}

DEFUN ("vector", Fvector, Svector, 0, MANY, 0,
       doc: /* Return a newly created vector with specified arguments as elements.
Any number of arguments, even zero arguments, are allowed.
usage: (vector &rest OBJECTS)  */)
  (ptrdiff_t nargs, Lisp_Object *args)
{
  Lisp_Object val = make_uninit_vector (nargs);
  struct Lisp_Vector *p = XVECTOR (val);
  memcpy (p->contents, args, nargs * sizeof *args);
  return val;
}

void
make_byte_code (struct Lisp_Vector *v)
{
  /* Don't allow the global zero_vector to become a byte code object.  */
  eassert (0 < v->header.size);

  if (v->header.size > 1 && STRINGP (v->contents[1])
      && STRING_MULTIBYTE (v->contents[1]))
    /* BYTECODE-STRING must have been produced by Emacs 20.2 or the
       earlier because they produced a raw 8-bit string for byte-code
       and now such a byte-code string is loaded as multibyte while
       raw 8-bit characters converted to multibyte form.  Thus, now we
       must convert them back to the original unibyte form.  */
    v->contents[1] = Fstring_as_unibyte (v->contents[1]);
  XSETPVECTYPE (v, PVEC_COMPILED);
}

DEFUN ("make-byte-code", Fmake_byte_code, Smake_byte_code, 4, MANY, 0,
       doc: /* Create a byte-code object with specified arguments as elements.
The arguments should be the ARGLIST, bytecode-string BYTE-CODE, constant
vector CONSTANTS, maximum stack size DEPTH, (optional) DOCSTRING,
and (optional) INTERACTIVE-SPEC.
The first four arguments are required; at most six have any
significance.
The ARGLIST can be either like the one of `lambda', in which case the arguments
will be dynamically bound before executing the byte code, or it can be an
integer of the form NNNNNNNRMMMMMMM where the 7bit MMMMMMM specifies the
minimum number of arguments, the 7-bit NNNNNNN specifies the maximum number
of arguments (ignoring &rest) and the R bit specifies whether there is a &rest
argument to catch the left-over arguments.  If such an integer is used, the
arguments will not be dynamically bound but will be instead pushed on the
stack before executing the byte-code.
usage: (make-byte-code ARGLIST BYTE-CODE CONSTANTS DEPTH &optional DOCSTRING INTERACTIVE-SPEC &rest ELEMENTS)  */)
  (ptrdiff_t nargs, Lisp_Object *args)
{
  Lisp_Object val = make_uninit_vector (nargs);
  struct Lisp_Vector *p = XVECTOR (val);

  /* We used to purecopy everything here, if purify-flag was set.  This worked
     OK for Emacs-23, but with Emacs-24's lexical binding code, it can be
     dangerous, since make-byte-code is used during execution to build
     closures, so any closure built during the preload phase would end up
     copied into pure space, including its free variables, which is sometimes
     just wasteful and other times plainly wrong (e.g. those free vars may want
     to be setcar'd).  */

  memcpy (p->contents, args, nargs * sizeof *args);
  make_byte_code (p);
  XSETCOMPILED (val, p);
  return val;
}



/***********************************************************************
			   Symbol Allocation
 ***********************************************************************/

/* Each symbol_block is just under 1020 bytes long, since malloc
   really allocates in units of powers of two and uses 4 bytes for its
   own overhead.  */

#define SYMBOL_BLOCK_SIZE \
  ((1020 - sizeof (struct symbol_block *)) / sizeof (struct Lisp_Symbol))

struct symbol_block
{
  /* Place `symbols' first, to preserve alignment.  */
  struct Lisp_Symbol symbols[SYMBOL_BLOCK_SIZE];
  struct symbol_block *next;
};

/* Current symbol block and index of first unused Lisp_Symbol
   structure in it.  */

static struct symbol_block *symbol_block;
static int symbol_block_index = SYMBOL_BLOCK_SIZE;
/* Pointer to the first symbol_block that contains pinned symbols.
   Tests for 24.4 showed that at dump-time, Emacs contains about 15K symbols,
   10K of which are pinned (and all but 250 of them are interned in obarray),
   whereas a "typical session" has in the order of 30K symbols.
   `symbol_block_pinned' lets mark_pinned_symbols scan only 15K symbols rather
   than 30K to find the 10K symbols we need to mark.  */
static struct symbol_block *symbol_block_pinned;

/* List of free symbols.  */

static struct Lisp_Symbol *symbol_free_list;

static void
set_symbol_name (Lisp_Object sym, Lisp_Object name)
{
  XSYMBOL (sym)->u.s.name = name;
}

void
init_symbol (Lisp_Object val, Lisp_Object name)
{
  struct Lisp_Symbol *p = XSYMBOL (val);
  set_symbol_name (val, name);
  set_symbol_plist (val, Qnil);
  p->u.s.redirect = SYMBOL_PLAINVAL;
  SET_SYMBOL_VAL (p, Qunbound);
  set_symbol_function (val, Qnil);
  set_symbol_next (val, NULL);
  p->u.s.gcmarkbit = false;
  p->u.s.interned = SYMBOL_UNINTERNED;
  p->u.s.trapped_write = SYMBOL_UNTRAPPED_WRITE;
  p->u.s.declared_special = false;
  p->u.s.pinned = false;
}

DEFUN ("make-symbol", Fmake_symbol, Smake_symbol, 1, 1, 0,
       doc: /* Return a newly allocated uninterned symbol whose name is NAME.
Its value is void, and its function definition and property list are nil.  */)
  (Lisp_Object name)
{
  Lisp_Object val;

  CHECK_STRING (name);

  MALLOC_BLOCK_INPUT;

  if (symbol_free_list)
    {
      XSETSYMBOL (val, symbol_free_list);
      symbol_free_list = symbol_free_list->u.s.next;
    }
  else
    {
      if (symbol_block_index == SYMBOL_BLOCK_SIZE)
	{
	  struct symbol_block *new
	    = lisp_malloc (sizeof *new, MEM_TYPE_SYMBOL);
	  new->next = symbol_block;
	  symbol_block = new;
	  symbol_block_index = 0;
	  total_free_symbols += SYMBOL_BLOCK_SIZE;
	}
      XSETSYMBOL (val, &symbol_block->symbols[symbol_block_index]);
      symbol_block_index++;
    }

  MALLOC_UNBLOCK_INPUT;

  init_symbol (val, name);
  consing_since_gc += sizeof (struct Lisp_Symbol);
  symbols_consed++;
  total_free_symbols--;
  return val;
}



/***********************************************************************
		       Marker (Misc) Allocation
 ***********************************************************************/

/* Like union Lisp_Misc, but padded so that its size is a multiple of
   the required alignment.  */

union aligned_Lisp_Misc
{
  union Lisp_Misc m;
  unsigned char c[(sizeof (union Lisp_Misc) + GCALIGNMENT - 1)
		  & -GCALIGNMENT];
};

/* Allocation of markers and other objects that share that structure.
   Works like allocation of conses.  */

#define MARKER_BLOCK_SIZE \
  ((1020 - sizeof (struct marker_block *)) / sizeof (union aligned_Lisp_Misc))

struct marker_block
{
  /* Place `markers' first, to preserve alignment.  */
  union aligned_Lisp_Misc markers[MARKER_BLOCK_SIZE];
  struct marker_block *next;
};

static struct marker_block *marker_block;
static int marker_block_index = MARKER_BLOCK_SIZE;

static union Lisp_Misc *misc_free_list;

/* Return a newly allocated Lisp_Misc object of specified TYPE.  */

Lisp_Object
allocate_misc (enum Lisp_Misc_Type type)
{
  Lisp_Object val;

  MALLOC_BLOCK_INPUT;

  if (misc_free_list)
    {
      XSETMISC (val, misc_free_list);
      misc_free_list = misc_free_list->u_free.chain;
    }
  else
    {
      if (marker_block_index == MARKER_BLOCK_SIZE)
	{
	  struct marker_block *new = lisp_malloc (sizeof *new, MEM_TYPE_MISC);
	  new->next = marker_block;
	  marker_block = new;
	  marker_block_index = 0;
	  total_free_markers += MARKER_BLOCK_SIZE;
	}
      XSETMISC (val, &marker_block->markers[marker_block_index].m);
      marker_block_index++;
    }

  MALLOC_UNBLOCK_INPUT;

  --total_free_markers;
  consing_since_gc += sizeof (union Lisp_Misc);
  misc_objects_consed++;
  XMISCANY (val)->type = type;
  XMISCANY (val)->gcmarkbit = 0;
  return val;
}

/* Free a Lisp_Misc object.  */

void
free_misc (Lisp_Object misc)
{
  XMISCANY (misc)->type = Lisp_Misc_Free;
  XMISC (misc)->u_free.chain = misc_free_list;
  misc_free_list = XMISC (misc);
  consing_since_gc -= sizeof (union Lisp_Misc);
  total_free_markers++;
}

/* Verify properties of Lisp_Save_Value's representation
   that are assumed here and elsewhere.  */

verify (SAVE_UNUSED == 0);
verify (((SAVE_INTEGER | SAVE_POINTER | SAVE_FUNCPOINTER | SAVE_OBJECT)
	 >> SAVE_SLOT_BITS)
	== 0);

/* Return Lisp_Save_Value objects for the various combinations
   that callers need.  */

Lisp_Object
make_save_int_int_int (ptrdiff_t a, ptrdiff_t b, ptrdiff_t c)
{
  Lisp_Object val = allocate_misc (Lisp_Misc_Save_Value);
  struct Lisp_Save_Value *p = XSAVE_VALUE (val);
  p->save_type = SAVE_TYPE_INT_INT_INT;
  p->data[0].integer = a;
  p->data[1].integer = b;
  p->data[2].integer = c;
  return val;
}

Lisp_Object
make_save_obj_obj_obj_obj (Lisp_Object a, Lisp_Object b, Lisp_Object c,
			   Lisp_Object d)
{
  Lisp_Object val = allocate_misc (Lisp_Misc_Save_Value);
  struct Lisp_Save_Value *p = XSAVE_VALUE (val);
  p->save_type = SAVE_TYPE_OBJ_OBJ_OBJ_OBJ;
  p->data[0].object = a;
  p->data[1].object = b;
  p->data[2].object = c;
  p->data[3].object = d;
  return val;
}

Lisp_Object
make_save_ptr (void *a)
{
  Lisp_Object val = allocate_misc (Lisp_Misc_Save_Value);
  struct Lisp_Save_Value *p = XSAVE_VALUE (val);
  p->save_type = SAVE_POINTER;
  p->data[0].pointer = a;
  return val;
}

Lisp_Object
make_save_ptr_int (void *a, ptrdiff_t b)
{
  Lisp_Object val = allocate_misc (Lisp_Misc_Save_Value);
  struct Lisp_Save_Value *p = XSAVE_VALUE (val);
  p->save_type = SAVE_TYPE_PTR_INT;
  p->data[0].pointer = a;
  p->data[1].integer = b;
  return val;
}

Lisp_Object
make_save_ptr_ptr (void *a, void *b)
{
  Lisp_Object val = allocate_misc (Lisp_Misc_Save_Value);
  struct Lisp_Save_Value *p = XSAVE_VALUE (val);
  p->save_type = SAVE_TYPE_PTR_PTR;
  p->data[0].pointer = a;
  p->data[1].pointer = b;
  return val;
}

Lisp_Object
make_save_funcptr_ptr_obj (void (*a) (void), void *b, Lisp_Object c)
{
  Lisp_Object val = allocate_misc (Lisp_Misc_Save_Value);
  struct Lisp_Save_Value *p = XSAVE_VALUE (val);
  p->save_type = SAVE_TYPE_FUNCPTR_PTR_OBJ;
  p->data[0].funcpointer = a;
  p->data[1].pointer = b;
  p->data[2].object = c;
  return val;
}

/* Return a Lisp_Save_Value object that represents an array A
   of N Lisp objects.  */

Lisp_Object
make_save_memory (Lisp_Object *a, ptrdiff_t n)
{
  Lisp_Object val = allocate_misc (Lisp_Misc_Save_Value);
  struct Lisp_Save_Value *p = XSAVE_VALUE (val);
  p->save_type = SAVE_TYPE_MEMORY;
  p->data[0].pointer = a;
  p->data[1].integer = n;
  return val;
}

/* Free a Lisp_Save_Value object.  Do not use this function
   if SAVE contains pointer other than returned by xmalloc.  */

void
free_save_value (Lisp_Object save)
{
  xfree (XSAVE_POINTER (save, 0));
  free_misc (save);
}



DEFUN ("make-marker", Fmake_marker, Smake_marker, 0, 0, 0,
       doc: /* Return a newly allocated marker which does not point at any place.  */)
  (void)
{
  register Lisp_Object val;
  register struct Lisp_Marker *p;

  val = allocate_misc (Lisp_Misc_Marker);
  p = XMARKER (val);
  p->buffer = 0;
  p->bytepos = 0;
  p->charpos = 0;
  p->next = NULL;
  p->insertion_type = 0;
  p->need_adjustment = 0;
  return val;
}

<<<<<<< HEAD
/* Put MARKER back on the free list after using it temporarily.  */

void
free_marker (Lisp_Object marker)
{
  unchain_marker (XMARKER (marker));
  free_misc (marker);
=======
/* Return a newly allocated marker which points into BUF
   at character position CHARPOS and byte position BYTEPOS.  */

Lisp_Object
build_marker (struct buffer *buf, ptrdiff_t charpos, ptrdiff_t bytepos)
{
  Lisp_Object obj;
  struct Lisp_Marker *m;

  /* No dead buffers here.  */
  eassert (BUFFER_LIVE_P (buf));

  /* Every character is at least one byte.  */
  eassert (charpos <= bytepos);

  obj = allocate_misc (Lisp_Misc_Marker);
  m = XMARKER (obj);
  m->buffer = buf;
  m->charpos = charpos;
  m->bytepos = bytepos;
  m->insertion_type = 0;
  m->need_adjustment = 0;
  m->next = BUF_MARKERS (buf);
  BUF_MARKERS (buf) = m;
  return obj;
>>>>>>> 7bedc881
}


/* Return a newly created vector or string with specified arguments as
   elements.  If all the arguments are characters that can fit
   in a string of events, make a string; otherwise, make a vector.

   Any number of arguments, even zero arguments, are allowed.  */

Lisp_Object
make_event_array (ptrdiff_t nargs, Lisp_Object *args)
{
  ptrdiff_t i;

  for (i = 0; i < nargs; i++)
    /* The things that fit in a string
       are characters that are in 0...127,
       after discarding the meta bit and all the bits above it.  */
    if (!INTEGERP (args[i])
	|| (XINT (args[i]) & ~(-CHAR_META)) >= 0200)
      return Fvector (nargs, args);

  /* Since the loop exited, we know that all the things in it are
     characters, so we can make a string.  */
  {
    Lisp_Object result;

    result = Fmake_string (make_number (nargs), make_number (0), Qnil);
    for (i = 0; i < nargs; i++)
      {
	SSET (result, i, XINT (args[i]));
	/* Move the meta bit to the right place for a string char.  */
	if (XINT (args[i]) & CHAR_META)
	  SSET (result, i, SREF (result, i) | 0x80);
      }

    return result;
  }
}

#ifdef HAVE_MODULES
/* Create a new module user ptr object.  */
Lisp_Object
make_user_ptr (void (*finalizer) (void *), void *p)
{
  Lisp_Object obj;
  struct Lisp_User_Ptr *uptr;

  obj = allocate_misc (Lisp_Misc_User_Ptr);
  uptr = XUSER_PTR (obj);
  uptr->finalizer = finalizer;
  uptr->p = p;
  return obj;
}
#endif

static void
init_finalizer_list (struct Lisp_Finalizer *head)
{
  head->prev = head->next = head;
}

/* Insert FINALIZER before ELEMENT.  */

static void
finalizer_insert (struct Lisp_Finalizer *element,
                  struct Lisp_Finalizer *finalizer)
{
  eassert (finalizer->prev == NULL);
  eassert (finalizer->next == NULL);
  finalizer->next = element;
  finalizer->prev = element->prev;
  finalizer->prev->next = finalizer;
  element->prev = finalizer;
}

static void
unchain_finalizer (struct Lisp_Finalizer *finalizer)
{
  if (finalizer->prev != NULL)
    {
      eassert (finalizer->next != NULL);
      finalizer->prev->next = finalizer->next;
      finalizer->next->prev = finalizer->prev;
      finalizer->prev = finalizer->next = NULL;
    }
}

static void
mark_finalizer_list (struct Lisp_Finalizer *head)
{
  for (struct Lisp_Finalizer *finalizer = head->next;
       finalizer != head;
       finalizer = finalizer->next)
    {
      finalizer->base.gcmarkbit = true;
      mark_object (finalizer->function);
    }
}

/* Move doomed finalizers to list DEST from list SRC.  A doomed
   finalizer is one that is not GC-reachable and whose
   finalizer->function is non-nil.  */

static void
queue_doomed_finalizers (struct Lisp_Finalizer *dest,
                         struct Lisp_Finalizer *src)
{
  struct Lisp_Finalizer *finalizer = src->next;
  while (finalizer != src)
    {
      struct Lisp_Finalizer *next = finalizer->next;
      if (!finalizer->base.gcmarkbit && !NILP (finalizer->function))
        {
          unchain_finalizer (finalizer);
          finalizer_insert (dest, finalizer);
        }

      finalizer = next;
    }
}

static Lisp_Object
run_finalizer_handler (Lisp_Object args)
{
  add_to_log ("finalizer failed: %S", args);
  return Qnil;
}

static void
run_finalizer_function (Lisp_Object function)
{
  ptrdiff_t count = SPECPDL_INDEX ();

  specbind (Qinhibit_quit, Qt);
  internal_condition_case_1 (call0, function, Qt, run_finalizer_handler);
  unbind_to (count, Qnil);
}

static void
run_finalizers (struct Lisp_Finalizer *finalizers)
{
  struct Lisp_Finalizer *finalizer;
  Lisp_Object function;

  while (finalizers->next != finalizers)
    {
      finalizer = finalizers->next;
      eassert (finalizer->base.type == Lisp_Misc_Finalizer);
      unchain_finalizer (finalizer);
      function = finalizer->function;
      if (!NILP (function))
	{
	  finalizer->function = Qnil;
	  run_finalizer_function (function);
	}
    }
}

DEFUN ("make-finalizer", Fmake_finalizer, Smake_finalizer, 1, 1, 0,
       doc: /* Make a finalizer that will run FUNCTION.
FUNCTION will be called after garbage collection when the returned
finalizer object becomes unreachable.  If the finalizer object is
reachable only through references from finalizer objects, it does not
count as reachable for the purpose of deciding whether to run
FUNCTION.  FUNCTION will be run once per finalizer object.  */)
  (Lisp_Object function)
{
  Lisp_Object val = allocate_misc (Lisp_Misc_Finalizer);
  struct Lisp_Finalizer *finalizer = XFINALIZER (val);
  finalizer->function = function;
  finalizer->prev = finalizer->next = NULL;
  finalizer_insert (&finalizers, finalizer);
  return val;
}


/************************************************************************
			   Memory Full Handling
 ************************************************************************/


/* Called if malloc (NBYTES) returns zero.  If NBYTES == SIZE_MAX,
   there may have been size_t overflow so that malloc was never
   called, or perhaps malloc was invoked successfully but the
   resulting pointer had problems fitting into a tagged EMACS_INT.  In
   either case this counts as memory being full even though malloc did
   not fail.  */

void
memory_full (size_t nbytes)
{
  /* Do not go into hysterics merely because a large request failed.  */
  bool enough_free_memory = 0;
  if (SPARE_MEMORY < nbytes)
    {
      void *p;

      MALLOC_BLOCK_INPUT;
      p = malloc (SPARE_MEMORY);
      if (p)
	{
	  free (p);
	  enough_free_memory = 1;
	}
      MALLOC_UNBLOCK_INPUT;
    }

  if (! enough_free_memory)
    {
      int i;

      Vmemory_full = Qt;

      memory_full_cons_threshold = sizeof (struct cons_block);

      /* The first time we get here, free the spare memory.  */
      for (i = 0; i < ARRAYELTS (spare_memory); i++)
	if (spare_memory[i])
	  {
	    if (i == 0)
	      free (spare_memory[i]);
	    else if (i >= 1 && i <= 4)
	      lisp_align_free (spare_memory[i]);
	    else
	      lisp_free (spare_memory[i]);
	    spare_memory[i] = 0;
	  }
    }

  /* This used to call error, but if we've run out of memory, we could
     get infinite recursion trying to build the string.  */
  xsignal (Qnil, Vmemory_signal_data);
}

/* If we released our reserve (due to running out of memory),
   and we have a fair amount free once again,
   try to set aside another reserve in case we run out once more.

   This is called when a relocatable block is freed in ralloc.c,
   and also directly from this file, in case we're not using ralloc.c.  */

void
refill_memory_reserve (void)
{
#if !defined SYSTEM_MALLOC && !defined HYBRID_MALLOC
  if (spare_memory[0] == 0)
    spare_memory[0] = malloc (SPARE_MEMORY);
  if (spare_memory[1] == 0)
    spare_memory[1] = lisp_align_malloc (sizeof (struct cons_block),
						  MEM_TYPE_SPARE);
  if (spare_memory[2] == 0)
    spare_memory[2] = lisp_align_malloc (sizeof (struct cons_block),
					 MEM_TYPE_SPARE);
  if (spare_memory[3] == 0)
    spare_memory[3] = lisp_align_malloc (sizeof (struct cons_block),
					 MEM_TYPE_SPARE);
  if (spare_memory[4] == 0)
    spare_memory[4] = lisp_align_malloc (sizeof (struct cons_block),
					 MEM_TYPE_SPARE);
  if (spare_memory[5] == 0)
    spare_memory[5] = lisp_malloc (sizeof (struct string_block),
				   MEM_TYPE_SPARE);
  if (spare_memory[6] == 0)
    spare_memory[6] = lisp_malloc (sizeof (struct string_block),
				   MEM_TYPE_SPARE);
  if (spare_memory[0] && spare_memory[1] && spare_memory[5])
    Vmemory_full = Qnil;
#endif
}

/************************************************************************
			   C Stack Marking
 ************************************************************************/

/* Conservative C stack marking requires a method to identify possibly
   live Lisp objects given a pointer value.  We do this by keeping
   track of blocks of Lisp data that are allocated in a red-black tree
   (see also the comment of mem_node which is the type of nodes in
   that tree).  Function lisp_malloc adds information for an allocated
   block to the red-black tree with calls to mem_insert, and function
   lisp_free removes it with mem_delete.  Functions live_string_p etc
   call mem_find to lookup information about a given pointer in the
   tree, and use that to determine if the pointer points into a Lisp
   object or not.  */

/* Initialize this part of alloc.c.  */

static void
mem_init (void)
{
  mem_z.left = mem_z.right = MEM_NIL;
  mem_z.parent = NULL;
  mem_z.color = MEM_BLACK;
  mem_z.start = mem_z.end = NULL;
  mem_root = MEM_NIL;
}


/* Value is a pointer to the mem_node containing START.  Value is
   MEM_NIL if there is no node in the tree containing START.  */

static struct mem_node *
mem_find (void *start)
{
  struct mem_node *p;

  if (start < min_heap_address || start > max_heap_address)
    return MEM_NIL;

  /* Make the search always successful to speed up the loop below.  */
  mem_z.start = start;
  mem_z.end = (char *) start + 1;

  p = mem_root;
  while (start < p->start || start >= p->end)
    p = start < p->start ? p->left : p->right;
  return p;
}


/* Insert a new node into the tree for a block of memory with start
   address START, end address END, and type TYPE.  Value is a
   pointer to the node that was inserted.  */

static struct mem_node *
mem_insert (void *start, void *end, enum mem_type type)
{
  struct mem_node *c, *parent, *x;

  if (min_heap_address == NULL || start < min_heap_address)
    min_heap_address = start;
  if (max_heap_address == NULL || end > max_heap_address)
    max_heap_address = end;

  /* See where in the tree a node for START belongs.  In this
     particular application, it shouldn't happen that a node is already
     present.  For debugging purposes, let's check that.  */
  c = mem_root;
  parent = NULL;

  while (c != MEM_NIL)
    {
      parent = c;
      c = start < c->start ? c->left : c->right;
    }

  /* Create a new node.  */
#ifdef GC_MALLOC_CHECK
  x = malloc (sizeof *x);
  if (x == NULL)
    emacs_abort ();
#else
  x = xmalloc (sizeof *x);
#endif
  x->start = start;
  x->end = end;
  x->type = type;
  x->parent = parent;
  x->left = x->right = MEM_NIL;
  x->color = MEM_RED;

  /* Insert it as child of PARENT or install it as root.  */
  if (parent)
    {
      if (start < parent->start)
	parent->left = x;
      else
	parent->right = x;
    }
  else
    mem_root = x;

  /* Re-establish red-black tree properties.  */
  mem_insert_fixup (x);

  return x;
}


/* Re-establish the red-black properties of the tree, and thereby
   balance the tree, after node X has been inserted; X is always red.  */

static void
mem_insert_fixup (struct mem_node *x)
{
  while (x != mem_root && x->parent->color == MEM_RED)
    {
      /* X is red and its parent is red.  This is a violation of
	 red-black tree property #3.  */

      if (x->parent == x->parent->parent->left)
	{
	  /* We're on the left side of our grandparent, and Y is our
	     "uncle".  */
	  struct mem_node *y = x->parent->parent->right;

	  if (y->color == MEM_RED)
	    {
	      /* Uncle and parent are red but should be black because
		 X is red.  Change the colors accordingly and proceed
		 with the grandparent.  */
	      x->parent->color = MEM_BLACK;
	      y->color = MEM_BLACK;
	      x->parent->parent->color = MEM_RED;
	      x = x->parent->parent;
            }
	  else
	    {
	      /* Parent and uncle have different colors; parent is
		 red, uncle is black.  */
	      if (x == x->parent->right)
		{
		  x = x->parent;
		  mem_rotate_left (x);
                }

	      x->parent->color = MEM_BLACK;
	      x->parent->parent->color = MEM_RED;
	      mem_rotate_right (x->parent->parent);
            }
        }
      else
	{
	  /* This is the symmetrical case of above.  */
	  struct mem_node *y = x->parent->parent->left;

	  if (y->color == MEM_RED)
	    {
	      x->parent->color = MEM_BLACK;
	      y->color = MEM_BLACK;
	      x->parent->parent->color = MEM_RED;
	      x = x->parent->parent;
            }
	  else
	    {
	      if (x == x->parent->left)
		{
		  x = x->parent;
		  mem_rotate_right (x);
		}

	      x->parent->color = MEM_BLACK;
	      x->parent->parent->color = MEM_RED;
	      mem_rotate_left (x->parent->parent);
            }
        }
    }

  /* The root may have been changed to red due to the algorithm.  Set
     it to black so that property #5 is satisfied.  */
  mem_root->color = MEM_BLACK;
}


/*   (x)                   (y)
     / \                   / \
    a   (y)      ===>    (x)  c
        / \              / \
       b   c            a   b  */

static void
mem_rotate_left (struct mem_node *x)
{
  struct mem_node *y;

  /* Turn y's left sub-tree into x's right sub-tree.  */
  y = x->right;
  x->right = y->left;
  if (y->left != MEM_NIL)
    y->left->parent = x;

  /* Y's parent was x's parent.  */
  if (y != MEM_NIL)
    y->parent = x->parent;

  /* Get the parent to point to y instead of x.  */
  if (x->parent)
    {
      if (x == x->parent->left)
	x->parent->left = y;
      else
	x->parent->right = y;
    }
  else
    mem_root = y;

  /* Put x on y's left.  */
  y->left = x;
  if (x != MEM_NIL)
    x->parent = y;
}


/*     (x)                (Y)
       / \                / \
     (y)  c      ===>    a  (x)
     / \                    / \
    a   b                  b   c  */

static void
mem_rotate_right (struct mem_node *x)
{
  struct mem_node *y = x->left;

  x->left = y->right;
  if (y->right != MEM_NIL)
    y->right->parent = x;

  if (y != MEM_NIL)
    y->parent = x->parent;
  if (x->parent)
    {
      if (x == x->parent->right)
	x->parent->right = y;
      else
	x->parent->left = y;
    }
  else
    mem_root = y;

  y->right = x;
  if (x != MEM_NIL)
    x->parent = y;
}


/* Delete node Z from the tree.  If Z is null or MEM_NIL, do nothing.  */

static void
mem_delete (struct mem_node *z)
{
  struct mem_node *x, *y;

  if (!z || z == MEM_NIL)
    return;

  if (z->left == MEM_NIL || z->right == MEM_NIL)
    y = z;
  else
    {
      y = z->right;
      while (y->left != MEM_NIL)
	y = y->left;
    }

  if (y->left != MEM_NIL)
    x = y->left;
  else
    x = y->right;

  x->parent = y->parent;
  if (y->parent)
    {
      if (y == y->parent->left)
	y->parent->left = x;
      else
	y->parent->right = x;
    }
  else
    mem_root = x;

  if (y != z)
    {
      z->start = y->start;
      z->end = y->end;
      z->type = y->type;
    }

  if (y->color == MEM_BLACK)
    mem_delete_fixup (x);

#ifdef GC_MALLOC_CHECK
  free (y);
#else
  xfree (y);
#endif
}


/* Re-establish the red-black properties of the tree, after a
   deletion.  */

static void
mem_delete_fixup (struct mem_node *x)
{
  while (x != mem_root && x->color == MEM_BLACK)
    {
      if (x == x->parent->left)
	{
	  struct mem_node *w = x->parent->right;

	  if (w->color == MEM_RED)
	    {
	      w->color = MEM_BLACK;
	      x->parent->color = MEM_RED;
	      mem_rotate_left (x->parent);
	      w = x->parent->right;
            }

	  if (w->left->color == MEM_BLACK && w->right->color == MEM_BLACK)
	    {
	      w->color = MEM_RED;
	      x = x->parent;
            }
	  else
	    {
	      if (w->right->color == MEM_BLACK)
		{
		  w->left->color = MEM_BLACK;
		  w->color = MEM_RED;
		  mem_rotate_right (w);
		  w = x->parent->right;
                }
	      w->color = x->parent->color;
	      x->parent->color = MEM_BLACK;
	      w->right->color = MEM_BLACK;
	      mem_rotate_left (x->parent);
	      x = mem_root;
            }
        }
      else
	{
	  struct mem_node *w = x->parent->left;

	  if (w->color == MEM_RED)
	    {
	      w->color = MEM_BLACK;
	      x->parent->color = MEM_RED;
	      mem_rotate_right (x->parent);
	      w = x->parent->left;
            }

	  if (w->right->color == MEM_BLACK && w->left->color == MEM_BLACK)
	    {
	      w->color = MEM_RED;
	      x = x->parent;
            }
	  else
	    {
	      if (w->left->color == MEM_BLACK)
		{
		  w->right->color = MEM_BLACK;
		  w->color = MEM_RED;
		  mem_rotate_left (w);
		  w = x->parent->left;
                }

	      w->color = x->parent->color;
	      x->parent->color = MEM_BLACK;
	      w->left->color = MEM_BLACK;
	      mem_rotate_right (x->parent);
	      x = mem_root;
            }
        }
    }

  x->color = MEM_BLACK;
}


/* If P is a pointer into a live Lisp string object on the heap,
   return the object.  Otherwise, return nil.  M is a pointer to the
   mem_block for P.

   This and other *_holding functions look for a pointer anywhere into
   the object, not merely for a pointer to the start of the object,
   because some compilers sometimes optimize away the latter.  See
   Bug#28213.  */

static Lisp_Object
live_string_holding (struct mem_node *m, void *p)
{
  if (m->type == MEM_TYPE_STRING)
    {
      struct string_block *b = m->start;
      char *cp = p;
      ptrdiff_t offset = cp - (char *) &b->strings[0];

      /* P must point into a Lisp_String structure, and it
	 must not be on the free-list.  */
      if (0 <= offset && offset < STRING_BLOCK_SIZE * sizeof b->strings[0])
	{
	  cp = ptr_bounds_copy (cp, b);
	  struct Lisp_String *s = p = cp -= offset % sizeof b->strings[0];
	  if (s->u.s.data)
	    return make_lisp_ptr (s, Lisp_String);
	}
    }
  return Qnil;
}

static bool
live_string_p (struct mem_node *m, void *p)
{
  return !NILP (live_string_holding (m, p));
}

/* If P is a pointer into a live Lisp cons object on the heap, return
   the object.  Otherwise, return nil.  M is a pointer to the
   mem_block for P.  */

static Lisp_Object
live_cons_holding (struct mem_node *m, void *p)
{
  if (m->type == MEM_TYPE_CONS)
    {
      struct cons_block *b = m->start;
      char *cp = p;
      ptrdiff_t offset = cp - (char *) &b->conses[0];

      /* P must point into a Lisp_Cons, not be
	 one of the unused cells in the current cons block,
	 and not be on the free-list.  */
      if (0 <= offset && offset < CONS_BLOCK_SIZE * sizeof b->conses[0]
	  && (b != cons_block
	      || offset / sizeof b->conses[0] < cons_block_index))
	{
	  cp = ptr_bounds_copy (cp, b);
	  struct Lisp_Cons *s = p = cp -= offset % sizeof b->conses[0];
	  if (!EQ (s->u.s.car, Vdead))
	    return make_lisp_ptr (s, Lisp_Cons);
	}
    }
  return Qnil;
}

static bool
live_cons_p (struct mem_node *m, void *p)
{
  return !NILP (live_cons_holding (m, p));
}


/* If P is a pointer into a live Lisp symbol object on the heap,
   return the object.  Otherwise, return nil.  M is a pointer to the
   mem_block for P.  */

static Lisp_Object
live_symbol_holding (struct mem_node *m, void *p)
{
  if (m->type == MEM_TYPE_SYMBOL)
    {
      struct symbol_block *b = m->start;
      char *cp = p;
      ptrdiff_t offset = cp - (char *) &b->symbols[0];

      /* P must point into the Lisp_Symbol, not be
	 one of the unused cells in the current symbol block,
	 and not be on the free-list.  */
      if (0 <= offset && offset < SYMBOL_BLOCK_SIZE * sizeof b->symbols[0]
	  && (b != symbol_block
	      || offset / sizeof b->symbols[0] < symbol_block_index))
	{
	  cp = ptr_bounds_copy (cp, b);
	  struct Lisp_Symbol *s = p = cp -= offset % sizeof b->symbols[0];
	  if (!EQ (s->u.s.function, Vdead))
	    return make_lisp_symbol (s);
	}
    }
  return Qnil;
}

static bool
live_symbol_p (struct mem_node *m, void *p)
{
  return !NILP (live_symbol_holding (m, p));
}


/* Return true if P is a pointer to a live Lisp float on
   the heap.  M is a pointer to the mem_block for P.  */

static bool
live_float_p (struct mem_node *m, void *p)
{
  if (m->type == MEM_TYPE_FLOAT)
    {
      struct float_block *b = m->start;
      char *cp = p;
      ptrdiff_t offset = cp - (char *) &b->floats[0];

      /* P must point to the start of a Lisp_Float and not be
	 one of the unused cells in the current float block.  */
      return (offset >= 0
	      && offset % sizeof b->floats[0] == 0
	      && offset < (FLOAT_BLOCK_SIZE * sizeof b->floats[0])
	      && (b != float_block
		  || offset / sizeof b->floats[0] < float_block_index));
    }
  else
    return 0;
}


/* If P is a pointer to a live Lisp Misc on the heap, return the object.
   Otherwise, return nil.  M is a pointer to the mem_block for P.  */

static Lisp_Object
live_misc_holding (struct mem_node *m, void *p)
{
  if (m->type == MEM_TYPE_MISC)
    {
      struct marker_block *b = m->start;
      char *cp = p;
      ptrdiff_t offset = cp - (char *) &b->markers[0];

      /* P must point into a Lisp_Misc, not be
	 one of the unused cells in the current misc block,
	 and not be on the free-list.  */
      if (0 <= offset && offset < MARKER_BLOCK_SIZE * sizeof b->markers[0]
	  && (b != marker_block
	      || offset / sizeof b->markers[0] < marker_block_index))
	{
	  cp = ptr_bounds_copy (cp, b);
	  union Lisp_Misc *s = p = cp -= offset % sizeof b->markers[0];
	  if (s->u_any.type != Lisp_Misc_Free)
	    return make_lisp_ptr (s, Lisp_Misc);
	}
    }
  return Qnil;
}

static bool
live_misc_p (struct mem_node *m, void *p)
{
  return !NILP (live_misc_holding (m, p));
}

/* If P is a pointer to a live vector-like object, return the object.
   Otherwise, return nil.
   M is a pointer to the mem_block for P.  */

static Lisp_Object
live_vector_holding (struct mem_node *m, void *p)
{
  struct Lisp_Vector *vp = p;

  if (m->type == MEM_TYPE_VECTOR_BLOCK)
    {
      /* This memory node corresponds to a vector block.  */
      struct vector_block *block = m->start;
      struct Lisp_Vector *vector = (struct Lisp_Vector *) block->data;

      /* P is in the block's allocation range.  Scan the block
	 up to P and see whether P points to the start of some
	 vector which is not on a free list.  FIXME: check whether
	 some allocation patterns (probably a lot of short vectors)
	 may cause a substantial overhead of this loop.  */
      while (VECTOR_IN_BLOCK (vector, block) && vector <= vp)
	{
	  struct Lisp_Vector *next = ADVANCE (vector, vector_nbytes (vector));
	  if (vp < next && !PSEUDOVECTOR_TYPEP (&vector->header, PVEC_FREE))
	    return make_lisp_ptr (vector, Lisp_Vectorlike);
	  vector = next;
	}
    }
  else if (m->type == MEM_TYPE_VECTORLIKE)
    {
      /* This memory node corresponds to a large vector.  */
      struct Lisp_Vector *vector = large_vector_vec (m->start);
      struct Lisp_Vector *next = ADVANCE (vector, vector_nbytes (vector));
      if (vector <= vp && vp < next)
	return make_lisp_ptr (vector, Lisp_Vectorlike);
    }
  return Qnil;
}

static bool
live_vector_p (struct mem_node *m, void *p)
{
  return !NILP (live_vector_holding (m, p));
}

/* If P is a pointer into a live buffer, return the buffer.
   Otherwise, return nil.  M is a pointer to the mem_block for P.  */

static Lisp_Object
live_buffer_holding (struct mem_node *m, void *p)
{
  /* P must point into the block, and the buffer
     must not have been killed.  */
  if (m->type == MEM_TYPE_BUFFER)
    {
      struct buffer *b = m->start;
      char *cb = m->start;
      char *cp = p;
      ptrdiff_t offset = cp - cb;
      if (0 <= offset && offset < sizeof *b && !NILP (b->name_))
	{
	  Lisp_Object obj;
	  XSETBUFFER (obj, b);
	  return obj;
	}
    }
  return Qnil;
}

static bool
live_buffer_p (struct mem_node *m, void *p)
{
  return !NILP (live_buffer_holding (m, p));
}

/* Mark OBJ if we can prove it's a Lisp_Object.  */

static void
mark_maybe_object (Lisp_Object obj)
{
#if USE_VALGRIND
  if (valgrind_p)
    VALGRIND_MAKE_MEM_DEFINED (&obj, sizeof (obj));
#endif

  if (INTEGERP (obj))
    return;

  void *po = XPNTR (obj);
  struct mem_node *m = mem_find (po);

  if (m != MEM_NIL)
    {
      bool mark_p = false;

      switch (XTYPE (obj))
	{
	case Lisp_String:
	  mark_p = EQ (obj, live_string_holding (m, po));
	  break;

	case Lisp_Cons:
	  mark_p = EQ (obj, live_cons_holding (m, po));
	  break;

	case Lisp_Symbol:
	  mark_p = EQ (obj, live_symbol_holding (m, po));
	  break;

	case Lisp_Float:
	  mark_p = live_float_p (m, po);
	  break;

	case Lisp_Vectorlike:
	  mark_p = (EQ (obj, live_vector_holding (m, po))
		    || EQ (obj, live_buffer_holding (m, po)));
	  break;

	case Lisp_Misc:
	  mark_p = EQ (obj, live_misc_holding (m, po));
	  break;

	default:
	  break;
	}

      if (mark_p)
	mark_object (obj);
    }
}

/* Return true if P can point to Lisp data, and false otherwise.
   Symbols are implemented via offsets not pointers, but the offsets
   are also multiples of GCALIGNMENT.  */

static bool
maybe_lisp_pointer (void *p)
{
  return (uintptr_t) p % GCALIGNMENT == 0;
}

#ifndef HAVE_MODULES
enum { HAVE_MODULES = false };
#endif

/* If P points to Lisp data, mark that as live if it isn't already
   marked.  */

static void
mark_maybe_pointer (void *p)
{
  struct mem_node *m;

#if USE_VALGRIND
  if (valgrind_p)
    VALGRIND_MAKE_MEM_DEFINED (&p, sizeof (p));
#endif

  if (sizeof (Lisp_Object) == sizeof (void *) || !HAVE_MODULES)
    {
      if (!maybe_lisp_pointer (p))
        return;
    }
  else
    {
      /* For the wide-int case, also mark emacs_value tagged pointers,
	 which can be generated by emacs-module.c's value_to_lisp.  */
      p = (void *) ((uintptr_t) p & ~(GCALIGNMENT - 1));
    }

  m = mem_find (p);
  if (m != MEM_NIL)
    {
      Lisp_Object obj = Qnil;

      switch (m->type)
	{
	case MEM_TYPE_NON_LISP:
	case MEM_TYPE_SPARE:
	  /* Nothing to do; not a pointer to Lisp memory.  */
	  break;

	case MEM_TYPE_BUFFER:
	  obj = live_buffer_holding (m, p);
	  break;

	case MEM_TYPE_CONS:
	  obj = live_cons_holding (m, p);
	  break;

	case MEM_TYPE_STRING:
	  obj = live_string_holding (m, p);
	  break;

	case MEM_TYPE_MISC:
	  obj = live_misc_holding (m, p);
	  break;

	case MEM_TYPE_SYMBOL:
	  obj = live_symbol_holding (m, p);
	  break;

	case MEM_TYPE_FLOAT:
	  if (live_float_p (m, p))
	    obj = make_lisp_ptr (p, Lisp_Float);
	  break;

	case MEM_TYPE_VECTORLIKE:
	case MEM_TYPE_VECTOR_BLOCK:
	  obj = live_vector_holding (m, p);
	  break;

	default:
	  emacs_abort ();
	}

      if (!NILP (obj))
	mark_object (obj);
    }
}


/* Alignment of pointer values.  Use alignof, as it sometimes returns
   a smaller alignment than GCC's __alignof__ and mark_memory might
   miss objects if __alignof__ were used.  */
#define GC_POINTER_ALIGNMENT alignof (void *)

/* Mark Lisp objects referenced from the address range START+OFFSET..END
   or END+OFFSET..START.  */

static void ATTRIBUTE_NO_SANITIZE_ADDRESS
mark_memory (void *start, void *end)
{
  char *pp;

  /* Make START the pointer to the start of the memory region,
     if it isn't already.  */
  if (end < start)
    {
      void *tem = start;
      start = end;
      end = tem;
    }

  eassert (((uintptr_t) start) % GC_POINTER_ALIGNMENT == 0);

  /* Mark Lisp data pointed to.  This is necessary because, in some
     situations, the C compiler optimizes Lisp objects away, so that
     only a pointer to them remains.  Example:

     DEFUN ("testme", Ftestme, Stestme, 0, 0, 0, "")
     ()
     {
       Lisp_Object obj = build_string ("test");
       struct Lisp_String *s = XSTRING (obj);
       Fgarbage_collect ();
       fprintf (stderr, "test '%s'\n", s->u.s.data);
       return Qnil;
     }

     Here, `obj' isn't really used, and the compiler optimizes it
     away.  The only reference to the life string is through the
     pointer `s'.  */

  for (pp = start; (void *) pp < end; pp += GC_POINTER_ALIGNMENT)
    {
      mark_maybe_pointer (*(void **) pp);

      verify (alignof (Lisp_Object) % GC_POINTER_ALIGNMENT == 0);
      if (alignof (Lisp_Object) == GC_POINTER_ALIGNMENT
	  || (uintptr_t) pp % alignof (Lisp_Object) == 0)
	mark_maybe_object (*(Lisp_Object *) pp);
    }
}

#ifndef HAVE___BUILTIN_UNWIND_INIT

# ifdef GC_SETJMP_WORKS
static void
test_setjmp (void)
{
}
# else

static bool setjmp_tested_p;
static int longjmps_done;

#  define SETJMP_WILL_LIKELY_WORK "\
\n\
Emacs garbage collector has been changed to use conservative stack\n\
marking.  Emacs has determined that the method it uses to do the\n\
marking will likely work on your system, but this isn't sure.\n\
\n\
If you are a system-programmer, or can get the help of a local wizard\n\
who is, please take a look at the function mark_stack in alloc.c, and\n\
verify that the methods used are appropriate for your system.\n\
\n\
Please mail the result to <emacs-devel@gnu.org>.\n\
"

#  define SETJMP_WILL_NOT_WORK "\
\n\
Emacs garbage collector has been changed to use conservative stack\n\
marking.  Emacs has determined that the default method it uses to do the\n\
marking will not work on your system.  We will need a system-dependent\n\
solution for your system.\n\
\n\
Please take a look at the function mark_stack in alloc.c, and\n\
try to find a way to make it work on your system.\n\
\n\
Note that you may get false negatives, depending on the compiler.\n\
In particular, you need to use -O with GCC for this test.\n\
\n\
Please mail the result to <emacs-devel@gnu.org>.\n\
"


/* Perform a quick check if it looks like setjmp saves registers in a
   jmp_buf.  Print a message to stderr saying so.  When this test
   succeeds, this is _not_ a proof that setjmp is sufficient for
   conservative stack marking.  Only the sources or a disassembly
   can prove that.  */

static void
test_setjmp (void)
{
  if (setjmp_tested_p)
    return;
  setjmp_tested_p = true;
  char buf[10];
  register int x;
  sys_jmp_buf jbuf;

  /* Arrange for X to be put in a register.  */
  sprintf (buf, "1");
  x = strlen (buf);
  x = 2 * x - 1;

  sys_setjmp (jbuf);
  if (longjmps_done == 1)
    {
      /* Came here after the longjmp at the end of the function.

         If x == 1, the longjmp has restored the register to its
         value before the setjmp, and we can hope that setjmp
         saves all such registers in the jmp_buf, although that
	 isn't sure.

         For other values of X, either something really strange is
         taking place, or the setjmp just didn't save the register.  */

      if (x == 1)
	fprintf (stderr, SETJMP_WILL_LIKELY_WORK);
      else
	{
	  fprintf (stderr, SETJMP_WILL_NOT_WORK);
	  exit (1);
	}
    }

  ++longjmps_done;
  x = 2;
  if (longjmps_done == 1)
    sys_longjmp (jbuf, 1);
}
# endif /* ! GC_SETJMP_WORKS */
#endif /* ! HAVE___BUILTIN_UNWIND_INIT */

/* The type of an object near the stack top, whose address can be used
   as a stack scan limit.  */
typedef union
{
  /* Align the stack top properly.  Even if !HAVE___BUILTIN_UNWIND_INIT,
     jmp_buf may not be aligned enough on darwin-ppc64.  */
  max_align_t o;
#ifndef HAVE___BUILTIN_UNWIND_INIT
  sys_jmp_buf j;
  char c;
#endif
} stacktop_sentry;

/* Force callee-saved registers and register windows onto the stack.
   Use the platform-defined __builtin_unwind_init if available,
   obviating the need for machine dependent methods.  */
#ifndef HAVE___BUILTIN_UNWIND_INIT
# ifdef __sparc__
   /* This trick flushes the register windows so that all the state of
      the process is contained in the stack.
      FreeBSD does not have a ta 3 handler, so handle it specially.
      FIXME: Code in the Boehm GC suggests flushing (with 'flushrs') is
      needed on ia64 too.  See mach_dep.c, where it also says inline
      assembler doesn't work with relevant proprietary compilers.  */
#  if defined __sparc64__ && defined __FreeBSD__
#   define __builtin_unwind_init() asm ("flushw")
#  else
#   define __builtin_unwind_init() asm ("ta 3")
#  endif
# else
#  define __builtin_unwind_init() ((void) 0)
# endif
#endif

/* Yield an address close enough to the top of the stack that the
   garbage collector need not scan above it.  Callers should be
   declared NO_INLINE.  */
#ifdef HAVE___BUILTIN_FRAME_ADDRESS
# define NEAR_STACK_TOP(addr) ((void) (addr), __builtin_frame_address (0))
#else
# define NEAR_STACK_TOP(addr) (addr)
#endif

/* Set *P to the address of the top of the stack.  This must be a
   macro, not a function, so that it is executed in the caller's
   environment.  It is not inside a do-while so that its storage
   survives the macro.  Callers should be declared NO_INLINE.  */
#ifdef HAVE___BUILTIN_UNWIND_INIT
# define SET_STACK_TOP_ADDRESS(p)	\
   stacktop_sentry sentry;		\
   __builtin_unwind_init ();		\
   *(p) = NEAR_STACK_TOP (&sentry)
#else
# define SET_STACK_TOP_ADDRESS(p)		\
   stacktop_sentry sentry;			\
   __builtin_unwind_init ();			\
   test_setjmp ();				\
   sys_setjmp (sentry.j);			\
   *(p) = NEAR_STACK_TOP (&sentry + (stack_bottom < &sentry.c))
#endif

/* Mark live Lisp objects on the C stack.

   There are several system-dependent problems to consider when
   porting this to new architectures:

   Processor Registers

   We have to mark Lisp objects in CPU registers that can hold local
   variables or are used to pass parameters.

   This code assumes that calling setjmp saves registers we need
   to see in a jmp_buf which itself lies on the stack.  This doesn't
   have to be true!  It must be verified for each system, possibly
   by taking a look at the source code of setjmp.

   If __builtin_unwind_init is available (defined by GCC >= 2.8) we
   can use it as a machine independent method to store all registers
   to the stack.  In this case the macros described in the previous
   two paragraphs are not used.

   Stack Layout

   Architectures differ in the way their processor stack is organized.
   For example, the stack might look like this

     +----------------+
     |  Lisp_Object   |  size = 4
     +----------------+
     | something else |  size = 2
     +----------------+
     |  Lisp_Object   |  size = 4
     +----------------+
     |	...	      |

   In such a case, not every Lisp_Object will be aligned equally.  To
   find all Lisp_Object on the stack it won't be sufficient to walk
   the stack in steps of 4 bytes.  Instead, two passes will be
   necessary, one starting at the start of the stack, and a second
   pass starting at the start of the stack + 2.  Likewise, if the
   minimal alignment of Lisp_Objects on the stack is 1, four passes
   would be necessary, each one starting with one byte more offset
   from the stack start.  */

void
mark_stack (char *bottom, char *end)
{
  /* This assumes that the stack is a contiguous region in memory.  If
     that's not the case, something has to be done here to iterate
     over the stack segments.  */
  mark_memory (bottom, end);

  /* Allow for marking a secondary stack, like the register stack on the
     ia64.  */
#ifdef GC_MARK_SECONDARY_STACK
  GC_MARK_SECONDARY_STACK ();
#endif
}

/* This is a trampoline function that flushes registers to the stack,
   and then calls FUNC.  ARG is passed through to FUNC verbatim.

   This function must be called whenever Emacs is about to release the
   global interpreter lock.  This lets the garbage collector easily
   find roots in registers on threads that are not actively running
   Lisp.

   It is invalid to run any Lisp code or to allocate any GC memory
   from FUNC.  */

NO_INLINE void
flush_stack_call_func (void (*func) (void *arg), void *arg)
{
  void *end;
  struct thread_state *self = current_thread;
  SET_STACK_TOP_ADDRESS (&end);
  self->stack_top = end;
  func (arg);
  eassert (current_thread == self);
}

static bool
c_symbol_p (struct Lisp_Symbol *sym)
{
  char *lispsym_ptr = (char *) lispsym;
  char *sym_ptr = (char *) sym;
  ptrdiff_t lispsym_offset = sym_ptr - lispsym_ptr;
  return 0 <= lispsym_offset && lispsym_offset < sizeof lispsym;
}

/* Determine whether it is safe to access memory at address P.  */
static int
valid_pointer_p (void *p)
{
#ifdef WINDOWSNT
  return w32_valid_pointer_p (p, 16);
#else

  if (ADDRESS_SANITIZER)
    return p ? -1 : 0;

  int fd[2];

  /* Obviously, we cannot just access it (we would SEGV trying), so we
     trick the o/s to tell us whether p is a valid pointer.
     Unfortunately, we cannot use NULL_DEVICE here, as emacs_write may
     not validate p in that case.  */

  if (emacs_pipe (fd) == 0)
    {
      bool valid = emacs_write (fd[1], p, 16) == 16;
      emacs_close (fd[1]);
      emacs_close (fd[0]);
      return valid;
    }

  return -1;
#endif
}

/* Return 2 if OBJ is a killed or special buffer object, 1 if OBJ is a
   valid lisp object, 0 if OBJ is NOT a valid lisp object, or -1 if we
   cannot validate OBJ.  This function can be quite slow, so its primary
   use is the manual debugging.  The only exception is print_object, where
   we use it to check whether the memory referenced by the pointer of
   Lisp_Save_Value object contains valid objects.  */

int
valid_lisp_object_p (Lisp_Object obj)
{
  if (INTEGERP (obj))
    return 1;

  void *p = XPNTR (obj);
  if (PURE_P (p))
    return 1;

  if (SYMBOLP (obj) && c_symbol_p (p))
    return ((char *) p - (char *) lispsym) % sizeof lispsym[0] == 0;

  if (p == &buffer_defaults || p == &buffer_local_symbols)
    return 2;

  struct mem_node *m = mem_find (p);

  if (m == MEM_NIL)
    {
      int valid = valid_pointer_p (p);
      if (valid <= 0)
	return valid;

      if (SUBRP (obj))
	return 1;

      return 0;
    }

  switch (m->type)
    {
    case MEM_TYPE_NON_LISP:
    case MEM_TYPE_SPARE:
      return 0;

    case MEM_TYPE_BUFFER:
      return live_buffer_p (m, p) ? 1 : 2;

    case MEM_TYPE_CONS:
      return live_cons_p (m, p);

    case MEM_TYPE_STRING:
      return live_string_p (m, p);

    case MEM_TYPE_MISC:
      return live_misc_p (m, p);

    case MEM_TYPE_SYMBOL:
      return live_symbol_p (m, p);

    case MEM_TYPE_FLOAT:
      return live_float_p (m, p);

    case MEM_TYPE_VECTORLIKE:
    case MEM_TYPE_VECTOR_BLOCK:
      return live_vector_p (m, p);

    default:
      break;
    }

  return 0;
}

/***********************************************************************
		       Pure Storage Management
 ***********************************************************************/

/* Allocate room for SIZE bytes from pure Lisp storage and return a
   pointer to it.  TYPE is the Lisp type for which the memory is
   allocated.  TYPE < 0 means it's not used for a Lisp object.  */

static void *
pure_alloc (size_t size, int type)
{
  void *result;

 again:
  if (type >= 0)
    {
      /* Allocate space for a Lisp object from the beginning of the free
	 space with taking account of alignment.  */
      result = pointer_align (purebeg + pure_bytes_used_lisp, GCALIGNMENT);
      pure_bytes_used_lisp = ((char *)result - (char *)purebeg) + size;
    }
  else
    {
      /* Allocate space for a non-Lisp object from the end of the free
	 space.  */
      pure_bytes_used_non_lisp += size;
      result = purebeg + pure_size - pure_bytes_used_non_lisp;
    }
  pure_bytes_used = pure_bytes_used_lisp + pure_bytes_used_non_lisp;

  if (pure_bytes_used <= pure_size)
    return ptr_bounds_clip (result, size);

  /* Don't allocate a large amount here,
     because it might get mmap'd and then its address
     might not be usable.  */
  purebeg = xmalloc (10000);
  pure_size = 10000;
  pure_bytes_used_before_overflow += pure_bytes_used - size;
  pure_bytes_used = 0;
  pure_bytes_used_lisp = pure_bytes_used_non_lisp = 0;
  goto again;
}


#ifndef CANNOT_DUMP

/* Print a warning if PURESIZE is too small.  */

void
check_pure_size (void)
{
  if (pure_bytes_used_before_overflow)
    message (("emacs:0:Pure Lisp storage overflow (approx. %"pI"d"
	      " bytes needed)"),
	     pure_bytes_used + pure_bytes_used_before_overflow);
}
#endif


/* Find the byte sequence {DATA[0], ..., DATA[NBYTES-1], '\0'} from
   the non-Lisp data pool of the pure storage, and return its start
   address.  Return NULL if not found.  */

static char *
find_string_data_in_pure (const char *data, ptrdiff_t nbytes)
{
  int i;
  ptrdiff_t skip, bm_skip[256], last_char_skip, infinity, start, start_max;
  const unsigned char *p;
  char *non_lisp_beg;

  if (pure_bytes_used_non_lisp <= nbytes)
    return NULL;

  /* Set up the Boyer-Moore table.  */
  skip = nbytes + 1;
  for (i = 0; i < 256; i++)
    bm_skip[i] = skip;

  p = (const unsigned char *) data;
  while (--skip > 0)
    bm_skip[*p++] = skip;

  last_char_skip = bm_skip['\0'];

  non_lisp_beg = purebeg + pure_size - pure_bytes_used_non_lisp;
  start_max = pure_bytes_used_non_lisp - (nbytes + 1);

  /* See the comments in the function `boyer_moore' (search.c) for the
     use of `infinity'.  */
  infinity = pure_bytes_used_non_lisp + 1;
  bm_skip['\0'] = infinity;

  p = (const unsigned char *) non_lisp_beg + nbytes;
  start = 0;
  do
    {
      /* Check the last character (== '\0').  */
      do
	{
	  start += bm_skip[*(p + start)];
	}
      while (start <= start_max);

      if (start < infinity)
	/* Couldn't find the last character.  */
	return NULL;

      /* No less than `infinity' means we could find the last
	 character at `p[start - infinity]'.  */
      start -= infinity;

      /* Check the remaining characters.  */
      if (memcmp (data, non_lisp_beg + start, nbytes) == 0)
	/* Found.  */
	return ptr_bounds_clip (non_lisp_beg + start, nbytes + 1);

      start += last_char_skip;
    }
  while (start <= start_max);

  return NULL;
}


/* Return a string allocated in pure space.  DATA is a buffer holding
   NCHARS characters, and NBYTES bytes of string data.  MULTIBYTE
   means make the result string multibyte.

   Must get an error if pure storage is full, since if it cannot hold
   a large string it may be able to hold conses that point to that
   string; then the string is not protected from gc.  */

Lisp_Object
make_pure_string (const char *data,
		  ptrdiff_t nchars, ptrdiff_t nbytes, bool multibyte)
{
  Lisp_Object string;
  struct Lisp_String *s = pure_alloc (sizeof *s, Lisp_String);
  s->u.s.data = (unsigned char *) find_string_data_in_pure (data, nbytes);
  if (s->u.s.data == NULL)
    {
      s->u.s.data = pure_alloc (nbytes + 1, -1);
      memcpy (s->u.s.data, data, nbytes);
      s->u.s.data[nbytes] = '\0';
    }
  s->u.s.size = nchars;
  s->u.s.size_byte = multibyte ? nbytes : -1;
  s->u.s.intervals = NULL;
  XSETSTRING (string, s);
  return string;
}

/* Return a string allocated in pure space.  Do not
   allocate the string data, just point to DATA.  */

Lisp_Object
make_pure_c_string (const char *data, ptrdiff_t nchars)
{
  Lisp_Object string;
  struct Lisp_String *s = pure_alloc (sizeof *s, Lisp_String);
  s->u.s.size = nchars;
  s->u.s.size_byte = -1;
  s->u.s.data = (unsigned char *) data;
  s->u.s.intervals = NULL;
  XSETSTRING (string, s);
  return string;
}

static Lisp_Object purecopy (Lisp_Object obj);

/* Return a cons allocated from pure space.  Give it pure copies
   of CAR as car and CDR as cdr.  */

Lisp_Object
pure_cons (Lisp_Object car, Lisp_Object cdr)
{
  Lisp_Object new;
  struct Lisp_Cons *p = pure_alloc (sizeof *p, Lisp_Cons);
  XSETCONS (new, p);
  XSETCAR (new, purecopy (car));
  XSETCDR (new, purecopy (cdr));
  return new;
}


/* Value is a float object with value NUM allocated from pure space.  */

static Lisp_Object
make_pure_float (double num)
{
  Lisp_Object new;
  struct Lisp_Float *p = pure_alloc (sizeof *p, Lisp_Float);
  XSETFLOAT (new, p);
  XFLOAT_INIT (new, num);
  return new;
}


/* Return a vector with room for LEN Lisp_Objects allocated from
   pure space.  */

static Lisp_Object
make_pure_vector (ptrdiff_t len)
{
  Lisp_Object new;
  size_t size = header_size + len * word_size;
  struct Lisp_Vector *p = pure_alloc (size, Lisp_Vectorlike);
  XSETVECTOR (new, p);
  XVECTOR (new)->header.size = len;
  return new;
}

/* Copy all contents and parameters of TABLE to a new table allocated
   from pure space, return the purified table.  */
static struct Lisp_Hash_Table *
purecopy_hash_table (struct Lisp_Hash_Table *table)
{
  eassert (NILP (table->weak));
  eassert (table->pure);

  struct Lisp_Hash_Table *pure = pure_alloc (sizeof *pure, Lisp_Vectorlike);
  struct hash_table_test pure_test = table->test;

  /* Purecopy the hash table test.  */
  pure_test.name = purecopy (table->test.name);
  pure_test.user_hash_function = purecopy (table->test.user_hash_function);
  pure_test.user_cmp_function = purecopy (table->test.user_cmp_function);

  pure->header = table->header;
  pure->weak = purecopy (Qnil);
  pure->hash = purecopy (table->hash);
  pure->next = purecopy (table->next);
  pure->index = purecopy (table->index);
  pure->count = table->count;
  pure->next_free = table->next_free;
  pure->pure = table->pure;
  pure->rehash_threshold = table->rehash_threshold;
  pure->rehash_size = table->rehash_size;
  pure->key_and_value = purecopy (table->key_and_value);
  pure->test = pure_test;

  return pure;
}

DEFUN ("purecopy", Fpurecopy, Spurecopy, 1, 1, 0,
       doc: /* Make a copy of object OBJ in pure storage.
Recursively copies contents of vectors and cons cells.
Does not copy symbols.  Copies strings without text properties.  */)
  (register Lisp_Object obj)
{
  if (NILP (Vpurify_flag))
    return obj;
  else if (MARKERP (obj) || OVERLAYP (obj) || SYMBOLP (obj))
    /* Can't purify those.  */
    return obj;
  else
    return purecopy (obj);
}

/* Pinned objects are marked before every GC cycle.  */
static struct pinned_object
{
  Lisp_Object object;
  struct pinned_object *next;
} *pinned_objects;

static Lisp_Object
purecopy (Lisp_Object obj)
{
  if (INTEGERP (obj)
      || (! SYMBOLP (obj) && PURE_P (XPNTR (obj)))
      || SUBRP (obj))
    return obj;    /* Already pure.  */

  if (STRINGP (obj) && XSTRING (obj)->u.s.intervals)
    message_with_string ("Dropping text-properties while making string `%s' pure",
			 obj, true);

  if (HASH_TABLE_P (Vpurify_flag)) /* Hash consing.  */
    {
      Lisp_Object tmp = Fgethash (obj, Vpurify_flag, Qnil);
      if (!NILP (tmp))
	return tmp;
    }

  if (CONSP (obj))
    obj = pure_cons (XCAR (obj), XCDR (obj));
  else if (FLOATP (obj))
    obj = make_pure_float (XFLOAT_DATA (obj));
  else if (STRINGP (obj))
    obj = make_pure_string (SSDATA (obj), SCHARS (obj),
			    SBYTES (obj),
			    STRING_MULTIBYTE (obj));
  else if (HASH_TABLE_P (obj))
    {
      struct Lisp_Hash_Table *table = XHASH_TABLE (obj);
      /* Do not purify hash tables which haven't been defined with
         :purecopy as non-nil or are weak - they aren't guaranteed to
         not change.  */
      if (!NILP (table->weak) || !table->pure)
        {
          /* Instead, add the hash table to the list of pinned objects,
             so that it will be marked during GC.  */
          struct pinned_object *o = xmalloc (sizeof *o);
          o->object = obj;
          o->next = pinned_objects;
          pinned_objects = o;
          return obj; /* Don't hash cons it.  */
        }

      struct Lisp_Hash_Table *h = purecopy_hash_table (table);
      XSET_HASH_TABLE (obj, h);
    }
  else if (COMPILEDP (obj) || VECTORP (obj) || RECORDP (obj))
    {
      struct Lisp_Vector *objp = XVECTOR (obj);
      ptrdiff_t nbytes = vector_nbytes (objp);
      struct Lisp_Vector *vec = pure_alloc (nbytes, Lisp_Vectorlike);
      register ptrdiff_t i;
      ptrdiff_t size = ASIZE (obj);
      if (size & PSEUDOVECTOR_FLAG)
	size &= PSEUDOVECTOR_SIZE_MASK;
      memcpy (vec, objp, nbytes);
      for (i = 0; i < size; i++)
	vec->contents[i] = purecopy (vec->contents[i]);
      XSETVECTOR (obj, vec);
    }
  else if (SYMBOLP (obj))
    {
      if (!XSYMBOL (obj)->u.s.pinned && !c_symbol_p (XSYMBOL (obj)))
	{ /* We can't purify them, but they appear in many pure objects.
	     Mark them as `pinned' so we know to mark them at every GC cycle.  */
	  XSYMBOL (obj)->u.s.pinned = true;
	  symbol_block_pinned = symbol_block;
	}
      /* Don't hash-cons it.  */
      return obj;
    }
  else
    {
      AUTO_STRING (fmt, "Don't know how to purify: %S");
      Fsignal (Qerror, list1 (CALLN (Fformat, fmt, obj)));
    }

  if (HASH_TABLE_P (Vpurify_flag)) /* Hash consing.  */
    Fputhash (obj, obj, Vpurify_flag);

  return obj;
}



/***********************************************************************
			  Protection from GC
 ***********************************************************************/

/* Put an entry in staticvec, pointing at the variable with address
   VARADDRESS.  */

void
staticpro (Lisp_Object *varaddress)
{
  if (staticidx >= NSTATICS)
    fatal ("NSTATICS too small; try increasing and recompiling Emacs.");
  staticvec[staticidx++] = varaddress;
}


/***********************************************************************
			  Protection from GC
 ***********************************************************************/

/* Temporarily prevent garbage collection.  */

ptrdiff_t
inhibit_garbage_collection (void)
{
  ptrdiff_t count = SPECPDL_INDEX ();

  specbind (Qgc_cons_threshold, make_number (MOST_POSITIVE_FIXNUM));
  return count;
}

/* Used to avoid possible overflows when
   converting from C to Lisp integers.  */

Lisp_Object
bounded_number (EMACS_INT number)
{
  return make_number (min (MOST_POSITIVE_FIXNUM, number));
}

/* Calculate total bytes of live objects.  */

static size_t
total_bytes_of_live_objects (void)
{
  size_t tot = 0;
  tot += total_conses  * sizeof (struct Lisp_Cons);
  tot += total_symbols * sizeof (struct Lisp_Symbol);
  tot += total_markers * sizeof (union Lisp_Misc);
  tot += total_string_bytes;
  tot += total_vector_slots * word_size;
  tot += total_floats  * sizeof (struct Lisp_Float);
  tot += total_intervals * sizeof (struct interval);
  tot += total_strings * sizeof (struct Lisp_String);
  return tot;
}

#ifdef HAVE_WINDOW_SYSTEM

/* Remove unmarked font-spec and font-entity objects from ENTRY, which is
   (DRIVER-TYPE NUM-FRAMES FONT-CACHE-DATA ...), and return changed entry.  */

static Lisp_Object
compact_font_cache_entry (Lisp_Object entry)
{
  Lisp_Object tail, *prev = &entry;

  for (tail = entry; CONSP (tail); tail = XCDR (tail))
    {
      bool drop = 0;
      Lisp_Object obj = XCAR (tail);

      /* Consider OBJ if it is (font-spec . [font-entity font-entity ...]).  */
      if (CONSP (obj) && GC_FONT_SPEC_P (XCAR (obj))
	  && !VECTOR_MARKED_P (GC_XFONT_SPEC (XCAR (obj)))
	  /* Don't use VECTORP here, as that calls ASIZE, which could
	     hit assertion violation during GC.  */
	  && (VECTORLIKEP (XCDR (obj))
	      && ! (gc_asize (XCDR (obj)) & PSEUDOVECTOR_FLAG)))
	{
	  ptrdiff_t i, size = gc_asize (XCDR (obj));
	  Lisp_Object obj_cdr = XCDR (obj);

	  /* If font-spec is not marked, most likely all font-entities
	     are not marked too.  But we must be sure that nothing is
	     marked within OBJ before we really drop it.  */
	  for (i = 0; i < size; i++)
            {
              Lisp_Object objlist;

              if (VECTOR_MARKED_P (GC_XFONT_ENTITY (AREF (obj_cdr, i))))
                break;

              objlist = AREF (AREF (obj_cdr, i), FONT_OBJLIST_INDEX);
              for (; CONSP (objlist); objlist = XCDR (objlist))
                {
                  Lisp_Object val = XCAR (objlist);
                  struct font *font = GC_XFONT_OBJECT (val);

                  if (!NILP (AREF (val, FONT_TYPE_INDEX))
                      && VECTOR_MARKED_P(font))
                    break;
                }
              if (CONSP (objlist))
		{
		  /* Found a marked font, bail out.  */
		  break;
		}
            }

	  if (i == size)
	    {
	      /* No marked fonts were found, so this entire font
		 entity can be dropped.  */
	      drop = 1;
	    }
	}
      if (drop)
	*prev = XCDR (tail);
      else
	prev = xcdr_addr (tail);
    }
  return entry;
}

/* Compact font caches on all terminals and mark
   everything which is still here after compaction.  */

static void
compact_font_caches (void)
{
  struct terminal *t;

  for (t = terminal_list; t; t = t->next_terminal)
    {
      Lisp_Object cache = TERMINAL_FONT_CACHE (t);
      /* Inhibit compacting the caches if the user so wishes.  Some of
	 the users don't mind a larger memory footprint, but do mind
	 slower redisplay.  */
      if (!inhibit_compacting_font_caches
	  && CONSP (cache))
	{
	  Lisp_Object entry;

	  for (entry = XCDR (cache); CONSP (entry); entry = XCDR (entry))
	    XSETCAR (entry, compact_font_cache_entry (XCAR (entry)));
	}
      mark_object (cache);
    }
}

#else /* not HAVE_WINDOW_SYSTEM */

#define compact_font_caches() (void)(0)

#endif /* HAVE_WINDOW_SYSTEM */

/* Remove (MARKER . DATA) entries with unmarked MARKER
   from buffer undo LIST and return changed list.  */

static Lisp_Object
compact_undo_list (Lisp_Object list)
{
  Lisp_Object tail, *prev = &list;

  for (tail = list; CONSP (tail); tail = XCDR (tail))
    {
      if (CONSP (XCAR (tail))
	  && MARKERP (XCAR (XCAR (tail)))
	  && !XMARKER (XCAR (XCAR (tail)))->gcmarkbit)
	*prev = XCDR (tail);
      else
	prev = xcdr_addr (tail);
    }
  return list;
}

static void
mark_pinned_objects (void)
{
  for (struct pinned_object *pobj = pinned_objects; pobj; pobj = pobj->next)
    mark_object (pobj->object);
}

static void
mark_pinned_symbols (void)
{
  struct symbol_block *sblk;
  int lim = (symbol_block_pinned == symbol_block
	     ? symbol_block_index : SYMBOL_BLOCK_SIZE);

  for (sblk = symbol_block_pinned; sblk; sblk = sblk->next)
    {
      struct Lisp_Symbol *sym = sblk->symbols, *end = sym + lim;
      for (; sym < end; ++sym)
	if (sym->u.s.pinned)
	  mark_object (make_lisp_symbol (sym));

      lim = SYMBOL_BLOCK_SIZE;
    }
}

/* Subroutine of Fgarbage_collect that does most of the work.  It is a
   separate function so that we could limit mark_stack in searching
   the stack frames below this function, thus avoiding the rare cases
   where mark_stack finds values that look like live Lisp objects on
   portions of stack that couldn't possibly contain such live objects.
   For more details of this, see the discussion at
   https://lists.gnu.org/r/emacs-devel/2014-05/msg00270.html.  */
static Lisp_Object
garbage_collect_1 (void *end)
{
  struct buffer *nextb;
  char stack_top_variable;
  ptrdiff_t i;
  bool message_p;
  ptrdiff_t count = SPECPDL_INDEX ();
  struct timespec start;
  Lisp_Object retval = Qnil;
  size_t tot_before = 0;

  /* Can't GC if pure storage overflowed because we can't determine
     if something is a pure object or not.  */
  if (pure_bytes_used_before_overflow)
    return Qnil;

  /* Record this function, so it appears on the profiler's backtraces.  */
  record_in_backtrace (QAutomatic_GC, 0, 0);

  check_cons_list ();

  /* Don't keep undo information around forever.
     Do this early on, so it is no problem if the user quits.  */
  FOR_EACH_BUFFER (nextb)
    compact_buffer (nextb);

  if (profiler_memory_running)
    tot_before = total_bytes_of_live_objects ();

  start = current_timespec ();

  /* In case user calls debug_print during GC,
     don't let that cause a recursive GC.  */
  consing_since_gc = 0;

  /* Save what's currently displayed in the echo area.  Don't do that
     if we are GC'ing because we've run out of memory, since
     push_message will cons, and we might have no memory for that.  */
  if (NILP (Vmemory_full))
    {
      message_p = push_message ();
      record_unwind_protect_void (pop_message_unwind);
    }
  else
    message_p = false;

  /* Save a copy of the contents of the stack, for debugging.  */
#if MAX_SAVE_STACK > 0
  if (NILP (Vpurify_flag))
    {
      char *stack;
      ptrdiff_t stack_size;
      if (&stack_top_variable < stack_bottom)
	{
	  stack = &stack_top_variable;
	  stack_size = stack_bottom - &stack_top_variable;
	}
      else
	{
	  stack = stack_bottom;
	  stack_size = &stack_top_variable - stack_bottom;
	}
      if (stack_size <= MAX_SAVE_STACK)
	{
	  if (stack_copy_size < stack_size)
	    {
	      stack_copy = xrealloc (stack_copy, stack_size);
	      stack_copy_size = stack_size;
	    }
	  stack = ptr_bounds_set (stack, stack_size);
	  no_sanitize_memcpy (stack_copy, stack, stack_size);
	}
    }
#endif /* MAX_SAVE_STACK > 0 */

  if (garbage_collection_messages)
    message1_nolog ("Garbage collecting...");

  block_input ();

  shrink_regexp_cache ();

  gc_in_progress = 1;

  /* Mark all the special slots that serve as the roots of accessibility.  */

  mark_buffer (&buffer_defaults);
  mark_buffer (&buffer_local_symbols);

  for (i = 0; i < ARRAYELTS (lispsym); i++)
    mark_object (builtin_lisp_symbol (i));

  for (i = 0; i < staticidx; i++)
    mark_object (*staticvec[i]);

  mark_pinned_objects ();
  mark_pinned_symbols ();
  mark_terminals ();
  mark_kboards ();
  mark_threads ();

#ifdef USE_GTK
  xg_mark_data ();
#endif

#ifdef HAVE_WINDOW_SYSTEM
  mark_fringe_data ();
#endif

#ifdef HAVE_MODULES
  mark_modules ();
#endif

  /* Everything is now marked, except for the data in font caches,
     undo lists, and finalizers.  The first two are compacted by
     removing an items which aren't reachable otherwise.  */

  compact_font_caches ();

  FOR_EACH_BUFFER (nextb)
    {
      if (!EQ (BVAR (nextb, undo_list), Qt))
	bset_undo_list (nextb, compact_undo_list (BVAR (nextb, undo_list)));
      /* Now that we have stripped the elements that need not be
	 in the undo_list any more, we can finally mark the list.  */
      mark_object (BVAR (nextb, undo_list));
    }

  /* Now pre-sweep finalizers.  Here, we add any unmarked finalizers
     to doomed_finalizers so we can run their associated functions
     after GC.  It's important to scan finalizers at this stage so
     that we can be sure that unmarked finalizers are really
     unreachable except for references from their associated functions
     and from other finalizers.  */

  queue_doomed_finalizers (&doomed_finalizers, &finalizers);
  mark_finalizer_list (&doomed_finalizers);

  gc_sweep ();

  /* Clear the mark bits that we set in certain root slots.  */
  VECTOR_UNMARK (&buffer_defaults);
  VECTOR_UNMARK (&buffer_local_symbols);

  check_cons_list ();

  gc_in_progress = 0;

  unblock_input ();

  consing_since_gc = 0;
  if (gc_cons_threshold < GC_DEFAULT_THRESHOLD / 10)
    gc_cons_threshold = GC_DEFAULT_THRESHOLD / 10;

  gc_relative_threshold = 0;
  if (FLOATP (Vgc_cons_percentage))
    { /* Set gc_cons_combined_threshold.  */
      double tot = total_bytes_of_live_objects ();

      tot *= XFLOAT_DATA (Vgc_cons_percentage);
      if (0 < tot)
	{
	  if (tot < TYPE_MAXIMUM (EMACS_INT))
	    gc_relative_threshold = tot;
	  else
	    gc_relative_threshold = TYPE_MAXIMUM (EMACS_INT);
	}
    }

  if (garbage_collection_messages && NILP (Vmemory_full))
    {
      if (message_p || minibuf_level > 0)
	restore_message ();
      else
	message1_nolog ("Garbage collecting...done");
    }

  unbind_to (count, Qnil);

  Lisp_Object total[] = {
    list4 (Qconses, make_number (sizeof (struct Lisp_Cons)),
	   bounded_number (total_conses),
	   bounded_number (total_free_conses)),
    list4 (Qsymbols, make_number (sizeof (struct Lisp_Symbol)),
	   bounded_number (total_symbols),
	   bounded_number (total_free_symbols)),
    list4 (Qmiscs, make_number (sizeof (union Lisp_Misc)),
	   bounded_number (total_markers),
	   bounded_number (total_free_markers)),
    list4 (Qstrings, make_number (sizeof (struct Lisp_String)),
	   bounded_number (total_strings),
	   bounded_number (total_free_strings)),
    list3 (Qstring_bytes, make_number (1),
	   bounded_number (total_string_bytes)),
    list3 (Qvectors,
	   make_number (header_size + sizeof (Lisp_Object)),
	   bounded_number (total_vectors)),
    list4 (Qvector_slots, make_number (word_size),
	   bounded_number (total_vector_slots),
	   bounded_number (total_free_vector_slots)),
    list4 (Qfloats, make_number (sizeof (struct Lisp_Float)),
	   bounded_number (total_floats),
	   bounded_number (total_free_floats)),
    list4 (Qintervals, make_number (sizeof (struct interval)),
	   bounded_number (total_intervals),
	   bounded_number (total_free_intervals)),
    list3 (Qbuffers, make_number (sizeof (struct buffer)),
	   bounded_number (total_buffers)),

#ifdef DOUG_LEA_MALLOC
    list4 (Qheap, make_number (1024),
	   bounded_number ((mallinfo ().uordblks + 1023) >> 10),
	   bounded_number ((mallinfo ().fordblks + 1023) >> 10)),
#endif
  };
  retval = CALLMANY (Flist, total);

  /* GC is complete: now we can run our finalizer callbacks.  */
  run_finalizers (&doomed_finalizers);

  if (!NILP (Vpost_gc_hook))
    {
      ptrdiff_t gc_count = inhibit_garbage_collection ();
      safe_run_hooks (Qpost_gc_hook);
      unbind_to (gc_count, Qnil);
    }

  /* Accumulate statistics.  */
  if (FLOATP (Vgc_elapsed))
    {
      struct timespec since_start = timespec_sub (current_timespec (), start);
      Vgc_elapsed = make_float (XFLOAT_DATA (Vgc_elapsed)
				+ timespectod (since_start));
    }

  gcs_done++;

  /* Collect profiling data.  */
  if (profiler_memory_running)
    {
      size_t swept = 0;
      size_t tot_after = total_bytes_of_live_objects ();
      if (tot_before > tot_after)
	swept = tot_before - tot_after;
      malloc_probe (swept);
    }

  return retval;
}

DEFUN ("garbage-collect", Fgarbage_collect, Sgarbage_collect, 0, 0, "",
       doc: /* Reclaim storage for Lisp objects no longer needed.
Garbage collection happens automatically if you cons more than
`gc-cons-threshold' bytes of Lisp data since previous garbage collection.
`garbage-collect' normally returns a list with info on amount of space in use,
where each entry has the form (NAME SIZE USED FREE), where:
- NAME is a symbol describing the kind of objects this entry represents,
- SIZE is the number of bytes used by each one,
- USED is the number of those objects that were found live in the heap,
- FREE is the number of those objects that are not live but that Emacs
  keeps around for future allocations (maybe because it does not know how
  to return them to the OS).
However, if there was overflow in pure space, `garbage-collect'
returns nil, because real GC can't be done.
See Info node `(elisp)Garbage Collection'.  */
       attributes: noinline)
  (void)
{
  void *end;
  SET_STACK_TOP_ADDRESS (&end);
  return garbage_collect_1 (end);
}

/* Mark Lisp objects in glyph matrix MATRIX.  Currently the
   only interesting objects referenced from glyphs are strings.  */

static void
mark_glyph_matrix (struct glyph_matrix *matrix)
{
  struct glyph_row *row = matrix->rows;
  struct glyph_row *end = row + matrix->nrows;

  for (; row < end; ++row)
    if (row->enabled_p)
      {
	int area;
	for (area = LEFT_MARGIN_AREA; area < LAST_AREA; ++area)
	  {
	    struct glyph *glyph = row->glyphs[area];
	    struct glyph *end_glyph = glyph + row->used[area];

	    for (; glyph < end_glyph; ++glyph)
	      if (STRINGP (glyph->object)
		  && !STRING_MARKED_P (XSTRING (glyph->object)))
		mark_object (glyph->object);
	  }
      }
}

/* Mark reference to a Lisp_Object.
   If the object referred to has not been seen yet, recursively mark
   all the references contained in it.  */

#define LAST_MARKED_SIZE 500
Lisp_Object last_marked[LAST_MARKED_SIZE] EXTERNALLY_VISIBLE;
static int last_marked_index;

/* For debugging--call abort when we cdr down this many
   links of a list, in mark_object.  In debugging,
   the call to abort will hit a breakpoint.
   Normally this is zero and the check never goes off.  */
ptrdiff_t mark_object_loop_halt EXTERNALLY_VISIBLE;

static void
mark_vectorlike (struct Lisp_Vector *ptr)
{
  ptrdiff_t size = ptr->header.size;
  ptrdiff_t i;

  eassert (!VECTOR_MARKED_P (ptr));
  VECTOR_MARK (ptr);		/* Else mark it.  */
  if (size & PSEUDOVECTOR_FLAG)
    size &= PSEUDOVECTOR_SIZE_MASK;

  /* Note that this size is not the memory-footprint size, but only
     the number of Lisp_Object fields that we should trace.
     The distinction is used e.g. by Lisp_Process which places extra
     non-Lisp_Object fields at the end of the structure...  */
  for (i = 0; i < size; i++) /* ...and then mark its elements.  */
    mark_object (ptr->contents[i]);
}

/* Like mark_vectorlike but optimized for char-tables (and
   sub-char-tables) assuming that the contents are mostly integers or
   symbols.  */

static void
mark_char_table (struct Lisp_Vector *ptr, enum pvec_type pvectype)
{
  int size = ptr->header.size & PSEUDOVECTOR_SIZE_MASK;
  /* Consult the Lisp_Sub_Char_Table layout before changing this.  */
  int i, idx = (pvectype == PVEC_SUB_CHAR_TABLE ? SUB_CHAR_TABLE_OFFSET : 0);

  eassert (!VECTOR_MARKED_P (ptr));
  VECTOR_MARK (ptr);
  for (i = idx; i < size; i++)
    {
      Lisp_Object val = ptr->contents[i];

      if (INTEGERP (val) || (SYMBOLP (val) && XSYMBOL (val)->u.s.gcmarkbit))
	continue;
      if (SUB_CHAR_TABLE_P (val))
	{
	  if (! VECTOR_MARKED_P (XVECTOR (val)))
	    mark_char_table (XVECTOR (val), PVEC_SUB_CHAR_TABLE);
	}
      else
	mark_object (val);
    }
}

NO_INLINE /* To reduce stack depth in mark_object.  */
static Lisp_Object
mark_compiled (struct Lisp_Vector *ptr)
{
  int i, size = ptr->header.size & PSEUDOVECTOR_SIZE_MASK;

  VECTOR_MARK (ptr);
  for (i = 0; i < size; i++)
    if (i != COMPILED_CONSTANTS)
      mark_object (ptr->contents[i]);
  return size > COMPILED_CONSTANTS ? ptr->contents[COMPILED_CONSTANTS] : Qnil;
}

/* Mark the chain of overlays starting at PTR.  */

static void
mark_overlay (struct Lisp_Overlay *ptr)
{
  for (; ptr && !ptr->gcmarkbit; ptr = ptr->next)
    {
      ptr->gcmarkbit = 1;
      /* These two are always markers and can be marked fast.  */
      XMARKER (ptr->start)->gcmarkbit = 1;
      XMARKER (ptr->end)->gcmarkbit = 1;
      mark_object (ptr->plist);
    }
}

/* Mark Lisp_Objects and special pointers in BUFFER.  */

static void
mark_buffer (struct buffer *buffer)
{
  /* This is handled much like other pseudovectors...  */
  mark_vectorlike ((struct Lisp_Vector *) buffer);

  /* ...but there are some buffer-specific things.  */

  MARK_INTERVAL_TREE (buffer_intervals (buffer));

  /* For now, we just don't mark the undo_list.  It's done later in
     a special way just before the sweep phase, and after stripping
     some of its elements that are not needed any more.  */

  mark_overlay (buffer->overlays_before);
  mark_overlay (buffer->overlays_after);

  /* If this is an indirect buffer, mark its base buffer.  */
  if (buffer->base_buffer && !VECTOR_MARKED_P (buffer->base_buffer))
    mark_buffer (buffer->base_buffer);
}

/* Mark Lisp faces in the face cache C.  */

NO_INLINE /* To reduce stack depth in mark_object.  */
static void
mark_face_cache (struct face_cache *c)
{
  if (c)
    {
      int i, j;
      for (i = 0; i < c->used; ++i)
	{
	  struct face *face = FACE_FROM_ID_OR_NULL (c->f, i);

	  if (face)
	    {
	      if (face->font && !VECTOR_MARKED_P (face->font))
		mark_vectorlike ((struct Lisp_Vector *) face->font);

	      for (j = 0; j < LFACE_VECTOR_SIZE; ++j)
		mark_object (face->lface[j]);
	    }
	}
    }
}

NO_INLINE /* To reduce stack depth in mark_object.  */
static void
mark_localized_symbol (struct Lisp_Symbol *ptr)
{
  struct Lisp_Buffer_Local_Value *blv = SYMBOL_BLV (ptr);
  Lisp_Object where = blv->where;
  /* If the value is set up for a killed buffer restore its global binding.  */
  if ((BUFFERP (where) && !BUFFER_LIVE_P (XBUFFER (where))))
    swap_in_global_binding (ptr);
  mark_object (blv->where);
  mark_object (blv->valcell);
  mark_object (blv->defcell);
}

NO_INLINE /* To reduce stack depth in mark_object.  */
static void
mark_save_value (struct Lisp_Save_Value *ptr)
{
  /* If `save_type' is zero, `data[0].pointer' is the address
     of a memory area containing `data[1].integer' potential
     Lisp_Objects.  */
  if (ptr->save_type == SAVE_TYPE_MEMORY)
    {
      Lisp_Object *p = ptr->data[0].pointer;
      ptrdiff_t nelt;
      for (nelt = ptr->data[1].integer; nelt > 0; nelt--, p++)
	mark_maybe_object (*p);
    }
  else
    {
      /* Find Lisp_Objects in `data[N]' slots and mark them.  */
      int i;
      for (i = 0; i < SAVE_VALUE_SLOTS; i++)
	if (save_type (ptr, i) == SAVE_OBJECT)
	  mark_object (ptr->data[i].object);
    }
}

/* Remove killed buffers or items whose car is a killed buffer from
   LIST, and mark other items.  Return changed LIST, which is marked.  */

static Lisp_Object
mark_discard_killed_buffers (Lisp_Object list)
{
  Lisp_Object tail, *prev = &list;

  for (tail = list; CONSP (tail) && !CONS_MARKED_P (XCONS (tail));
       tail = XCDR (tail))
    {
      Lisp_Object tem = XCAR (tail);
      if (CONSP (tem))
	tem = XCAR (tem);
      if (BUFFERP (tem) && !BUFFER_LIVE_P (XBUFFER (tem)))
	*prev = XCDR (tail);
      else
	{
	  CONS_MARK (XCONS (tail));
	  mark_object (XCAR (tail));
	  prev = xcdr_addr (tail);
	}
    }
  mark_object (tail);
  return list;
}

/* Determine type of generic Lisp_Object and mark it accordingly.

   This function implements a straightforward depth-first marking
   algorithm and so the recursion depth may be very high (a few
   tens of thousands is not uncommon).  To minimize stack usage,
   a few cold paths are moved out to NO_INLINE functions above.
   In general, inlining them doesn't help you to gain more speed.  */

void
mark_object (Lisp_Object arg)
{
  register Lisp_Object obj;
  void *po;
#if GC_CHECK_MARKED_OBJECTS
  struct mem_node *m;
#endif
  ptrdiff_t cdr_count = 0;

  obj = arg;
 loop:

  po = XPNTR (obj);
  if (PURE_P (po))
    return;

  last_marked[last_marked_index++] = obj;
  if (last_marked_index == LAST_MARKED_SIZE)
    last_marked_index = 0;

  /* Perform some sanity checks on the objects marked here.  Abort if
     we encounter an object we know is bogus.  This increases GC time
     by ~80%.  */
#if GC_CHECK_MARKED_OBJECTS

  /* Check that the object pointed to by PO is known to be a Lisp
     structure allocated from the heap.  */
#define CHECK_ALLOCATED()			\
  do {						\
    m = mem_find (po);				\
    if (m == MEM_NIL)				\
      emacs_abort ();				\
  } while (0)

  /* Check that the object pointed to by PO is live, using predicate
     function LIVEP.  */
#define CHECK_LIVE(LIVEP)			\
  do {						\
    if (!LIVEP (m, po))				\
      emacs_abort ();				\
  } while (0)

  /* Check both of the above conditions, for non-symbols.  */
#define CHECK_ALLOCATED_AND_LIVE(LIVEP)		\
  do {						\
    CHECK_ALLOCATED ();				\
    CHECK_LIVE (LIVEP);				\
  } while (0)					\

  /* Check both of the above conditions, for symbols.  */
#define CHECK_ALLOCATED_AND_LIVE_SYMBOL()	\
  do {						\
    if (!c_symbol_p (ptr))			\
      {						\
	CHECK_ALLOCATED ();			\
	CHECK_LIVE (live_symbol_p);		\
      }						\
  } while (0)					\

#else /* not GC_CHECK_MARKED_OBJECTS */

#define CHECK_LIVE(LIVEP)			((void) 0)
#define CHECK_ALLOCATED_AND_LIVE(LIVEP)		((void) 0)
#define CHECK_ALLOCATED_AND_LIVE_SYMBOL()	((void) 0)

#endif /* not GC_CHECK_MARKED_OBJECTS */

  switch (XTYPE (obj))
    {
    case Lisp_String:
      {
	register struct Lisp_String *ptr = XSTRING (obj);
	if (STRING_MARKED_P (ptr))
	  break;
	CHECK_ALLOCATED_AND_LIVE (live_string_p);
	MARK_STRING (ptr);
	MARK_INTERVAL_TREE (ptr->u.s.intervals);
#ifdef GC_CHECK_STRING_BYTES
	/* Check that the string size recorded in the string is the
	   same as the one recorded in the sdata structure.  */
	string_bytes (ptr);
#endif /* GC_CHECK_STRING_BYTES */
      }
      break;

    case Lisp_Vectorlike:
      {
	register struct Lisp_Vector *ptr = XVECTOR (obj);

	if (VECTOR_MARKED_P (ptr))
	  break;

#if GC_CHECK_MARKED_OBJECTS
	m = mem_find (po);
	if (m == MEM_NIL && !SUBRP (obj) && !main_thread_p (po))
	  emacs_abort ();
#endif /* GC_CHECK_MARKED_OBJECTS */

        enum pvec_type pvectype
          = PSEUDOVECTOR_TYPE (ptr);

	if (pvectype != PVEC_SUBR
	    && pvectype != PVEC_BUFFER
	    && !main_thread_p (po))
	  CHECK_LIVE (live_vector_p);

	switch (pvectype)
	  {
	  case PVEC_BUFFER:
#if GC_CHECK_MARKED_OBJECTS
	    {
	      struct buffer *b;
	      FOR_EACH_BUFFER (b)
		if (b == po)
		  break;
	      if (b == NULL)
		emacs_abort ();
	    }
#endif /* GC_CHECK_MARKED_OBJECTS */
	    mark_buffer ((struct buffer *) ptr);
	    break;

	  case PVEC_COMPILED:
	    /* Although we could treat this just like a vector, mark_compiled
	       returns the COMPILED_CONSTANTS element, which is marked at the
	       next iteration of goto-loop here.  This is done to avoid a few
	       recursive calls to mark_object.  */
	    obj = mark_compiled (ptr);
	    if (!NILP (obj))
	      goto loop;
	    break;

	  case PVEC_FRAME:
	    {
	      struct frame *f = (struct frame *) ptr;

	      mark_vectorlike (ptr);
	      mark_face_cache (f->face_cache);
#ifdef HAVE_WINDOW_SYSTEM
	      if (FRAME_WINDOW_P (f) && FRAME_X_OUTPUT (f))
		{
		  struct font *font = FRAME_FONT (f);

		  if (font && !VECTOR_MARKED_P (font))
		    mark_vectorlike ((struct Lisp_Vector *) font);
		}
#endif
	    }
	    break;

	  case PVEC_WINDOW:
	    {
	      struct window *w = (struct window *) ptr;

	      mark_vectorlike (ptr);

	      /* Mark glyph matrices, if any.  Marking window
		 matrices is sufficient because frame matrices
		 use the same glyph memory.  */
	      if (w->current_matrix)
		{
		  mark_glyph_matrix (w->current_matrix);
		  mark_glyph_matrix (w->desired_matrix);
		}

	      /* Filter out killed buffers from both buffer lists
		 in attempt to help GC to reclaim killed buffers faster.
		 We can do it elsewhere for live windows, but this is the
		 best place to do it for dead windows.  */
	      wset_prev_buffers
		(w, mark_discard_killed_buffers (w->prev_buffers));
	      wset_next_buffers
		(w, mark_discard_killed_buffers (w->next_buffers));
	    }
	    break;

	  case PVEC_HASH_TABLE:
	    {
	      struct Lisp_Hash_Table *h = (struct Lisp_Hash_Table *) ptr;

	      mark_vectorlike (ptr);
	      mark_object (h->test.name);
	      mark_object (h->test.user_hash_function);
	      mark_object (h->test.user_cmp_function);
	      /* If hash table is not weak, mark all keys and values.
		 For weak tables, mark only the vector.  */
	      if (NILP (h->weak))
		mark_object (h->key_and_value);
	      else
		VECTOR_MARK (XVECTOR (h->key_and_value));
	    }
	    break;

	  case PVEC_CHAR_TABLE:
	  case PVEC_SUB_CHAR_TABLE:
	    mark_char_table (ptr, (enum pvec_type) pvectype);
	    break;

	  case PVEC_BOOL_VECTOR:
	    /* No Lisp_Objects to mark in a bool vector.  */
	    VECTOR_MARK (ptr);
	    break;

	  case PVEC_SUBR:
	    break;

	  case PVEC_FREE:
	    emacs_abort ();

	  default:
	    mark_vectorlike (ptr);
	  }
      }
      break;

    case Lisp_Symbol:
      {
	struct Lisp_Symbol *ptr = XSYMBOL (obj);
      nextsym:
	if (ptr->u.s.gcmarkbit)
	  break;
	CHECK_ALLOCATED_AND_LIVE_SYMBOL ();
	ptr->u.s.gcmarkbit = 1;
	/* Attempt to catch bogus objects.  */
	eassert (valid_lisp_object_p (ptr->u.s.function));
	mark_object (ptr->u.s.function);
	mark_object (ptr->u.s.plist);
	switch (ptr->u.s.redirect)
	  {
	  case SYMBOL_PLAINVAL: mark_object (SYMBOL_VAL (ptr)); break;
	  case SYMBOL_VARALIAS:
	    {
	      Lisp_Object tem;
	      XSETSYMBOL (tem, SYMBOL_ALIAS (ptr));
	      mark_object (tem);
	      break;
	    }
	  case SYMBOL_LOCALIZED:
	    mark_localized_symbol (ptr);
	    break;
	  case SYMBOL_FORWARDED:
	    /* If the value is forwarded to a buffer or keyboard field,
	       these are marked when we see the corresponding object.
	       And if it's forwarded to a C variable, either it's not
	       a Lisp_Object var, or it's staticpro'd already.  */
	    break;
	  default: emacs_abort ();
	  }
	if (!PURE_P (XSTRING (ptr->u.s.name)))
	  MARK_STRING (XSTRING (ptr->u.s.name));
	MARK_INTERVAL_TREE (string_intervals (ptr->u.s.name));
	/* Inner loop to mark next symbol in this bucket, if any.  */
	po = ptr = ptr->u.s.next;
	if (ptr)
	  goto nextsym;
      }
      break;

    case Lisp_Misc:
      CHECK_ALLOCATED_AND_LIVE (live_misc_p);

      if (XMISCANY (obj)->gcmarkbit)
	break;

      switch (XMISCTYPE (obj))
	{
	case Lisp_Misc_Marker:
	  /* DO NOT mark thru the marker's chain.
	     The buffer's markers chain does not preserve markers from gc;
	     instead, markers are removed from the chain when freed by gc.  */
	  XMISCANY (obj)->gcmarkbit = 1;
	  break;

	case Lisp_Misc_Save_Value:
	  XMISCANY (obj)->gcmarkbit = 1;
	  mark_save_value (XSAVE_VALUE (obj));
	  break;

	case Lisp_Misc_Overlay:
	  mark_overlay (XOVERLAY (obj));
          break;

        case Lisp_Misc_Finalizer:
          XMISCANY (obj)->gcmarkbit = true;
          mark_object (XFINALIZER (obj)->function);
          break;

#ifdef HAVE_MODULES
	case Lisp_Misc_User_Ptr:
	  XMISCANY (obj)->gcmarkbit = true;
	  break;
#endif

	default:
	  emacs_abort ();
	}
      break;

    case Lisp_Cons:
      {
	register struct Lisp_Cons *ptr = XCONS (obj);
	if (CONS_MARKED_P (ptr))
	  break;
	CHECK_ALLOCATED_AND_LIVE (live_cons_p);
	CONS_MARK (ptr);
	/* If the cdr is nil, avoid recursion for the car.  */
	if (EQ (ptr->u.s.u.cdr, Qnil))
	  {
	    obj = ptr->u.s.car;
	    cdr_count = 0;
	    goto loop;
	  }
	mark_object (ptr->u.s.car);
	obj = ptr->u.s.u.cdr;
	cdr_count++;
	if (cdr_count == mark_object_loop_halt)
	  emacs_abort ();
	goto loop;
      }

    case Lisp_Float:
      CHECK_ALLOCATED_AND_LIVE (live_float_p);
      FLOAT_MARK (XFLOAT (obj));
      break;

    case_Lisp_Int:
      break;

    default:
      emacs_abort ();
    }

#undef CHECK_LIVE
#undef CHECK_ALLOCATED
#undef CHECK_ALLOCATED_AND_LIVE
}
/* Mark the Lisp pointers in the terminal objects.
   Called by Fgarbage_collect.  */

static void
mark_terminals (void)
{
  struct terminal *t;
  for (t = terminal_list; t; t = t->next_terminal)
    {
      eassert (t->name != NULL);
#ifdef HAVE_WINDOW_SYSTEM
      /* If a terminal object is reachable from a stacpro'ed object,
	 it might have been marked already.  Make sure the image cache
	 gets marked.  */
      mark_image_cache (t->image_cache);
#endif /* HAVE_WINDOW_SYSTEM */
      if (!VECTOR_MARKED_P (t))
	mark_vectorlike ((struct Lisp_Vector *)t);
    }
}



/* Value is non-zero if OBJ will survive the current GC because it's
   either marked or does not need to be marked to survive.  */

bool
survives_gc_p (Lisp_Object obj)
{
  bool survives_p;

  switch (XTYPE (obj))
    {
    case_Lisp_Int:
      survives_p = 1;
      break;

    case Lisp_Symbol:
      survives_p = XSYMBOL (obj)->u.s.gcmarkbit;
      break;

    case Lisp_Misc:
      survives_p = XMISCANY (obj)->gcmarkbit;
      break;

    case Lisp_String:
      survives_p = STRING_MARKED_P (XSTRING (obj));
      break;

    case Lisp_Vectorlike:
      survives_p = SUBRP (obj) || VECTOR_MARKED_P (XVECTOR (obj));
      break;

    case Lisp_Cons:
      survives_p = CONS_MARKED_P (XCONS (obj));
      break;

    case Lisp_Float:
      survives_p = FLOAT_MARKED_P (XFLOAT (obj));
      break;

    default:
      emacs_abort ();
    }

  return survives_p || PURE_P (XPNTR (obj));
}




NO_INLINE /* For better stack traces */
static void
sweep_conses (void)
{
  struct cons_block *cblk;
  struct cons_block **cprev = &cons_block;
  int lim = cons_block_index;
  EMACS_INT num_free = 0, num_used = 0;

  cons_free_list = 0;

  for (cblk = cons_block; cblk; cblk = *cprev)
    {
      int i = 0;
      int this_free = 0;
      int ilim = (lim + BITS_PER_BITS_WORD - 1) / BITS_PER_BITS_WORD;

      /* Scan the mark bits an int at a time.  */
      for (i = 0; i < ilim; i++)
        {
          if (cblk->gcmarkbits[i] == BITS_WORD_MAX)
            {
              /* Fast path - all cons cells for this int are marked.  */
              cblk->gcmarkbits[i] = 0;
              num_used += BITS_PER_BITS_WORD;
            }
          else
            {
              /* Some cons cells for this int are not marked.
                 Find which ones, and free them.  */
              int start, pos, stop;

              start = i * BITS_PER_BITS_WORD;
              stop = lim - start;
              if (stop > BITS_PER_BITS_WORD)
                stop = BITS_PER_BITS_WORD;
              stop += start;

              for (pos = start; pos < stop; pos++)
                {
		  struct Lisp_Cons *acons
		    = ptr_bounds_copy (&cblk->conses[pos], cblk);
		  if (!CONS_MARKED_P (acons))
                    {
                      this_free++;
                      cblk->conses[pos].u.s.u.chain = cons_free_list;
                      cons_free_list = &cblk->conses[pos];
                      cons_free_list->u.s.car = Vdead;
                    }
                  else
                    {
                      num_used++;
		      CONS_UNMARK (acons);
                    }
                }
            }
        }

      lim = CONS_BLOCK_SIZE;
      /* If this block contains only free conses and we have already
         seen more than two blocks worth of free conses then deallocate
         this block.  */
      if (this_free == CONS_BLOCK_SIZE && num_free > CONS_BLOCK_SIZE)
        {
          *cprev = cblk->next;
          /* Unhook from the free list.  */
          cons_free_list = cblk->conses[0].u.s.u.chain;
          lisp_align_free (cblk);
        }
      else
        {
          num_free += this_free;
          cprev = &cblk->next;
        }
    }
  total_conses = num_used;
  total_free_conses = num_free;
}

NO_INLINE /* For better stack traces */
static void
sweep_floats (void)
{
  register struct float_block *fblk;
  struct float_block **fprev = &float_block;
  register int lim = float_block_index;
  EMACS_INT num_free = 0, num_used = 0;

  float_free_list = 0;

  for (fblk = float_block; fblk; fblk = *fprev)
    {
      register int i;
      int this_free = 0;
      for (i = 0; i < lim; i++)
	{
	  struct Lisp_Float *afloat = ptr_bounds_copy (&fblk->floats[i], fblk);
	  if (!FLOAT_MARKED_P (afloat))
	    {
	      this_free++;
	      fblk->floats[i].u.chain = float_free_list;
	      float_free_list = &fblk->floats[i];
	    }
	  else
	    {
	      num_used++;
	      FLOAT_UNMARK (afloat);
	    }
	}
      lim = FLOAT_BLOCK_SIZE;
      /* If this block contains only free floats and we have already
         seen more than two blocks worth of free floats then deallocate
         this block.  */
      if (this_free == FLOAT_BLOCK_SIZE && num_free > FLOAT_BLOCK_SIZE)
        {
          *fprev = fblk->next;
          /* Unhook from the free list.  */
          float_free_list = fblk->floats[0].u.chain;
          lisp_align_free (fblk);
        }
      else
        {
          num_free += this_free;
          fprev = &fblk->next;
        }
    }
  total_floats = num_used;
  total_free_floats = num_free;
}

NO_INLINE /* For better stack traces */
static void
sweep_intervals (void)
{
  register struct interval_block *iblk;
  struct interval_block **iprev = &interval_block;
  register int lim = interval_block_index;
  EMACS_INT num_free = 0, num_used = 0;

  interval_free_list = 0;

  for (iblk = interval_block; iblk; iblk = *iprev)
    {
      register int i;
      int this_free = 0;

      for (i = 0; i < lim; i++)
        {
          if (!iblk->intervals[i].gcmarkbit)
            {
              set_interval_parent (&iblk->intervals[i], interval_free_list);
              interval_free_list = &iblk->intervals[i];
              this_free++;
            }
          else
            {
              num_used++;
              iblk->intervals[i].gcmarkbit = 0;
            }
        }
      lim = INTERVAL_BLOCK_SIZE;
      /* If this block contains only free intervals and we have already
         seen more than two blocks worth of free intervals then
         deallocate this block.  */
      if (this_free == INTERVAL_BLOCK_SIZE && num_free > INTERVAL_BLOCK_SIZE)
        {
          *iprev = iblk->next;
          /* Unhook from the free list.  */
          interval_free_list = INTERVAL_PARENT (&iblk->intervals[0]);
          lisp_free (iblk);
        }
      else
        {
          num_free += this_free;
          iprev = &iblk->next;
        }
    }
  total_intervals = num_used;
  total_free_intervals = num_free;
}

NO_INLINE /* For better stack traces */
static void
sweep_symbols (void)
{
  struct symbol_block *sblk;
  struct symbol_block **sprev = &symbol_block;
  int lim = symbol_block_index;
  EMACS_INT num_free = 0, num_used = ARRAYELTS (lispsym);

  symbol_free_list = NULL;

  for (int i = 0; i < ARRAYELTS (lispsym); i++)
    lispsym[i].u.s.gcmarkbit = 0;

  for (sblk = symbol_block; sblk; sblk = *sprev)
    {
      int this_free = 0;
      struct Lisp_Symbol *sym = sblk->symbols;
      struct Lisp_Symbol *end = sym + lim;

      for (; sym < end; ++sym)
        {
          if (!sym->u.s.gcmarkbit)
            {
              if (sym->u.s.redirect == SYMBOL_LOCALIZED)
		{
                  xfree (SYMBOL_BLV (sym));
                  /* At every GC we sweep all symbol_blocks and rebuild the
                     symbol_free_list, so those symbols which stayed unused
                     between the two will be re-swept.
                     So we have to make sure we don't re-free this blv next
                     time we sweep this symbol_block (bug#29066).  */
                  sym->u.s.redirect = SYMBOL_PLAINVAL;
                }
              sym->u.s.next = symbol_free_list;
              symbol_free_list = sym;
              symbol_free_list->u.s.function = Vdead;
              ++this_free;
            }
          else
            {
              ++num_used;
              sym->u.s.gcmarkbit = 0;
              /* Attempt to catch bogus objects.  */
              eassert (valid_lisp_object_p (sym->u.s.function));
            }
        }

      lim = SYMBOL_BLOCK_SIZE;
      /* If this block contains only free symbols and we have already
         seen more than two blocks worth of free symbols then deallocate
         this block.  */
      if (this_free == SYMBOL_BLOCK_SIZE && num_free > SYMBOL_BLOCK_SIZE)
        {
          *sprev = sblk->next;
          /* Unhook from the free list.  */
          symbol_free_list = sblk->symbols[0].u.s.next;
          lisp_free (sblk);
        }
      else
        {
          num_free += this_free;
          sprev = &sblk->next;
        }
    }
  total_symbols = num_used;
  total_free_symbols = num_free;
}

NO_INLINE /* For better stack traces.  */
static void
sweep_misc (void)
{
  register struct marker_block *mblk;
  struct marker_block **mprev = &marker_block;
  register int lim = marker_block_index;
  EMACS_INT num_free = 0, num_used = 0;

  /* Put all unmarked misc's on free list.  For a marker, first
     unchain it from the buffer it points into.  */

  misc_free_list = 0;

  for (mblk = marker_block; mblk; mblk = *mprev)
    {
      register int i;
      int this_free = 0;

      for (i = 0; i < lim; i++)
        {
          if (!mblk->markers[i].m.u_any.gcmarkbit)
            {
              if (mblk->markers[i].m.u_any.type == Lisp_Misc_Marker)
                /* Make sure markers have been unchained from their buffer
                   in sweep_buffer before we collect them.  */
                eassert (!mblk->markers[i].m.u_marker.buffer);
              else if (mblk->markers[i].m.u_any.type == Lisp_Misc_Finalizer)
                unchain_finalizer (&mblk->markers[i].m.u_finalizer);
#ifdef HAVE_MODULES
	      else if (mblk->markers[i].m.u_any.type == Lisp_Misc_User_Ptr)
		{
		  struct Lisp_User_Ptr *uptr = &mblk->markers[i].m.u_user_ptr;
		  if (uptr->finalizer)
		    uptr->finalizer (uptr->p);
		}
#endif
              /* Set the type of the freed object to Lisp_Misc_Free.
                 We could leave the type alone, since nobody checks it,
                 but this might catch bugs faster.  */
              mblk->markers[i].m.u_marker.type = Lisp_Misc_Free;
              mblk->markers[i].m.u_free.chain = misc_free_list;
              misc_free_list = &mblk->markers[i].m;
              this_free++;
            }
          else
            {
              num_used++;
              mblk->markers[i].m.u_any.gcmarkbit = 0;
            }
        }
      lim = MARKER_BLOCK_SIZE;
      /* If this block contains only free markers and we have already
         seen more than two blocks worth of free markers then deallocate
         this block.  */
      if (this_free == MARKER_BLOCK_SIZE && num_free > MARKER_BLOCK_SIZE)
        {
          *mprev = mblk->next;
          /* Unhook from the free list.  */
          misc_free_list = mblk->markers[0].m.u_free.chain;
          lisp_free (mblk);
        }
      else
        {
          num_free += this_free;
          mprev = &mblk->next;
        }
    }

  total_markers = num_used;
  total_free_markers = num_free;
}

/* Remove BUFFER's markers that are due to be swept.  This is needed since
   we treat BUF_MARKERS and markers's `next' field as weak pointers.  */
static void
unchain_dead_markers (struct buffer *buffer)
{
  struct Lisp_Marker *this, **prev = &BUF_MARKERS (buffer);

  while ((this = *prev))
    if (this->gcmarkbit)
      prev = &this->next;
    else
      {
        this->buffer = NULL;
        *prev = this->next;
      }
}

NO_INLINE /* For better stack traces */
static void
sweep_buffers (void)
{
  register struct buffer *buffer, **bprev = &all_buffers;

  total_buffers = 0;
  for (buffer = all_buffers; buffer; buffer = *bprev)
    if (!VECTOR_MARKED_P (buffer))
      {
        *bprev = buffer->next;
        lisp_free (buffer);
      }
    else
      {
        VECTOR_UNMARK (buffer);
        /* Do not use buffer_(set|get)_intervals here.  */
        buffer->text->intervals = balance_intervals (buffer->text->intervals);
        unchain_dead_markers (buffer);
        total_buffers++;
        bprev = &buffer->next;
      }
}

/* Sweep: find all structures not marked, and free them.  */
static void
gc_sweep (void)
{
  /* Remove or mark entries in weak hash tables.
     This must be done before any object is unmarked.  */
  sweep_weak_hash_tables ();

  sweep_strings ();
  check_string_bytes (!noninteractive);
  sweep_conses ();
  sweep_floats ();
  sweep_intervals ();
  sweep_symbols ();
  sweep_buffers ();
  sweep_misc ();
  sweep_vectors ();
  check_string_bytes (!noninteractive);
}

DEFUN ("memory-info", Fmemory_info, Smemory_info, 0, 0, 0,
       doc: /* Return a list of (TOTAL-RAM FREE-RAM TOTAL-SWAP FREE-SWAP).
All values are in Kbytes.  If there is no swap space,
last two values are zero.  If the system is not supported
or memory information can't be obtained, return nil.  */)
  (void)
{
#if defined HAVE_LINUX_SYSINFO
  struct sysinfo si;
  uintmax_t units;

  if (sysinfo (&si))
    return Qnil;
#ifdef LINUX_SYSINFO_UNIT
  units = si.mem_unit;
#else
  units = 1;
#endif
  return list4i ((uintmax_t) si.totalram * units / 1024,
		 (uintmax_t) si.freeram * units / 1024,
		 (uintmax_t) si.totalswap * units / 1024,
		 (uintmax_t) si.freeswap * units / 1024);
#elif defined WINDOWSNT
  unsigned long long totalram, freeram, totalswap, freeswap;

  if (w32_memory_info (&totalram, &freeram, &totalswap, &freeswap) == 0)
    return list4i ((uintmax_t) totalram / 1024,
		   (uintmax_t) freeram / 1024,
		   (uintmax_t) totalswap / 1024,
		   (uintmax_t) freeswap / 1024);
  else
    return Qnil;
#else
  /* FIXME: add more systems.  */
  return Qnil;
#endif
}

/* Debugging aids.  */

DEFUN ("memory-limit", Fmemory_limit, Smemory_limit, 0, 0, 0,
       doc: /* Return the address of the last byte Emacs has allocated, divided by 1024.
This may be helpful in debugging Emacs's memory usage.
We divide the value by 1024 to make sure it fits in a Lisp integer.  */)
  (void)
{
  Lisp_Object end;

#if defined HAVE_NS || defined __APPLE__ || !HAVE_SBRK
  /* Avoid warning.  sbrk has no relation to memory allocated anyway.  */
  XSETINT (end, 0);
#else
  XSETINT (end, (intptr_t) (char *) sbrk (0) / 1024);
#endif

  return end;
}

static bool
symbol_uses_obj (Lisp_Object symbol, Lisp_Object obj)
{
  struct Lisp_Symbol *sym = XSYMBOL (symbol);
  Lisp_Object val = find_symbol_value (symbol);
  return (EQ (val, obj)
	  || EQ (sym->u.s.function, obj)
	  || (!NILP (sym->u.s.function)
	      && COMPILEDP (sym->u.s.function)
	      && EQ (AREF (sym->u.s.function, COMPILED_BYTECODE), obj))
	  || (!NILP (val)
	      && COMPILEDP (val)
	      && EQ (AREF (val, COMPILED_BYTECODE), obj)));
}

/* Find at most FIND_MAX symbols which have OBJ as their value or
   function.  This is used in gdbinit's `xwhichsymbols' command.  */

Lisp_Object
which_symbols (Lisp_Object obj, EMACS_INT find_max)
{
   struct symbol_block *sblk;
   ptrdiff_t gc_count = inhibit_garbage_collection ();
   Lisp_Object found = Qnil;

   if (! DEADP (obj))
     {
       for (int i = 0; i < ARRAYELTS (lispsym); i++)
	 {
	   Lisp_Object sym = builtin_lisp_symbol (i);
	   if (symbol_uses_obj (sym, obj))
	     {
	       found = Fcons (sym, found);
	       if (--find_max == 0)
		 goto out;
	     }
	 }

       for (sblk = symbol_block; sblk; sblk = sblk->next)
	 {
	   struct Lisp_Symbol *asym = sblk->symbols;
	   int bn;

	   for (bn = 0; bn < SYMBOL_BLOCK_SIZE; bn++, asym++)
	     {
	       if (sblk == symbol_block && bn >= symbol_block_index)
		 break;

	       Lisp_Object sym = make_lisp_symbol (asym);
	       if (symbol_uses_obj (sym, obj))
		 {
		   found = Fcons (sym, found);
		   if (--find_max == 0)
		     goto out;
		 }
	     }
	 }
     }

  out:
   unbind_to (gc_count, Qnil);
   return found;
}

#ifdef SUSPICIOUS_OBJECT_CHECKING

static void *
find_suspicious_object_in_range (void *begin, void *end)
{
  char *begin_a = begin;
  char *end_a = end;
  int i;

  for (i = 0; i < ARRAYELTS (suspicious_objects); ++i)
    {
      char *suspicious_object = suspicious_objects[i];
      if (begin_a <= suspicious_object && suspicious_object < end_a)
	return suspicious_object;
    }

  return NULL;
}

static void
note_suspicious_free (void *ptr)
{
  struct suspicious_free_record *rec;

  rec = &suspicious_free_history[suspicious_free_history_index++];
  if (suspicious_free_history_index ==
      ARRAYELTS (suspicious_free_history))
    {
      suspicious_free_history_index = 0;
    }

  memset (rec, 0, sizeof (*rec));
  rec->suspicious_object = ptr;
  backtrace (&rec->backtrace[0], ARRAYELTS (rec->backtrace));
}

static void
detect_suspicious_free (void *ptr)
{
  int i;

  eassert (ptr != NULL);

  for (i = 0; i < ARRAYELTS (suspicious_objects); ++i)
    if (suspicious_objects[i] == ptr)
      {
        note_suspicious_free (ptr);
        suspicious_objects[i] = NULL;
      }
}

#endif /* SUSPICIOUS_OBJECT_CHECKING */

DEFUN ("suspicious-object", Fsuspicious_object, Ssuspicious_object, 1, 1, 0,
       doc: /* Return OBJ, maybe marking it for extra scrutiny.
If Emacs is compiled with suspicious object checking, capture
a stack trace when OBJ is freed in order to help track down
garbage collection bugs.  Otherwise, do nothing and return OBJ.   */)
   (Lisp_Object obj)
{
#ifdef SUSPICIOUS_OBJECT_CHECKING
  /* Right now, we care only about vectors.  */
  if (VECTORLIKEP (obj))
    {
      suspicious_objects[suspicious_object_index++] = XVECTOR (obj);
      if (suspicious_object_index == ARRAYELTS (suspicious_objects))
	suspicious_object_index = 0;
    }
#endif
  return obj;
}

#ifdef ENABLE_CHECKING

bool suppress_checking;

void
die (const char *msg, const char *file, int line)
{
  fprintf (stderr, "\r\n%s:%d: Emacs fatal error: assertion failed: %s\r\n",
	   file, line, msg);
  terminate_due_to_signal (SIGABRT, INT_MAX);
}

#endif /* ENABLE_CHECKING */

#if defined (ENABLE_CHECKING) && USE_STACK_LISP_OBJECTS

/* Stress alloca with inconveniently sized requests and check
   whether all allocated areas may be used for Lisp_Object.  */

NO_INLINE static void
verify_alloca (void)
{
  int i;
  enum { ALLOCA_CHECK_MAX = 256 };
  /* Start from size of the smallest Lisp object.  */
  for (i = sizeof (struct Lisp_Cons); i <= ALLOCA_CHECK_MAX; i++)
    {
      void *ptr = alloca (i);
      make_lisp_ptr (ptr, Lisp_Cons);
    }
}

#else /* not ENABLE_CHECKING && USE_STACK_LISP_OBJECTS */

#define verify_alloca() ((void) 0)

#endif /* ENABLE_CHECKING && USE_STACK_LISP_OBJECTS */

/* Initialization.  */

void
init_alloc_once (void)
{
  /* Even though Qt's contents are not set up, its address is known.  */
  Vpurify_flag = Qt;

  purebeg = PUREBEG;
  pure_size = PURESIZE;

  verify_alloca ();
  init_finalizer_list (&finalizers);
  init_finalizer_list (&doomed_finalizers);

  mem_init ();
  Vdead = make_pure_string ("DEAD", 4, 4, 0);

#ifdef DOUG_LEA_MALLOC
  mallopt (M_TRIM_THRESHOLD, 128 * 1024); /* Trim threshold.  */
  mallopt (M_MMAP_THRESHOLD, 64 * 1024);  /* Mmap threshold.  */
  mallopt (M_MMAP_MAX, MMAP_MAX_AREAS);   /* Max. number of mmap'ed areas.  */
#endif
  init_strings ();
  init_vectors ();

  refill_memory_reserve ();
  gc_cons_threshold = GC_DEFAULT_THRESHOLD;
}

void
init_alloc (void)
{
  Vgc_elapsed = make_float (0.0);
  gcs_done = 0;

#if USE_VALGRIND
  valgrind_p = RUNNING_ON_VALGRIND != 0;
#endif
}

void
syms_of_alloc (void)
{
  DEFVAR_INT ("gc-cons-threshold", gc_cons_threshold,
	      doc: /* Number of bytes of consing between garbage collections.
Garbage collection can happen automatically once this many bytes have been
allocated since the last garbage collection.  All data types count.

Garbage collection happens automatically only when `eval' is called.

By binding this temporarily to a large number, you can effectively
prevent garbage collection during a part of the program.
See also `gc-cons-percentage'.  */);

  DEFVAR_LISP ("gc-cons-percentage", Vgc_cons_percentage,
	       doc: /* Portion of the heap used for allocation.
Garbage collection can happen automatically once this portion of the heap
has been allocated since the last garbage collection.
If this portion is smaller than `gc-cons-threshold', this is ignored.  */);
  Vgc_cons_percentage = make_float (0.1);

  DEFVAR_INT ("pure-bytes-used", pure_bytes_used,
	      doc: /* Number of bytes of shareable Lisp data allocated so far.  */);

  DEFVAR_INT ("cons-cells-consed", cons_cells_consed,
	      doc: /* Number of cons cells that have been consed so far.  */);

  DEFVAR_INT ("floats-consed", floats_consed,
	      doc: /* Number of floats that have been consed so far.  */);

  DEFVAR_INT ("vector-cells-consed", vector_cells_consed,
	      doc: /* Number of vector cells that have been consed so far.  */);

  DEFVAR_INT ("symbols-consed", symbols_consed,
	      doc: /* Number of symbols that have been consed so far.  */);
  symbols_consed += ARRAYELTS (lispsym);

  DEFVAR_INT ("string-chars-consed", string_chars_consed,
	      doc: /* Number of string characters that have been consed so far.  */);

  DEFVAR_INT ("misc-objects-consed", misc_objects_consed,
	      doc: /* Number of miscellaneous objects that have been consed so far.
These include markers and overlays, plus certain objects not visible
to users.  */);

  DEFVAR_INT ("intervals-consed", intervals_consed,
	      doc: /* Number of intervals that have been consed so far.  */);

  DEFVAR_INT ("strings-consed", strings_consed,
	      doc: /* Number of strings that have been consed so far.  */);

  DEFVAR_LISP ("purify-flag", Vpurify_flag,
	       doc: /* Non-nil means loading Lisp code in order to dump an executable.
This means that certain objects should be allocated in shared (pure) space.
It can also be set to a hash-table, in which case this table is used to
do hash-consing of the objects allocated to pure space.  */);

  DEFVAR_BOOL ("garbage-collection-messages", garbage_collection_messages,
	       doc: /* Non-nil means display messages at start and end of garbage collection.  */);
  garbage_collection_messages = 0;

  DEFVAR_LISP ("post-gc-hook", Vpost_gc_hook,
	       doc: /* Hook run after garbage collection has finished.  */);
  Vpost_gc_hook = Qnil;
  DEFSYM (Qpost_gc_hook, "post-gc-hook");

  DEFVAR_LISP ("memory-signal-data", Vmemory_signal_data,
	       doc: /* Precomputed `signal' argument for memory-full error.  */);
  /* We build this in advance because if we wait until we need it, we might
     not be able to allocate the memory to hold it.  */
  Vmemory_signal_data
    = listn (CONSTYPE_PURE, 2, Qerror,
	     build_pure_c_string ("Memory exhausted--use M-x save-some-buffers then exit and restart Emacs"));

  DEFVAR_LISP ("memory-full", Vmemory_full,
	       doc: /* Non-nil means Emacs cannot get much more Lisp memory.  */);
  Vmemory_full = Qnil;

  DEFSYM (Qconses, "conses");
  DEFSYM (Qsymbols, "symbols");
  DEFSYM (Qmiscs, "miscs");
  DEFSYM (Qstrings, "strings");
  DEFSYM (Qvectors, "vectors");
  DEFSYM (Qfloats, "floats");
  DEFSYM (Qintervals, "intervals");
  DEFSYM (Qbuffers, "buffers");
  DEFSYM (Qstring_bytes, "string-bytes");
  DEFSYM (Qvector_slots, "vector-slots");
  DEFSYM (Qheap, "heap");
  DEFSYM (QAutomatic_GC, "Automatic GC");

  DEFSYM (Qgc_cons_threshold, "gc-cons-threshold");
  DEFSYM (Qchar_table_extra_slots, "char-table-extra-slots");

  DEFVAR_LISP ("gc-elapsed", Vgc_elapsed,
	       doc: /* Accumulated time elapsed in garbage collections.
The time is in seconds as a floating point value.  */);
  DEFVAR_INT ("gcs-done", gcs_done,
              doc: /* Accumulated number of garbage collections done.  */);

  defsubr (&Scons);
  defsubr (&Svector);
  defsubr (&Srecord);
  defsubr (&Smake_byte_code);
  defsubr (&Smake_vector);
  defsubr (&Smake_record);
  defsubr (&Smake_string);
  defsubr (&Smake_symbol);
  defsubr (&Smake_marker);
  defsubr (&Smake_finalizer);
  defsubr (&Spurecopy);
  defsubr (&Sgarbage_collect);
  defsubr (&Smemory_limit);
  defsubr (&Smemory_info);
  defsubr (&Ssuspicious_object);
}

/* When compiled with GCC, GDB might say "No enum type named
   pvec_type" if we don't have at least one symbol with that type, and
   then xbacktrace could fail.  Similarly for the other enums and
   their values.  Some non-GCC compilers don't like these constructs.  */
#ifdef __GNUC__
union
{
  enum CHARTAB_SIZE_BITS CHARTAB_SIZE_BITS;
  enum char_table_specials char_table_specials;
  enum char_bits char_bits;
  enum DEFAULT_HASH_SIZE DEFAULT_HASH_SIZE;
  enum Lisp_Bits Lisp_Bits;
  enum Lisp_Compiled Lisp_Compiled;
  enum maxargs maxargs;
  enum MAX_ALLOCA MAX_ALLOCA;
  enum More_Lisp_Bits More_Lisp_Bits;
  enum pvec_type pvec_type;
} const EXTERNALLY_VISIBLE gdb_make_enums_visible = {0};
#endif	/* __GNUC__ */<|MERGE_RESOLUTION|>--- conflicted
+++ resolved
@@ -3779,43 +3779,6 @@
   p->insertion_type = 0;
   p->need_adjustment = 0;
   return val;
-}
-
-<<<<<<< HEAD
-/* Put MARKER back on the free list after using it temporarily.  */
-
-void
-free_marker (Lisp_Object marker)
-{
-  unchain_marker (XMARKER (marker));
-  free_misc (marker);
-=======
-/* Return a newly allocated marker which points into BUF
-   at character position CHARPOS and byte position BYTEPOS.  */
-
-Lisp_Object
-build_marker (struct buffer *buf, ptrdiff_t charpos, ptrdiff_t bytepos)
-{
-  Lisp_Object obj;
-  struct Lisp_Marker *m;
-
-  /* No dead buffers here.  */
-  eassert (BUFFER_LIVE_P (buf));
-
-  /* Every character is at least one byte.  */
-  eassert (charpos <= bytepos);
-
-  obj = allocate_misc (Lisp_Misc_Marker);
-  m = XMARKER (obj);
-  m->buffer = buf;
-  m->charpos = charpos;
-  m->bytepos = bytepos;
-  m->insertion_type = 0;
-  m->need_adjustment = 0;
-  m->next = BUF_MARKERS (buf);
-  BUF_MARKERS (buf) = m;
-  return obj;
->>>>>>> 7bedc881
 }
 
 