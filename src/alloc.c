/* Storage allocation and gc for GNU Emacs Lisp interpreter.

Copyright (C) 1985-1986, 1988, 1993-1995, 1997-2018 Free Software
Foundation, Inc.

This file is part of GNU Emacs.

GNU Emacs is free software: you can redistribute it and/or modify
it under the terms of the GNU General Public License as published by
the Free Software Foundation, either version 3 of the License, or (at
your option) any later version.

GNU Emacs is distributed in the hope that it will be useful,
but WITHOUT ANY WARRANTY; without even the implied warranty of
MERCHANTABILITY or FITNESS FOR A PARTICULAR PURPOSE.  See the
GNU General Public License for more details.

You should have received a copy of the GNU General Public License
along with GNU Emacs.  If not, see <https://www.gnu.org/licenses/>.  */

#include <config.h>

#include <errno.h>
#include <stdio.h>
#include <stdlib.h>
#include <limits.h>		/* For CHAR_BIT.  */
#include <signal.h>		/* For SIGABRT, SIGDANGER.  */

#ifdef HAVE_PTHREAD
#include <pthread.h>
#endif

#include "lisp.h"
#include "dispextern.h"
#include "intervals.h"
#include "ptr-bounds.h"
#include "puresize.h"
#include "sheap.h"
#include "systime.h"
#include "character.h"
#include "buffer.h"
#include "window.h"
#include "keyboard.h"
#include "frame.h"
#include "blockinput.h"
#include "termhooks.h"		/* For struct terminal.  */
#ifdef HAVE_WINDOW_SYSTEM
#include TERM_HEADER
#endif /* HAVE_WINDOW_SYSTEM */

#include <flexmember.h>
#include <verify.h>
#include <execinfo.h>           /* For backtrace.  */

#ifdef HAVE_LINUX_SYSINFO
#include <sys/sysinfo.h>
#endif

#ifdef HAVE_MALLOC_H
# include <malloc.h>
#endif

#if (defined ENABLE_CHECKING			\
     && defined HAVE_VALGRIND_VALGRIND_H	\
     && !defined USE_VALGRIND)
# define USE_VALGRIND 1
#endif

#if USE_VALGRIND
#include <valgrind/valgrind.h>
#include <valgrind/memcheck.h>
static bool valgrind_p;
#endif

/* GC_CHECK_MARKED_OBJECTS means do sanity checks on allocated objects.
   We turn that on by default when ENABLE_CHECKING is defined;
   define GC_CHECK_MARKED_OBJECTS to zero to disable.  */

#if defined ENABLE_CHECKING && !defined GC_CHECK_MARKED_OBJECTS
# define GC_CHECK_MARKED_OBJECTS 1
#endif

/* GC_MALLOC_CHECK defined means perform validity checks of malloc'd
   memory.  Can do this only if using gmalloc.c and if not checking
   marked objects.  */

#if (defined SYSTEM_MALLOC || defined DOUG_LEA_MALLOC \
     || defined HYBRID_MALLOC || GC_CHECK_MARKED_OBJECTS)
#undef GC_MALLOC_CHECK
#endif

#include <unistd.h>
#include <fcntl.h>

#ifdef USE_GTK
# include "gtkutil.h"
#endif
#ifdef WINDOWSNT
#include "w32.h"
#include "w32heap.h"	/* for sbrk */
#endif

#ifdef GNU_LINUX
/* The address where the heap starts.  */
void *
my_heap_start (void)
{
  static void *start;
  if (! start)
    start = sbrk (0);
  return start;
}
#endif

#ifdef DOUG_LEA_MALLOC

/* Specify maximum number of areas to mmap.  It would be nice to use a
   value that explicitly means "no limit".  */

#define MMAP_MAX_AREAS 100000000

/* A pointer to the memory allocated that copies that static data
   inside glibc's malloc.  */
static void *malloc_state_ptr;

/* Restore the dumped malloc state.  Because malloc can be invoked
   even before main (e.g. by the dynamic linker), the dumped malloc
   state must be restored as early as possible using this special hook.  */
static void
malloc_initialize_hook (void)
{
  static bool malloc_using_checking;

  if (! initialized)
    {
#ifdef GNU_LINUX
      my_heap_start ();
#endif
      malloc_using_checking = getenv ("MALLOC_CHECK_") != NULL;
    }
  else
    {
      if (!malloc_using_checking)
	{
	  /* Work around a bug in glibc's malloc.  MALLOC_CHECK_ must be
	     ignored if the heap to be restored was constructed without
	     malloc checking.  Can't use unsetenv, since that calls malloc.  */
	  char **p = environ;
	  if (p)
	    for (; *p; p++)
	      if (strncmp (*p, "MALLOC_CHECK_=", 14) == 0)
		{
		  do
		    *p = p[1];
		  while (*++p);

		  break;
		}
	}

      if (malloc_set_state (malloc_state_ptr) != 0)
	emacs_abort ();
# ifndef XMALLOC_OVERRUN_CHECK
      alloc_unexec_post ();
# endif
    }
}

/* Declare the malloc initialization hook, which runs before 'main' starts.
   EXTERNALLY_VISIBLE works around Bug#22522.  */
# ifndef __MALLOC_HOOK_VOLATILE
#  define __MALLOC_HOOK_VOLATILE
# endif
voidfuncptr __MALLOC_HOOK_VOLATILE __malloc_initialize_hook EXTERNALLY_VISIBLE
  = malloc_initialize_hook;

#endif

#if defined DOUG_LEA_MALLOC || !defined CANNOT_DUMP

/* Allocator-related actions to do just before and after unexec.  */

void
alloc_unexec_pre (void)
{
# ifdef DOUG_LEA_MALLOC
  malloc_state_ptr = malloc_get_state ();
  if (!malloc_state_ptr)
    fatal ("malloc_get_state: %s", strerror (errno));
# endif
# ifdef HYBRID_MALLOC
  bss_sbrk_did_unexec = true;
# endif
}

void
alloc_unexec_post (void)
{
# ifdef DOUG_LEA_MALLOC
  free (malloc_state_ptr);
# endif
# ifdef HYBRID_MALLOC
  bss_sbrk_did_unexec = false;
# endif
}
#endif

/* Mark, unmark, query mark bit of a Lisp string.  S must be a pointer
   to a struct Lisp_String.  */

#define MARK_STRING(S)		((S)->u.s.size |= ARRAY_MARK_FLAG)
#define UNMARK_STRING(S)	((S)->u.s.size &= ~ARRAY_MARK_FLAG)
#define STRING_MARKED_P(S)	(((S)->u.s.size & ARRAY_MARK_FLAG) != 0)

#define VECTOR_MARK(V)		((V)->header.size |= ARRAY_MARK_FLAG)
#define VECTOR_UNMARK(V)	((V)->header.size &= ~ARRAY_MARK_FLAG)
#define VECTOR_MARKED_P(V)	(((V)->header.size & ARRAY_MARK_FLAG) != 0)

/* Default value of gc_cons_threshold (see below).  */

#define GC_DEFAULT_THRESHOLD (100000 * word_size)

/* Global variables.  */
struct emacs_globals globals;

/* Number of bytes of consing done since the last gc.  */

EMACS_INT consing_since_gc;

/* Similar minimum, computed from Vgc_cons_percentage.  */

EMACS_INT gc_relative_threshold;

/* Minimum number of bytes of consing since GC before next GC,
   when memory is full.  */

EMACS_INT memory_full_cons_threshold;

/* True during GC.  */

bool gc_in_progress;

/* Number of live and free conses etc.  */

static EMACS_INT total_conses, total_markers, total_symbols, total_buffers;
static EMACS_INT total_free_conses, total_free_markers, total_free_symbols;
static EMACS_INT total_free_floats, total_floats;

/* Points to memory space allocated as "spare", to be freed if we run
   out of memory.  We keep one large block, four cons-blocks, and
   two string blocks.  */

static char *spare_memory[7];

/* Amount of spare memory to keep in large reserve block, or to see
   whether this much is available when malloc fails on a larger request.  */

#define SPARE_MEMORY (1 << 14)

/* Initialize it to a nonzero value to force it into data space
   (rather than bss space).  That way unexec will remap it into text
   space (pure), on some systems.  We have not implemented the
   remapping on more recent systems because this is less important
   nowadays than in the days of small memories and timesharing.  */

EMACS_INT pure[(PURESIZE + sizeof (EMACS_INT) - 1) / sizeof (EMACS_INT)] = {1,};
#define PUREBEG (char *) pure

/* Pointer to the pure area, and its size.  */

static char *purebeg;
static ptrdiff_t pure_size;

/* Number of bytes of pure storage used before pure storage overflowed.
   If this is non-zero, this implies that an overflow occurred.  */

static ptrdiff_t pure_bytes_used_before_overflow;

/* Index in pure at which next pure Lisp object will be allocated..  */

static ptrdiff_t pure_bytes_used_lisp;

/* Number of bytes allocated for non-Lisp objects in pure storage.  */

static ptrdiff_t pure_bytes_used_non_lisp;

/* If nonzero, this is a warning delivered by malloc and not yet
   displayed.  */

const char *pending_malloc_warning;

#if 0 /* Normally, pointer sanity only on request... */
#ifdef ENABLE_CHECKING
#define SUSPICIOUS_OBJECT_CHECKING 1
#endif
#endif

/* ... but unconditionally use SUSPICIOUS_OBJECT_CHECKING while the GC
   bug is unresolved.  */
#define SUSPICIOUS_OBJECT_CHECKING 1

#ifdef SUSPICIOUS_OBJECT_CHECKING
struct suspicious_free_record
{
  void *suspicious_object;
  void *backtrace[128];
};
static void *suspicious_objects[32];
static int suspicious_object_index;
struct suspicious_free_record suspicious_free_history[64] EXTERNALLY_VISIBLE;
static int suspicious_free_history_index;
/* Find the first currently-monitored suspicious pointer in range
   [begin,end) or NULL if no such pointer exists.  */
static void *find_suspicious_object_in_range (void *begin, void *end);
static void detect_suspicious_free (void *ptr);
#else
# define find_suspicious_object_in_range(begin, end) NULL
# define detect_suspicious_free(ptr) (void)
#endif

/* Maximum amount of C stack to save when a GC happens.  */

#ifndef MAX_SAVE_STACK
#define MAX_SAVE_STACK 16000
#endif

/* Buffer in which we save a copy of the C stack at each GC.  */

#if MAX_SAVE_STACK > 0
static char *stack_copy;
static ptrdiff_t stack_copy_size;

/* Copy to DEST a block of memory from SRC of size SIZE bytes,
   avoiding any address sanitization.  */

static void * ATTRIBUTE_NO_SANITIZE_ADDRESS
no_sanitize_memcpy (void *dest, void const *src, size_t size)
{
  if (! ADDRESS_SANITIZER)
    return memcpy (dest, src, size);
  else
    {
      size_t i;
      char *d = dest;
      char const *s = src;
      for (i = 0; i < size; i++)
	d[i] = s[i];
      return dest;
    }
}

#endif /* MAX_SAVE_STACK > 0 */

static void mark_terminals (void);
static void gc_sweep (void);
static Lisp_Object make_pure_vector (ptrdiff_t);
static void mark_buffer (struct buffer *);

#if !defined REL_ALLOC || defined SYSTEM_MALLOC || defined HYBRID_MALLOC
static void refill_memory_reserve (void);
#endif
static void compact_small_strings (void);
static void free_large_strings (void);
extern Lisp_Object which_symbols (Lisp_Object, EMACS_INT) EXTERNALLY_VISIBLE;

/* When scanning the C stack for live Lisp objects, Emacs keeps track of
   what memory allocated via lisp_malloc and lisp_align_malloc is intended
   for what purpose.  This enumeration specifies the type of memory.  */

enum mem_type
{
  MEM_TYPE_NON_LISP,
  MEM_TYPE_BUFFER,
  MEM_TYPE_CONS,
  MEM_TYPE_STRING,
  MEM_TYPE_MISC,
  MEM_TYPE_SYMBOL,
  MEM_TYPE_FLOAT,
  /* Since all non-bool pseudovectors are small enough to be
     allocated from vector blocks, this memory type denotes
     large regular vectors and large bool pseudovectors.  */
  MEM_TYPE_VECTORLIKE,
  /* Special type to denote vector blocks.  */
  MEM_TYPE_VECTOR_BLOCK,
  /* Special type to denote reserved memory.  */
  MEM_TYPE_SPARE
};

/* A unique object in pure space used to make some Lisp objects
   on free lists recognizable in O(1).  */

static Lisp_Object Vdead;
#define DEADP(x) EQ (x, Vdead)

#ifdef GC_MALLOC_CHECK

enum mem_type allocated_mem_type;

#endif /* GC_MALLOC_CHECK */

/* A node in the red-black tree describing allocated memory containing
   Lisp data.  Each such block is recorded with its start and end
   address when it is allocated, and removed from the tree when it
   is freed.

   A red-black tree is a balanced binary tree with the following
   properties:

   1. Every node is either red or black.
   2. Every leaf is black.
   3. If a node is red, then both of its children are black.
   4. Every simple path from a node to a descendant leaf contains
   the same number of black nodes.
   5. The root is always black.

   When nodes are inserted into the tree, or deleted from the tree,
   the tree is "fixed" so that these properties are always true.

   A red-black tree with N internal nodes has height at most 2
   log(N+1).  Searches, insertions and deletions are done in O(log N).
   Please see a text book about data structures for a detailed
   description of red-black trees.  Any book worth its salt should
   describe them.  */

struct mem_node
{
  /* Children of this node.  These pointers are never NULL.  When there
     is no child, the value is MEM_NIL, which points to a dummy node.  */
  struct mem_node *left, *right;

  /* The parent of this node.  In the root node, this is NULL.  */
  struct mem_node *parent;

  /* Start and end of allocated region.  */
  void *start, *end;

  /* Node color.  */
  enum {MEM_BLACK, MEM_RED} color;

  /* Memory type.  */
  enum mem_type type;
};

/* Root of the tree describing allocated Lisp memory.  */

static struct mem_node *mem_root;

/* Lowest and highest known address in the heap.  */

static void *min_heap_address, *max_heap_address;

/* Sentinel node of the tree.  */

static struct mem_node mem_z;
#define MEM_NIL &mem_z

static struct mem_node *mem_insert (void *, void *, enum mem_type);
static void mem_insert_fixup (struct mem_node *);
static void mem_rotate_left (struct mem_node *);
static void mem_rotate_right (struct mem_node *);
static void mem_delete (struct mem_node *);
static void mem_delete_fixup (struct mem_node *);
static struct mem_node *mem_find (void *);

#ifndef DEADP
# define DEADP(x) 0
#endif

/* Addresses of staticpro'd variables.  Initialize it to a nonzero
   value; otherwise some compilers put it into BSS.  */

enum { NSTATICS = 2048 };
static Lisp_Object *staticvec[NSTATICS] = {&Vpurify_flag};

/* Index of next unused slot in staticvec.  */

static int staticidx;

static void *pure_alloc (size_t, int);

/* True if N is a power of 2.  N should be positive.  */

#define POWER_OF_2(n) (((n) & ((n) - 1)) == 0)

/* Return X rounded to the next multiple of Y.  Y should be positive,
   and Y - 1 + X should not overflow.  Arguments should not have side
   effects, as they are evaluated more than once.  Tune for Y being a
   power of 2.  */

#define ROUNDUP(x, y) (POWER_OF_2 (y)					\
		       ? ((y) - 1 + (x)) & ~ ((y) - 1)			\
		       : ((y) - 1 + (x)) - ((y) - 1 + (x)) % (y))

/* Return PTR rounded up to the next multiple of ALIGNMENT.  */

static void *
pointer_align (void *ptr, int alignment)
{
  return (void *) ROUNDUP ((uintptr_t) ptr, alignment);
}

/* Extract the pointer hidden within O.  Define this as a function, as
   functions are cleaner and can be used in debuggers.  Also, define
   it as a macro if being compiled with GCC without optimization, for
   performance in that case.  macro_XPNTR is private to this section
   of code.  */

#define macro_XPNTR(o)                                                 \
  ((void *) \
   (SYMBOLP (o)							       \
    ? ((char *) lispsym						       \
       - ((EMACS_UINT) Lisp_Symbol << (USE_LSB_TAG ? 0 : VALBITS))     \
       + XLI (o))						       \
    : (char *) XLP (o) - (XLI (o) & ~VALMASK)))

static ATTRIBUTE_UNUSED void *
XPNTR (Lisp_Object a)
{
  return macro_XPNTR (a);
}

#if DEFINE_KEY_OPS_AS_MACROS
# define XPNTR(a) macro_XPNTR (a)
#endif

static void
XFLOAT_INIT (Lisp_Object f, double n)
{
  XFLOAT (f)->u.data = n;
}

#ifdef DOUG_LEA_MALLOC
static bool
pointers_fit_in_lispobj_p (void)
{
  return (UINTPTR_MAX <= VAL_MAX) || USE_LSB_TAG;
}

static bool
mmap_lisp_allowed_p (void)
{
  /* If we can't store all memory addresses in our lisp objects, it's
     risky to let the heap use mmap and give us addresses from all
     over our address space.  We also can't use mmap for lisp objects
     if we might dump: unexec doesn't preserve the contents of mmapped
     regions.  */
  return pointers_fit_in_lispobj_p () && !might_dump;
}
#endif

/* Head of a circularly-linked list of extant finalizers. */
static struct Lisp_Finalizer finalizers;

/* Head of a circularly-linked list of finalizers that must be invoked
   because we deemed them unreachable.  This list must be global, and
   not a local inside garbage_collect_1, in case we GC again while
   running finalizers.  */
static struct Lisp_Finalizer doomed_finalizers;


/************************************************************************
				Malloc
 ************************************************************************/

#if defined SIGDANGER || (!defined SYSTEM_MALLOC && !defined HYBRID_MALLOC)

/* Function malloc calls this if it finds we are near exhausting storage.  */

void
malloc_warning (const char *str)
{
  pending_malloc_warning = str;
}

#endif

/* Display an already-pending malloc warning.  */

void
display_malloc_warning (void)
{
  call3 (intern ("display-warning"),
	 intern ("alloc"),
	 build_string (pending_malloc_warning),
	 intern ("emergency"));
  pending_malloc_warning = 0;
}

/* Called if we can't allocate relocatable space for a buffer.  */

void
buffer_memory_full (ptrdiff_t nbytes)
{
  /* If buffers use the relocating allocator, no need to free
     spare_memory, because we may have plenty of malloc space left
     that we could get, and if we don't, the malloc that fails will
     itself cause spare_memory to be freed.  If buffers don't use the
     relocating allocator, treat this like any other failing
     malloc.  */

#ifndef REL_ALLOC
  memory_full (nbytes);
#else
  /* This used to call error, but if we've run out of memory, we could
     get infinite recursion trying to build the string.  */
  xsignal (Qnil, Vmemory_signal_data);
#endif
}

/* A common multiple of the positive integers A and B.  Ideally this
   would be the least common multiple, but there's no way to do that
   as a constant expression in C, so do the best that we can easily do.  */
#define COMMON_MULTIPLE(a, b) \
  ((a) % (b) == 0 ? (a) : (b) % (a) == 0 ? (b) : (a) * (b))

#ifndef XMALLOC_OVERRUN_CHECK
#define XMALLOC_OVERRUN_CHECK_OVERHEAD 0
#else

/* Check for overrun in malloc'ed buffers by wrapping a header and trailer
   around each block.

   The header consists of XMALLOC_OVERRUN_CHECK_SIZE fixed bytes
   followed by XMALLOC_OVERRUN_SIZE_SIZE bytes containing the original
   block size in little-endian order.  The trailer consists of
   XMALLOC_OVERRUN_CHECK_SIZE fixed bytes.

   The header is used to detect whether this block has been allocated
   through these functions, as some low-level libc functions may
   bypass the malloc hooks.  */

#define XMALLOC_OVERRUN_CHECK_SIZE 16
#define XMALLOC_OVERRUN_CHECK_OVERHEAD \
  (2 * XMALLOC_OVERRUN_CHECK_SIZE + XMALLOC_OVERRUN_SIZE_SIZE)

#define XMALLOC_BASE_ALIGNMENT alignof (max_align_t)

#define XMALLOC_HEADER_ALIGNMENT \
   COMMON_MULTIPLE (GCALIGNMENT, XMALLOC_BASE_ALIGNMENT)

/* Define XMALLOC_OVERRUN_SIZE_SIZE so that (1) it's large enough to
   hold a size_t value and (2) the header size is a multiple of the
   alignment that Emacs needs for C types and for USE_LSB_TAG.  */
#define XMALLOC_OVERRUN_SIZE_SIZE				\
   (((XMALLOC_OVERRUN_CHECK_SIZE + sizeof (size_t)		\
      + XMALLOC_HEADER_ALIGNMENT - 1)				\
     / XMALLOC_HEADER_ALIGNMENT * XMALLOC_HEADER_ALIGNMENT)	\
    - XMALLOC_OVERRUN_CHECK_SIZE)

static char const xmalloc_overrun_check_header[XMALLOC_OVERRUN_CHECK_SIZE] =
  { '\x9a', '\x9b', '\xae', '\xaf',
    '\xbf', '\xbe', '\xce', '\xcf',
    '\xea', '\xeb', '\xec', '\xed',
    '\xdf', '\xde', '\x9c', '\x9d' };

static char const xmalloc_overrun_check_trailer[XMALLOC_OVERRUN_CHECK_SIZE] =
  { '\xaa', '\xab', '\xac', '\xad',
    '\xba', '\xbb', '\xbc', '\xbd',
    '\xca', '\xcb', '\xcc', '\xcd',
    '\xda', '\xdb', '\xdc', '\xdd' };

/* Insert and extract the block size in the header.  */

static void
xmalloc_put_size (unsigned char *ptr, size_t size)
{
  int i;
  for (i = 0; i < XMALLOC_OVERRUN_SIZE_SIZE; i++)
    {
      *--ptr = size & ((1 << CHAR_BIT) - 1);
      size >>= CHAR_BIT;
    }
}

static size_t
xmalloc_get_size (unsigned char *ptr)
{
  size_t size = 0;
  int i;
  ptr -= XMALLOC_OVERRUN_SIZE_SIZE;
  for (i = 0; i < XMALLOC_OVERRUN_SIZE_SIZE; i++)
    {
      size <<= CHAR_BIT;
      size += *ptr++;
    }
  return size;
}


/* Like malloc, but wraps allocated block with header and trailer.  */

static void *
overrun_check_malloc (size_t size)
{
  register unsigned char *val;
  if (SIZE_MAX - XMALLOC_OVERRUN_CHECK_OVERHEAD < size)
    emacs_abort ();

  val = malloc (size + XMALLOC_OVERRUN_CHECK_OVERHEAD);
  if (val)
    {
      memcpy (val, xmalloc_overrun_check_header, XMALLOC_OVERRUN_CHECK_SIZE);
      val += XMALLOC_OVERRUN_CHECK_SIZE + XMALLOC_OVERRUN_SIZE_SIZE;
      xmalloc_put_size (val, size);
      memcpy (val + size, xmalloc_overrun_check_trailer,
	      XMALLOC_OVERRUN_CHECK_SIZE);
    }
  return val;
}


/* Like realloc, but checks old block for overrun, and wraps new block
   with header and trailer.  */

static void *
overrun_check_realloc (void *block, size_t size)
{
  register unsigned char *val = (unsigned char *) block;
  if (SIZE_MAX - XMALLOC_OVERRUN_CHECK_OVERHEAD < size)
    emacs_abort ();

  if (val
      && memcmp (xmalloc_overrun_check_header,
		 val - XMALLOC_OVERRUN_CHECK_SIZE - XMALLOC_OVERRUN_SIZE_SIZE,
		 XMALLOC_OVERRUN_CHECK_SIZE) == 0)
    {
      size_t osize = xmalloc_get_size (val);
      if (memcmp (xmalloc_overrun_check_trailer, val + osize,
		  XMALLOC_OVERRUN_CHECK_SIZE))
	emacs_abort ();
      memset (val + osize, 0, XMALLOC_OVERRUN_CHECK_SIZE);
      val -= XMALLOC_OVERRUN_CHECK_SIZE + XMALLOC_OVERRUN_SIZE_SIZE;
      memset (val, 0, XMALLOC_OVERRUN_CHECK_SIZE + XMALLOC_OVERRUN_SIZE_SIZE);
    }

  val = realloc (val, size + XMALLOC_OVERRUN_CHECK_OVERHEAD);

  if (val)
    {
      memcpy (val, xmalloc_overrun_check_header, XMALLOC_OVERRUN_CHECK_SIZE);
      val += XMALLOC_OVERRUN_CHECK_SIZE + XMALLOC_OVERRUN_SIZE_SIZE;
      xmalloc_put_size (val, size);
      memcpy (val + size, xmalloc_overrun_check_trailer,
	      XMALLOC_OVERRUN_CHECK_SIZE);
    }
  return val;
}

/* Like free, but checks block for overrun.  */

static void
overrun_check_free (void *block)
{
  unsigned char *val = (unsigned char *) block;

  if (val
      && memcmp (xmalloc_overrun_check_header,
		 val - XMALLOC_OVERRUN_CHECK_SIZE - XMALLOC_OVERRUN_SIZE_SIZE,
		 XMALLOC_OVERRUN_CHECK_SIZE) == 0)
    {
      size_t osize = xmalloc_get_size (val);
      if (memcmp (xmalloc_overrun_check_trailer, val + osize,
		  XMALLOC_OVERRUN_CHECK_SIZE))
	emacs_abort ();
#ifdef XMALLOC_CLEAR_FREE_MEMORY
      val -= XMALLOC_OVERRUN_CHECK_SIZE + XMALLOC_OVERRUN_SIZE_SIZE;
      memset (val, 0xff, osize + XMALLOC_OVERRUN_CHECK_OVERHEAD);
#else
      memset (val + osize, 0, XMALLOC_OVERRUN_CHECK_SIZE);
      val -= XMALLOC_OVERRUN_CHECK_SIZE + XMALLOC_OVERRUN_SIZE_SIZE;
      memset (val, 0, XMALLOC_OVERRUN_CHECK_SIZE + XMALLOC_OVERRUN_SIZE_SIZE);
#endif
    }

  free (val);
}

#undef malloc
#undef realloc
#undef free
#define malloc overrun_check_malloc
#define realloc overrun_check_realloc
#define free overrun_check_free
#endif

/* If compiled with XMALLOC_BLOCK_INPUT_CHECK, define a symbol
   BLOCK_INPUT_IN_MEMORY_ALLOCATORS that is visible to the debugger.
   If that variable is set, block input while in one of Emacs's memory
   allocation functions.  There should be no need for this debugging
   option, since signal handlers do not allocate memory, but Emacs
   formerly allocated memory in signal handlers and this compile-time
   option remains as a way to help debug the issue should it rear its
   ugly head again.  */
#ifdef XMALLOC_BLOCK_INPUT_CHECK
bool block_input_in_memory_allocators EXTERNALLY_VISIBLE;
static void
malloc_block_input (void)
{
  if (block_input_in_memory_allocators)
    block_input ();
}
static void
malloc_unblock_input (void)
{
  if (block_input_in_memory_allocators)
    unblock_input ();
}
# define MALLOC_BLOCK_INPUT malloc_block_input ()
# define MALLOC_UNBLOCK_INPUT malloc_unblock_input ()
#else
# define MALLOC_BLOCK_INPUT ((void) 0)
# define MALLOC_UNBLOCK_INPUT ((void) 0)
#endif

#define MALLOC_PROBE(size)			\
  do {						\
    if (profiler_memory_running)		\
      malloc_probe (size);			\
  } while (0)

static void *lmalloc (size_t) ATTRIBUTE_MALLOC_SIZE ((1));
static void *lrealloc (void *, size_t);

/* Like malloc but check for no memory and block interrupt input.  */

void *
xmalloc (size_t size)
{
  void *val;

  MALLOC_BLOCK_INPUT;
  val = lmalloc (size);
  MALLOC_UNBLOCK_INPUT;

  if (!val && size)
    memory_full (size);
  MALLOC_PROBE (size);
  return val;
}

/* Like the above, but zeroes out the memory just allocated.  */

void *
xzalloc (size_t size)
{
  void *val;

  MALLOC_BLOCK_INPUT;
  val = lmalloc (size);
  MALLOC_UNBLOCK_INPUT;

  if (!val && size)
    memory_full (size);
  memset (val, 0, size);
  MALLOC_PROBE (size);
  return val;
}

/* Like realloc but check for no memory and block interrupt input..  */

void *
xrealloc (void *block, size_t size)
{
  void *val;

  MALLOC_BLOCK_INPUT;
  /* We must call malloc explicitly when BLOCK is 0, since some
     reallocs don't do this.  */
  if (! block)
    val = lmalloc (size);
  else
    val = lrealloc (block, size);
  MALLOC_UNBLOCK_INPUT;

  if (!val && size)
    memory_full (size);
  MALLOC_PROBE (size);
  return val;
}


/* Like free but block interrupt input.  */

void
xfree (void *block)
{
  if (!block)
    return;
  MALLOC_BLOCK_INPUT;
  free (block);
  MALLOC_UNBLOCK_INPUT;
  /* We don't call refill_memory_reserve here
     because in practice the call in r_alloc_free seems to suffice.  */
}


/* Other parts of Emacs pass large int values to allocator functions
   expecting ptrdiff_t.  This is portable in practice, but check it to
   be safe.  */
verify (INT_MAX <= PTRDIFF_MAX);


/* Allocate an array of NITEMS items, each of size ITEM_SIZE.
   Signal an error on memory exhaustion, and block interrupt input.  */

void *
xnmalloc (ptrdiff_t nitems, ptrdiff_t item_size)
{
  eassert (0 <= nitems && 0 < item_size);
  ptrdiff_t nbytes;
  if (INT_MULTIPLY_WRAPV (nitems, item_size, &nbytes) || SIZE_MAX < nbytes)
    memory_full (SIZE_MAX);
  return xmalloc (nbytes);
}


/* Reallocate an array PA to make it of NITEMS items, each of size ITEM_SIZE.
   Signal an error on memory exhaustion, and block interrupt input.  */

void *
xnrealloc (void *pa, ptrdiff_t nitems, ptrdiff_t item_size)
{
  eassert (0 <= nitems && 0 < item_size);
  ptrdiff_t nbytes;
  if (INT_MULTIPLY_WRAPV (nitems, item_size, &nbytes) || SIZE_MAX < nbytes)
    memory_full (SIZE_MAX);
  return xrealloc (pa, nbytes);
}


/* Grow PA, which points to an array of *NITEMS items, and return the
   location of the reallocated array, updating *NITEMS to reflect its
   new size.  The new array will contain at least NITEMS_INCR_MIN more
   items, but will not contain more than NITEMS_MAX items total.
   ITEM_SIZE is the size of each item, in bytes.

   ITEM_SIZE and NITEMS_INCR_MIN must be positive.  *NITEMS must be
   nonnegative.  If NITEMS_MAX is -1, it is treated as if it were
   infinity.

   If PA is null, then allocate a new array instead of reallocating
   the old one.

   Block interrupt input as needed.  If memory exhaustion occurs, set
   *NITEMS to zero if PA is null, and signal an error (i.e., do not
   return).

   Thus, to grow an array A without saving its old contents, do
   { xfree (A); A = NULL; A = xpalloc (NULL, &AITEMS, ...); }.
   The A = NULL avoids a dangling pointer if xpalloc exhausts memory
   and signals an error, and later this code is reexecuted and
   attempts to free A.  */

void *
xpalloc (void *pa, ptrdiff_t *nitems, ptrdiff_t nitems_incr_min,
	 ptrdiff_t nitems_max, ptrdiff_t item_size)
{
  ptrdiff_t n0 = *nitems;
  eassume (0 < item_size && 0 < nitems_incr_min && 0 <= n0 && -1 <= nitems_max);

  /* The approximate size to use for initial small allocation
     requests.  This is the largest "small" request for the GNU C
     library malloc.  */
  enum { DEFAULT_MXFAST = 64 * sizeof (size_t) / 4 };

  /* If the array is tiny, grow it to about (but no greater than)
     DEFAULT_MXFAST bytes.  Otherwise, grow it by about 50%.
     Adjust the growth according to three constraints: NITEMS_INCR_MIN,
     NITEMS_MAX, and what the C language can represent safely.  */

  ptrdiff_t n, nbytes;
  if (INT_ADD_WRAPV (n0, n0 >> 1, &n))
    n = PTRDIFF_MAX;
  if (0 <= nitems_max && nitems_max < n)
    n = nitems_max;

  ptrdiff_t adjusted_nbytes
    = ((INT_MULTIPLY_WRAPV (n, item_size, &nbytes) || SIZE_MAX < nbytes)
       ? min (PTRDIFF_MAX, SIZE_MAX)
       : nbytes < DEFAULT_MXFAST ? DEFAULT_MXFAST : 0);
  if (adjusted_nbytes)
    {
      n = adjusted_nbytes / item_size;
      nbytes = adjusted_nbytes - adjusted_nbytes % item_size;
    }

  if (! pa)
    *nitems = 0;
  if (n - n0 < nitems_incr_min
      && (INT_ADD_WRAPV (n0, nitems_incr_min, &n)
	  || (0 <= nitems_max && nitems_max < n)
	  || INT_MULTIPLY_WRAPV (n, item_size, &nbytes)))
    memory_full (SIZE_MAX);
  pa = xrealloc (pa, nbytes);
  *nitems = n;
  return pa;
}


/* Like strdup, but uses xmalloc.  */

char *
xstrdup (const char *s)
{
  ptrdiff_t size;
  eassert (s);
  size = strlen (s) + 1;
  return memcpy (xmalloc (size), s, size);
}

/* Like above, but duplicates Lisp string to C string.  */

char *
xlispstrdup (Lisp_Object string)
{
  ptrdiff_t size = SBYTES (string) + 1;
  return memcpy (xmalloc (size), SSDATA (string), size);
}

/* Assign to *PTR a copy of STRING, freeing any storage *PTR formerly
   pointed to.  If STRING is null, assign it without copying anything.
   Allocate before freeing, to avoid a dangling pointer if allocation
   fails.  */

void
dupstring (char **ptr, char const *string)
{
  char *old = *ptr;
  *ptr = string ? xstrdup (string) : 0;
  xfree (old);
}


/* Like putenv, but (1) use the equivalent of xmalloc and (2) the
   argument is a const pointer.  */

void
xputenv (char const *string)
{
  if (putenv ((char *) string) != 0)
    memory_full (0);
}

/* Return a newly allocated memory block of SIZE bytes, remembering
   to free it when unwinding.  */
void *
record_xmalloc (size_t size)
{
  void *p = xmalloc (size);
  record_unwind_protect_ptr (xfree, p);
  return p;
}


/* Like malloc but used for allocating Lisp data.  NBYTES is the
   number of bytes to allocate, TYPE describes the intended use of the
   allocated memory block (for strings, for conses, ...).  */

#if ! USE_LSB_TAG
void *lisp_malloc_loser EXTERNALLY_VISIBLE;
#endif

static void *
lisp_malloc (size_t nbytes, enum mem_type type)
{
  register void *val;

  MALLOC_BLOCK_INPUT;

#ifdef GC_MALLOC_CHECK
  allocated_mem_type = type;
#endif

  val = lmalloc (nbytes);

#if ! USE_LSB_TAG
  /* If the memory just allocated cannot be addressed thru a Lisp
     object's pointer, and it needs to be,
     that's equivalent to running out of memory.  */
  if (val && type != MEM_TYPE_NON_LISP)
    {
      Lisp_Object tem;
      XSETCONS (tem, (char *) val + nbytes - 1);
      if ((char *) XCONS (tem) != (char *) val + nbytes - 1)
	{
	  lisp_malloc_loser = val;
	  free (val);
	  val = 0;
	}
    }
#endif

#ifndef GC_MALLOC_CHECK
  if (val && type != MEM_TYPE_NON_LISP)
    mem_insert (val, (char *) val + nbytes, type);
#endif

  MALLOC_UNBLOCK_INPUT;
  if (!val && nbytes)
    memory_full (nbytes);
  MALLOC_PROBE (nbytes);
  return val;
}

/* Free BLOCK.  This must be called to free memory allocated with a
   call to lisp_malloc.  */

static void
lisp_free (void *block)
{
  MALLOC_BLOCK_INPUT;
  free (block);
#ifndef GC_MALLOC_CHECK
  mem_delete (mem_find (block));
#endif
  MALLOC_UNBLOCK_INPUT;
}

/*****  Allocation of aligned blocks of memory to store Lisp data.  *****/

/* The entry point is lisp_align_malloc which returns blocks of at most
   BLOCK_BYTES and guarantees they are aligned on a BLOCK_ALIGN boundary.  */

/* Byte alignment of storage blocks.  */
#define BLOCK_ALIGN (1 << 10)
verify (POWER_OF_2 (BLOCK_ALIGN));

/* Use aligned_alloc if it or a simple substitute is available.
   Address sanitization breaks aligned allocation, as of gcc 4.8.2 and
   clang 3.3 anyway.  Aligned allocation is incompatible with
   unexmacosx.c, so don't use it on Darwin.  */

#if ! ADDRESS_SANITIZER && !defined DARWIN_OS
# if (defined HAVE_ALIGNED_ALLOC					\
      || (defined HYBRID_MALLOC						\
	  ? defined HAVE_POSIX_MEMALIGN					\
	  : !defined SYSTEM_MALLOC && !defined DOUG_LEA_MALLOC))
#  define USE_ALIGNED_ALLOC 1
# elif !defined HYBRID_MALLOC && defined HAVE_POSIX_MEMALIGN
#  define USE_ALIGNED_ALLOC 1
#  define aligned_alloc my_aligned_alloc /* Avoid collision with lisp.h.  */
static void *
aligned_alloc (size_t alignment, size_t size)
{
  /* POSIX says the alignment must be a power-of-2 multiple of sizeof (void *).
     Verify this for all arguments this function is given.  */
  verify (BLOCK_ALIGN % sizeof (void *) == 0
	  && POWER_OF_2 (BLOCK_ALIGN / sizeof (void *)));
  verify (GCALIGNMENT % sizeof (void *) == 0
	  && POWER_OF_2 (GCALIGNMENT / sizeof (void *)));
  eassert (alignment == BLOCK_ALIGN || alignment == GCALIGNMENT);

  void *p;
  return posix_memalign (&p, alignment, size) == 0 ? p : 0;
}
# endif
#endif

/* Padding to leave at the end of a malloc'd block.  This is to give
   malloc a chance to minimize the amount of memory wasted to alignment.
   It should be tuned to the particular malloc library used.
   On glibc-2.3.2, malloc never tries to align, so a padding of 0 is best.
   aligned_alloc on the other hand would ideally prefer a value of 4
   because otherwise, there's 1020 bytes wasted between each ablocks.
   In Emacs, testing shows that those 1020 can most of the time be
   efficiently used by malloc to place other objects, so a value of 0 can
   still preferable unless you have a lot of aligned blocks and virtually
   nothing else.  */
#define BLOCK_PADDING 0
#define BLOCK_BYTES \
  (BLOCK_ALIGN - sizeof (struct ablocks *) - BLOCK_PADDING)

/* Internal data structures and constants.  */

#define ABLOCKS_SIZE 16

/* An aligned block of memory.  */
struct ablock
{
  union
  {
    char payload[BLOCK_BYTES];
    struct ablock *next_free;
  } x;

  /* ABASE is the aligned base of the ablocks.  It is overloaded to
     hold a virtual "busy" field that counts twice the number of used
     ablock values in the parent ablocks, plus one if the real base of
     the parent ablocks is ABASE (if the "busy" field is even, the
     word before the first ablock holds a pointer to the real base).
     The first ablock has a "busy" ABASE, and the others have an
     ordinary pointer ABASE.  To tell the difference, the code assumes
     that pointers, when cast to uintptr_t, are at least 2 *
     ABLOCKS_SIZE + 1.  */
  struct ablocks *abase;

  /* The padding of all but the last ablock is unused.  The padding of
     the last ablock in an ablocks is not allocated.  */
#if BLOCK_PADDING
  char padding[BLOCK_PADDING];
#endif
};

/* A bunch of consecutive aligned blocks.  */
struct ablocks
{
  struct ablock blocks[ABLOCKS_SIZE];
};

/* Size of the block requested from malloc or aligned_alloc.  */
#define ABLOCKS_BYTES (sizeof (struct ablocks) - BLOCK_PADDING)

#define ABLOCK_ABASE(block) \
  (((uintptr_t) (block)->abase) <= (1 + 2 * ABLOCKS_SIZE)	\
   ? (struct ablocks *) (block)					\
   : (block)->abase)

/* Virtual `busy' field.  */
#define ABLOCKS_BUSY(a_base) ((a_base)->blocks[0].abase)

/* Pointer to the (not necessarily aligned) malloc block.  */
#ifdef USE_ALIGNED_ALLOC
#define ABLOCKS_BASE(abase) (abase)
#else
#define ABLOCKS_BASE(abase) \
  (1 & (intptr_t) ABLOCKS_BUSY (abase) ? abase : ((void **) (abase))[-1])
#endif

/* The list of free ablock.   */
static struct ablock *free_ablock;

/* Allocate an aligned block of nbytes.
   Alignment is on a multiple of BLOCK_ALIGN and `nbytes' has to be
   smaller or equal to BLOCK_BYTES.  */
static void *
lisp_align_malloc (size_t nbytes, enum mem_type type)
{
  void *base, *val;
  struct ablocks *abase;

  eassert (nbytes <= BLOCK_BYTES);

  MALLOC_BLOCK_INPUT;

#ifdef GC_MALLOC_CHECK
  allocated_mem_type = type;
#endif

  if (!free_ablock)
    {
      int i;
      bool aligned;

#ifdef DOUG_LEA_MALLOC
      if (!mmap_lisp_allowed_p ())
        mallopt (M_MMAP_MAX, 0);
#endif

#ifdef USE_ALIGNED_ALLOC
      verify (ABLOCKS_BYTES % BLOCK_ALIGN == 0);
      abase = base = aligned_alloc (BLOCK_ALIGN, ABLOCKS_BYTES);
#else
      base = malloc (ABLOCKS_BYTES);
      abase = pointer_align (base, BLOCK_ALIGN);
#endif

      if (base == 0)
	{
	  MALLOC_UNBLOCK_INPUT;
	  memory_full (ABLOCKS_BYTES);
	}

      aligned = (base == abase);
      if (!aligned)
	((void **) abase)[-1] = base;

#ifdef DOUG_LEA_MALLOC
      if (!mmap_lisp_allowed_p ())
          mallopt (M_MMAP_MAX, MMAP_MAX_AREAS);
#endif

#if ! USE_LSB_TAG
      /* If the memory just allocated cannot be addressed thru a Lisp
	 object's pointer, and it needs to be, that's equivalent to
	 running out of memory.  */
      if (type != MEM_TYPE_NON_LISP)
	{
	  Lisp_Object tem;
	  char *end = (char *) base + ABLOCKS_BYTES - 1;
	  XSETCONS (tem, end);
	  if ((char *) XCONS (tem) != end)
	    {
	      lisp_malloc_loser = base;
	      free (base);
	      MALLOC_UNBLOCK_INPUT;
	      memory_full (SIZE_MAX);
	    }
	}
#endif

      /* Initialize the blocks and put them on the free list.
	 If `base' was not properly aligned, we can't use the last block.  */
      for (i = 0; i < (aligned ? ABLOCKS_SIZE : ABLOCKS_SIZE - 1); i++)
	{
	  abase->blocks[i].abase = abase;
	  abase->blocks[i].x.next_free = free_ablock;
	  free_ablock = &abase->blocks[i];
	}
      intptr_t ialigned = aligned;
      ABLOCKS_BUSY (abase) = (struct ablocks *) ialigned;

      eassert ((uintptr_t) abase % BLOCK_ALIGN == 0);
      eassert (ABLOCK_ABASE (&abase->blocks[3]) == abase); /* 3 is arbitrary */
      eassert (ABLOCK_ABASE (&abase->blocks[0]) == abase);
      eassert (ABLOCKS_BASE (abase) == base);
      eassert ((intptr_t) ABLOCKS_BUSY (abase) == aligned);
    }

  abase = ABLOCK_ABASE (free_ablock);
  ABLOCKS_BUSY (abase)
    = (struct ablocks *) (2 + (intptr_t) ABLOCKS_BUSY (abase));
  val = free_ablock;
  free_ablock = free_ablock->x.next_free;

#ifndef GC_MALLOC_CHECK
  if (type != MEM_TYPE_NON_LISP)
    mem_insert (val, (char *) val + nbytes, type);
#endif

  MALLOC_UNBLOCK_INPUT;

  MALLOC_PROBE (nbytes);

  eassert (0 == ((uintptr_t) val) % BLOCK_ALIGN);
  return val;
}

static void
lisp_align_free (void *block)
{
  struct ablock *ablock = block;
  struct ablocks *abase = ABLOCK_ABASE (ablock);

  MALLOC_BLOCK_INPUT;
#ifndef GC_MALLOC_CHECK
  mem_delete (mem_find (block));
#endif
  /* Put on free list.  */
  ablock->x.next_free = free_ablock;
  free_ablock = ablock;
  /* Update busy count.  */
  intptr_t busy = (intptr_t) ABLOCKS_BUSY (abase) - 2;
  eassume (0 <= busy && busy <= 2 * ABLOCKS_SIZE - 1);
  ABLOCKS_BUSY (abase) = (struct ablocks *) busy;

  if (busy < 2)
    { /* All the blocks are free.  */
      int i = 0;
      bool aligned = busy;
      struct ablock **tem = &free_ablock;
      struct ablock *atop = &abase->blocks[aligned ? ABLOCKS_SIZE : ABLOCKS_SIZE - 1];

      while (*tem)
	{
	  if (*tem >= (struct ablock *) abase && *tem < atop)
	    {
	      i++;
	      *tem = (*tem)->x.next_free;
	    }
	  else
	    tem = &(*tem)->x.next_free;
	}
      eassert ((aligned & 1) == aligned);
      eassert (i == (aligned ? ABLOCKS_SIZE : ABLOCKS_SIZE - 1));
#ifdef USE_POSIX_MEMALIGN
      eassert ((uintptr_t) ABLOCKS_BASE (abase) % BLOCK_ALIGN == 0);
#endif
      free (ABLOCKS_BASE (abase));
    }
  MALLOC_UNBLOCK_INPUT;
}

#if !defined __GNUC__ && !defined __alignof__
# define __alignof__(type) alignof (type)
#endif

/* True if malloc (N) is known to return a multiple of GCALIGNMENT
   whenever N is also a multiple.  In practice this is true if
   __alignof__ (max_align_t) is a multiple as well, assuming
   GCALIGNMENT is 8; other values of GCALIGNMENT have not been looked
   into.  Use __alignof__ if available, as otherwise
   MALLOC_IS_GC_ALIGNED would be false on GCC x86 even though the
   alignment is OK there.

   This is a macro, not an enum constant, for portability to HP-UX
   10.20 cc and AIX 3.2.5 xlc.  */
#define MALLOC_IS_GC_ALIGNED \
  (GCALIGNMENT == 8 && __alignof__ (max_align_t) % GCALIGNMENT == 0)

/* True if a malloc-returned pointer P is suitably aligned for SIZE,
   where Lisp alignment may be needed if SIZE is Lisp-aligned.  */

static bool
laligned (void *p, size_t size)
{
  return (MALLOC_IS_GC_ALIGNED || (intptr_t) p % GCALIGNMENT == 0
	  || size % GCALIGNMENT != 0);
}

/* Like malloc and realloc except that if SIZE is Lisp-aligned, make
   sure the result is too, if necessary by reallocating (typically
   with larger and larger sizes) until the allocator returns a
   Lisp-aligned pointer.  Code that needs to allocate C heap memory
   for a Lisp object should use one of these functions to obtain a
   pointer P; that way, if T is an enum Lisp_Type value and L ==
   make_lisp_ptr (P, T), then XPNTR (L) == P and XTYPE (L) == T.

   On typical modern platforms these functions' loops do not iterate.
   On now-rare (and perhaps nonexistent) platforms, the loops in
   theory could repeat forever.  If an infinite loop is possible on a
   platform, a build would surely loop and the builder can then send
   us a bug report.  Adding a counter to try to detect any such loop
   would complicate the code (and possibly introduce bugs, in code
   that's never really exercised) for little benefit.  */

static void *
lmalloc (size_t size)
{
#if USE_ALIGNED_ALLOC
  if (! MALLOC_IS_GC_ALIGNED && size % GCALIGNMENT == 0)
    return aligned_alloc (GCALIGNMENT, size);
#endif

  while (true)
    {
      void *p = malloc (size);
      if (laligned (p, size))
	return p;
      free (p);
      size_t bigger = size + GCALIGNMENT;
      if (size < bigger)
	size = bigger;
    }
}

static void *
lrealloc (void *p, size_t size)
{
  while (true)
    {
      p = realloc (p, size);
      if (laligned (p, size))
	return p;
      size_t bigger = size + GCALIGNMENT;
      if (size < bigger)
	size = bigger;
    }
}


/***********************************************************************
			 Interval Allocation
 ***********************************************************************/

/* Number of intervals allocated in an interval_block structure.
   The 1020 is 1024 minus malloc overhead.  */

#define INTERVAL_BLOCK_SIZE \
  ((1020 - sizeof (struct interval_block *)) / sizeof (struct interval))

/* Intervals are allocated in chunks in the form of an interval_block
   structure.  */

struct interval_block
{
  /* Place `intervals' first, to preserve alignment.  */
  struct interval intervals[INTERVAL_BLOCK_SIZE];
  struct interval_block *next;
};

/* Current interval block.  Its `next' pointer points to older
   blocks.  */

static struct interval_block *interval_block;

/* Index in interval_block above of the next unused interval
   structure.  */

static int interval_block_index = INTERVAL_BLOCK_SIZE;

/* Number of free and live intervals.  */

static EMACS_INT total_free_intervals, total_intervals;

/* List of free intervals.  */

static INTERVAL interval_free_list;

/* Return a new interval.  */

INTERVAL
make_interval (void)
{
  INTERVAL val;

  MALLOC_BLOCK_INPUT;

  if (interval_free_list)
    {
      val = interval_free_list;
      interval_free_list = INTERVAL_PARENT (interval_free_list);
    }
  else
    {
      if (interval_block_index == INTERVAL_BLOCK_SIZE)
	{
	  struct interval_block *newi
	    = lisp_malloc (sizeof *newi, MEM_TYPE_NON_LISP);

	  newi->next = interval_block;
	  interval_block = newi;
	  interval_block_index = 0;
	  total_free_intervals += INTERVAL_BLOCK_SIZE;
	}
      val = &interval_block->intervals[interval_block_index++];
    }

  MALLOC_UNBLOCK_INPUT;

  consing_since_gc += sizeof (struct interval);
  intervals_consed++;
  total_free_intervals--;
  RESET_INTERVAL (val);
  val->gcmarkbit = 0;
  return val;
}


/* Mark Lisp objects in interval I.  */

static void
mark_interval (INTERVAL i, void *dummy)
{
  /* Intervals should never be shared.  So, if extra internal checking is
     enabled, GC aborts if it seems to have visited an interval twice.  */
  eassert (!i->gcmarkbit);
  i->gcmarkbit = 1;
  mark_object (i->plist);
}

/* Mark the interval tree rooted in I.  */

#define MARK_INTERVAL_TREE(i)					\
  do {								\
    if (i && !i->gcmarkbit)					\
      traverse_intervals_noorder (i, mark_interval, NULL);	\
  } while (0)

/***********************************************************************
			  String Allocation
 ***********************************************************************/

/* Lisp_Strings are allocated in string_block structures.  When a new
   string_block is allocated, all the Lisp_Strings it contains are
   added to a free-list string_free_list.  When a new Lisp_String is
   needed, it is taken from that list.  During the sweep phase of GC,
   string_blocks that are entirely free are freed, except two which
   we keep.

   String data is allocated from sblock structures.  Strings larger
   than LARGE_STRING_BYTES, get their own sblock, data for smaller
   strings is sub-allocated out of sblocks of size SBLOCK_SIZE.

   Sblocks consist internally of sdata structures, one for each
   Lisp_String.  The sdata structure points to the Lisp_String it
   belongs to.  The Lisp_String points back to the `u.data' member of
   its sdata structure.

   When a Lisp_String is freed during GC, it is put back on
   string_free_list, and its `data' member and its sdata's `string'
   pointer is set to null.  The size of the string is recorded in the
   `n.nbytes' member of the sdata.  So, sdata structures that are no
   longer used, can be easily recognized, and it's easy to compact the
   sblocks of small strings which we do in compact_small_strings.  */

/* Size in bytes of an sblock structure used for small strings.  This
   is 8192 minus malloc overhead.  */

#define SBLOCK_SIZE 8188

/* Strings larger than this are considered large strings.  String data
   for large strings is allocated from individual sblocks.  */

#define LARGE_STRING_BYTES 1024

/* The SDATA typedef is a struct or union describing string memory
   sub-allocated from an sblock.  This is where the contents of Lisp
   strings are stored.  */

struct sdata
{
  /* Back-pointer to the string this sdata belongs to.  If null, this
     structure is free, and NBYTES (in this structure or in the union below)
     contains the string's byte size (the same value that STRING_BYTES
     would return if STRING were non-null).  If non-null, STRING_BYTES
     (STRING) is the size of the data, and DATA contains the string's
     contents.  */
  struct Lisp_String *string;

#ifdef GC_CHECK_STRING_BYTES
  ptrdiff_t nbytes;
#endif

  unsigned char data[FLEXIBLE_ARRAY_MEMBER];
};

#ifdef GC_CHECK_STRING_BYTES

typedef struct sdata sdata;
#define SDATA_NBYTES(S)	(S)->nbytes
#define SDATA_DATA(S)	(S)->data

#else

typedef union
{
  struct Lisp_String *string;

  /* When STRING is nonnull, this union is actually of type 'struct sdata',
     which has a flexible array member.  However, if implemented by
     giving this union a member of type 'struct sdata', the union
     could not be the last (flexible) member of 'struct sblock',
     because C99 prohibits a flexible array member from having a type
     that is itself a flexible array.  So, comment this member out here,
     but remember that the option's there when using this union.  */
#if 0
  struct sdata u;
#endif

  /* When STRING is null.  */
  struct
  {
    struct Lisp_String *string;
    ptrdiff_t nbytes;
  } n;
} sdata;

#define SDATA_NBYTES(S)	(S)->n.nbytes
#define SDATA_DATA(S)	((struct sdata *) (S))->data

#endif /* not GC_CHECK_STRING_BYTES */

enum { SDATA_DATA_OFFSET = offsetof (struct sdata, data) };

/* Structure describing a block of memory which is sub-allocated to
   obtain string data memory for strings.  Blocks for small strings
   are of fixed size SBLOCK_SIZE.  Blocks for large strings are made
   as large as needed.  */

struct sblock
{
  /* Next in list.  */
  struct sblock *next;

  /* Pointer to the next free sdata block.  This points past the end
     of the sblock if there isn't any space left in this block.  */
  sdata *next_free;

  /* String data.  */
  sdata data[FLEXIBLE_ARRAY_MEMBER];
};

/* Number of Lisp strings in a string_block structure.  The 1020 is
   1024 minus malloc overhead.  */

#define STRING_BLOCK_SIZE \
  ((1020 - sizeof (struct string_block *)) / sizeof (struct Lisp_String))

/* Structure describing a block from which Lisp_String structures
   are allocated.  */

struct string_block
{
  /* Place `strings' first, to preserve alignment.  */
  struct Lisp_String strings[STRING_BLOCK_SIZE];
  struct string_block *next;
};

/* Head and tail of the list of sblock structures holding Lisp string
   data.  We always allocate from current_sblock.  The NEXT pointers
   in the sblock structures go from oldest_sblock to current_sblock.  */

static struct sblock *oldest_sblock, *current_sblock;

/* List of sblocks for large strings.  */

static struct sblock *large_sblocks;

/* List of string_block structures.  */

static struct string_block *string_blocks;

/* Free-list of Lisp_Strings.  */

static struct Lisp_String *string_free_list;

/* Number of live and free Lisp_Strings.  */

static EMACS_INT total_strings, total_free_strings;

/* Number of bytes used by live strings.  */

static EMACS_INT total_string_bytes;

/* Given a pointer to a Lisp_String S which is on the free-list
   string_free_list, return a pointer to its successor in the
   free-list.  */

#define NEXT_FREE_LISP_STRING(S) ((S)->u.next)

/* Return a pointer to the sdata structure belonging to Lisp string S.
   S must be live, i.e. S->data must not be null.  S->data is actually
   a pointer to the `u.data' member of its sdata structure; the
   structure starts at a constant offset in front of that.  */

#define SDATA_OF_STRING(S) ((sdata *) ptr_bounds_init ((S)->u.s.data \
						       - SDATA_DATA_OFFSET))


#ifdef GC_CHECK_STRING_OVERRUN

/* We check for overrun in string data blocks by appending a small
   "cookie" after each allocated string data block, and check for the
   presence of this cookie during GC.  */

#define GC_STRING_OVERRUN_COOKIE_SIZE	4
static char const string_overrun_cookie[GC_STRING_OVERRUN_COOKIE_SIZE] =
  { '\xde', '\xad', '\xbe', '\xef' };

#else
#define GC_STRING_OVERRUN_COOKIE_SIZE 0
#endif

/* Value is the size of an sdata structure large enough to hold NBYTES
   bytes of string data.  The value returned includes a terminating
   NUL byte, the size of the sdata structure, and padding.  */

#ifdef GC_CHECK_STRING_BYTES

#define SDATA_SIZE(NBYTES) FLEXSIZEOF (struct sdata, data, (NBYTES) + 1)

#else /* not GC_CHECK_STRING_BYTES */

/* The 'max' reserves space for the nbytes union member even when NBYTES + 1 is
   less than the size of that member.  The 'max' is not needed when
   SDATA_DATA_OFFSET is a multiple of FLEXALIGNOF (struct sdata),
   because then the alignment code reserves enough space.  */

#define SDATA_SIZE(NBYTES)				      \
     ((SDATA_DATA_OFFSET				      \
       + (SDATA_DATA_OFFSET % FLEXALIGNOF (struct sdata) == 0 \
	  ? NBYTES					      \
	  : max (NBYTES, FLEXALIGNOF (struct sdata) - 1))     \
       + 1						      \
       + FLEXALIGNOF (struct sdata) - 1)		      \
      & ~(FLEXALIGNOF (struct sdata) - 1))

#endif /* not GC_CHECK_STRING_BYTES */

/* Extra bytes to allocate for each string.  */

#define GC_STRING_EXTRA (GC_STRING_OVERRUN_COOKIE_SIZE)

/* Exact bound on the number of bytes in a string, not counting the
   terminating null.  A string cannot contain more bytes than
   STRING_BYTES_BOUND, nor can it be so long that the size_t
   arithmetic in allocate_string_data would overflow while it is
   calculating a value to be passed to malloc.  */
static ptrdiff_t const STRING_BYTES_MAX =
  min (STRING_BYTES_BOUND,
       ((SIZE_MAX - XMALLOC_OVERRUN_CHECK_OVERHEAD
	 - GC_STRING_EXTRA
	 - offsetof (struct sblock, data)
	 - SDATA_DATA_OFFSET)
	& ~(sizeof (EMACS_INT) - 1)));

/* Initialize string allocation.  Called from init_alloc_once.  */

static void
init_strings (void)
{
  empty_unibyte_string = make_pure_string ("", 0, 0, 0);
  empty_multibyte_string = make_pure_string ("", 0, 0, 1);
}


#ifdef GC_CHECK_STRING_BYTES

static int check_string_bytes_count;

/* Like STRING_BYTES, but with debugging check.  Can be
   called during GC, so pay attention to the mark bit.  */

ptrdiff_t
string_bytes (struct Lisp_String *s)
{
  ptrdiff_t nbytes =
    (s->u.s.size_byte < 0 ? s->u.s.size & ~ARRAY_MARK_FLAG : s->u.s.size_byte);

  if (!PURE_P (s) && s->u.s.data
      && nbytes != SDATA_NBYTES (SDATA_OF_STRING (s)))
    emacs_abort ();
  return nbytes;
}

/* Check validity of Lisp strings' string_bytes member in B.  */

static void
check_sblock (struct sblock *b)
{
  sdata *from, *end, *from_end;

  end = b->next_free;

  for (from = b->data; from < end; from = from_end)
    {
      /* Compute the next FROM here because copying below may
	 overwrite data we need to compute it.  */
      ptrdiff_t nbytes;

      /* Check that the string size recorded in the string is the
	 same as the one recorded in the sdata structure.  */
      nbytes = SDATA_SIZE (from->string ? string_bytes (from->string)
			   : SDATA_NBYTES (from));
      from_end = (sdata *) ((char *) from + nbytes + GC_STRING_EXTRA);
    }
}


/* Check validity of Lisp strings' string_bytes member.  ALL_P
   means check all strings, otherwise check only most
   recently allocated strings.  Used for hunting a bug.  */

static void
check_string_bytes (bool all_p)
{
  if (all_p)
    {
      struct sblock *b;

      for (b = large_sblocks; b; b = b->next)
	{
	  struct Lisp_String *s = b->data[0].string;
	  if (s)
	    string_bytes (s);
	}

      for (b = oldest_sblock; b; b = b->next)
	check_sblock (b);
    }
  else if (current_sblock)
    check_sblock (current_sblock);
}

#else /* not GC_CHECK_STRING_BYTES */

#define check_string_bytes(all) ((void) 0)

#endif /* GC_CHECK_STRING_BYTES */

#ifdef GC_CHECK_STRING_FREE_LIST

/* Walk through the string free list looking for bogus next pointers.
   This may catch buffer overrun from a previous string.  */

static void
check_string_free_list (void)
{
  struct Lisp_String *s;

  /* Pop a Lisp_String off the free-list.  */
  s = string_free_list;
  while (s != NULL)
    {
      if ((uintptr_t) s < 1024)
	emacs_abort ();
      s = NEXT_FREE_LISP_STRING (s);
    }
}
#else
#define check_string_free_list()
#endif

/* Return a new Lisp_String.  */

static struct Lisp_String *
allocate_string (void)
{
  struct Lisp_String *s;

  MALLOC_BLOCK_INPUT;

  /* If the free-list is empty, allocate a new string_block, and
     add all the Lisp_Strings in it to the free-list.  */
  if (string_free_list == NULL)
    {
      struct string_block *b = lisp_malloc (sizeof *b, MEM_TYPE_STRING);
      int i;

      b->next = string_blocks;
      string_blocks = b;

      for (i = STRING_BLOCK_SIZE - 1; i >= 0; --i)
	{
	  s = b->strings + i;
	  /* Every string on a free list should have NULL data pointer.  */
	  s->u.s.data = NULL;
	  NEXT_FREE_LISP_STRING (s) = string_free_list;
	  string_free_list = ptr_bounds_clip (s, sizeof *s);
	}

      total_free_strings += STRING_BLOCK_SIZE;
    }

  check_string_free_list ();

  /* Pop a Lisp_String off the free-list.  */
  s = string_free_list;
  string_free_list = NEXT_FREE_LISP_STRING (s);

  MALLOC_UNBLOCK_INPUT;

  --total_free_strings;
  ++total_strings;
  ++strings_consed;
  consing_since_gc += sizeof *s;

#ifdef GC_CHECK_STRING_BYTES
  if (!noninteractive)
    {
      if (++check_string_bytes_count == 200)
	{
	  check_string_bytes_count = 0;
	  check_string_bytes (1);
	}
      else
	check_string_bytes (0);
    }
#endif /* GC_CHECK_STRING_BYTES */

  return s;
}


/* Set up Lisp_String S for holding NCHARS characters, NBYTES bytes,
   plus a NUL byte at the end.  Allocate an sdata structure DATA for
   S, and set S->u.s.data to SDATA->u.data.  Store a NUL byte at the
   end of S->u.s.data.  Set S->u.s.size to NCHARS and S->u.s.size_byte
   to NBYTES.  Free S->u.s.data if it was initially non-null.  */

void
allocate_string_data (struct Lisp_String *s,
		      EMACS_INT nchars, EMACS_INT nbytes)
{
  sdata *data, *old_data;
  struct sblock *b;
  ptrdiff_t needed, old_nbytes;

  if (STRING_BYTES_MAX < nbytes)
    string_overflow ();

  /* Determine the number of bytes needed to store NBYTES bytes
     of string data.  */
  needed = SDATA_SIZE (nbytes);
  if (s->u.s.data)
    {
      old_data = SDATA_OF_STRING (s);
      old_nbytes = STRING_BYTES (s);
    }
  else
    old_data = NULL;

  MALLOC_BLOCK_INPUT;

  if (nbytes > LARGE_STRING_BYTES)
    {
      size_t size = FLEXSIZEOF (struct sblock, data, needed);

#ifdef DOUG_LEA_MALLOC
      if (!mmap_lisp_allowed_p ())
        mallopt (M_MMAP_MAX, 0);
#endif

      b = lisp_malloc (size + GC_STRING_EXTRA, MEM_TYPE_NON_LISP);

#ifdef DOUG_LEA_MALLOC
      if (!mmap_lisp_allowed_p ())
        mallopt (M_MMAP_MAX, MMAP_MAX_AREAS);
#endif

      data = b->data;
      b->next = large_sblocks;
      b->next_free = data;
      large_sblocks = b;
    }
  else if (current_sblock == NULL
	   || (((char *) current_sblock + SBLOCK_SIZE
		- (char *) current_sblock->next_free)
	       < (needed + GC_STRING_EXTRA)))
    {
      /* Not enough room in the current sblock.  */
      b = lisp_malloc (SBLOCK_SIZE, MEM_TYPE_NON_LISP);
      data = b->data;
      b->next = NULL;
      b->next_free = data;

      if (current_sblock)
	current_sblock->next = b;
      else
	oldest_sblock = b;
      current_sblock = b;
    }
  else
    {
      b = current_sblock;
      data = b->next_free;
    }

  data->string = s;
  b->next_free = (sdata *) ((char *) data + needed + GC_STRING_EXTRA);

  MALLOC_UNBLOCK_INPUT;

  s->u.s.data = ptr_bounds_clip (SDATA_DATA (data), nbytes + 1);
#ifdef GC_CHECK_STRING_BYTES
  SDATA_NBYTES (data) = nbytes;
#endif
  s->u.s.size = nchars;
  s->u.s.size_byte = nbytes;
  s->u.s.data[nbytes] = '\0';
#ifdef GC_CHECK_STRING_OVERRUN
  memcpy ((char *) data + needed, string_overrun_cookie,
	  GC_STRING_OVERRUN_COOKIE_SIZE);
#endif

  /* Note that Faset may call to this function when S has already data
     assigned.  In this case, mark data as free by setting it's string
     back-pointer to null, and record the size of the data in it.  */
  if (old_data)
    {
      SDATA_NBYTES (old_data) = old_nbytes;
      old_data->string = NULL;
    }

  consing_since_gc += needed;
}


/* Sweep and compact strings.  */

NO_INLINE /* For better stack traces */
static void
sweep_strings (void)
{
  struct string_block *b, *next;
  struct string_block *live_blocks = NULL;

  string_free_list = NULL;
  total_strings = total_free_strings = 0;
  total_string_bytes = 0;

  /* Scan strings_blocks, free Lisp_Strings that aren't marked.  */
  for (b = string_blocks; b; b = next)
    {
      int i, nfree = 0;
      struct Lisp_String *free_list_before = string_free_list;

      next = b->next;

      for (i = 0; i < STRING_BLOCK_SIZE; ++i)
	{
	  struct Lisp_String *s = b->strings + i;

	  if (s->u.s.data)
	    {
	      /* String was not on free-list before.  */
	      if (STRING_MARKED_P (s))
		{
		  /* String is live; unmark it and its intervals.  */
		  UNMARK_STRING (s);

		  /* Do not use string_(set|get)_intervals here.  */
		  s->u.s.intervals = balance_intervals (s->u.s.intervals);

		  ++total_strings;
		  total_string_bytes += STRING_BYTES (s);
		}
	      else
		{
		  /* String is dead.  Put it on the free-list.  */
		  sdata *data = SDATA_OF_STRING (s);

		  /* Save the size of S in its sdata so that we know
		     how large that is.  Reset the sdata's string
		     back-pointer so that we know it's free.  */
#ifdef GC_CHECK_STRING_BYTES
		  if (string_bytes (s) != SDATA_NBYTES (data))
		    emacs_abort ();
#else
		  data->n.nbytes = STRING_BYTES (s);
#endif
		  data->string = NULL;

		  /* Reset the strings's `data' member so that we
		     know it's free.  */
		  s->u.s.data = NULL;

		  /* Put the string on the free-list.  */
		  NEXT_FREE_LISP_STRING (s) = string_free_list;
		  string_free_list = ptr_bounds_clip (s, sizeof *s);
		  ++nfree;
		}
	    }
	  else
	    {
	      /* S was on the free-list before.  Put it there again.  */
	      NEXT_FREE_LISP_STRING (s) = string_free_list;
	      string_free_list = ptr_bounds_clip (s, sizeof *s);
	      ++nfree;
	    }
	}

      /* Free blocks that contain free Lisp_Strings only, except
	 the first two of them.  */
      if (nfree == STRING_BLOCK_SIZE
	  && total_free_strings > STRING_BLOCK_SIZE)
	{
	  lisp_free (b);
	  string_free_list = free_list_before;
	}
      else
	{
	  total_free_strings += nfree;
	  b->next = live_blocks;
	  live_blocks = b;
	}
    }

  check_string_free_list ();

  string_blocks = live_blocks;
  free_large_strings ();
  compact_small_strings ();

  check_string_free_list ();
}


/* Free dead large strings.  */

static void
free_large_strings (void)
{
  struct sblock *b, *next;
  struct sblock *live_blocks = NULL;

  for (b = large_sblocks; b; b = next)
    {
      next = b->next;

      if (b->data[0].string == NULL)
	lisp_free (b);
      else
	{
	  b->next = live_blocks;
	  live_blocks = b;
	}
    }

  large_sblocks = live_blocks;
}


/* Compact data of small strings.  Free sblocks that don't contain
   data of live strings after compaction.  */

static void
compact_small_strings (void)
{
  /* TB is the sblock we copy to, TO is the sdata within TB we copy
     to, and TB_END is the end of TB.  */
  struct sblock *tb = oldest_sblock;
  if (tb)
    {
      sdata *tb_end = (sdata *) ((char *) tb + SBLOCK_SIZE);
      sdata *to = tb->data;

      /* Step through the blocks from the oldest to the youngest.  We
	 expect that old blocks will stabilize over time, so that less
	 copying will happen this way.  */
      struct sblock *b = tb;
      do
	{
	  sdata *end = b->next_free;
	  eassert ((char *) end <= (char *) b + SBLOCK_SIZE);

	  for (sdata *from = b->data; from < end; )
	    {
	      /* Compute the next FROM here because copying below may
		 overwrite data we need to compute it.  */
	      ptrdiff_t nbytes;
	      struct Lisp_String *s = from->string;

#ifdef GC_CHECK_STRING_BYTES
	      /* Check that the string size recorded in the string is the
		 same as the one recorded in the sdata structure.  */
	      if (s && string_bytes (s) != SDATA_NBYTES (from))
		emacs_abort ();
#endif /* GC_CHECK_STRING_BYTES */

	      nbytes = s ? STRING_BYTES (s) : SDATA_NBYTES (from);
	      eassert (nbytes <= LARGE_STRING_BYTES);

	      ptrdiff_t size = SDATA_SIZE (nbytes);
	      sdata *from_end = (sdata *) ((char *) from
					   + size + GC_STRING_EXTRA);

#ifdef GC_CHECK_STRING_OVERRUN
	      if (memcmp (string_overrun_cookie,
			  (char *) from_end - GC_STRING_OVERRUN_COOKIE_SIZE,
			  GC_STRING_OVERRUN_COOKIE_SIZE))
		emacs_abort ();
#endif

	      /* Non-NULL S means it's alive.  Copy its data.  */
	      if (s)
		{
		  /* If TB is full, proceed with the next sblock.  */
		  sdata *to_end = (sdata *) ((char *) to
					     + size + GC_STRING_EXTRA);
		  if (to_end > tb_end)
		    {
		      tb->next_free = to;
		      tb = tb->next;
		      tb_end = (sdata *) ((char *) tb + SBLOCK_SIZE);
		      to = tb->data;
		      to_end = (sdata *) ((char *) to + size + GC_STRING_EXTRA);
		    }

		  /* Copy, and update the string's `data' pointer.  */
		  if (from != to)
		    {
		      eassert (tb != b || to < from);
		      memmove (to, from, size + GC_STRING_EXTRA);
		      to->string->u.s.data
			= ptr_bounds_clip (SDATA_DATA (to), nbytes + 1);
		    }

		  /* Advance past the sdata we copied to.  */
		  to = to_end;
		}
	      from = from_end;
	    }
	  b = b->next;
	}
      while (b);

      /* The rest of the sblocks following TB don't contain live data, so
	 we can free them.  */
      for (b = tb->next; b; )
	{
	  struct sblock *next = b->next;
	  lisp_free (b);
	  b = next;
	}

      tb->next_free = to;
      tb->next = NULL;
    }

  current_sblock = tb;
}

void
string_overflow (void)
{
  error ("Maximum string size exceeded");
}

DEFUN ("make-string", Fmake_string, Smake_string, 2, 3, 0,
       doc: /* Return a newly created string of length LENGTH, with INIT in each element.
LENGTH must be an integer.
INIT must be an integer that represents a character.
If optional argument MULTIBYTE is non-nil, the result will be
a multibyte string even if INIT is an ASCII character.  */)
  (Lisp_Object length, Lisp_Object init, Lisp_Object multibyte)
{
  register Lisp_Object val;
  int c;
  EMACS_INT nbytes;

  CHECK_NATNUM (length);
  CHECK_CHARACTER (init);

  c = XFASTINT (init);
  if (ASCII_CHAR_P (c) && NILP (multibyte))
    {
      nbytes = XINT (length);
      val = make_uninit_string (nbytes);
      if (nbytes)
	{
	  memset (SDATA (val), c, nbytes);
	  SDATA (val)[nbytes] = 0;
	}
    }
  else
    {
      unsigned char str[MAX_MULTIBYTE_LENGTH];
      ptrdiff_t len = CHAR_STRING (c, str);
      EMACS_INT string_len = XINT (length);
      unsigned char *p, *beg, *end;

      if (INT_MULTIPLY_WRAPV (len, string_len, &nbytes))
	string_overflow ();
      val = make_uninit_multibyte_string (string_len, nbytes);
      for (beg = SDATA (val), p = beg, end = beg + nbytes; p < end; p += len)
	{
	  /* First time we just copy `str' to the data of `val'.  */
	  if (p == beg)
	    memcpy (p, str, len);
	  else
	    {
	      /* Next time we copy largest possible chunk from
		 initialized to uninitialized part of `val'.  */
	      len = min (p - beg, end - p);
	      memcpy (p, beg, len);
	    }
	}
      if (nbytes)
	*p = 0;
    }

  return val;
}

/* Fill A with 1 bits if INIT is non-nil, and with 0 bits otherwise.
   Return A.  */

Lisp_Object
bool_vector_fill (Lisp_Object a, Lisp_Object init)
{
  EMACS_INT nbits = bool_vector_size (a);
  if (0 < nbits)
    {
      unsigned char *data = bool_vector_uchar_data (a);
      int pattern = NILP (init) ? 0 : (1 << BOOL_VECTOR_BITS_PER_CHAR) - 1;
      ptrdiff_t nbytes = bool_vector_bytes (nbits);
      int last_mask = ~ (~0u << ((nbits - 1) % BOOL_VECTOR_BITS_PER_CHAR + 1));
      memset (data, pattern, nbytes - 1);
      data[nbytes - 1] = pattern & last_mask;
    }
  return a;
}

/* Return a newly allocated, uninitialized bool vector of size NBITS.  */

Lisp_Object
make_uninit_bool_vector (EMACS_INT nbits)
{
  Lisp_Object val;
  EMACS_INT words = bool_vector_words (nbits);
  EMACS_INT word_bytes = words * sizeof (bits_word);
  EMACS_INT needed_elements = ((bool_header_size - header_size + word_bytes
				+ word_size - 1)
			       / word_size);
  struct Lisp_Bool_Vector *p
    = (struct Lisp_Bool_Vector *) allocate_vector (needed_elements);
  XSETVECTOR (val, p);
  XSETPVECTYPESIZE (XVECTOR (val), PVEC_BOOL_VECTOR, 0, 0);
  p->size = nbits;

  /* Clear padding at the end.  */
  if (words)
    p->data[words - 1] = 0;

  return val;
}

DEFUN ("make-bool-vector", Fmake_bool_vector, Smake_bool_vector, 2, 2, 0,
       doc: /* Return a new bool-vector of length LENGTH, using INIT for each element.
LENGTH must be a number.  INIT matters only in whether it is t or nil.  */)
  (Lisp_Object length, Lisp_Object init)
{
  Lisp_Object val;

  CHECK_NATNUM (length);
  val = make_uninit_bool_vector (XFASTINT (length));
  return bool_vector_fill (val, init);
}

DEFUN ("bool-vector", Fbool_vector, Sbool_vector, 0, MANY, 0,
       doc: /* Return a new bool-vector with specified arguments as elements.
Any number of arguments, even zero arguments, are allowed.
usage: (bool-vector &rest OBJECTS)  */)
  (ptrdiff_t nargs, Lisp_Object *args)
{
  ptrdiff_t i;
  Lisp_Object vector;

  vector = make_uninit_bool_vector (nargs);
  for (i = 0; i < nargs; i++)
    bool_vector_set (vector, i, !NILP (args[i]));

  return vector;
}

/* Make a string from NBYTES bytes at CONTENTS, and compute the number
   of characters from the contents.  This string may be unibyte or
   multibyte, depending on the contents.  */

Lisp_Object
make_string (const char *contents, ptrdiff_t nbytes)
{
  register Lisp_Object val;
  ptrdiff_t nchars, multibyte_nbytes;

  parse_str_as_multibyte ((const unsigned char *) contents, nbytes,
			  &nchars, &multibyte_nbytes);
  if (nbytes == nchars || nbytes != multibyte_nbytes)
    /* CONTENTS contains no multibyte sequences or contains an invalid
       multibyte sequence.  We must make unibyte string.  */
    val = make_unibyte_string (contents, nbytes);
  else
    val = make_multibyte_string (contents, nchars, nbytes);
  return val;
}

/* Make a unibyte string from LENGTH bytes at CONTENTS.  */

Lisp_Object
make_unibyte_string (const char *contents, ptrdiff_t length)
{
  register Lisp_Object val;
  val = make_uninit_string (length);
  memcpy (SDATA (val), contents, length);
  return val;
}


/* Make a multibyte string from NCHARS characters occupying NBYTES
   bytes at CONTENTS.  */

Lisp_Object
make_multibyte_string (const char *contents,
		       ptrdiff_t nchars, ptrdiff_t nbytes)
{
  register Lisp_Object val;
  val = make_uninit_multibyte_string (nchars, nbytes);
  memcpy (SDATA (val), contents, nbytes);
  return val;
}


/* Make a string from NCHARS characters occupying NBYTES bytes at
   CONTENTS.  It is a multibyte string if NBYTES != NCHARS.  */

Lisp_Object
make_string_from_bytes (const char *contents,
			ptrdiff_t nchars, ptrdiff_t nbytes)
{
  register Lisp_Object val;
  val = make_uninit_multibyte_string (nchars, nbytes);
  memcpy (SDATA (val), contents, nbytes);
  if (SBYTES (val) == SCHARS (val))
    STRING_SET_UNIBYTE (val);
  return val;
}


/* Make a string from NCHARS characters occupying NBYTES bytes at
   CONTENTS.  The argument MULTIBYTE controls whether to label the
   string as multibyte.  If NCHARS is negative, it counts the number of
   characters by itself.  */

Lisp_Object
make_specified_string (const char *contents,
		       ptrdiff_t nchars, ptrdiff_t nbytes, bool multibyte)
{
  Lisp_Object val;

  if (nchars < 0)
    {
      if (multibyte)
	nchars = multibyte_chars_in_text ((const unsigned char *) contents,
					  nbytes);
      else
	nchars = nbytes;
    }
  val = make_uninit_multibyte_string (nchars, nbytes);
  memcpy (SDATA (val), contents, nbytes);
  if (!multibyte)
    STRING_SET_UNIBYTE (val);
  return val;
}


/* Return a unibyte Lisp_String set up to hold LENGTH characters
   occupying LENGTH bytes.  */

Lisp_Object
make_uninit_string (EMACS_INT length)
{
  Lisp_Object val;

  if (!length)
    return empty_unibyte_string;
  val = make_uninit_multibyte_string (length, length);
  STRING_SET_UNIBYTE (val);
  return val;
}


/* Return a multibyte Lisp_String set up to hold NCHARS characters
   which occupy NBYTES bytes.  */

Lisp_Object
make_uninit_multibyte_string (EMACS_INT nchars, EMACS_INT nbytes)
{
  Lisp_Object string;
  struct Lisp_String *s;

  if (nchars < 0)
    emacs_abort ();
  if (!nbytes)
    return empty_multibyte_string;

  s = allocate_string ();
  s->u.s.intervals = NULL;
  allocate_string_data (s, nchars, nbytes);
  XSETSTRING (string, s);
  string_chars_consed += nbytes;
  return string;
}

/* Print arguments to BUF according to a FORMAT, then return
   a Lisp_String initialized with the data from BUF.  */

Lisp_Object
make_formatted_string (char *buf, const char *format, ...)
{
  va_list ap;
  int length;

  va_start (ap, format);
  length = vsprintf (buf, format, ap);
  va_end (ap);
  return make_string (buf, length);
}


/***********************************************************************
			   Float Allocation
 ***********************************************************************/

/* We store float cells inside of float_blocks, allocating a new
   float_block with malloc whenever necessary.  Float cells reclaimed
   by GC are put on a free list to be reallocated before allocating
   any new float cells from the latest float_block.  */

#define FLOAT_BLOCK_SIZE					\
  (((BLOCK_BYTES - sizeof (struct float_block *)		\
     /* The compiler might add padding at the end.  */		\
     - (sizeof (struct Lisp_Float) - sizeof (bits_word))) * CHAR_BIT) \
   / (sizeof (struct Lisp_Float) * CHAR_BIT + 1))

#define GETMARKBIT(block,n)				\
  (((block)->gcmarkbits[(n) / BITS_PER_BITS_WORD]	\
    >> ((n) % BITS_PER_BITS_WORD))			\
   & 1)

#define SETMARKBIT(block,n)				\
  ((block)->gcmarkbits[(n) / BITS_PER_BITS_WORD]	\
   |= (bits_word) 1 << ((n) % BITS_PER_BITS_WORD))

#define UNSETMARKBIT(block,n)				\
  ((block)->gcmarkbits[(n) / BITS_PER_BITS_WORD]	\
   &= ~((bits_word) 1 << ((n) % BITS_PER_BITS_WORD)))

#define FLOAT_BLOCK(fptr) \
  ((struct float_block *) (((uintptr_t) (fptr)) & ~(BLOCK_ALIGN - 1)))

#define FLOAT_INDEX(fptr) \
  ((((uintptr_t) (fptr)) & (BLOCK_ALIGN - 1)) / sizeof (struct Lisp_Float))

struct float_block
{
  /* Place `floats' at the beginning, to ease up FLOAT_INDEX's job.  */
  struct Lisp_Float floats[FLOAT_BLOCK_SIZE];
  bits_word gcmarkbits[1 + FLOAT_BLOCK_SIZE / BITS_PER_BITS_WORD];
  struct float_block *next;
};

#define FLOAT_MARKED_P(fptr) \
  GETMARKBIT (FLOAT_BLOCK (fptr), FLOAT_INDEX ((fptr)))

#define FLOAT_MARK(fptr) \
  SETMARKBIT (FLOAT_BLOCK (fptr), FLOAT_INDEX ((fptr)))

#define FLOAT_UNMARK(fptr) \
  UNSETMARKBIT (FLOAT_BLOCK (fptr), FLOAT_INDEX ((fptr)))

/* Current float_block.  */

static struct float_block *float_block;

/* Index of first unused Lisp_Float in the current float_block.  */

static int float_block_index = FLOAT_BLOCK_SIZE;

/* Free-list of Lisp_Floats.  */

static struct Lisp_Float *float_free_list;

/* Return a new float object with value FLOAT_VALUE.  */

Lisp_Object
make_float (double float_value)
{
  register Lisp_Object val;

  MALLOC_BLOCK_INPUT;

  if (float_free_list)
    {
      /* We use the data field for chaining the free list
	 so that we won't use the same field that has the mark bit.  */
      XSETFLOAT (val, float_free_list);
      float_free_list = float_free_list->u.chain;
    }
  else
    {
      if (float_block_index == FLOAT_BLOCK_SIZE)
	{
	  struct float_block *new
	    = lisp_align_malloc (sizeof *new, MEM_TYPE_FLOAT);
	  new->next = float_block;
	  memset (new->gcmarkbits, 0, sizeof new->gcmarkbits);
	  float_block = new;
	  float_block_index = 0;
	  total_free_floats += FLOAT_BLOCK_SIZE;
	}
      XSETFLOAT (val, &float_block->floats[float_block_index]);
      float_block_index++;
    }

  MALLOC_UNBLOCK_INPUT;

  XFLOAT_INIT (val, float_value);
  eassert (!FLOAT_MARKED_P (XFLOAT (val)));
  consing_since_gc += sizeof (struct Lisp_Float);
  floats_consed++;
  total_free_floats--;
  return val;
}



/***********************************************************************
			   Cons Allocation
 ***********************************************************************/

/* We store cons cells inside of cons_blocks, allocating a new
   cons_block with malloc whenever necessary.  Cons cells reclaimed by
   GC are put on a free list to be reallocated before allocating
   any new cons cells from the latest cons_block.  */

#define CONS_BLOCK_SIZE						\
  (((BLOCK_BYTES - sizeof (struct cons_block *)			\
     /* The compiler might add padding at the end.  */		\
     - (sizeof (struct Lisp_Cons) - sizeof (bits_word))) * CHAR_BIT)	\
   / (sizeof (struct Lisp_Cons) * CHAR_BIT + 1))

#define CONS_BLOCK(fptr) \
  ((struct cons_block *) ((uintptr_t) (fptr) & ~(BLOCK_ALIGN - 1)))

#define CONS_INDEX(fptr) \
  (((uintptr_t) (fptr) & (BLOCK_ALIGN - 1)) / sizeof (struct Lisp_Cons))

struct cons_block
{
  /* Place `conses' at the beginning, to ease up CONS_INDEX's job.  */
  struct Lisp_Cons conses[CONS_BLOCK_SIZE];
  bits_word gcmarkbits[1 + CONS_BLOCK_SIZE / BITS_PER_BITS_WORD];
  struct cons_block *next;
};

#define CONS_MARKED_P(fptr) \
  GETMARKBIT (CONS_BLOCK (fptr), CONS_INDEX ((fptr)))

#define CONS_MARK(fptr) \
  SETMARKBIT (CONS_BLOCK (fptr), CONS_INDEX ((fptr)))

#define CONS_UNMARK(fptr) \
  UNSETMARKBIT (CONS_BLOCK (fptr), CONS_INDEX ((fptr)))

/* Current cons_block.  */

static struct cons_block *cons_block;

/* Index of first unused Lisp_Cons in the current block.  */

static int cons_block_index = CONS_BLOCK_SIZE;

/* Free-list of Lisp_Cons structures.  */

static struct Lisp_Cons *cons_free_list;

/* Explicitly free a cons cell by putting it on the free-list.  */

void
free_cons (struct Lisp_Cons *ptr)
{
  ptr->u.s.u.chain = cons_free_list;
  ptr->u.s.car = Vdead;
  cons_free_list = ptr;
  consing_since_gc -= sizeof *ptr;
  total_free_conses++;
}

DEFUN ("cons", Fcons, Scons, 2, 2, 0,
       doc: /* Create a new cons, give it CAR and CDR as components, and return it.  */)
  (Lisp_Object car, Lisp_Object cdr)
{
  register Lisp_Object val;

  MALLOC_BLOCK_INPUT;

  if (cons_free_list)
    {
      /* We use the cdr for chaining the free list
	 so that we won't use the same field that has the mark bit.  */
      XSETCONS (val, cons_free_list);
      cons_free_list = cons_free_list->u.s.u.chain;
    }
  else
    {
      if (cons_block_index == CONS_BLOCK_SIZE)
	{
	  struct cons_block *new
	    = lisp_align_malloc (sizeof *new, MEM_TYPE_CONS);
	  memset (new->gcmarkbits, 0, sizeof new->gcmarkbits);
	  new->next = cons_block;
	  cons_block = new;
	  cons_block_index = 0;
	  total_free_conses += CONS_BLOCK_SIZE;
	}
      XSETCONS (val, &cons_block->conses[cons_block_index]);
      cons_block_index++;
    }

  MALLOC_UNBLOCK_INPUT;

  XSETCAR (val, car);
  XSETCDR (val, cdr);
  eassert (!CONS_MARKED_P (XCONS (val)));
  consing_since_gc += sizeof (struct Lisp_Cons);
  total_free_conses--;
  cons_cells_consed++;
  return val;
}

#ifdef GC_CHECK_CONS_LIST
/* Get an error now if there's any junk in the cons free list.  */
void
check_cons_list (void)
{
  struct Lisp_Cons *tail = cons_free_list;

  while (tail)
    tail = tail->u.s.u.chain;
}
#endif

/* Make a list of 1, 2, 3, 4 or 5 specified objects.  */

Lisp_Object
list1 (Lisp_Object arg1)
{
  return Fcons (arg1, Qnil);
}

Lisp_Object
list2 (Lisp_Object arg1, Lisp_Object arg2)
{
  return Fcons (arg1, Fcons (arg2, Qnil));
}


Lisp_Object
list3 (Lisp_Object arg1, Lisp_Object arg2, Lisp_Object arg3)
{
  return Fcons (arg1, Fcons (arg2, Fcons (arg3, Qnil)));
}


Lisp_Object
list4 (Lisp_Object arg1, Lisp_Object arg2, Lisp_Object arg3, Lisp_Object arg4)
{
  return Fcons (arg1, Fcons (arg2, Fcons (arg3, Fcons (arg4, Qnil))));
}


Lisp_Object
list5 (Lisp_Object arg1, Lisp_Object arg2, Lisp_Object arg3, Lisp_Object arg4, Lisp_Object arg5)
{
  return Fcons (arg1, Fcons (arg2, Fcons (arg3, Fcons (arg4,
						       Fcons (arg5, Qnil)))));
}

/* Make a list of COUNT Lisp_Objects, where ARG is the
   first one.  Allocate conses from pure space if TYPE
   is CONSTYPE_PURE, or allocate as usual if type is CONSTYPE_HEAP.  */

Lisp_Object
listn (enum constype type, ptrdiff_t count, Lisp_Object arg, ...)
{
  Lisp_Object (*cons) (Lisp_Object, Lisp_Object);
  switch (type)
    {
    case CONSTYPE_PURE: cons = pure_cons; break;
    case CONSTYPE_HEAP: cons = Fcons; break;
    default: emacs_abort ();
    }

  eassume (0 < count);
  Lisp_Object val = cons (arg, Qnil);
  Lisp_Object tail = val;

  va_list ap;
  va_start (ap, arg);
  for (ptrdiff_t i = 1; i < count; i++)
    {
      Lisp_Object elem = cons (va_arg (ap, Lisp_Object), Qnil);
      XSETCDR (tail, elem);
      tail = elem;
    }
  va_end (ap);

  return val;
}


/***********************************************************************
			   Vector Allocation
 ***********************************************************************/

/* Sometimes a vector's contents are merely a pointer internally used
   in vector allocation code.  On the rare platforms where a null
   pointer cannot be tagged, represent it with a Lisp 0.
   Usually you don't want to touch this.  */

static struct Lisp_Vector *
next_vector (struct Lisp_Vector *v)
{
  return XUNTAG (v->contents[0], Lisp_Int0);
}

static void
set_next_vector (struct Lisp_Vector *v, struct Lisp_Vector *p)
{
  v->contents[0] = make_lisp_ptr (p, Lisp_Int0);
}

/* This value is balanced well enough to avoid too much internal overhead
   for the most common cases; it's not required to be a power of two, but
   it's expected to be a mult-of-ROUNDUP_SIZE (see below).  */

#define VECTOR_BLOCK_SIZE 4096

/* Alignment of struct Lisp_Vector objects.  Because pseudovectors
   can contain any C type, align at least as strictly as
   max_align_t.  On x86 and x86-64 this can waste up to 8 bytes
   for typical vectors, since alignof (max_align_t) is 16 but
   typical vectors need only an alignment of 8.  However, it is
   not worth the hassle to avoid wasting those bytes.  */
enum {vector_alignment = COMMON_MULTIPLE (alignof (max_align_t), GCALIGNMENT)};

/* Vector size requests are a multiple of this.  */
enum { roundup_size = COMMON_MULTIPLE (vector_alignment, word_size) };

/* Verify assumptions described above.  */
verify (VECTOR_BLOCK_SIZE % roundup_size == 0);
verify (VECTOR_BLOCK_SIZE <= (1 << PSEUDOVECTOR_SIZE_BITS));

/* Round up X to nearest mult-of-ROUNDUP_SIZE --- use at compile time.  */
#define vroundup_ct(x) ROUNDUP (x, roundup_size)
/* Round up X to nearest mult-of-ROUNDUP_SIZE --- use at runtime.  */
#define vroundup(x) (eassume ((x) >= 0), vroundup_ct (x))

/* Rounding helps to maintain alignment constraints if USE_LSB_TAG.  */

#define VECTOR_BLOCK_BYTES (VECTOR_BLOCK_SIZE - vroundup_ct (sizeof (void *)))

/* Size of the minimal vector allocated from block.  */

#define VBLOCK_BYTES_MIN vroundup_ct (header_size + sizeof (Lisp_Object))

/* Size of the largest vector allocated from block.  */

#define VBLOCK_BYTES_MAX					\
  vroundup ((VECTOR_BLOCK_BYTES / 2) - word_size)

/* We maintain one free list for each possible block-allocated
   vector size, and this is the number of free lists we have.  */

#define VECTOR_MAX_FREE_LIST_INDEX				\
  ((VECTOR_BLOCK_BYTES - VBLOCK_BYTES_MIN) / roundup_size + 1)

/* Common shortcut to advance vector pointer over a block data.  */

static struct Lisp_Vector *
ADVANCE (struct Lisp_Vector *v, ptrdiff_t nbytes)
{
  void *vv = v;
  char *cv = vv;
  void *p = cv + nbytes;
  return p;
}

/* Common shortcut to calculate NBYTES-vector index in VECTOR_FREE_LISTS.  */

static ptrdiff_t
VINDEX (ptrdiff_t nbytes)
{
  eassume (VBLOCK_BYTES_MIN <= nbytes);
  return (nbytes - VBLOCK_BYTES_MIN) / roundup_size;
}

/* This internal type is used to maintain the list of large vectors
   which are allocated at their own, e.g. outside of vector blocks.

   struct large_vector itself cannot contain a struct Lisp_Vector, as
   the latter contains a flexible array member and C99 does not allow
   such structs to be nested.  Instead, each struct large_vector
   object LV is followed by a struct Lisp_Vector, which is at offset
   large_vector_offset from LV, and whose address is therefore
   large_vector_vec (&LV).  */

struct large_vector
{
  struct large_vector *next;
};

enum
{
  large_vector_offset = ROUNDUP (sizeof (struct large_vector), vector_alignment)
};

static struct Lisp_Vector *
large_vector_vec (struct large_vector *p)
{
  return (struct Lisp_Vector *) ((char *) p + large_vector_offset);
}

/* This internal type is used to maintain an underlying storage
   for small vectors.  */

struct vector_block
{
  char data[VECTOR_BLOCK_BYTES];
  struct vector_block *next;
};

/* Chain of vector blocks.  */

static struct vector_block *vector_blocks;

/* Vector free lists, where NTH item points to a chain of free
   vectors of the same NBYTES size, so NTH == VINDEX (NBYTES).  */

static struct Lisp_Vector *vector_free_lists[VECTOR_MAX_FREE_LIST_INDEX];

/* Singly-linked list of large vectors.  */

static struct large_vector *large_vectors;

/* The only vector with 0 slots, allocated from pure space.  */

Lisp_Object zero_vector;

/* Number of live vectors.  */

static EMACS_INT total_vectors;

/* Total size of live and free vectors, in Lisp_Object units.  */

static EMACS_INT total_vector_slots, total_free_vector_slots;

/* Common shortcut to setup vector on a free list.  */

static void
setup_on_free_list (struct Lisp_Vector *v, ptrdiff_t nbytes)
{
  v = ptr_bounds_clip (v, nbytes);
  eassume (header_size <= nbytes);
  ptrdiff_t nwords = (nbytes - header_size) / word_size;
  XSETPVECTYPESIZE (v, PVEC_FREE, 0, nwords);
  eassert (nbytes % roundup_size == 0);
  ptrdiff_t vindex = VINDEX (nbytes);
  eassert (vindex < VECTOR_MAX_FREE_LIST_INDEX);
  set_next_vector (v, vector_free_lists[vindex]);
  vector_free_lists[vindex] = v;
  total_free_vector_slots += nbytes / word_size;
}

/* Get a new vector block.  */

static struct vector_block *
allocate_vector_block (void)
{
  struct vector_block *block = xmalloc (sizeof *block);

#ifndef GC_MALLOC_CHECK
  mem_insert (block->data, block->data + VECTOR_BLOCK_BYTES,
	      MEM_TYPE_VECTOR_BLOCK);
#endif

  block->next = vector_blocks;
  vector_blocks = block;
  return block;
}

/* Called once to initialize vector allocation.  */

static void
init_vectors (void)
{
  zero_vector = make_pure_vector (0);
}

/* Allocate vector from a vector block.  */

static struct Lisp_Vector *
allocate_vector_from_block (size_t nbytes)
{
  struct Lisp_Vector *vector;
  struct vector_block *block;
  size_t index, restbytes;

  eassert (VBLOCK_BYTES_MIN <= nbytes && nbytes <= VBLOCK_BYTES_MAX);
  eassert (nbytes % roundup_size == 0);

  /* First, try to allocate from a free list
     containing vectors of the requested size.  */
  index = VINDEX (nbytes);
  if (vector_free_lists[index])
    {
      vector = vector_free_lists[index];
      vector_free_lists[index] = next_vector (vector);
      total_free_vector_slots -= nbytes / word_size;
      return vector;
    }

  /* Next, check free lists containing larger vectors.  Since
     we will split the result, we should have remaining space
     large enough to use for one-slot vector at least.  */
  for (index = VINDEX (nbytes + VBLOCK_BYTES_MIN);
       index < VECTOR_MAX_FREE_LIST_INDEX; index++)
    if (vector_free_lists[index])
      {
	/* This vector is larger than requested.  */
	vector = vector_free_lists[index];
	vector_free_lists[index] = next_vector (vector);
	total_free_vector_slots -= nbytes / word_size;

	/* Excess bytes are used for the smaller vector,
	   which should be set on an appropriate free list.  */
	restbytes = index * roundup_size + VBLOCK_BYTES_MIN - nbytes;
	eassert (restbytes % roundup_size == 0);
	setup_on_free_list (ADVANCE (vector, nbytes), restbytes);
	return vector;
      }

  /* Finally, need a new vector block.  */
  block = allocate_vector_block ();

  /* New vector will be at the beginning of this block.  */
  vector = (struct Lisp_Vector *) block->data;

  /* If the rest of space from this block is large enough
     for one-slot vector at least, set up it on a free list.  */
  restbytes = VECTOR_BLOCK_BYTES - nbytes;
  if (restbytes >= VBLOCK_BYTES_MIN)
    {
      eassert (restbytes % roundup_size == 0);
      setup_on_free_list (ADVANCE (vector, nbytes), restbytes);
    }
  return vector;
}

/* Nonzero if VECTOR pointer is valid pointer inside BLOCK.  */

#define VECTOR_IN_BLOCK(vector, block)		\
  ((char *) (vector) <= (block)->data		\
   + VECTOR_BLOCK_BYTES - VBLOCK_BYTES_MIN)

/* Return the memory footprint of V in bytes.  */

static ptrdiff_t
vector_nbytes (struct Lisp_Vector *v)
{
  ptrdiff_t size = v->header.size & ~ARRAY_MARK_FLAG;
  ptrdiff_t nwords;

  if (size & PSEUDOVECTOR_FLAG)
    {
      if (PSEUDOVECTOR_TYPEP (&v->header, PVEC_BOOL_VECTOR))
        {
          struct Lisp_Bool_Vector *bv = (struct Lisp_Bool_Vector *) v;
	  ptrdiff_t word_bytes = (bool_vector_words (bv->size)
				  * sizeof (bits_word));
	  ptrdiff_t boolvec_bytes = bool_header_size + word_bytes;
	  verify (header_size <= bool_header_size);
	  nwords = (boolvec_bytes - header_size + word_size - 1) / word_size;
        }
      else
	nwords = ((size & PSEUDOVECTOR_SIZE_MASK)
		  + ((size & PSEUDOVECTOR_REST_MASK)
		     >> PSEUDOVECTOR_SIZE_BITS));
    }
  else
    nwords = size;
  return vroundup (header_size + word_size * nwords);
}

/* Release extra resources still in use by VECTOR, which may be any
   vector-like object.  */

static void
cleanup_vector (struct Lisp_Vector *vector)
{
  detect_suspicious_free (vector);
  if (PSEUDOVECTOR_TYPEP (&vector->header, PVEC_FONT)
      && ((vector->header.size & PSEUDOVECTOR_SIZE_MASK)
	  == FONT_OBJECT_MAX))
    {
      struct font_driver const *drv = ((struct font *) vector)->driver;

      /* The font driver might sometimes be NULL, e.g. if Emacs was
	 interrupted before it had time to set it up.  */
      if (drv)
	{
	  /* Attempt to catch subtle bugs like Bug#16140.  */
	  eassert (valid_font_driver (drv));
	  drv->close ((struct font *) vector);
	}
    }

  if (PSEUDOVECTOR_TYPEP (&vector->header, PVEC_THREAD))
    finalize_one_thread ((struct thread_state *) vector);
  else if (PSEUDOVECTOR_TYPEP (&vector->header, PVEC_MUTEX))
    finalize_one_mutex ((struct Lisp_Mutex *) vector);
  else if (PSEUDOVECTOR_TYPEP (&vector->header, PVEC_CONDVAR))
    finalize_one_condvar ((struct Lisp_CondVar *) vector);
}

/* Reclaim space used by unmarked vectors.  */

NO_INLINE /* For better stack traces */
static void
sweep_vectors (void)
{
  struct vector_block *block, **bprev = &vector_blocks;
  struct large_vector *lv, **lvprev = &large_vectors;
  struct Lisp_Vector *vector, *next;

  total_vectors = total_vector_slots = total_free_vector_slots = 0;
  memset (vector_free_lists, 0, sizeof (vector_free_lists));

  /* Looking through vector blocks.  */

  for (block = vector_blocks; block; block = *bprev)
    {
      bool free_this_block = 0;
      ptrdiff_t nbytes;

      for (vector = (struct Lisp_Vector *) block->data;
	   VECTOR_IN_BLOCK (vector, block); vector = next)
	{
	  if (VECTOR_MARKED_P (vector))
	    {
	      VECTOR_UNMARK (vector);
	      total_vectors++;
	      nbytes = vector_nbytes (vector);
	      total_vector_slots += nbytes / word_size;
	      next = ADVANCE (vector, nbytes);
	    }
	  else
	    {
	      ptrdiff_t total_bytes;

	      cleanup_vector (vector);
	      nbytes = vector_nbytes (vector);
	      total_bytes = nbytes;
	      next = ADVANCE (vector, nbytes);

	      /* While NEXT is not marked, try to coalesce with VECTOR,
		 thus making VECTOR of the largest possible size.  */

	      while (VECTOR_IN_BLOCK (next, block))
		{
		  if (VECTOR_MARKED_P (next))
		    break;
		  cleanup_vector (next);
		  nbytes = vector_nbytes (next);
		  total_bytes += nbytes;
		  next = ADVANCE (next, nbytes);
		}

	      eassert (total_bytes % roundup_size == 0);

	      if (vector == (struct Lisp_Vector *) block->data
		  && !VECTOR_IN_BLOCK (next, block))
		/* This block should be freed because all of its
		   space was coalesced into the only free vector.  */
		free_this_block = 1;
	      else
		setup_on_free_list (vector, total_bytes);
	    }
	}

      if (free_this_block)
	{
	  *bprev = block->next;
#ifndef GC_MALLOC_CHECK
	  mem_delete (mem_find (block->data));
#endif
	  xfree (block);
	}
      else
	bprev = &block->next;
    }

  /* Sweep large vectors.  */

  for (lv = large_vectors; lv; lv = *lvprev)
    {
      vector = large_vector_vec (lv);
      if (VECTOR_MARKED_P (vector))
	{
	  VECTOR_UNMARK (vector);
	  total_vectors++;
	  if (vector->header.size & PSEUDOVECTOR_FLAG)
            total_vector_slots += vector_nbytes (vector) / word_size;
	  else
	    total_vector_slots
	      += header_size / word_size + vector->header.size;
	  lvprev = &lv->next;
	}
      else
	{
	  *lvprev = lv->next;
	  lisp_free (lv);
	}
    }
}

/* Value is a pointer to a newly allocated Lisp_Vector structure
   with room for LEN Lisp_Objects.  */

static struct Lisp_Vector *
allocate_vectorlike (ptrdiff_t len)
{
  if (len == 0)
    return XVECTOR (zero_vector);
  else
    {
      size_t nbytes = header_size + len * word_size;
      struct Lisp_Vector *p;

      MALLOC_BLOCK_INPUT;

#ifdef DOUG_LEA_MALLOC
      if (!mmap_lisp_allowed_p ())
        mallopt (M_MMAP_MAX, 0);
#endif

      if (nbytes <= VBLOCK_BYTES_MAX)
	p = allocate_vector_from_block (vroundup (nbytes));
      else
	{
	  struct large_vector *lv
	    = lisp_malloc ((large_vector_offset + header_size
			    + len * word_size),
			   MEM_TYPE_VECTORLIKE);
	  lv->next = large_vectors;
	  large_vectors = lv;
	  p = large_vector_vec (lv);
	}

#ifdef DOUG_LEA_MALLOC
      if (!mmap_lisp_allowed_p ())
        mallopt (M_MMAP_MAX, MMAP_MAX_AREAS);
#endif

      if (find_suspicious_object_in_range (p, (char *) p + nbytes))
        emacs_abort ();

      consing_since_gc += nbytes;
      vector_cells_consed += len;

      MALLOC_UNBLOCK_INPUT;

      return ptr_bounds_clip (p, nbytes);
    }
}


/* Allocate a vector with LEN slots.  */

struct Lisp_Vector *
allocate_vector (EMACS_INT len)
{
  struct Lisp_Vector *v;
  ptrdiff_t nbytes_max = min (PTRDIFF_MAX, SIZE_MAX);

  if (min ((nbytes_max - header_size) / word_size, MOST_POSITIVE_FIXNUM) < len)
    memory_full (SIZE_MAX);
  v = allocate_vectorlike (len);
  if (len)
    v->header.size = len;
  return v;
}


/* Allocate other vector-like structures.  */

struct Lisp_Vector *
allocate_pseudovector (int memlen, int lisplen,
		       int zerolen, enum pvec_type tag)
{
  struct Lisp_Vector *v = allocate_vectorlike (memlen);

  /* Catch bogus values.  */
  eassert (0 <= tag && tag <= PVEC_FONT);
  eassert (0 <= lisplen && lisplen <= zerolen && zerolen <= memlen);
  eassert (memlen - lisplen <= (1 << PSEUDOVECTOR_REST_BITS) - 1);
  eassert (lisplen <= PSEUDOVECTOR_SIZE_MASK);

  /* Only the first LISPLEN slots will be traced normally by the GC.  */
  memclear (v->contents, zerolen * word_size);
  XSETPVECTYPESIZE (v, tag, lisplen, memlen - lisplen);
  return v;
}

struct buffer *
allocate_buffer (void)
{
  struct buffer *b = lisp_malloc (sizeof *b, MEM_TYPE_BUFFER);

  BUFFER_PVEC_INIT (b);
  /* Put B on the chain of all buffers including killed ones.  */
  b->next = all_buffers;
  all_buffers = b;
  /* Note that the rest fields of B are not initialized.  */
  return b;
}


/* Allocate a record with COUNT slots.  COUNT must be positive, and
   includes the type slot.  */

static struct Lisp_Vector *
allocate_record (EMACS_INT count)
{
  if (count > PSEUDOVECTOR_SIZE_MASK)
    error ("Attempt to allocate a record of %"pI"d slots; max is %d",
	   count, PSEUDOVECTOR_SIZE_MASK);
  struct Lisp_Vector *p = allocate_vectorlike (count);
  p->header.size = count;
  XSETPVECTYPE (p, PVEC_RECORD);
  return p;
}


DEFUN ("make-record", Fmake_record, Smake_record, 3, 3, 0,
       doc: /* Create a new record.
TYPE is its type as returned by `type-of'; it should be either a
symbol or a type descriptor.  SLOTS is the number of non-type slots,
each initialized to INIT.  */)
  (Lisp_Object type, Lisp_Object slots, Lisp_Object init)
{
  CHECK_NATNUM (slots);
  EMACS_INT size = XFASTINT (slots) + 1;
  struct Lisp_Vector *p = allocate_record (size);
  p->contents[0] = type;
  for (ptrdiff_t i = 1; i < size; i++)
    p->contents[i] = init;
  return make_lisp_ptr (p, Lisp_Vectorlike);
}


DEFUN ("record", Frecord, Srecord, 1, MANY, 0,
       doc: /* Create a new record.
TYPE is its type as returned by `type-of'; it should be either a
symbol or a type descriptor.  SLOTS is used to initialize the record
slots with shallow copies of the arguments.
usage: (record TYPE &rest SLOTS) */)
  (ptrdiff_t nargs, Lisp_Object *args)
{
  struct Lisp_Vector *p = allocate_record (nargs);
  memcpy (p->contents, args, nargs * sizeof *args);
  return make_lisp_ptr (p, Lisp_Vectorlike);
}


DEFUN ("make-vector", Fmake_vector, Smake_vector, 2, 2, 0,
       doc: /* Return a newly created vector of length LENGTH, with each element being INIT.
See also the function `vector'.  */)
  (Lisp_Object length, Lisp_Object init)
{
  CHECK_NATNUM (length);
  struct Lisp_Vector *p = allocate_vector (XFASTINT (length));
  for (ptrdiff_t i = 0; i < XFASTINT (length); i++)
    p->contents[i] = init;
  return make_lisp_ptr (p, Lisp_Vectorlike);
}

DEFUN ("vector", Fvector, Svector, 0, MANY, 0,
       doc: /* Return a newly created vector with specified arguments as elements.
Any number of arguments, even zero arguments, are allowed.
usage: (vector &rest OBJECTS)  */)
  (ptrdiff_t nargs, Lisp_Object *args)
{
  Lisp_Object val = make_uninit_vector (nargs);
  struct Lisp_Vector *p = XVECTOR (val);
  memcpy (p->contents, args, nargs * sizeof *args);
  return val;
}

void
make_byte_code (struct Lisp_Vector *v)
{
  /* Don't allow the global zero_vector to become a byte code object.  */
  eassert (0 < v->header.size);

  if (v->header.size > 1 && STRINGP (v->contents[1])
      && STRING_MULTIBYTE (v->contents[1]))
    /* BYTECODE-STRING must have been produced by Emacs 20.2 or the
       earlier because they produced a raw 8-bit string for byte-code
       and now such a byte-code string is loaded as multibyte while
       raw 8-bit characters converted to multibyte form.  Thus, now we
       must convert them back to the original unibyte form.  */
    v->contents[1] = Fstring_as_unibyte (v->contents[1]);
  XSETPVECTYPE (v, PVEC_COMPILED);
}

DEFUN ("make-byte-code", Fmake_byte_code, Smake_byte_code, 4, MANY, 0,
       doc: /* Create a byte-code object with specified arguments as elements.
The arguments should be the ARGLIST, bytecode-string BYTE-CODE, constant
vector CONSTANTS, maximum stack size DEPTH, (optional) DOCSTRING,
and (optional) INTERACTIVE-SPEC.
The first four arguments are required; at most six have any
significance.
The ARGLIST can be either like the one of `lambda', in which case the arguments
will be dynamically bound before executing the byte code, or it can be an
integer of the form NNNNNNNRMMMMMMM where the 7bit MMMMMMM specifies the
minimum number of arguments, the 7-bit NNNNNNN specifies the maximum number
of arguments (ignoring &rest) and the R bit specifies whether there is a &rest
argument to catch the left-over arguments.  If such an integer is used, the
arguments will not be dynamically bound but will be instead pushed on the
stack before executing the byte-code.
usage: (make-byte-code ARGLIST BYTE-CODE CONSTANTS DEPTH &optional DOCSTRING INTERACTIVE-SPEC &rest ELEMENTS)  */)
  (ptrdiff_t nargs, Lisp_Object *args)
{
  Lisp_Object val = make_uninit_vector (nargs);
  struct Lisp_Vector *p = XVECTOR (val);

  /* We used to purecopy everything here, if purify-flag was set.  This worked
     OK for Emacs-23, but with Emacs-24's lexical binding code, it can be
     dangerous, since make-byte-code is used during execution to build
     closures, so any closure built during the preload phase would end up
     copied into pure space, including its free variables, which is sometimes
     just wasteful and other times plainly wrong (e.g. those free vars may want
     to be setcar'd).  */

  memcpy (p->contents, args, nargs * sizeof *args);
  make_byte_code (p);
  XSETCOMPILED (val, p);
  return val;
}



/***********************************************************************
			   Symbol Allocation
 ***********************************************************************/

/* Each symbol_block is just under 1020 bytes long, since malloc
   really allocates in units of powers of two and uses 4 bytes for its
   own overhead.  */

#define SYMBOL_BLOCK_SIZE \
  ((1020 - sizeof (struct symbol_block *)) / sizeof (struct Lisp_Symbol))

struct symbol_block
{
  /* Place `symbols' first, to preserve alignment.  */
  struct Lisp_Symbol symbols[SYMBOL_BLOCK_SIZE];
  struct symbol_block *next;
};

/* Current symbol block and index of first unused Lisp_Symbol
   structure in it.  */

static struct symbol_block *symbol_block;
static int symbol_block_index = SYMBOL_BLOCK_SIZE;
/* Pointer to the first symbol_block that contains pinned symbols.
   Tests for 24.4 showed that at dump-time, Emacs contains about 15K symbols,
   10K of which are pinned (and all but 250 of them are interned in obarray),
   whereas a "typical session" has in the order of 30K symbols.
   `symbol_block_pinned' lets mark_pinned_symbols scan only 15K symbols rather
   than 30K to find the 10K symbols we need to mark.  */
static struct symbol_block *symbol_block_pinned;

/* List of free symbols.  */

static struct Lisp_Symbol *symbol_free_list;

static void
set_symbol_name (Lisp_Object sym, Lisp_Object name)
{
  XSYMBOL (sym)->u.s.name = name;
}

void
init_symbol (Lisp_Object val, Lisp_Object name)
{
  struct Lisp_Symbol *p = XSYMBOL (val);
  set_symbol_name (val, name);
  set_symbol_plist (val, Qnil);
  p->u.s.redirect = SYMBOL_PLAINVAL;
  SET_SYMBOL_VAL (p, Qunbound);
  set_symbol_function (val, Qnil);
  set_symbol_next (val, NULL);
  p->u.s.gcmarkbit = false;
  p->u.s.interned = SYMBOL_UNINTERNED;
  p->u.s.trapped_write = SYMBOL_UNTRAPPED_WRITE;
  p->u.s.declared_special = false;
  p->u.s.pinned = false;
}

DEFUN ("make-symbol", Fmake_symbol, Smake_symbol, 1, 1, 0,
       doc: /* Return a newly allocated uninterned symbol whose name is NAME.
Its value is void, and its function definition and property list are nil.  */)
  (Lisp_Object name)
{
  Lisp_Object val;

  CHECK_STRING (name);

  MALLOC_BLOCK_INPUT;

  if (symbol_free_list)
    {
      XSETSYMBOL (val, symbol_free_list);
      symbol_free_list = symbol_free_list->u.s.next;
    }
  else
    {
      if (symbol_block_index == SYMBOL_BLOCK_SIZE)
	{
	  struct symbol_block *new
	    = lisp_malloc (sizeof *new, MEM_TYPE_SYMBOL);
	  new->next = symbol_block;
	  symbol_block = new;
	  symbol_block_index = 0;
	  total_free_symbols += SYMBOL_BLOCK_SIZE;
	}
      XSETSYMBOL (val, &symbol_block->symbols[symbol_block_index]);
      symbol_block_index++;
    }

  MALLOC_UNBLOCK_INPUT;

  init_symbol (val, name);
  consing_since_gc += sizeof (struct Lisp_Symbol);
  symbols_consed++;
  total_free_symbols--;
  return val;
}



/***********************************************************************
		       Marker (Misc) Allocation
 ***********************************************************************/

/* Like union Lisp_Misc, but padded so that its size is a multiple of
   the required alignment.  */

union aligned_Lisp_Misc
{
  union Lisp_Misc m;
  unsigned char c[(sizeof (union Lisp_Misc) + GCALIGNMENT - 1)
		  & -GCALIGNMENT];
};

/* Allocation of markers and other objects that share that structure.
   Works like allocation of conses.  */

#define MARKER_BLOCK_SIZE \
  ((1020 - sizeof (struct marker_block *)) / sizeof (union aligned_Lisp_Misc))

struct marker_block
{
  /* Place `markers' first, to preserve alignment.  */
  union aligned_Lisp_Misc markers[MARKER_BLOCK_SIZE];
  struct marker_block *next;
};

static struct marker_block *marker_block;
static int marker_block_index = MARKER_BLOCK_SIZE;

static union Lisp_Misc *misc_free_list;

/* Return a newly allocated Lisp_Misc object of specified TYPE.  */

static Lisp_Object
allocate_misc (enum Lisp_Misc_Type type)
{
  Lisp_Object val;

  MALLOC_BLOCK_INPUT;

  if (misc_free_list)
    {
      XSETMISC (val, misc_free_list);
      misc_free_list = misc_free_list->u_free.chain;
    }
  else
    {
      if (marker_block_index == MARKER_BLOCK_SIZE)
	{
	  struct marker_block *new = lisp_malloc (sizeof *new, MEM_TYPE_MISC);
	  new->next = marker_block;
	  marker_block = new;
	  marker_block_index = 0;
	  total_free_markers += MARKER_BLOCK_SIZE;
	}
      XSETMISC (val, &marker_block->markers[marker_block_index].m);
      marker_block_index++;
    }

  MALLOC_UNBLOCK_INPUT;

  --total_free_markers;
  consing_since_gc += sizeof (union Lisp_Misc);
  misc_objects_consed++;
  XMISCANY (val)->type = type;
  XMISCANY (val)->gcmarkbit = 0;
  return val;
}

/* Free a Lisp_Misc object.  */

void
free_misc (Lisp_Object misc)
{
  XMISCANY (misc)->type = Lisp_Misc_Free;
  XMISC (misc)->u_free.chain = misc_free_list;
  misc_free_list = XMISC (misc);
  consing_since_gc -= sizeof (union Lisp_Misc);
  total_free_markers++;
}

/* Verify properties of Lisp_Save_Value's representation
   that are assumed here and elsewhere.  */

verify (SAVE_UNUSED == 0);
verify (((SAVE_INTEGER | SAVE_POINTER | SAVE_FUNCPOINTER | SAVE_OBJECT)
	 >> SAVE_SLOT_BITS)
	== 0);

/* Return Lisp_Save_Value objects for the various combinations
   that callers need.  */

Lisp_Object
make_save_int_int_int (ptrdiff_t a, ptrdiff_t b, ptrdiff_t c)
{
  Lisp_Object val = allocate_misc (Lisp_Misc_Save_Value);
  struct Lisp_Save_Value *p = XSAVE_VALUE (val);
  p->save_type = SAVE_TYPE_INT_INT_INT;
  p->data[0].integer = a;
  p->data[1].integer = b;
  p->data[2].integer = c;
  return val;
}

Lisp_Object
make_save_obj_obj_obj_obj (Lisp_Object a, Lisp_Object b, Lisp_Object c,
			   Lisp_Object d)
{
  Lisp_Object val = allocate_misc (Lisp_Misc_Save_Value);
  struct Lisp_Save_Value *p = XSAVE_VALUE (val);
  p->save_type = SAVE_TYPE_OBJ_OBJ_OBJ_OBJ;
  p->data[0].object = a;
  p->data[1].object = b;
  p->data[2].object = c;
  p->data[3].object = d;
  return val;
}

Lisp_Object
make_save_ptr (void *a)
{
  Lisp_Object val = allocate_misc (Lisp_Misc_Save_Value);
  struct Lisp_Save_Value *p = XSAVE_VALUE (val);
  p->save_type = SAVE_POINTER;
  p->data[0].pointer = a;
  return val;
}

Lisp_Object
make_save_ptr_int (void *a, ptrdiff_t b)
{
  Lisp_Object val = allocate_misc (Lisp_Misc_Save_Value);
  struct Lisp_Save_Value *p = XSAVE_VALUE (val);
  p->save_type = SAVE_TYPE_PTR_INT;
  p->data[0].pointer = a;
  p->data[1].integer = b;
  return val;
}

Lisp_Object
make_save_ptr_ptr (void *a, void *b)
{
  Lisp_Object val = allocate_misc (Lisp_Misc_Save_Value);
  struct Lisp_Save_Value *p = XSAVE_VALUE (val);
  p->save_type = SAVE_TYPE_PTR_PTR;
  p->data[0].pointer = a;
  p->data[1].pointer = b;
  return val;
}

Lisp_Object
make_save_funcptr_ptr_obj (void (*a) (void), void *b, Lisp_Object c)
{
  Lisp_Object val = allocate_misc (Lisp_Misc_Save_Value);
  struct Lisp_Save_Value *p = XSAVE_VALUE (val);
  p->save_type = SAVE_TYPE_FUNCPTR_PTR_OBJ;
  p->data[0].funcpointer = a;
  p->data[1].pointer = b;
  p->data[2].object = c;
  return val;
}

/* Return a Lisp_Save_Value object that represents an array A
   of N Lisp objects.  */

Lisp_Object
make_save_memory (Lisp_Object *a, ptrdiff_t n)
{
  Lisp_Object val = allocate_misc (Lisp_Misc_Save_Value);
  struct Lisp_Save_Value *p = XSAVE_VALUE (val);
  p->save_type = SAVE_TYPE_MEMORY;
  p->data[0].pointer = a;
  p->data[1].integer = n;
  return val;
}

/* Free a Lisp_Save_Value object.  Do not use this function
   if SAVE contains pointer other than returned by xmalloc.  */

void
free_save_value (Lisp_Object save)
{
  xfree (XSAVE_POINTER (save, 0));
  free_misc (save);
}

/* Return a Lisp_Misc_Overlay object with specified START, END and PLIST.  */

Lisp_Object
build_overlay (Lisp_Object start, Lisp_Object end, Lisp_Object plist)
{
  register Lisp_Object overlay;

  overlay = allocate_misc (Lisp_Misc_Overlay);
  OVERLAY_START (overlay) = start;
  OVERLAY_END (overlay) = end;
  set_overlay_plist (overlay, plist);
  XOVERLAY (overlay)->next = NULL;
  return overlay;
}

DEFUN ("make-marker", Fmake_marker, Smake_marker, 0, 0, 0,
       doc: /* Return a newly allocated marker which does not point at any place.  */)
  (void)
{
  register Lisp_Object val;
  register struct Lisp_Marker *p;

  val = allocate_misc (Lisp_Misc_Marker);
  p = XMARKER (val);
  p->buffer = 0;
  p->bytepos = 0;
  p->charpos = 0;
  p->next = NULL;
  p->insertion_type = 0;
  p->need_adjustment = 0;
  return val;
}

/* Return a newly allocated marker which points into BUF
   at character position CHARPOS and byte position BYTEPOS.  */

Lisp_Object
build_marker (struct buffer *buf, ptrdiff_t charpos, ptrdiff_t bytepos)
{
  Lisp_Object obj;
  struct Lisp_Marker *m;

  /* No dead buffers here.  */
  eassert (BUFFER_LIVE_P (buf));

  /* Every character is at least one byte.  */
  eassert (charpos <= bytepos);

  obj = allocate_misc (Lisp_Misc_Marker);
  m = XMARKER (obj);
  m->buffer = buf;
  m->charpos = charpos;
  m->bytepos = bytepos;
  m->insertion_type = 0;
  m->need_adjustment = 0;
  m->next = BUF_MARKERS (buf);
  BUF_MARKERS (buf) = m;
  return obj;
}

/* Put MARKER back on the free list after using it temporarily.  */

void
free_marker (Lisp_Object marker)
{
  unchain_marker (XMARKER (marker));
  free_misc (marker);
}


/* Return a newly created vector or string with specified arguments as
   elements.  If all the arguments are characters that can fit
   in a string of events, make a string; otherwise, make a vector.

   Any number of arguments, even zero arguments, are allowed.  */

Lisp_Object
make_event_array (ptrdiff_t nargs, Lisp_Object *args)
{
  ptrdiff_t i;

  for (i = 0; i < nargs; i++)
    /* The things that fit in a string
       are characters that are in 0...127,
       after discarding the meta bit and all the bits above it.  */
    if (!INTEGERP (args[i])
	|| (XINT (args[i]) & ~(-CHAR_META)) >= 0200)
      return Fvector (nargs, args);

  /* Since the loop exited, we know that all the things in it are
     characters, so we can make a string.  */
  {
    Lisp_Object result;

    result = Fmake_string (make_number (nargs), make_number (0), Qnil);
    for (i = 0; i < nargs; i++)
      {
	SSET (result, i, XINT (args[i]));
	/* Move the meta bit to the right place for a string char.  */
	if (XINT (args[i]) & CHAR_META)
	  SSET (result, i, SREF (result, i) | 0x80);
      }

    return result;
  }
}

#ifdef HAVE_MODULES
/* Create a new module user ptr object.  */
Lisp_Object
make_user_ptr (void (*finalizer) (void *), void *p)
{
  Lisp_Object obj;
  struct Lisp_User_Ptr *uptr;

  obj = allocate_misc (Lisp_Misc_User_Ptr);
  uptr = XUSER_PTR (obj);
  uptr->finalizer = finalizer;
  uptr->p = p;
  return obj;
}
#endif

static void
init_finalizer_list (struct Lisp_Finalizer *head)
{
  head->prev = head->next = head;
}

/* Insert FINALIZER before ELEMENT.  */

static void
finalizer_insert (struct Lisp_Finalizer *element,
                  struct Lisp_Finalizer *finalizer)
{
  eassert (finalizer->prev == NULL);
  eassert (finalizer->next == NULL);
  finalizer->next = element;
  finalizer->prev = element->prev;
  finalizer->prev->next = finalizer;
  element->prev = finalizer;
}

static void
unchain_finalizer (struct Lisp_Finalizer *finalizer)
{
  if (finalizer->prev != NULL)
    {
      eassert (finalizer->next != NULL);
      finalizer->prev->next = finalizer->next;
      finalizer->next->prev = finalizer->prev;
      finalizer->prev = finalizer->next = NULL;
    }
}

static void
mark_finalizer_list (struct Lisp_Finalizer *head)
{
  for (struct Lisp_Finalizer *finalizer = head->next;
       finalizer != head;
       finalizer = finalizer->next)
    {
      finalizer->base.gcmarkbit = true;
      mark_object (finalizer->function);
    }
}

/* Move doomed finalizers to list DEST from list SRC.  A doomed
   finalizer is one that is not GC-reachable and whose
   finalizer->function is non-nil.  */

static void
queue_doomed_finalizers (struct Lisp_Finalizer *dest,
                         struct Lisp_Finalizer *src)
{
  struct Lisp_Finalizer *finalizer = src->next;
  while (finalizer != src)
    {
      struct Lisp_Finalizer *next = finalizer->next;
      if (!finalizer->base.gcmarkbit && !NILP (finalizer->function))
        {
          unchain_finalizer (finalizer);
          finalizer_insert (dest, finalizer);
        }

      finalizer = next;
    }
}

static Lisp_Object
run_finalizer_handler (Lisp_Object args)
{
  add_to_log ("finalizer failed: %S", args);
  return Qnil;
}

static void
run_finalizer_function (Lisp_Object function)
{
  ptrdiff_t count = SPECPDL_INDEX ();

  specbind (Qinhibit_quit, Qt);
  internal_condition_case_1 (call0, function, Qt, run_finalizer_handler);
  unbind_to (count, Qnil);
}

static void
run_finalizers (struct Lisp_Finalizer *finalizers)
{
  struct Lisp_Finalizer *finalizer;
  Lisp_Object function;

  while (finalizers->next != finalizers)
    {
      finalizer = finalizers->next;
      eassert (finalizer->base.type == Lisp_Misc_Finalizer);
      unchain_finalizer (finalizer);
      function = finalizer->function;
      if (!NILP (function))
	{
	  finalizer->function = Qnil;
	  run_finalizer_function (function);
	}
    }
}

DEFUN ("make-finalizer", Fmake_finalizer, Smake_finalizer, 1, 1, 0,
       doc: /* Make a finalizer that will run FUNCTION.
FUNCTION will be called after garbage collection when the returned
finalizer object becomes unreachable.  If the finalizer object is
reachable only through references from finalizer objects, it does not
count as reachable for the purpose of deciding whether to run
FUNCTION.  FUNCTION will be run once per finalizer object.  */)
  (Lisp_Object function)
{
  Lisp_Object val = allocate_misc (Lisp_Misc_Finalizer);
  struct Lisp_Finalizer *finalizer = XFINALIZER (val);
  finalizer->function = function;
  finalizer->prev = finalizer->next = NULL;
  finalizer_insert (&finalizers, finalizer);
  return val;
}


/************************************************************************
			   Memory Full Handling
 ************************************************************************/


/* Called if malloc (NBYTES) returns zero.  If NBYTES == SIZE_MAX,
   there may have been size_t overflow so that malloc was never
   called, or perhaps malloc was invoked successfully but the
   resulting pointer had problems fitting into a tagged EMACS_INT.  In
   either case this counts as memory being full even though malloc did
   not fail.  */

void
memory_full (size_t nbytes)
{
  /* Do not go into hysterics merely because a large request failed.  */
  bool enough_free_memory = 0;
  if (SPARE_MEMORY < nbytes)
    {
      void *p;

      MALLOC_BLOCK_INPUT;
      p = malloc (SPARE_MEMORY);
      if (p)
	{
	  free (p);
	  enough_free_memory = 1;
	}
      MALLOC_UNBLOCK_INPUT;
    }

  if (! enough_free_memory)
    {
      int i;

      Vmemory_full = Qt;

      memory_full_cons_threshold = sizeof (struct cons_block);

      /* The first time we get here, free the spare memory.  */
      for (i = 0; i < ARRAYELTS (spare_memory); i++)
	if (spare_memory[i])
	  {
	    if (i == 0)
	      free (spare_memory[i]);
	    else if (i >= 1 && i <= 4)
	      lisp_align_free (spare_memory[i]);
	    else
	      lisp_free (spare_memory[i]);
	    spare_memory[i] = 0;
	  }
    }

  /* This used to call error, but if we've run out of memory, we could
     get infinite recursion trying to build the string.  */
  xsignal (Qnil, Vmemory_signal_data);
}

/* If we released our reserve (due to running out of memory),
   and we have a fair amount free once again,
   try to set aside another reserve in case we run out once more.

   This is called when a relocatable block is freed in ralloc.c,
   and also directly from this file, in case we're not using ralloc.c.  */

void
refill_memory_reserve (void)
{
#if !defined SYSTEM_MALLOC && !defined HYBRID_MALLOC
  if (spare_memory[0] == 0)
    spare_memory[0] = malloc (SPARE_MEMORY);
  if (spare_memory[1] == 0)
    spare_memory[1] = lisp_align_malloc (sizeof (struct cons_block),
						  MEM_TYPE_SPARE);
  if (spare_memory[2] == 0)
    spare_memory[2] = lisp_align_malloc (sizeof (struct cons_block),
					 MEM_TYPE_SPARE);
  if (spare_memory[3] == 0)
    spare_memory[3] = lisp_align_malloc (sizeof (struct cons_block),
					 MEM_TYPE_SPARE);
  if (spare_memory[4] == 0)
    spare_memory[4] = lisp_align_malloc (sizeof (struct cons_block),
					 MEM_TYPE_SPARE);
  if (spare_memory[5] == 0)
    spare_memory[5] = lisp_malloc (sizeof (struct string_block),
				   MEM_TYPE_SPARE);
  if (spare_memory[6] == 0)
    spare_memory[6] = lisp_malloc (sizeof (struct string_block),
				   MEM_TYPE_SPARE);
  if (spare_memory[0] && spare_memory[1] && spare_memory[5])
    Vmemory_full = Qnil;
#endif
}

/************************************************************************
			   C Stack Marking
 ************************************************************************/

/* Conservative C stack marking requires a method to identify possibly
   live Lisp objects given a pointer value.  We do this by keeping
   track of blocks of Lisp data that are allocated in a red-black tree
   (see also the comment of mem_node which is the type of nodes in
   that tree).  Function lisp_malloc adds information for an allocated
   block to the red-black tree with calls to mem_insert, and function
   lisp_free removes it with mem_delete.  Functions live_string_p etc
   call mem_find to lookup information about a given pointer in the
   tree, and use that to determine if the pointer points into a Lisp
   object or not.  */

/* Initialize this part of alloc.c.  */

static void
mem_init (void)
{
  mem_z.left = mem_z.right = MEM_NIL;
  mem_z.parent = NULL;
  mem_z.color = MEM_BLACK;
  mem_z.start = mem_z.end = NULL;
  mem_root = MEM_NIL;
}


/* Value is a pointer to the mem_node containing START.  Value is
   MEM_NIL if there is no node in the tree containing START.  */

static struct mem_node *
mem_find (void *start)
{
  struct mem_node *p;

  if (start < min_heap_address || start > max_heap_address)
    return MEM_NIL;

  /* Make the search always successful to speed up the loop below.  */
  mem_z.start = start;
  mem_z.end = (char *) start + 1;

  p = mem_root;
  while (start < p->start || start >= p->end)
    p = start < p->start ? p->left : p->right;
  return p;
}


/* Insert a new node into the tree for a block of memory with start
   address START, end address END, and type TYPE.  Value is a
   pointer to the node that was inserted.  */

static struct mem_node *
mem_insert (void *start, void *end, enum mem_type type)
{
  struct mem_node *c, *parent, *x;

  if (min_heap_address == NULL || start < min_heap_address)
    min_heap_address = start;
  if (max_heap_address == NULL || end > max_heap_address)
    max_heap_address = end;

  /* See where in the tree a node for START belongs.  In this
     particular application, it shouldn't happen that a node is already
     present.  For debugging purposes, let's check that.  */
  c = mem_root;
  parent = NULL;

  while (c != MEM_NIL)
    {
      parent = c;
      c = start < c->start ? c->left : c->right;
    }

  /* Create a new node.  */
#ifdef GC_MALLOC_CHECK
  x = malloc (sizeof *x);
  if (x == NULL)
    emacs_abort ();
#else
  x = xmalloc (sizeof *x);
#endif
  x->start = start;
  x->end = end;
  x->type = type;
  x->parent = parent;
  x->left = x->right = MEM_NIL;
  x->color = MEM_RED;

  /* Insert it as child of PARENT or install it as root.  */
  if (parent)
    {
      if (start < parent->start)
	parent->left = x;
      else
	parent->right = x;
    }
  else
    mem_root = x;

  /* Re-establish red-black tree properties.  */
  mem_insert_fixup (x);

  return x;
}


/* Re-establish the red-black properties of the tree, and thereby
   balance the tree, after node X has been inserted; X is always red.  */

static void
mem_insert_fixup (struct mem_node *x)
{
  while (x != mem_root && x->parent->color == MEM_RED)
    {
      /* X is red and its parent is red.  This is a violation of
	 red-black tree property #3.  */

      if (x->parent == x->parent->parent->left)
	{
	  /* We're on the left side of our grandparent, and Y is our
	     "uncle".  */
	  struct mem_node *y = x->parent->parent->right;

	  if (y->color == MEM_RED)
	    {
	      /* Uncle and parent are red but should be black because
		 X is red.  Change the colors accordingly and proceed
		 with the grandparent.  */
	      x->parent->color = MEM_BLACK;
	      y->color = MEM_BLACK;
	      x->parent->parent->color = MEM_RED;
	      x = x->parent->parent;
            }
	  else
	    {
	      /* Parent and uncle have different colors; parent is
		 red, uncle is black.  */
	      if (x == x->parent->right)
		{
		  x = x->parent;
		  mem_rotate_left (x);
                }

	      x->parent->color = MEM_BLACK;
	      x->parent->parent->color = MEM_RED;
	      mem_rotate_right (x->parent->parent);
            }
        }
      else
	{
	  /* This is the symmetrical case of above.  */
	  struct mem_node *y = x->parent->parent->left;

	  if (y->color == MEM_RED)
	    {
	      x->parent->color = MEM_BLACK;
	      y->color = MEM_BLACK;
	      x->parent->parent->color = MEM_RED;
	      x = x->parent->parent;
            }
	  else
	    {
	      if (x == x->parent->left)
		{
		  x = x->parent;
		  mem_rotate_right (x);
		}

	      x->parent->color = MEM_BLACK;
	      x->parent->parent->color = MEM_RED;
	      mem_rotate_left (x->parent->parent);
            }
        }
    }

  /* The root may have been changed to red due to the algorithm.  Set
     it to black so that property #5 is satisfied.  */
  mem_root->color = MEM_BLACK;
}


/*   (x)                   (y)
     / \                   / \
    a   (y)      ===>    (x)  c
        / \              / \
       b   c            a   b  */

static void
mem_rotate_left (struct mem_node *x)
{
  struct mem_node *y;

  /* Turn y's left sub-tree into x's right sub-tree.  */
  y = x->right;
  x->right = y->left;
  if (y->left != MEM_NIL)
    y->left->parent = x;

  /* Y's parent was x's parent.  */
  if (y != MEM_NIL)
    y->parent = x->parent;

  /* Get the parent to point to y instead of x.  */
  if (x->parent)
    {
      if (x == x->parent->left)
	x->parent->left = y;
      else
	x->parent->right = y;
    }
  else
    mem_root = y;

  /* Put x on y's left.  */
  y->left = x;
  if (x != MEM_NIL)
    x->parent = y;
}


/*     (x)                (Y)
       / \                / \
     (y)  c      ===>    a  (x)
     / \                    / \
    a   b                  b   c  */

static void
mem_rotate_right (struct mem_node *x)
{
  struct mem_node *y = x->left;

  x->left = y->right;
  if (y->right != MEM_NIL)
    y->right->parent = x;

  if (y != MEM_NIL)
    y->parent = x->parent;
  if (x->parent)
    {
      if (x == x->parent->right)
	x->parent->right = y;
      else
	x->parent->left = y;
    }
  else
    mem_root = y;

  y->right = x;
  if (x != MEM_NIL)
    x->parent = y;
}


/* Delete node Z from the tree.  If Z is null or MEM_NIL, do nothing.  */

static void
mem_delete (struct mem_node *z)
{
  struct mem_node *x, *y;

  if (!z || z == MEM_NIL)
    return;

  if (z->left == MEM_NIL || z->right == MEM_NIL)
    y = z;
  else
    {
      y = z->right;
      while (y->left != MEM_NIL)
	y = y->left;
    }

  if (y->left != MEM_NIL)
    x = y->left;
  else
    x = y->right;

  x->parent = y->parent;
  if (y->parent)
    {
      if (y == y->parent->left)
	y->parent->left = x;
      else
	y->parent->right = x;
    }
  else
    mem_root = x;

  if (y != z)
    {
      z->start = y->start;
      z->end = y->end;
      z->type = y->type;
    }

  if (y->color == MEM_BLACK)
    mem_delete_fixup (x);

#ifdef GC_MALLOC_CHECK
  free (y);
#else
  xfree (y);
#endif
}


/* Re-establish the red-black properties of the tree, after a
   deletion.  */

static void
mem_delete_fixup (struct mem_node *x)
{
  while (x != mem_root && x->color == MEM_BLACK)
    {
      if (x == x->parent->left)
	{
	  struct mem_node *w = x->parent->right;

	  if (w->color == MEM_RED)
	    {
	      w->color = MEM_BLACK;
	      x->parent->color = MEM_RED;
	      mem_rotate_left (x->parent);
	      w = x->parent->right;
            }

	  if (w->left->color == MEM_BLACK && w->right->color == MEM_BLACK)
	    {
	      w->color = MEM_RED;
	      x = x->parent;
            }
	  else
	    {
	      if (w->right->color == MEM_BLACK)
		{
		  w->left->color = MEM_BLACK;
		  w->color = MEM_RED;
		  mem_rotate_right (w);
		  w = x->parent->right;
                }
	      w->color = x->parent->color;
	      x->parent->color = MEM_BLACK;
	      w->right->color = MEM_BLACK;
	      mem_rotate_left (x->parent);
	      x = mem_root;
            }
        }
      else
	{
	  struct mem_node *w = x->parent->left;

	  if (w->color == MEM_RED)
	    {
	      w->color = MEM_BLACK;
	      x->parent->color = MEM_RED;
	      mem_rotate_right (x->parent);
	      w = x->parent->left;
            }

	  if (w->right->color == MEM_BLACK && w->left->color == MEM_BLACK)
	    {
	      w->color = MEM_RED;
	      x = x->parent;
            }
	  else
	    {
	      if (w->left->color == MEM_BLACK)
		{
		  w->right->color = MEM_BLACK;
		  w->color = MEM_RED;
		  mem_rotate_left (w);
		  w = x->parent->left;
                }

	      w->color = x->parent->color;
	      x->parent->color = MEM_BLACK;
	      w->left->color = MEM_BLACK;
	      mem_rotate_right (x->parent);
	      x = mem_root;
            }
        }
    }

  x->color = MEM_BLACK;
}


/* If P is a pointer into a live Lisp string object on the heap,
   return the object.  Otherwise, return nil.  M is a pointer to the
   mem_block for P.

   This and other *_holding functions look for a pointer anywhere into
   the object, not merely for a pointer to the start of the object,
   because some compilers sometimes optimize away the latter.  See
   Bug#28213.  */

static Lisp_Object
live_string_holding (struct mem_node *m, void *p)
{
  if (m->type == MEM_TYPE_STRING)
    {
      struct string_block *b = m->start;
      char *cp = p;
      ptrdiff_t offset = cp - (char *) &b->strings[0];

      /* P must point into a Lisp_String structure, and it
	 must not be on the free-list.  */
      if (0 <= offset && offset < STRING_BLOCK_SIZE * sizeof b->strings[0])
	{
	  cp = ptr_bounds_copy (cp, b);
	  struct Lisp_String *s = p = cp -= offset % sizeof b->strings[0];
	  if (s->u.s.data)
	    return make_lisp_ptr (s, Lisp_String);
	}
    }
  return Qnil;
}

static bool
live_string_p (struct mem_node *m, void *p)
{
  return !NILP (live_string_holding (m, p));
}

/* If P is a pointer into a live Lisp cons object on the heap, return
   the object.  Otherwise, return nil.  M is a pointer to the
   mem_block for P.  */

static Lisp_Object
live_cons_holding (struct mem_node *m, void *p)
{
  if (m->type == MEM_TYPE_CONS)
    {
      struct cons_block *b = m->start;
      char *cp = p;
      ptrdiff_t offset = cp - (char *) &b->conses[0];

      /* P must point into a Lisp_Cons, not be
	 one of the unused cells in the current cons block,
	 and not be on the free-list.  */
      if (0 <= offset && offset < CONS_BLOCK_SIZE * sizeof b->conses[0]
	  && (b != cons_block
	      || offset / sizeof b->conses[0] < cons_block_index))
	{
	  cp = ptr_bounds_copy (cp, b);
	  struct Lisp_Cons *s = p = cp -= offset % sizeof b->conses[0];
	  if (!EQ (s->u.s.car, Vdead))
	    return make_lisp_ptr (s, Lisp_Cons);
	}
    }
  return Qnil;
}

static bool
live_cons_p (struct mem_node *m, void *p)
{
  return !NILP (live_cons_holding (m, p));
}


/* If P is a pointer into a live Lisp symbol object on the heap,
   return the object.  Otherwise, return nil.  M is a pointer to the
   mem_block for P.  */

static Lisp_Object
live_symbol_holding (struct mem_node *m, void *p)
{
  if (m->type == MEM_TYPE_SYMBOL)
    {
      struct symbol_block *b = m->start;
      char *cp = p;
      ptrdiff_t offset = cp - (char *) &b->symbols[0];

      /* P must point into the Lisp_Symbol, not be
	 one of the unused cells in the current symbol block,
	 and not be on the free-list.  */
      if (0 <= offset && offset < SYMBOL_BLOCK_SIZE * sizeof b->symbols[0]
	  && (b != symbol_block
	      || offset / sizeof b->symbols[0] < symbol_block_index))
	{
	  cp = ptr_bounds_copy (cp, b);
	  struct Lisp_Symbol *s = p = cp -= offset % sizeof b->symbols[0];
	  if (!EQ (s->u.s.function, Vdead))
	    return make_lisp_symbol (s);
	}
    }
  return Qnil;
}

static bool
live_symbol_p (struct mem_node *m, void *p)
{
  return !NILP (live_symbol_holding (m, p));
}


/* Return true if P is a pointer to a live Lisp float on
   the heap.  M is a pointer to the mem_block for P.  */

static bool
live_float_p (struct mem_node *m, void *p)
{
  if (m->type == MEM_TYPE_FLOAT)
    {
      struct float_block *b = m->start;
      char *cp = p;
      ptrdiff_t offset = cp - (char *) &b->floats[0];

      /* P must point to the start of a Lisp_Float and not be
	 one of the unused cells in the current float block.  */
      return (offset >= 0
	      && offset % sizeof b->floats[0] == 0
	      && offset < (FLOAT_BLOCK_SIZE * sizeof b->floats[0])
	      && (b != float_block
		  || offset / sizeof b->floats[0] < float_block_index));
    }
  else
    return 0;
}


/* If P is a pointer to a live Lisp Misc on the heap, return the object.
   Otherwise, return nil.  M is a pointer to the mem_block for P.  */

static Lisp_Object
live_misc_holding (struct mem_node *m, void *p)
{
  if (m->type == MEM_TYPE_MISC)
    {
      struct marker_block *b = m->start;
      char *cp = p;
      ptrdiff_t offset = cp - (char *) &b->markers[0];

      /* P must point into a Lisp_Misc, not be
	 one of the unused cells in the current misc block,
	 and not be on the free-list.  */
      if (0 <= offset && offset < MARKER_BLOCK_SIZE * sizeof b->markers[0]
	  && (b != marker_block
	      || offset / sizeof b->markers[0] < marker_block_index))
	{
	  cp = ptr_bounds_copy (cp, b);
	  union Lisp_Misc *s = p = cp -= offset % sizeof b->markers[0];
	  if (s->u_any.type != Lisp_Misc_Free)
	    return make_lisp_ptr (s, Lisp_Misc);
	}
    }
  return Qnil;
}

static bool
live_misc_p (struct mem_node *m, void *p)
{
  return !NILP (live_misc_holding (m, p));
}

/* If P is a pointer to a live vector-like object, return the object.
   Otherwise, return nil.
   M is a pointer to the mem_block for P.  */

static Lisp_Object
live_vector_holding (struct mem_node *m, void *p)
{
  struct Lisp_Vector *vp = p;

  if (m->type == MEM_TYPE_VECTOR_BLOCK)
    {
      /* This memory node corresponds to a vector block.  */
      struct vector_block *block = m->start;
      struct Lisp_Vector *vector = (struct Lisp_Vector *) block->data;

      /* P is in the block's allocation range.  Scan the block
	 up to P and see whether P points to the start of some
	 vector which is not on a free list.  FIXME: check whether
	 some allocation patterns (probably a lot of short vectors)
	 may cause a substantial overhead of this loop.  */
      while (VECTOR_IN_BLOCK (vector, block) && vector <= vp)
	{
	  struct Lisp_Vector *next = ADVANCE (vector, vector_nbytes (vector));
	  if (vp < next && !PSEUDOVECTOR_TYPEP (&vector->header, PVEC_FREE))
	    return make_lisp_ptr (vector, Lisp_Vectorlike);
	  vector = next;
	}
    }
  else if (m->type == MEM_TYPE_VECTORLIKE)
    {
      /* This memory node corresponds to a large vector.  */
      struct Lisp_Vector *vector = large_vector_vec (m->start);
      struct Lisp_Vector *next = ADVANCE (vector, vector_nbytes (vector));
      if (vector <= vp && vp < next)
	return make_lisp_ptr (vector, Lisp_Vectorlike);
    }
  return Qnil;
}

static bool
live_vector_p (struct mem_node *m, void *p)
{
  return !NILP (live_vector_holding (m, p));
}

/* If P is a pointer into a live buffer, return the buffer.
   Otherwise, return nil.  M is a pointer to the mem_block for P.  */

static Lisp_Object
live_buffer_holding (struct mem_node *m, void *p)
{
  /* P must point into the block, and the buffer
     must not have been killed.  */
  if (m->type == MEM_TYPE_BUFFER)
    {
      struct buffer *b = m->start;
      char *cb = m->start;
      char *cp = p;
      ptrdiff_t offset = cp - cb;
      if (0 <= offset && offset < sizeof *b && !NILP (b->name_))
	{
	  Lisp_Object obj;
	  XSETBUFFER (obj, b);
	  return obj;
	}
    }
  return Qnil;
}

static bool
live_buffer_p (struct mem_node *m, void *p)
{
  return !NILP (live_buffer_holding (m, p));
}

/* Mark OBJ if we can prove it's a Lisp_Object.  */

static void
mark_maybe_object (Lisp_Object obj)
{
#if USE_VALGRIND
  if (valgrind_p)
    VALGRIND_MAKE_MEM_DEFINED (&obj, sizeof (obj));
#endif

  if (INTEGERP (obj))
    return;

  void *po = XPNTR (obj);
  struct mem_node *m = mem_find (po);

  if (m != MEM_NIL)
    {
      bool mark_p = false;

      switch (XTYPE (obj))
	{
	case Lisp_String:
	  mark_p = EQ (obj, live_string_holding (m, po));
	  break;

	case Lisp_Cons:
	  mark_p = EQ (obj, live_cons_holding (m, po));
	  break;

	case Lisp_Symbol:
	  mark_p = EQ (obj, live_symbol_holding (m, po));
	  break;

	case Lisp_Float:
	  mark_p = live_float_p (m, po);
	  break;

	case Lisp_Vectorlike:
	  mark_p = (EQ (obj, live_vector_holding (m, po))
		    || EQ (obj, live_buffer_holding (m, po)));
	  break;

	case Lisp_Misc:
	  mark_p = EQ (obj, live_misc_holding (m, po));
	  break;

	default:
	  break;
	}

      if (mark_p)
	mark_object (obj);
    }
}

/* Return true if P can point to Lisp data, and false otherwise.
   Symbols are implemented via offsets not pointers, but the offsets
   are also multiples of GCALIGNMENT.  */

static bool
maybe_lisp_pointer (void *p)
{
  return (uintptr_t) p % GCALIGNMENT == 0;
}

#ifndef HAVE_MODULES
enum { HAVE_MODULES = false };
#endif

/* If P points to Lisp data, mark that as live if it isn't already
   marked.  */

static void
mark_maybe_pointer (void *p)
{
  struct mem_node *m;

#if USE_VALGRIND
  if (valgrind_p)
    VALGRIND_MAKE_MEM_DEFINED (&p, sizeof (p));
#endif

  if (sizeof (Lisp_Object) == sizeof (void *) || !HAVE_MODULES)
    {
      if (!maybe_lisp_pointer (p))
        return;
    }
  else
    {
      /* For the wide-int case, also mark emacs_value tagged pointers,
	 which can be generated by emacs-module.c's value_to_lisp.  */
      p = (void *) ((uintptr_t) p & ~(GCALIGNMENT - 1));
    }

  m = mem_find (p);
  if (m != MEM_NIL)
    {
      Lisp_Object obj = Qnil;

      switch (m->type)
	{
	case MEM_TYPE_NON_LISP:
	case MEM_TYPE_SPARE:
	  /* Nothing to do; not a pointer to Lisp memory.  */
	  break;

	case MEM_TYPE_BUFFER:
	  obj = live_buffer_holding (m, p);
	  break;

	case MEM_TYPE_CONS:
	  obj = live_cons_holding (m, p);
	  break;

	case MEM_TYPE_STRING:
	  obj = live_string_holding (m, p);
	  break;

	case MEM_TYPE_MISC:
	  obj = live_misc_holding (m, p);
	  break;

	case MEM_TYPE_SYMBOL:
	  obj = live_symbol_holding (m, p);
	  break;

	case MEM_TYPE_FLOAT:
	  if (live_float_p (m, p))
	    obj = make_lisp_ptr (p, Lisp_Float);
	  break;

	case MEM_TYPE_VECTORLIKE:
	case MEM_TYPE_VECTOR_BLOCK:
	  obj = live_vector_holding (m, p);
	  break;

	default:
	  emacs_abort ();
	}

      if (!NILP (obj))
	mark_object (obj);
    }
}


/* Alignment of pointer values.  Use alignof, as it sometimes returns
   a smaller alignment than GCC's __alignof__ and mark_memory might
   miss objects if __alignof__ were used.  */
#define GC_POINTER_ALIGNMENT alignof (void *)

/* Mark Lisp objects referenced from the address range START+OFFSET..END
   or END+OFFSET..START.  */

static void ATTRIBUTE_NO_SANITIZE_ADDRESS
mark_memory (void *start, void *end)
{
  char *pp;

  /* Make START the pointer to the start of the memory region,
     if it isn't already.  */
  if (end < start)
    {
      void *tem = start;
      start = end;
      end = tem;
    }

  eassert (((uintptr_t) start) % GC_POINTER_ALIGNMENT == 0);

  /* Mark Lisp data pointed to.  This is necessary because, in some
     situations, the C compiler optimizes Lisp objects away, so that
     only a pointer to them remains.  Example:

     DEFUN ("testme", Ftestme, Stestme, 0, 0, 0, "")
     ()
     {
       Lisp_Object obj = build_string ("test");
       struct Lisp_String *s = XSTRING (obj);
       Fgarbage_collect ();
       fprintf (stderr, "test '%s'\n", s->u.s.data);
       return Qnil;
     }

     Here, `obj' isn't really used, and the compiler optimizes it
     away.  The only reference to the life string is through the
     pointer `s'.  */

  for (pp = start; (void *) pp < end; pp += GC_POINTER_ALIGNMENT)
    {
      mark_maybe_pointer (*(void **) pp);
      mark_maybe_object (*(Lisp_Object *) pp);
    }
}

#ifndef HAVE___BUILTIN_UNWIND_INIT

# ifdef GC_SETJMP_WORKS
static void
test_setjmp (void)
{
}
# else

static bool setjmp_tested_p;
static int longjmps_done;

#  define SETJMP_WILL_LIKELY_WORK "\
\n\
Emacs garbage collector has been changed to use conservative stack\n\
marking.  Emacs has determined that the method it uses to do the\n\
marking will likely work on your system, but this isn't sure.\n\
\n\
If you are a system-programmer, or can get the help of a local wizard\n\
who is, please take a look at the function mark_stack in alloc.c, and\n\
verify that the methods used are appropriate for your system.\n\
\n\
Please mail the result to <emacs-devel@gnu.org>.\n\
"

#  define SETJMP_WILL_NOT_WORK "\
\n\
Emacs garbage collector has been changed to use conservative stack\n\
marking.  Emacs has determined that the default method it uses to do the\n\
marking will not work on your system.  We will need a system-dependent\n\
solution for your system.\n\
\n\
Please take a look at the function mark_stack in alloc.c, and\n\
try to find a way to make it work on your system.\n\
\n\
Note that you may get false negatives, depending on the compiler.\n\
In particular, you need to use -O with GCC for this test.\n\
\n\
Please mail the result to <emacs-devel@gnu.org>.\n\
"


/* Perform a quick check if it looks like setjmp saves registers in a
   jmp_buf.  Print a message to stderr saying so.  When this test
   succeeds, this is _not_ a proof that setjmp is sufficient for
   conservative stack marking.  Only the sources or a disassembly
   can prove that.  */

static void
test_setjmp (void)
{
  if (setjmp_tested_p)
    return;
  setjmp_tested_p = true;
  char buf[10];
  register int x;
  sys_jmp_buf jbuf;

  /* Arrange for X to be put in a register.  */
  sprintf (buf, "1");
  x = strlen (buf);
  x = 2 * x - 1;

  sys_setjmp (jbuf);
  if (longjmps_done == 1)
    {
      /* Came here after the longjmp at the end of the function.

         If x == 1, the longjmp has restored the register to its
         value before the setjmp, and we can hope that setjmp
         saves all such registers in the jmp_buf, although that
	 isn't sure.

         For other values of X, either something really strange is
         taking place, or the setjmp just didn't save the register.  */

      if (x == 1)
	fprintf (stderr, SETJMP_WILL_LIKELY_WORK);
      else
	{
	  fprintf (stderr, SETJMP_WILL_NOT_WORK);
	  exit (1);
	}
    }

  ++longjmps_done;
  x = 2;
  if (longjmps_done == 1)
    sys_longjmp (jbuf, 1);
}
# endif /* ! GC_SETJMP_WORKS */
#endif /* ! HAVE___BUILTIN_UNWIND_INIT */

/* The type of an object near the stack top, whose address can be used
   as a stack scan limit.  */
typedef union
{
  /* Align the stack top properly.  Even if !HAVE___BUILTIN_UNWIND_INIT,
     jmp_buf may not be aligned enough on darwin-ppc64.  */
  max_align_t o;
#ifndef HAVE___BUILTIN_UNWIND_INIT
  sys_jmp_buf j;
  char c;
#endif
} stacktop_sentry;

/* Force callee-saved registers and register windows onto the stack.
   Use the platform-defined __builtin_unwind_init if available,
   obviating the need for machine dependent methods.  */
#ifndef HAVE___BUILTIN_UNWIND_INIT
# ifdef __sparc__
   /* This trick flushes the register windows so that all the state of
      the process is contained in the stack.
      FreeBSD does not have a ta 3 handler, so handle it specially.
      FIXME: Code in the Boehm GC suggests flushing (with 'flushrs') is
      needed on ia64 too.  See mach_dep.c, where it also says inline
      assembler doesn't work with relevant proprietary compilers.  */
#  if defined __sparc64__ && defined __FreeBSD__
#   define __builtin_unwind_init() asm ("flushw")
#  else
#   define __builtin_unwind_init() asm ("ta 3")
#  endif
# else
#  define __builtin_unwind_init() ((void) 0)
# endif
#endif

/* Yield an address close enough to the top of the stack that the
   garbage collector need not scan above it.  Callers should be
   declared NO_INLINE.  */
#ifdef HAVE___BUILTIN_FRAME_ADDRESS
# define NEAR_STACK_TOP(addr) ((void) (addr), __builtin_frame_address (0))
#else
# define NEAR_STACK_TOP(addr) (addr)
#endif

/* Set *P to the address of the top of the stack.  This must be a
   macro, not a function, so that it is executed in the caller's
   environment.  It is not inside a do-while so that its storage
   survives the macro.  Callers should be declared NO_INLINE.  */
#ifdef HAVE___BUILTIN_UNWIND_INIT
# define SET_STACK_TOP_ADDRESS(p)	\
   stacktop_sentry sentry;		\
   __builtin_unwind_init ();		\
   *(p) = NEAR_STACK_TOP (&sentry)
#else
# define SET_STACK_TOP_ADDRESS(p)		\
   stacktop_sentry sentry;			\
   __builtin_unwind_init ();			\
   test_setjmp ();				\
   sys_setjmp (sentry.j);			\
   *(p) = NEAR_STACK_TOP (&sentry + (stack_bottom < &sentry.c))
#endif

/* Mark live Lisp objects on the C stack.

   There are several system-dependent problems to consider when
   porting this to new architectures:

   Processor Registers

   We have to mark Lisp objects in CPU registers that can hold local
   variables or are used to pass parameters.

   This code assumes that calling setjmp saves registers we need
   to see in a jmp_buf which itself lies on the stack.  This doesn't
   have to be true!  It must be verified for each system, possibly
   by taking a look at the source code of setjmp.

   If __builtin_unwind_init is available (defined by GCC >= 2.8) we
   can use it as a machine independent method to store all registers
   to the stack.  In this case the macros described in the previous
   two paragraphs are not used.

   Stack Layout

   Architectures differ in the way their processor stack is organized.
   For example, the stack might look like this

     +----------------+
     |  Lisp_Object   |  size = 4
     +----------------+
     | something else |  size = 2
     +----------------+
     |  Lisp_Object   |  size = 4
     +----------------+
     |	...	      |

   In such a case, not every Lisp_Object will be aligned equally.  To
   find all Lisp_Object on the stack it won't be sufficient to walk
   the stack in steps of 4 bytes.  Instead, two passes will be
   necessary, one starting at the start of the stack, and a second
   pass starting at the start of the stack + 2.  Likewise, if the
   minimal alignment of Lisp_Objects on the stack is 1, four passes
   would be necessary, each one starting with one byte more offset
   from the stack start.  */

void
mark_stack (char *bottom, char *end)
{
  /* This assumes that the stack is a contiguous region in memory.  If
     that's not the case, something has to be done here to iterate
     over the stack segments.  */
  mark_memory (bottom, end);

  /* Allow for marking a secondary stack, like the register stack on the
     ia64.  */
#ifdef GC_MARK_SECONDARY_STACK
  GC_MARK_SECONDARY_STACK ();
#endif
}

/* This is a trampoline function that flushes registers to the stack,
   and then calls FUNC.  ARG is passed through to FUNC verbatim.

   This function must be called whenever Emacs is about to release the
   global interpreter lock.  This lets the garbage collector easily
   find roots in registers on threads that are not actively running
   Lisp.

   It is invalid to run any Lisp code or to allocate any GC memory
   from FUNC.  */

NO_INLINE void
flush_stack_call_func (void (*func) (void *arg), void *arg)
{
  void *end;
  struct thread_state *self = current_thread;
  SET_STACK_TOP_ADDRESS (&end);
  self->stack_top = end;
  func (arg);
  eassert (current_thread == self);
}

static bool
c_symbol_p (struct Lisp_Symbol *sym)
{
  char *lispsym_ptr = (char *) lispsym;
  char *sym_ptr = (char *) sym;
  ptrdiff_t lispsym_offset = sym_ptr - lispsym_ptr;
  return 0 <= lispsym_offset && lispsym_offset < sizeof lispsym;
}

/* Determine whether it is safe to access memory at address P.  */
static int
valid_pointer_p (void *p)
{
#ifdef WINDOWSNT
  return w32_valid_pointer_p (p, 16);
#else

  if (ADDRESS_SANITIZER)
    return p ? -1 : 0;

  int fd[2];

  /* Obviously, we cannot just access it (we would SEGV trying), so we
     trick the o/s to tell us whether p is a valid pointer.
     Unfortunately, we cannot use NULL_DEVICE here, as emacs_write may
     not validate p in that case.  */

  if (emacs_pipe (fd) == 0)
    {
      bool valid = emacs_write (fd[1], p, 16) == 16;
      emacs_close (fd[1]);
      emacs_close (fd[0]);
      return valid;
    }

  return -1;
#endif
}

/* Return 2 if OBJ is a killed or special buffer object, 1 if OBJ is a
   valid lisp object, 0 if OBJ is NOT a valid lisp object, or -1 if we
   cannot validate OBJ.  This function can be quite slow, so its primary
   use is the manual debugging.  The only exception is print_object, where
   we use it to check whether the memory referenced by the pointer of
   Lisp_Save_Value object contains valid objects.  */

int
valid_lisp_object_p (Lisp_Object obj)
{
  if (INTEGERP (obj))
    return 1;

  void *p = XPNTR (obj);
  if (PURE_P (p))
    return 1;

  if (SYMBOLP (obj) && c_symbol_p (p))
    return ((char *) p - (char *) lispsym) % sizeof lispsym[0] == 0;

  if (p == &buffer_defaults || p == &buffer_local_symbols)
    return 2;

  struct mem_node *m = mem_find (p);

  if (m == MEM_NIL)
    {
      int valid = valid_pointer_p (p);
      if (valid <= 0)
	return valid;

      if (SUBRP (obj))
	return 1;

      return 0;
    }

  switch (m->type)
    {
    case MEM_TYPE_NON_LISP:
    case MEM_TYPE_SPARE:
      return 0;

    case MEM_TYPE_BUFFER:
      return live_buffer_p (m, p) ? 1 : 2;

    case MEM_TYPE_CONS:
      return live_cons_p (m, p);

    case MEM_TYPE_STRING:
      return live_string_p (m, p);

    case MEM_TYPE_MISC:
      return live_misc_p (m, p);

    case MEM_TYPE_SYMBOL:
      return live_symbol_p (m, p);

    case MEM_TYPE_FLOAT:
      return live_float_p (m, p);

    case MEM_TYPE_VECTORLIKE:
    case MEM_TYPE_VECTOR_BLOCK:
      return live_vector_p (m, p);

    default:
      break;
    }

  return 0;
}

/***********************************************************************
		       Pure Storage Management
 ***********************************************************************/

/* Allocate room for SIZE bytes from pure Lisp storage and return a
   pointer to it.  TYPE is the Lisp type for which the memory is
   allocated.  TYPE < 0 means it's not used for a Lisp object.  */

static void *
pure_alloc (size_t size, int type)
{
  void *result;

 again:
  if (type >= 0)
    {
      /* Allocate space for a Lisp object from the beginning of the free
	 space with taking account of alignment.  */
      result = pointer_align (purebeg + pure_bytes_used_lisp, GCALIGNMENT);
      pure_bytes_used_lisp = ((char *)result - (char *)purebeg) + size;
    }
  else
    {
      /* Allocate space for a non-Lisp object from the end of the free
	 space.  */
      pure_bytes_used_non_lisp += size;
      result = purebeg + pure_size - pure_bytes_used_non_lisp;
    }
  pure_bytes_used = pure_bytes_used_lisp + pure_bytes_used_non_lisp;

  if (pure_bytes_used <= pure_size)
    return ptr_bounds_clip (result, size);

  /* Don't allocate a large amount here,
     because it might get mmap'd and then its address
     might not be usable.  */
  purebeg = xmalloc (10000);
  pure_size = 10000;
  pure_bytes_used_before_overflow += pure_bytes_used - size;
  pure_bytes_used = 0;
  pure_bytes_used_lisp = pure_bytes_used_non_lisp = 0;
  goto again;
}


#ifndef CANNOT_DUMP

/* Print a warning if PURESIZE is too small.  */

void
check_pure_size (void)
{
  if (pure_bytes_used_before_overflow)
    message (("emacs:0:Pure Lisp storage overflow (approx. %"pI"d"
	      " bytes needed)"),
	     pure_bytes_used + pure_bytes_used_before_overflow);
}
#endif


/* Find the byte sequence {DATA[0], ..., DATA[NBYTES-1], '\0'} from
   the non-Lisp data pool of the pure storage, and return its start
   address.  Return NULL if not found.  */

static char *
find_string_data_in_pure (const char *data, ptrdiff_t nbytes)
{
  int i;
  ptrdiff_t skip, bm_skip[256], last_char_skip, infinity, start, start_max;
  const unsigned char *p;
  char *non_lisp_beg;

  if (pure_bytes_used_non_lisp <= nbytes)
    return NULL;

  /* Set up the Boyer-Moore table.  */
  skip = nbytes + 1;
  for (i = 0; i < 256; i++)
    bm_skip[i] = skip;

  p = (const unsigned char *) data;
  while (--skip > 0)
    bm_skip[*p++] = skip;

  last_char_skip = bm_skip['\0'];

  non_lisp_beg = purebeg + pure_size - pure_bytes_used_non_lisp;
  start_max = pure_bytes_used_non_lisp - (nbytes + 1);

  /* See the comments in the function `boyer_moore' (search.c) for the
     use of `infinity'.  */
  infinity = pure_bytes_used_non_lisp + 1;
  bm_skip['\0'] = infinity;

  p = (const unsigned char *) non_lisp_beg + nbytes;
  start = 0;
  do
    {
      /* Check the last character (== '\0').  */
      do
	{
	  start += bm_skip[*(p + start)];
	}
      while (start <= start_max);

      if (start < infinity)
	/* Couldn't find the last character.  */
	return NULL;

      /* No less than `infinity' means we could find the last
	 character at `p[start - infinity]'.  */
      start -= infinity;

      /* Check the remaining characters.  */
      if (memcmp (data, non_lisp_beg + start, nbytes) == 0)
	/* Found.  */
	return ptr_bounds_clip (non_lisp_beg + start, nbytes + 1);

      start += last_char_skip;
    }
  while (start <= start_max);

  return NULL;
}


/* Return a string allocated in pure space.  DATA is a buffer holding
   NCHARS characters, and NBYTES bytes of string data.  MULTIBYTE
   means make the result string multibyte.

   Must get an error if pure storage is full, since if it cannot hold
   a large string it may be able to hold conses that point to that
   string; then the string is not protected from gc.  */

Lisp_Object
make_pure_string (const char *data,
		  ptrdiff_t nchars, ptrdiff_t nbytes, bool multibyte)
{
  Lisp_Object string;
  struct Lisp_String *s = pure_alloc (sizeof *s, Lisp_String);
  s->u.s.data = (unsigned char *) find_string_data_in_pure (data, nbytes);
  if (s->u.s.data == NULL)
    {
      s->u.s.data = pure_alloc (nbytes + 1, -1);
      memcpy (s->u.s.data, data, nbytes);
      s->u.s.data[nbytes] = '\0';
    }
  s->u.s.size = nchars;
  s->u.s.size_byte = multibyte ? nbytes : -1;
  s->u.s.intervals = NULL;
  XSETSTRING (string, s);
  return string;
}

/* Return a string allocated in pure space.  Do not
   allocate the string data, just point to DATA.  */

Lisp_Object
make_pure_c_string (const char *data, ptrdiff_t nchars)
{
  Lisp_Object string;
  struct Lisp_String *s = pure_alloc (sizeof *s, Lisp_String);
  s->u.s.size = nchars;
  s->u.s.size_byte = -1;
  s->u.s.data = (unsigned char *) data;
  s->u.s.intervals = NULL;
  XSETSTRING (string, s);
  return string;
}

static Lisp_Object purecopy (Lisp_Object obj);

/* Return a cons allocated from pure space.  Give it pure copies
   of CAR as car and CDR as cdr.  */

Lisp_Object
pure_cons (Lisp_Object car, Lisp_Object cdr)
{
  Lisp_Object new;
  struct Lisp_Cons *p = pure_alloc (sizeof *p, Lisp_Cons);
  XSETCONS (new, p);
  XSETCAR (new, purecopy (car));
  XSETCDR (new, purecopy (cdr));
  return new;
}


/* Value is a float object with value NUM allocated from pure space.  */

static Lisp_Object
make_pure_float (double num)
{
  Lisp_Object new;
  struct Lisp_Float *p = pure_alloc (sizeof *p, Lisp_Float);
  XSETFLOAT (new, p);
  XFLOAT_INIT (new, num);
  return new;
}


/* Return a vector with room for LEN Lisp_Objects allocated from
   pure space.  */

static Lisp_Object
make_pure_vector (ptrdiff_t len)
{
  Lisp_Object new;
  size_t size = header_size + len * word_size;
  struct Lisp_Vector *p = pure_alloc (size, Lisp_Vectorlike);
  XSETVECTOR (new, p);
  XVECTOR (new)->header.size = len;
  return new;
}

/* Copy all contents and parameters of TABLE to a new table allocated
   from pure space, return the purified table.  */
static struct Lisp_Hash_Table *
purecopy_hash_table (struct Lisp_Hash_Table *table)
{
  eassert (NILP (table->weak));
  eassert (table->pure);

  struct Lisp_Hash_Table *pure = pure_alloc (sizeof *pure, Lisp_Vectorlike);
  struct hash_table_test pure_test = table->test;

  /* Purecopy the hash table test.  */
  pure_test.name = purecopy (table->test.name);
  pure_test.user_hash_function = purecopy (table->test.user_hash_function);
  pure_test.user_cmp_function = purecopy (table->test.user_cmp_function);

  pure->header = table->header;
  pure->weak = purecopy (Qnil);
  pure->hash = purecopy (table->hash);
  pure->next = purecopy (table->next);
  pure->index = purecopy (table->index);
  pure->count = table->count;
  pure->next_free = table->next_free;
  pure->pure = table->pure;
  pure->rehash_threshold = table->rehash_threshold;
  pure->rehash_size = table->rehash_size;
  pure->key_and_value = purecopy (table->key_and_value);
  pure->test = pure_test;

  return pure;
}

DEFUN ("purecopy", Fpurecopy, Spurecopy, 1, 1, 0,
       doc: /* Make a copy of object OBJ in pure storage.
Recursively copies contents of vectors and cons cells.
Does not copy symbols.  Copies strings without text properties.  */)
  (register Lisp_Object obj)
{
  if (NILP (Vpurify_flag))
    return obj;
  else if (MARKERP (obj) || OVERLAYP (obj) || SYMBOLP (obj))
    /* Can't purify those.  */
    return obj;
  else
    return purecopy (obj);
}

/* Pinned objects are marked before every GC cycle.  */
static struct pinned_object
{
  Lisp_Object object;
  struct pinned_object *next;
} *pinned_objects;

static Lisp_Object
purecopy (Lisp_Object obj)
{
  if (INTEGERP (obj)
      || (! SYMBOLP (obj) && PURE_P (XPNTR (obj)))
      || SUBRP (obj))
    return obj;    /* Already pure.  */

  if (STRINGP (obj) && XSTRING (obj)->u.s.intervals)
    message_with_string ("Dropping text-properties while making string `%s' pure",
			 obj, true);

  if (HASH_TABLE_P (Vpurify_flag)) /* Hash consing.  */
    {
      Lisp_Object tmp = Fgethash (obj, Vpurify_flag, Qnil);
      if (!NILP (tmp))
	return tmp;
    }

  if (CONSP (obj))
    obj = pure_cons (XCAR (obj), XCDR (obj));
  else if (FLOATP (obj))
    obj = make_pure_float (XFLOAT_DATA (obj));
  else if (STRINGP (obj))
    obj = make_pure_string (SSDATA (obj), SCHARS (obj),
			    SBYTES (obj),
			    STRING_MULTIBYTE (obj));
  else if (HASH_TABLE_P (obj))
    {
      struct Lisp_Hash_Table *table = XHASH_TABLE (obj);
      /* Do not purify hash tables which haven't been defined with
         :purecopy as non-nil or are weak - they aren't guaranteed to
         not change.  */
      if (!NILP (table->weak) || !table->pure)
        {
          /* Instead, add the hash table to the list of pinned objects,
             so that it will be marked during GC.  */
          struct pinned_object *o = xmalloc (sizeof *o);
          o->object = obj;
          o->next = pinned_objects;
          pinned_objects = o;
          return obj; /* Don't hash cons it.  */
        }

      struct Lisp_Hash_Table *h = purecopy_hash_table (table);
      XSET_HASH_TABLE (obj, h);
    }
  else if (COMPILEDP (obj) || VECTORP (obj) || RECORDP (obj))
    {
      struct Lisp_Vector *objp = XVECTOR (obj);
      ptrdiff_t nbytes = vector_nbytes (objp);
      struct Lisp_Vector *vec = pure_alloc (nbytes, Lisp_Vectorlike);
      register ptrdiff_t i;
      ptrdiff_t size = ASIZE (obj);
      if (size & PSEUDOVECTOR_FLAG)
	size &= PSEUDOVECTOR_SIZE_MASK;
      memcpy (vec, objp, nbytes);
      for (i = 0; i < size; i++)
	vec->contents[i] = purecopy (vec->contents[i]);
      XSETVECTOR (obj, vec);
    }
  else if (SYMBOLP (obj))
    {
      if (!XSYMBOL (obj)->u.s.pinned && !c_symbol_p (XSYMBOL (obj)))
	{ /* We can't purify them, but they appear in many pure objects.
	     Mark them as `pinned' so we know to mark them at every GC cycle.  */
	  XSYMBOL (obj)->u.s.pinned = true;
	  symbol_block_pinned = symbol_block;
	}
      /* Don't hash-cons it.  */
      return obj;
    }
  else
    {
      AUTO_STRING (fmt, "Don't know how to purify: %S");
      Fsignal (Qerror, list1 (CALLN (Fformat, fmt, obj)));
    }

  if (HASH_TABLE_P (Vpurify_flag)) /* Hash consing.  */
    Fputhash (obj, obj, Vpurify_flag);

  return obj;
}



/***********************************************************************
			  Protection from GC
 ***********************************************************************/

/* Put an entry in staticvec, pointing at the variable with address
   VARADDRESS.  */

void
staticpro (Lisp_Object *varaddress)
{
  if (staticidx >= NSTATICS)
    fatal ("NSTATICS too small; try increasing and recompiling Emacs.");
  staticvec[staticidx++] = varaddress;
}


/***********************************************************************
			  Protection from GC
 ***********************************************************************/

/* Temporarily prevent garbage collection.  */

ptrdiff_t
inhibit_garbage_collection (void)
{
  ptrdiff_t count = SPECPDL_INDEX ();

  specbind (Qgc_cons_threshold, make_number (MOST_POSITIVE_FIXNUM));
  return count;
}

/* Used to avoid possible overflows when
   converting from C to Lisp integers.  */

static Lisp_Object
bounded_number (EMACS_INT number)
{
  return make_number (min (MOST_POSITIVE_FIXNUM, number));
}

/* Calculate total bytes of live objects.  */

static size_t
total_bytes_of_live_objects (void)
{
  size_t tot = 0;
  tot += total_conses  * sizeof (struct Lisp_Cons);
  tot += total_symbols * sizeof (struct Lisp_Symbol);
  tot += total_markers * sizeof (union Lisp_Misc);
  tot += total_string_bytes;
  tot += total_vector_slots * word_size;
  tot += total_floats  * sizeof (struct Lisp_Float);
  tot += total_intervals * sizeof (struct interval);
  tot += total_strings * sizeof (struct Lisp_String);
  return tot;
}

#ifdef HAVE_WINDOW_SYSTEM

/* Remove unmarked font-spec and font-entity objects from ENTRY, which is
   (DRIVER-TYPE NUM-FRAMES FONT-CACHE-DATA ...), and return changed entry.  */

static Lisp_Object
compact_font_cache_entry (Lisp_Object entry)
{
  Lisp_Object tail, *prev = &entry;

  for (tail = entry; CONSP (tail); tail = XCDR (tail))
    {
      bool drop = 0;
      Lisp_Object obj = XCAR (tail);

      /* Consider OBJ if it is (font-spec . [font-entity font-entity ...]).  */
      if (CONSP (obj) && GC_FONT_SPEC_P (XCAR (obj))
	  && !VECTOR_MARKED_P (GC_XFONT_SPEC (XCAR (obj)))
	  /* Don't use VECTORP here, as that calls ASIZE, which could
	     hit assertion violation during GC.  */
	  && (VECTORLIKEP (XCDR (obj))
	      && ! (gc_asize (XCDR (obj)) & PSEUDOVECTOR_FLAG)))
	{
	  ptrdiff_t i, size = gc_asize (XCDR (obj));
	  Lisp_Object obj_cdr = XCDR (obj);

	  /* If font-spec is not marked, most likely all font-entities
	     are not marked too.  But we must be sure that nothing is
	     marked within OBJ before we really drop it.  */
	  for (i = 0; i < size; i++)
            {
              Lisp_Object objlist;

              if (VECTOR_MARKED_P (GC_XFONT_ENTITY (AREF (obj_cdr, i))))
                break;

              objlist = AREF (AREF (obj_cdr, i), FONT_OBJLIST_INDEX);
              for (; CONSP (objlist); objlist = XCDR (objlist))
                {
                  Lisp_Object val = XCAR (objlist);
                  struct font *font = GC_XFONT_OBJECT (val);

                  if (!NILP (AREF (val, FONT_TYPE_INDEX))
                      && VECTOR_MARKED_P(font))
                    break;
                }
              if (CONSP (objlist))
		{
		  /* Found a marked font, bail out.  */
		  break;
		}
            }

	  if (i == size)
	    {
	      /* No marked fonts were found, so this entire font
		 entity can be dropped.  */
	      drop = 1;
	    }
	}
      if (drop)
	*prev = XCDR (tail);
      else
	prev = xcdr_addr (tail);
    }
  return entry;
}

/* Compact font caches on all terminals and mark
   everything which is still here after compaction.  */

static void
compact_font_caches (void)
{
  struct terminal *t;

  for (t = terminal_list; t; t = t->next_terminal)
    {
      Lisp_Object cache = TERMINAL_FONT_CACHE (t);
      /* Inhibit compacting the caches if the user so wishes.  Some of
	 the users don't mind a larger memory footprint, but do mind
	 slower redisplay.  */
      if (!inhibit_compacting_font_caches
	  && CONSP (cache))
	{
	  Lisp_Object entry;

	  for (entry = XCDR (cache); CONSP (entry); entry = XCDR (entry))
	    XSETCAR (entry, compact_font_cache_entry (XCAR (entry)));
	}
      mark_object (cache);
    }
}

#else /* not HAVE_WINDOW_SYSTEM */

#define compact_font_caches() (void)(0)

#endif /* HAVE_WINDOW_SYSTEM */

/* Remove (MARKER . DATA) entries with unmarked MARKER
   from buffer undo LIST and return changed list.  */

static Lisp_Object
compact_undo_list (Lisp_Object list)
{
  Lisp_Object tail, *prev = &list;

  for (tail = list; CONSP (tail); tail = XCDR (tail))
    {
      if (CONSP (XCAR (tail))
	  && MARKERP (XCAR (XCAR (tail)))
	  && !XMARKER (XCAR (XCAR (tail)))->gcmarkbit)
	*prev = XCDR (tail);
      else
	prev = xcdr_addr (tail);
    }
  return list;
}

static void
mark_pinned_objects (void)
{
  for (struct pinned_object *pobj = pinned_objects; pobj; pobj = pobj->next)
    mark_object (pobj->object);
}

static void
mark_pinned_symbols (void)
{
  struct symbol_block *sblk;
  int lim = (symbol_block_pinned == symbol_block
	     ? symbol_block_index : SYMBOL_BLOCK_SIZE);

  for (sblk = symbol_block_pinned; sblk; sblk = sblk->next)
    {
      struct Lisp_Symbol *sym = sblk->symbols, *end = sym + lim;
      for (; sym < end; ++sym)
	if (sym->u.s.pinned)
	  mark_object (make_lisp_symbol (sym));

      lim = SYMBOL_BLOCK_SIZE;
    }
}

/* Subroutine of Fgarbage_collect that does most of the work.  It is a
   separate function so that we could limit mark_stack in searching
   the stack frames below this function, thus avoiding the rare cases
   where mark_stack finds values that look like live Lisp objects on
   portions of stack that couldn't possibly contain such live objects.
   For more details of this, see the discussion at
<<<<<<< HEAD
   https://lists.gnu.org/archive/html/emacs-devel/2014-05/msg00270.html.  */
=======
   https://lists.gnu.org/r/emacs-devel/2014-05/msg00270.html.  */
>>>>>>> 89212988
static Lisp_Object
garbage_collect_1 (void *end)
{
  struct buffer *nextb;
  char stack_top_variable;
  ptrdiff_t i;
  bool message_p;
  ptrdiff_t count = SPECPDL_INDEX ();
  struct timespec start;
  Lisp_Object retval = Qnil;
  size_t tot_before = 0;

  /* Can't GC if pure storage overflowed because we can't determine
     if something is a pure object or not.  */
  if (pure_bytes_used_before_overflow)
    return Qnil;

  /* Record this function, so it appears on the profiler's backtraces.  */
  record_in_backtrace (QAutomatic_GC, 0, 0);

  check_cons_list ();

  /* Don't keep undo information around forever.
     Do this early on, so it is no problem if the user quits.  */
  FOR_EACH_BUFFER (nextb)
    compact_buffer (nextb);

  if (profiler_memory_running)
    tot_before = total_bytes_of_live_objects ();

  start = current_timespec ();

  /* In case user calls debug_print during GC,
     don't let that cause a recursive GC.  */
  consing_since_gc = 0;

  /* Save what's currently displayed in the echo area.  Don't do that
     if we are GC'ing because we've run out of memory, since
     push_message will cons, and we might have no memory for that.  */
  if (NILP (Vmemory_full))
    {
      message_p = push_message ();
      record_unwind_protect_void (pop_message_unwind);
    }
  else
    message_p = false;

  /* Save a copy of the contents of the stack, for debugging.  */
#if MAX_SAVE_STACK > 0
  if (NILP (Vpurify_flag))
    {
      char *stack;
      ptrdiff_t stack_size;
      if (&stack_top_variable < stack_bottom)
	{
	  stack = &stack_top_variable;
	  stack_size = stack_bottom - &stack_top_variable;
	}
      else
	{
	  stack = stack_bottom;
	  stack_size = &stack_top_variable - stack_bottom;
	}
      if (stack_size <= MAX_SAVE_STACK)
	{
	  if (stack_copy_size < stack_size)
	    {
	      stack_copy = xrealloc (stack_copy, stack_size);
	      stack_copy_size = stack_size;
	    }
	  stack = ptr_bounds_set (stack, stack_size);
	  no_sanitize_memcpy (stack_copy, stack, stack_size);
	}
    }
#endif /* MAX_SAVE_STACK > 0 */

  if (garbage_collection_messages)
    message1_nolog ("Garbage collecting...");

  block_input ();

  shrink_regexp_cache ();

  gc_in_progress = 1;

  /* Mark all the special slots that serve as the roots of accessibility.  */

  mark_buffer (&buffer_defaults);
  mark_buffer (&buffer_local_symbols);

  for (i = 0; i < ARRAYELTS (lispsym); i++)
    mark_object (builtin_lisp_symbol (i));

  for (i = 0; i < staticidx; i++)
    mark_object (*staticvec[i]);

  mark_pinned_objects ();
  mark_pinned_symbols ();
  mark_terminals ();
  mark_kboards ();
  mark_threads ();

#ifdef USE_GTK
  xg_mark_data ();
#endif

#ifdef HAVE_WINDOW_SYSTEM
  mark_fringe_data ();
#endif

#ifdef HAVE_MODULES
  mark_modules ();
#endif

  /* Everything is now marked, except for the data in font caches,
     undo lists, and finalizers.  The first two are compacted by
     removing an items which aren't reachable otherwise.  */

  compact_font_caches ();

  FOR_EACH_BUFFER (nextb)
    {
      if (!EQ (BVAR (nextb, undo_list), Qt))
	bset_undo_list (nextb, compact_undo_list (BVAR (nextb, undo_list)));
      /* Now that we have stripped the elements that need not be
	 in the undo_list any more, we can finally mark the list.  */
      mark_object (BVAR (nextb, undo_list));
    }

  /* Now pre-sweep finalizers.  Here, we add any unmarked finalizers
     to doomed_finalizers so we can run their associated functions
     after GC.  It's important to scan finalizers at this stage so
     that we can be sure that unmarked finalizers are really
     unreachable except for references from their associated functions
     and from other finalizers.  */

  queue_doomed_finalizers (&doomed_finalizers, &finalizers);
  mark_finalizer_list (&doomed_finalizers);

  gc_sweep ();

  /* Clear the mark bits that we set in certain root slots.  */
  VECTOR_UNMARK (&buffer_defaults);
  VECTOR_UNMARK (&buffer_local_symbols);

  check_cons_list ();

  gc_in_progress = 0;

  unblock_input ();

  consing_since_gc = 0;
  if (gc_cons_threshold < GC_DEFAULT_THRESHOLD / 10)
    gc_cons_threshold = GC_DEFAULT_THRESHOLD / 10;

  gc_relative_threshold = 0;
  if (FLOATP (Vgc_cons_percentage))
    { /* Set gc_cons_combined_threshold.  */
      double tot = total_bytes_of_live_objects ();

      tot *= XFLOAT_DATA (Vgc_cons_percentage);
      if (0 < tot)
	{
	  if (tot < TYPE_MAXIMUM (EMACS_INT))
	    gc_relative_threshold = tot;
	  else
	    gc_relative_threshold = TYPE_MAXIMUM (EMACS_INT);
	}
    }

  if (garbage_collection_messages && NILP (Vmemory_full))
    {
      if (message_p || minibuf_level > 0)
	restore_message ();
      else
	message1_nolog ("Garbage collecting...done");
    }

  unbind_to (count, Qnil);

  Lisp_Object total[] = {
    list4 (Qconses, make_number (sizeof (struct Lisp_Cons)),
	   bounded_number (total_conses),
	   bounded_number (total_free_conses)),
    list4 (Qsymbols, make_number (sizeof (struct Lisp_Symbol)),
	   bounded_number (total_symbols),
	   bounded_number (total_free_symbols)),
    list4 (Qmiscs, make_number (sizeof (union Lisp_Misc)),
	   bounded_number (total_markers),
	   bounded_number (total_free_markers)),
    list4 (Qstrings, make_number (sizeof (struct Lisp_String)),
	   bounded_number (total_strings),
	   bounded_number (total_free_strings)),
    list3 (Qstring_bytes, make_number (1),
	   bounded_number (total_string_bytes)),
    list3 (Qvectors,
	   make_number (header_size + sizeof (Lisp_Object)),
	   bounded_number (total_vectors)),
    list4 (Qvector_slots, make_number (word_size),
	   bounded_number (total_vector_slots),
	   bounded_number (total_free_vector_slots)),
    list4 (Qfloats, make_number (sizeof (struct Lisp_Float)),
	   bounded_number (total_floats),
	   bounded_number (total_free_floats)),
    list4 (Qintervals, make_number (sizeof (struct interval)),
	   bounded_number (total_intervals),
	   bounded_number (total_free_intervals)),
    list3 (Qbuffers, make_number (sizeof (struct buffer)),
	   bounded_number (total_buffers)),

#ifdef DOUG_LEA_MALLOC
    list4 (Qheap, make_number (1024),
	   bounded_number ((mallinfo ().uordblks + 1023) >> 10),
	   bounded_number ((mallinfo ().fordblks + 1023) >> 10)),
#endif
  };
  retval = CALLMANY (Flist, total);

  /* GC is complete: now we can run our finalizer callbacks.  */
  run_finalizers (&doomed_finalizers);

  if (!NILP (Vpost_gc_hook))
    {
      ptrdiff_t gc_count = inhibit_garbage_collection ();
      safe_run_hooks (Qpost_gc_hook);
      unbind_to (gc_count, Qnil);
    }

  /* Accumulate statistics.  */
  if (FLOATP (Vgc_elapsed))
    {
      struct timespec since_start = timespec_sub (current_timespec (), start);
      Vgc_elapsed = make_float (XFLOAT_DATA (Vgc_elapsed)
				+ timespectod (since_start));
    }

  gcs_done++;

  /* Collect profiling data.  */
  if (profiler_memory_running)
    {
      size_t swept = 0;
      size_t tot_after = total_bytes_of_live_objects ();
      if (tot_before > tot_after)
	swept = tot_before - tot_after;
      malloc_probe (swept);
    }

  return retval;
}

DEFUN ("garbage-collect", Fgarbage_collect, Sgarbage_collect, 0, 0, "",
       doc: /* Reclaim storage for Lisp objects no longer needed.
Garbage collection happens automatically if you cons more than
`gc-cons-threshold' bytes of Lisp data since previous garbage collection.
`garbage-collect' normally returns a list with info on amount of space in use,
where each entry has the form (NAME SIZE USED FREE), where:
- NAME is a symbol describing the kind of objects this entry represents,
- SIZE is the number of bytes used by each one,
- USED is the number of those objects that were found live in the heap,
- FREE is the number of those objects that are not live but that Emacs
  keeps around for future allocations (maybe because it does not know how
  to return them to the OS).
However, if there was overflow in pure space, `garbage-collect'
returns nil, because real GC can't be done.
See Info node `(elisp)Garbage Collection'.  */
       attributes: noinline)
  (void)
{
  void *end;
  SET_STACK_TOP_ADDRESS (&end);
  return garbage_collect_1 (end);
}

/* Mark Lisp objects in glyph matrix MATRIX.  Currently the
   only interesting objects referenced from glyphs are strings.  */

static void
mark_glyph_matrix (struct glyph_matrix *matrix)
{
  struct glyph_row *row = matrix->rows;
  struct glyph_row *end = row + matrix->nrows;

  for (; row < end; ++row)
    if (row->enabled_p)
      {
	int area;
	for (area = LEFT_MARGIN_AREA; area < LAST_AREA; ++area)
	  {
	    struct glyph *glyph = row->glyphs[area];
	    struct glyph *end_glyph = glyph + row->used[area];

	    for (; glyph < end_glyph; ++glyph)
	      if (STRINGP (glyph->object)
		  && !STRING_MARKED_P (XSTRING (glyph->object)))
		mark_object (glyph->object);
	  }
      }
}

/* Mark reference to a Lisp_Object.
   If the object referred to has not been seen yet, recursively mark
   all the references contained in it.  */

#define LAST_MARKED_SIZE 500
Lisp_Object last_marked[LAST_MARKED_SIZE] EXTERNALLY_VISIBLE;
static int last_marked_index;

/* For debugging--call abort when we cdr down this many
   links of a list, in mark_object.  In debugging,
   the call to abort will hit a breakpoint.
   Normally this is zero and the check never goes off.  */
ptrdiff_t mark_object_loop_halt EXTERNALLY_VISIBLE;

static void
mark_vectorlike (struct Lisp_Vector *ptr)
{
  ptrdiff_t size = ptr->header.size;
  ptrdiff_t i;

  eassert (!VECTOR_MARKED_P (ptr));
  VECTOR_MARK (ptr);		/* Else mark it.  */
  if (size & PSEUDOVECTOR_FLAG)
    size &= PSEUDOVECTOR_SIZE_MASK;

  /* Note that this size is not the memory-footprint size, but only
     the number of Lisp_Object fields that we should trace.
     The distinction is used e.g. by Lisp_Process which places extra
     non-Lisp_Object fields at the end of the structure...  */
  for (i = 0; i < size; i++) /* ...and then mark its elements.  */
    mark_object (ptr->contents[i]);
}

/* Like mark_vectorlike but optimized for char-tables (and
   sub-char-tables) assuming that the contents are mostly integers or
   symbols.  */

static void
mark_char_table (struct Lisp_Vector *ptr, enum pvec_type pvectype)
{
  int size = ptr->header.size & PSEUDOVECTOR_SIZE_MASK;
  /* Consult the Lisp_Sub_Char_Table layout before changing this.  */
  int i, idx = (pvectype == PVEC_SUB_CHAR_TABLE ? SUB_CHAR_TABLE_OFFSET : 0);

  eassert (!VECTOR_MARKED_P (ptr));
  VECTOR_MARK (ptr);
  for (i = idx; i < size; i++)
    {
      Lisp_Object val = ptr->contents[i];

      if (INTEGERP (val) || (SYMBOLP (val) && XSYMBOL (val)->u.s.gcmarkbit))
	continue;
      if (SUB_CHAR_TABLE_P (val))
	{
	  if (! VECTOR_MARKED_P (XVECTOR (val)))
	    mark_char_table (XVECTOR (val), PVEC_SUB_CHAR_TABLE);
	}
      else
	mark_object (val);
    }
}

NO_INLINE /* To reduce stack depth in mark_object.  */
static Lisp_Object
mark_compiled (struct Lisp_Vector *ptr)
{
  int i, size = ptr->header.size & PSEUDOVECTOR_SIZE_MASK;

  VECTOR_MARK (ptr);
  for (i = 0; i < size; i++)
    if (i != COMPILED_CONSTANTS)
      mark_object (ptr->contents[i]);
  return size > COMPILED_CONSTANTS ? ptr->contents[COMPILED_CONSTANTS] : Qnil;
}

/* Mark the chain of overlays starting at PTR.  */

static void
mark_overlay (struct Lisp_Overlay *ptr)
{
  for (; ptr && !ptr->gcmarkbit; ptr = ptr->next)
    {
      ptr->gcmarkbit = 1;
      /* These two are always markers and can be marked fast.  */
      XMARKER (ptr->start)->gcmarkbit = 1;
      XMARKER (ptr->end)->gcmarkbit = 1;
      mark_object (ptr->plist);
    }
}

/* Mark Lisp_Objects and special pointers in BUFFER.  */

static void
mark_buffer (struct buffer *buffer)
{
  /* This is handled much like other pseudovectors...  */
  mark_vectorlike ((struct Lisp_Vector *) buffer);

  /* ...but there are some buffer-specific things.  */

  MARK_INTERVAL_TREE (buffer_intervals (buffer));

  /* For now, we just don't mark the undo_list.  It's done later in
     a special way just before the sweep phase, and after stripping
     some of its elements that are not needed any more.  */

  mark_overlay (buffer->overlays_before);
  mark_overlay (buffer->overlays_after);

  /* If this is an indirect buffer, mark its base buffer.  */
  if (buffer->base_buffer && !VECTOR_MARKED_P (buffer->base_buffer))
    mark_buffer (buffer->base_buffer);
}

/* Mark Lisp faces in the face cache C.  */

NO_INLINE /* To reduce stack depth in mark_object.  */
static void
mark_face_cache (struct face_cache *c)
{
  if (c)
    {
      int i, j;
      for (i = 0; i < c->used; ++i)
	{
	  struct face *face = FACE_FROM_ID_OR_NULL (c->f, i);

	  if (face)
	    {
	      if (face->font && !VECTOR_MARKED_P (face->font))
		mark_vectorlike ((struct Lisp_Vector *) face->font);

	      for (j = 0; j < LFACE_VECTOR_SIZE; ++j)
		mark_object (face->lface[j]);
	    }
	}
    }
}

NO_INLINE /* To reduce stack depth in mark_object.  */
static void
mark_localized_symbol (struct Lisp_Symbol *ptr)
{
  struct Lisp_Buffer_Local_Value *blv = SYMBOL_BLV (ptr);
  Lisp_Object where = blv->where;
  /* If the value is set up for a killed buffer or deleted
     frame, restore its global binding.  If the value is
     forwarded to a C variable, either it's not a Lisp_Object
     var, or it's staticpro'd already.  */
  if ((BUFFERP (where) && !BUFFER_LIVE_P (XBUFFER (where)))
      || (FRAMEP (where) && !FRAME_LIVE_P (XFRAME (where))))
    swap_in_global_binding (ptr);
  mark_object (blv->where);
  mark_object (blv->valcell);
  mark_object (blv->defcell);
}

NO_INLINE /* To reduce stack depth in mark_object.  */
static void
mark_save_value (struct Lisp_Save_Value *ptr)
{
  /* If `save_type' is zero, `data[0].pointer' is the address
     of a memory area containing `data[1].integer' potential
     Lisp_Objects.  */
  if (ptr->save_type == SAVE_TYPE_MEMORY)
    {
      Lisp_Object *p = ptr->data[0].pointer;
      ptrdiff_t nelt;
      for (nelt = ptr->data[1].integer; nelt > 0; nelt--, p++)
	mark_maybe_object (*p);
    }
  else
    {
      /* Find Lisp_Objects in `data[N]' slots and mark them.  */
      int i;
      for (i = 0; i < SAVE_VALUE_SLOTS; i++)
	if (save_type (ptr, i) == SAVE_OBJECT)
	  mark_object (ptr->data[i].object);
    }
}

/* Remove killed buffers or items whose car is a killed buffer from
   LIST, and mark other items.  Return changed LIST, which is marked.  */

static Lisp_Object
mark_discard_killed_buffers (Lisp_Object list)
{
  Lisp_Object tail, *prev = &list;

  for (tail = list; CONSP (tail) && !CONS_MARKED_P (XCONS (tail));
       tail = XCDR (tail))
    {
      Lisp_Object tem = XCAR (tail);
      if (CONSP (tem))
	tem = XCAR (tem);
      if (BUFFERP (tem) && !BUFFER_LIVE_P (XBUFFER (tem)))
	*prev = XCDR (tail);
      else
	{
	  CONS_MARK (XCONS (tail));
	  mark_object (XCAR (tail));
	  prev = xcdr_addr (tail);
	}
    }
  mark_object (tail);
  return list;
}

/* Determine type of generic Lisp_Object and mark it accordingly.

   This function implements a straightforward depth-first marking
   algorithm and so the recursion depth may be very high (a few
   tens of thousands is not uncommon).  To minimize stack usage,
   a few cold paths are moved out to NO_INLINE functions above.
   In general, inlining them doesn't help you to gain more speed.  */

void
mark_object (Lisp_Object arg)
{
  register Lisp_Object obj;
  void *po;
#if GC_CHECK_MARKED_OBJECTS
  struct mem_node *m;
#endif
  ptrdiff_t cdr_count = 0;

  obj = arg;
 loop:

  po = XPNTR (obj);
  if (PURE_P (po))
    return;

  last_marked[last_marked_index++] = obj;
  if (last_marked_index == LAST_MARKED_SIZE)
    last_marked_index = 0;

  /* Perform some sanity checks on the objects marked here.  Abort if
     we encounter an object we know is bogus.  This increases GC time
     by ~80%.  */
#if GC_CHECK_MARKED_OBJECTS

  /* Check that the object pointed to by PO is known to be a Lisp
     structure allocated from the heap.  */
#define CHECK_ALLOCATED()			\
  do {						\
    m = mem_find (po);				\
    if (m == MEM_NIL)				\
      emacs_abort ();				\
  } while (0)

  /* Check that the object pointed to by PO is live, using predicate
     function LIVEP.  */
#define CHECK_LIVE(LIVEP)			\
  do {						\
    if (!LIVEP (m, po))				\
      emacs_abort ();				\
  } while (0)

  /* Check both of the above conditions, for non-symbols.  */
#define CHECK_ALLOCATED_AND_LIVE(LIVEP)		\
  do {						\
    CHECK_ALLOCATED ();				\
    CHECK_LIVE (LIVEP);				\
  } while (0)					\

  /* Check both of the above conditions, for symbols.  */
#define CHECK_ALLOCATED_AND_LIVE_SYMBOL()	\
  do {						\
    if (!c_symbol_p (ptr))			\
      {						\
	CHECK_ALLOCATED ();			\
	CHECK_LIVE (live_symbol_p);		\
      }						\
  } while (0)					\

#else /* not GC_CHECK_MARKED_OBJECTS */

#define CHECK_LIVE(LIVEP)			((void) 0)
#define CHECK_ALLOCATED_AND_LIVE(LIVEP)		((void) 0)
#define CHECK_ALLOCATED_AND_LIVE_SYMBOL()	((void) 0)

#endif /* not GC_CHECK_MARKED_OBJECTS */

  switch (XTYPE (obj))
    {
    case Lisp_String:
      {
	register struct Lisp_String *ptr = XSTRING (obj);
	if (STRING_MARKED_P (ptr))
	  break;
	CHECK_ALLOCATED_AND_LIVE (live_string_p);
	MARK_STRING (ptr);
	MARK_INTERVAL_TREE (ptr->u.s.intervals);
#ifdef GC_CHECK_STRING_BYTES
	/* Check that the string size recorded in the string is the
	   same as the one recorded in the sdata structure.  */
	string_bytes (ptr);
#endif /* GC_CHECK_STRING_BYTES */
      }
      break;

    case Lisp_Vectorlike:
      {
	register struct Lisp_Vector *ptr = XVECTOR (obj);

	if (VECTOR_MARKED_P (ptr))
	  break;

#if GC_CHECK_MARKED_OBJECTS
	m = mem_find (po);
	if (m == MEM_NIL && !SUBRP (obj) && !main_thread_p (po))
	  emacs_abort ();
#endif /* GC_CHECK_MARKED_OBJECTS */

        enum pvec_type pvectype
          = PSEUDOVECTOR_TYPE (ptr);

	if (pvectype != PVEC_SUBR
	    && pvectype != PVEC_BUFFER
	    && !main_thread_p (po))
	  CHECK_LIVE (live_vector_p);

	switch (pvectype)
	  {
	  case PVEC_BUFFER:
#if GC_CHECK_MARKED_OBJECTS
	    {
	      struct buffer *b;
	      FOR_EACH_BUFFER (b)
		if (b == po)
		  break;
	      if (b == NULL)
		emacs_abort ();
	    }
#endif /* GC_CHECK_MARKED_OBJECTS */
	    mark_buffer ((struct buffer *) ptr);
	    break;

	  case PVEC_COMPILED:
	    /* Although we could treat this just like a vector, mark_compiled
	       returns the COMPILED_CONSTANTS element, which is marked at the
	       next iteration of goto-loop here.  This is done to avoid a few
	       recursive calls to mark_object.  */
	    obj = mark_compiled (ptr);
	    if (!NILP (obj))
	      goto loop;
	    break;

	  case PVEC_FRAME:
	    {
	      struct frame *f = (struct frame *) ptr;

	      mark_vectorlike (ptr);
	      mark_face_cache (f->face_cache);
#ifdef HAVE_WINDOW_SYSTEM
	      if (FRAME_WINDOW_P (f) && FRAME_X_OUTPUT (f))
		{
		  struct font *font = FRAME_FONT (f);

		  if (font && !VECTOR_MARKED_P (font))
		    mark_vectorlike ((struct Lisp_Vector *) font);
		}
#endif
	    }
	    break;

	  case PVEC_WINDOW:
	    {
	      struct window *w = (struct window *) ptr;

	      mark_vectorlike (ptr);

	      /* Mark glyph matrices, if any.  Marking window
		 matrices is sufficient because frame matrices
		 use the same glyph memory.  */
	      if (w->current_matrix)
		{
		  mark_glyph_matrix (w->current_matrix);
		  mark_glyph_matrix (w->desired_matrix);
		}

	      /* Filter out killed buffers from both buffer lists
		 in attempt to help GC to reclaim killed buffers faster.
		 We can do it elsewhere for live windows, but this is the
		 best place to do it for dead windows.  */
	      wset_prev_buffers
		(w, mark_discard_killed_buffers (w->prev_buffers));
	      wset_next_buffers
		(w, mark_discard_killed_buffers (w->next_buffers));
	    }
	    break;

	  case PVEC_HASH_TABLE:
	    {
	      struct Lisp_Hash_Table *h = (struct Lisp_Hash_Table *) ptr;

	      mark_vectorlike (ptr);
	      mark_object (h->test.name);
	      mark_object (h->test.user_hash_function);
	      mark_object (h->test.user_cmp_function);
	      /* If hash table is not weak, mark all keys and values.
		 For weak tables, mark only the vector.  */
	      if (NILP (h->weak))
		mark_object (h->key_and_value);
	      else
		VECTOR_MARK (XVECTOR (h->key_and_value));
	    }
	    break;

	  case PVEC_CHAR_TABLE:
	  case PVEC_SUB_CHAR_TABLE:
	    mark_char_table (ptr, (enum pvec_type) pvectype);
	    break;

	  case PVEC_BOOL_VECTOR:
	    /* No Lisp_Objects to mark in a bool vector.  */
	    VECTOR_MARK (ptr);
	    break;

	  case PVEC_SUBR:
	    break;

	  case PVEC_FREE:
	    emacs_abort ();

	  default:
	    mark_vectorlike (ptr);
	  }
      }
      break;

    case Lisp_Symbol:
      {
	struct Lisp_Symbol *ptr = XSYMBOL (obj);
      nextsym:
	if (ptr->u.s.gcmarkbit)
	  break;
	CHECK_ALLOCATED_AND_LIVE_SYMBOL ();
	ptr->u.s.gcmarkbit = 1;
	/* Attempt to catch bogus objects.  */
	eassert (valid_lisp_object_p (ptr->u.s.function));
	mark_object (ptr->u.s.function);
	mark_object (ptr->u.s.plist);
	switch (ptr->u.s.redirect)
	  {
	  case SYMBOL_PLAINVAL: mark_object (SYMBOL_VAL (ptr)); break;
	  case SYMBOL_VARALIAS:
	    {
	      Lisp_Object tem;
	      XSETSYMBOL (tem, SYMBOL_ALIAS (ptr));
	      mark_object (tem);
	      break;
	    }
	  case SYMBOL_LOCALIZED:
	    mark_localized_symbol (ptr);
	    break;
	  case SYMBOL_FORWARDED:
	    /* If the value is forwarded to a buffer or keyboard field,
	       these are marked when we see the corresponding object.
	       And if it's forwarded to a C variable, either it's not
	       a Lisp_Object var, or it's staticpro'd already.  */
	    break;
	  default: emacs_abort ();
	  }
	if (!PURE_P (XSTRING (ptr->u.s.name)))
	  MARK_STRING (XSTRING (ptr->u.s.name));
	MARK_INTERVAL_TREE (string_intervals (ptr->u.s.name));
	/* Inner loop to mark next symbol in this bucket, if any.  */
	po = ptr = ptr->u.s.next;
	if (ptr)
	  goto nextsym;
      }
      break;

    case Lisp_Misc:
      CHECK_ALLOCATED_AND_LIVE (live_misc_p);

      if (XMISCANY (obj)->gcmarkbit)
	break;

      switch (XMISCTYPE (obj))
	{
	case Lisp_Misc_Marker:
	  /* DO NOT mark thru the marker's chain.
	     The buffer's markers chain does not preserve markers from gc;
	     instead, markers are removed from the chain when freed by gc.  */
	  XMISCANY (obj)->gcmarkbit = 1;
	  break;

	case Lisp_Misc_Save_Value:
	  XMISCANY (obj)->gcmarkbit = 1;
	  mark_save_value (XSAVE_VALUE (obj));
	  break;

	case Lisp_Misc_Overlay:
	  mark_overlay (XOVERLAY (obj));
          break;

        case Lisp_Misc_Finalizer:
          XMISCANY (obj)->gcmarkbit = true;
          mark_object (XFINALIZER (obj)->function);
          break;

#ifdef HAVE_MODULES
	case Lisp_Misc_User_Ptr:
	  XMISCANY (obj)->gcmarkbit = true;
	  break;
#endif

	default:
	  emacs_abort ();
	}
      break;

    case Lisp_Cons:
      {
	register struct Lisp_Cons *ptr = XCONS (obj);
	if (CONS_MARKED_P (ptr))
	  break;
	CHECK_ALLOCATED_AND_LIVE (live_cons_p);
	CONS_MARK (ptr);
	/* If the cdr is nil, avoid recursion for the car.  */
	if (EQ (ptr->u.s.u.cdr, Qnil))
	  {
	    obj = ptr->u.s.car;
	    cdr_count = 0;
	    goto loop;
	  }
	mark_object (ptr->u.s.car);
	obj = ptr->u.s.u.cdr;
	cdr_count++;
	if (cdr_count == mark_object_loop_halt)
	  emacs_abort ();
	goto loop;
      }

    case Lisp_Float:
      CHECK_ALLOCATED_AND_LIVE (live_float_p);
      FLOAT_MARK (XFLOAT (obj));
      break;

    case_Lisp_Int:
      break;

    default:
      emacs_abort ();
    }

#undef CHECK_LIVE
#undef CHECK_ALLOCATED
#undef CHECK_ALLOCATED_AND_LIVE
}
/* Mark the Lisp pointers in the terminal objects.
   Called by Fgarbage_collect.  */

static void
mark_terminals (void)
{
  struct terminal *t;
  for (t = terminal_list; t; t = t->next_terminal)
    {
      eassert (t->name != NULL);
#ifdef HAVE_WINDOW_SYSTEM
      /* If a terminal object is reachable from a stacpro'ed object,
	 it might have been marked already.  Make sure the image cache
	 gets marked.  */
      mark_image_cache (t->image_cache);
#endif /* HAVE_WINDOW_SYSTEM */
      if (!VECTOR_MARKED_P (t))
	mark_vectorlike ((struct Lisp_Vector *)t);
    }
}



/* Value is non-zero if OBJ will survive the current GC because it's
   either marked or does not need to be marked to survive.  */

bool
survives_gc_p (Lisp_Object obj)
{
  bool survives_p;

  switch (XTYPE (obj))
    {
    case_Lisp_Int:
      survives_p = 1;
      break;

    case Lisp_Symbol:
      survives_p = XSYMBOL (obj)->u.s.gcmarkbit;
      break;

    case Lisp_Misc:
      survives_p = XMISCANY (obj)->gcmarkbit;
      break;

    case Lisp_String:
      survives_p = STRING_MARKED_P (XSTRING (obj));
      break;

    case Lisp_Vectorlike:
      survives_p = SUBRP (obj) || VECTOR_MARKED_P (XVECTOR (obj));
      break;

    case Lisp_Cons:
      survives_p = CONS_MARKED_P (XCONS (obj));
      break;

    case Lisp_Float:
      survives_p = FLOAT_MARKED_P (XFLOAT (obj));
      break;

    default:
      emacs_abort ();
    }

  return survives_p || PURE_P (XPNTR (obj));
}




NO_INLINE /* For better stack traces */
static void
sweep_conses (void)
{
  struct cons_block *cblk;
  struct cons_block **cprev = &cons_block;
  int lim = cons_block_index;
  EMACS_INT num_free = 0, num_used = 0;

  cons_free_list = 0;

  for (cblk = cons_block; cblk; cblk = *cprev)
    {
      int i = 0;
      int this_free = 0;
      int ilim = (lim + BITS_PER_BITS_WORD - 1) / BITS_PER_BITS_WORD;

      /* Scan the mark bits an int at a time.  */
      for (i = 0; i < ilim; i++)
        {
          if (cblk->gcmarkbits[i] == BITS_WORD_MAX)
            {
              /* Fast path - all cons cells for this int are marked.  */
              cblk->gcmarkbits[i] = 0;
              num_used += BITS_PER_BITS_WORD;
            }
          else
            {
              /* Some cons cells for this int are not marked.
                 Find which ones, and free them.  */
              int start, pos, stop;

              start = i * BITS_PER_BITS_WORD;
              stop = lim - start;
              if (stop > BITS_PER_BITS_WORD)
                stop = BITS_PER_BITS_WORD;
              stop += start;

              for (pos = start; pos < stop; pos++)
                {
		  struct Lisp_Cons *acons
		    = ptr_bounds_copy (&cblk->conses[pos], cblk);
		  if (!CONS_MARKED_P (acons))
                    {
                      this_free++;
                      cblk->conses[pos].u.s.u.chain = cons_free_list;
                      cons_free_list = &cblk->conses[pos];
                      cons_free_list->u.s.car = Vdead;
                    }
                  else
                    {
                      num_used++;
		      CONS_UNMARK (acons);
                    }
                }
            }
        }

      lim = CONS_BLOCK_SIZE;
      /* If this block contains only free conses and we have already
         seen more than two blocks worth of free conses then deallocate
         this block.  */
      if (this_free == CONS_BLOCK_SIZE && num_free > CONS_BLOCK_SIZE)
        {
          *cprev = cblk->next;
          /* Unhook from the free list.  */
          cons_free_list = cblk->conses[0].u.s.u.chain;
          lisp_align_free (cblk);
        }
      else
        {
          num_free += this_free;
          cprev = &cblk->next;
        }
    }
  total_conses = num_used;
  total_free_conses = num_free;
}

NO_INLINE /* For better stack traces */
static void
sweep_floats (void)
{
  register struct float_block *fblk;
  struct float_block **fprev = &float_block;
  register int lim = float_block_index;
  EMACS_INT num_free = 0, num_used = 0;

  float_free_list = 0;

  for (fblk = float_block; fblk; fblk = *fprev)
    {
      register int i;
      int this_free = 0;
      for (i = 0; i < lim; i++)
	{
	  struct Lisp_Float *afloat = ptr_bounds_copy (&fblk->floats[i], fblk);
	  if (!FLOAT_MARKED_P (afloat))
	    {
	      this_free++;
	      fblk->floats[i].u.chain = float_free_list;
	      float_free_list = &fblk->floats[i];
	    }
	  else
	    {
	      num_used++;
	      FLOAT_UNMARK (afloat);
	    }
	}
      lim = FLOAT_BLOCK_SIZE;
      /* If this block contains only free floats and we have already
         seen more than two blocks worth of free floats then deallocate
         this block.  */
      if (this_free == FLOAT_BLOCK_SIZE && num_free > FLOAT_BLOCK_SIZE)
        {
          *fprev = fblk->next;
          /* Unhook from the free list.  */
          float_free_list = fblk->floats[0].u.chain;
          lisp_align_free (fblk);
        }
      else
        {
          num_free += this_free;
          fprev = &fblk->next;
        }
    }
  total_floats = num_used;
  total_free_floats = num_free;
}

NO_INLINE /* For better stack traces */
static void
sweep_intervals (void)
{
  register struct interval_block *iblk;
  struct interval_block **iprev = &interval_block;
  register int lim = interval_block_index;
  EMACS_INT num_free = 0, num_used = 0;

  interval_free_list = 0;

  for (iblk = interval_block; iblk; iblk = *iprev)
    {
      register int i;
      int this_free = 0;

      for (i = 0; i < lim; i++)
        {
          if (!iblk->intervals[i].gcmarkbit)
            {
              set_interval_parent (&iblk->intervals[i], interval_free_list);
              interval_free_list = &iblk->intervals[i];
              this_free++;
            }
          else
            {
              num_used++;
              iblk->intervals[i].gcmarkbit = 0;
            }
        }
      lim = INTERVAL_BLOCK_SIZE;
      /* If this block contains only free intervals and we have already
         seen more than two blocks worth of free intervals then
         deallocate this block.  */
      if (this_free == INTERVAL_BLOCK_SIZE && num_free > INTERVAL_BLOCK_SIZE)
        {
          *iprev = iblk->next;
          /* Unhook from the free list.  */
          interval_free_list = INTERVAL_PARENT (&iblk->intervals[0]);
          lisp_free (iblk);
        }
      else
        {
          num_free += this_free;
          iprev = &iblk->next;
        }
    }
  total_intervals = num_used;
  total_free_intervals = num_free;
}

NO_INLINE /* For better stack traces */
static void
sweep_symbols (void)
{
  struct symbol_block *sblk;
  struct symbol_block **sprev = &symbol_block;
  int lim = symbol_block_index;
  EMACS_INT num_free = 0, num_used = ARRAYELTS (lispsym);

  symbol_free_list = NULL;

  for (int i = 0; i < ARRAYELTS (lispsym); i++)
    lispsym[i].u.s.gcmarkbit = 0;

  for (sblk = symbol_block; sblk; sblk = *sprev)
    {
      int this_free = 0;
      struct Lisp_Symbol *sym = sblk->symbols;
      struct Lisp_Symbol *end = sym + lim;

      for (; sym < end; ++sym)
        {
          if (!sym->u.s.gcmarkbit)
            {
              if (sym->u.s.redirect == SYMBOL_LOCALIZED)
		{
                  xfree (SYMBOL_BLV (sym));
                  /* At every GC we sweep all symbol_blocks and rebuild the
                     symbol_free_list, so those symbols which stayed unused
                     between the two will be re-swept.
                     So we have to make sure we don't re-free this blv next
                     time we sweep this symbol_block (bug#29066).  */
                  sym->u.s.redirect = SYMBOL_PLAINVAL;
                }
              sym->u.s.next = symbol_free_list;
              symbol_free_list = sym;
              symbol_free_list->u.s.function = Vdead;
              ++this_free;
            }
          else
            {
              ++num_used;
              sym->u.s.gcmarkbit = 0;
              /* Attempt to catch bogus objects.  */
              eassert (valid_lisp_object_p (sym->u.s.function));
            }
        }

      lim = SYMBOL_BLOCK_SIZE;
      /* If this block contains only free symbols and we have already
         seen more than two blocks worth of free symbols then deallocate
         this block.  */
      if (this_free == SYMBOL_BLOCK_SIZE && num_free > SYMBOL_BLOCK_SIZE)
        {
          *sprev = sblk->next;
          /* Unhook from the free list.  */
          symbol_free_list = sblk->symbols[0].u.s.next;
          lisp_free (sblk);
        }
      else
        {
          num_free += this_free;
          sprev = &sblk->next;
        }
    }
  total_symbols = num_used;
  total_free_symbols = num_free;
}

NO_INLINE /* For better stack traces.  */
static void
sweep_misc (void)
{
  register struct marker_block *mblk;
  struct marker_block **mprev = &marker_block;
  register int lim = marker_block_index;
  EMACS_INT num_free = 0, num_used = 0;

  /* Put all unmarked misc's on free list.  For a marker, first
     unchain it from the buffer it points into.  */

  misc_free_list = 0;

  for (mblk = marker_block; mblk; mblk = *mprev)
    {
      register int i;
      int this_free = 0;

      for (i = 0; i < lim; i++)
        {
          if (!mblk->markers[i].m.u_any.gcmarkbit)
            {
              if (mblk->markers[i].m.u_any.type == Lisp_Misc_Marker)
                unchain_marker (&mblk->markers[i].m.u_marker);
              else if (mblk->markers[i].m.u_any.type == Lisp_Misc_Finalizer)
                unchain_finalizer (&mblk->markers[i].m.u_finalizer);
#ifdef HAVE_MODULES
	      else if (mblk->markers[i].m.u_any.type == Lisp_Misc_User_Ptr)
		{
		  struct Lisp_User_Ptr *uptr = &mblk->markers[i].m.u_user_ptr;
		  if (uptr->finalizer)
		    uptr->finalizer (uptr->p);
		}
#endif
              /* Set the type of the freed object to Lisp_Misc_Free.
                 We could leave the type alone, since nobody checks it,
                 but this might catch bugs faster.  */
              mblk->markers[i].m.u_marker.type = Lisp_Misc_Free;
              mblk->markers[i].m.u_free.chain = misc_free_list;
              misc_free_list = &mblk->markers[i].m;
              this_free++;
            }
          else
            {
              num_used++;
              mblk->markers[i].m.u_any.gcmarkbit = 0;
            }
        }
      lim = MARKER_BLOCK_SIZE;
      /* If this block contains only free markers and we have already
         seen more than two blocks worth of free markers then deallocate
         this block.  */
      if (this_free == MARKER_BLOCK_SIZE && num_free > MARKER_BLOCK_SIZE)
        {
          *mprev = mblk->next;
          /* Unhook from the free list.  */
          misc_free_list = mblk->markers[0].m.u_free.chain;
          lisp_free (mblk);
        }
      else
        {
          num_free += this_free;
          mprev = &mblk->next;
        }
    }

  total_markers = num_used;
  total_free_markers = num_free;
}

NO_INLINE /* For better stack traces */
static void
sweep_buffers (void)
{
  register struct buffer *buffer, **bprev = &all_buffers;

  total_buffers = 0;
  for (buffer = all_buffers; buffer; buffer = *bprev)
    if (!VECTOR_MARKED_P (buffer))
      {
        *bprev = buffer->next;
        lisp_free (buffer);
      }
    else
      {
        VECTOR_UNMARK (buffer);
        /* Do not use buffer_(set|get)_intervals here.  */
        buffer->text->intervals = balance_intervals (buffer->text->intervals);
        total_buffers++;
        bprev = &buffer->next;
      }
}

/* Sweep: find all structures not marked, and free them.  */
static void
gc_sweep (void)
{
  /* Remove or mark entries in weak hash tables.
     This must be done before any object is unmarked.  */
  sweep_weak_hash_tables ();

  sweep_strings ();
  check_string_bytes (!noninteractive);
  sweep_conses ();
  sweep_floats ();
  sweep_intervals ();
  sweep_symbols ();
  sweep_misc ();
  sweep_buffers ();
  sweep_vectors ();
  check_string_bytes (!noninteractive);
}

DEFUN ("memory-info", Fmemory_info, Smemory_info, 0, 0, 0,
       doc: /* Return a list of (TOTAL-RAM FREE-RAM TOTAL-SWAP FREE-SWAP).
All values are in Kbytes.  If there is no swap space,
last two values are zero.  If the system is not supported
or memory information can't be obtained, return nil.  */)
  (void)
{
#if defined HAVE_LINUX_SYSINFO
  struct sysinfo si;
  uintmax_t units;

  if (sysinfo (&si))
    return Qnil;
#ifdef LINUX_SYSINFO_UNIT
  units = si.mem_unit;
#else
  units = 1;
#endif
  return list4i ((uintmax_t) si.totalram * units / 1024,
		 (uintmax_t) si.freeram * units / 1024,
		 (uintmax_t) si.totalswap * units / 1024,
		 (uintmax_t) si.freeswap * units / 1024);
#elif defined WINDOWSNT
  unsigned long long totalram, freeram, totalswap, freeswap;

  if (w32_memory_info (&totalram, &freeram, &totalswap, &freeswap) == 0)
    return list4i ((uintmax_t) totalram / 1024,
		   (uintmax_t) freeram / 1024,
		   (uintmax_t) totalswap / 1024,
		   (uintmax_t) freeswap / 1024);
  else
    return Qnil;
#else
  /* FIXME: add more systems.  */
  return Qnil;
#endif
}

/* Debugging aids.  */

DEFUN ("memory-limit", Fmemory_limit, Smemory_limit, 0, 0, 0,
       doc: /* Return the address of the last byte Emacs has allocated, divided by 1024.
This may be helpful in debugging Emacs's memory usage.
We divide the value by 1024 to make sure it fits in a Lisp integer.  */)
  (void)
{
  Lisp_Object end;

#if defined HAVE_NS || defined __APPLE__ || !HAVE_SBRK
  /* Avoid warning.  sbrk has no relation to memory allocated anyway.  */
  XSETINT (end, 0);
#else
  XSETINT (end, (intptr_t) (char *) sbrk (0) / 1024);
#endif

  return end;
}

DEFUN ("memory-use-counts", Fmemory_use_counts, Smemory_use_counts, 0, 0, 0,
       doc: /* Return a list of counters that measure how much consing there has been.
Each of these counters increments for a certain kind of object.
The counters wrap around from the largest positive integer to zero.
Garbage collection does not decrease them.
The elements of the value are as follows:
  (CONSES FLOATS VECTOR-CELLS SYMBOLS STRING-CHARS MISCS INTERVALS STRINGS)
All are in units of 1 = one object consed
except for VECTOR-CELLS and STRING-CHARS, which count the total length of
objects consed.
MISCS include overlays, markers, and some internal types.
Frames, windows, buffers, and subprocesses count as vectors
  (but the contents of a buffer's text do not count here).  */)
  (void)
{
  return listn (CONSTYPE_HEAP, 8,
		bounded_number (cons_cells_consed),
		bounded_number (floats_consed),
		bounded_number (vector_cells_consed),
		bounded_number (symbols_consed),
		bounded_number (string_chars_consed),
		bounded_number (misc_objects_consed),
		bounded_number (intervals_consed),
		bounded_number (strings_consed));
}

static bool
symbol_uses_obj (Lisp_Object symbol, Lisp_Object obj)
{
  struct Lisp_Symbol *sym = XSYMBOL (symbol);
  Lisp_Object val = find_symbol_value (symbol);
  return (EQ (val, obj)
	  || EQ (sym->u.s.function, obj)
	  || (!NILP (sym->u.s.function)
	      && COMPILEDP (sym->u.s.function)
	      && EQ (AREF (sym->u.s.function, COMPILED_BYTECODE), obj))
	  || (!NILP (val)
	      && COMPILEDP (val)
	      && EQ (AREF (val, COMPILED_BYTECODE), obj)));
}

/* Find at most FIND_MAX symbols which have OBJ as their value or
   function.  This is used in gdbinit's `xwhichsymbols' command.  */

Lisp_Object
which_symbols (Lisp_Object obj, EMACS_INT find_max)
{
   struct symbol_block *sblk;
   ptrdiff_t gc_count = inhibit_garbage_collection ();
   Lisp_Object found = Qnil;

   if (! DEADP (obj))
     {
       for (int i = 0; i < ARRAYELTS (lispsym); i++)
	 {
	   Lisp_Object sym = builtin_lisp_symbol (i);
	   if (symbol_uses_obj (sym, obj))
	     {
	       found = Fcons (sym, found);
	       if (--find_max == 0)
		 goto out;
	     }
	 }

       for (sblk = symbol_block; sblk; sblk = sblk->next)
	 {
	   struct Lisp_Symbol *asym = sblk->symbols;
	   int bn;

	   for (bn = 0; bn < SYMBOL_BLOCK_SIZE; bn++, asym++)
	     {
	       if (sblk == symbol_block && bn >= symbol_block_index)
		 break;

	       Lisp_Object sym = make_lisp_symbol (asym);
	       if (symbol_uses_obj (sym, obj))
		 {
		   found = Fcons (sym, found);
		   if (--find_max == 0)
		     goto out;
		 }
	     }
	 }
     }

  out:
   unbind_to (gc_count, Qnil);
   return found;
}

#ifdef SUSPICIOUS_OBJECT_CHECKING

static void *
find_suspicious_object_in_range (void *begin, void *end)
{
  char *begin_a = begin;
  char *end_a = end;
  int i;

  for (i = 0; i < ARRAYELTS (suspicious_objects); ++i)
    {
      char *suspicious_object = suspicious_objects[i];
      if (begin_a <= suspicious_object && suspicious_object < end_a)
	return suspicious_object;
    }

  return NULL;
}

static void
note_suspicious_free (void *ptr)
{
  struct suspicious_free_record *rec;

  rec = &suspicious_free_history[suspicious_free_history_index++];
  if (suspicious_free_history_index ==
      ARRAYELTS (suspicious_free_history))
    {
      suspicious_free_history_index = 0;
    }

  memset (rec, 0, sizeof (*rec));
  rec->suspicious_object = ptr;
  backtrace (&rec->backtrace[0], ARRAYELTS (rec->backtrace));
}

static void
detect_suspicious_free (void *ptr)
{
  int i;

  eassert (ptr != NULL);

  for (i = 0; i < ARRAYELTS (suspicious_objects); ++i)
    if (suspicious_objects[i] == ptr)
      {
        note_suspicious_free (ptr);
        suspicious_objects[i] = NULL;
      }
}

#endif /* SUSPICIOUS_OBJECT_CHECKING */

DEFUN ("suspicious-object", Fsuspicious_object, Ssuspicious_object, 1, 1, 0,
       doc: /* Return OBJ, maybe marking it for extra scrutiny.
If Emacs is compiled with suspicious object checking, capture
a stack trace when OBJ is freed in order to help track down
garbage collection bugs.  Otherwise, do nothing and return OBJ.   */)
   (Lisp_Object obj)
{
#ifdef SUSPICIOUS_OBJECT_CHECKING
  /* Right now, we care only about vectors.  */
  if (VECTORLIKEP (obj))
    {
      suspicious_objects[suspicious_object_index++] = XVECTOR (obj);
      if (suspicious_object_index == ARRAYELTS (suspicious_objects))
	suspicious_object_index = 0;
    }
#endif
  return obj;
}

#ifdef ENABLE_CHECKING

bool suppress_checking;

void
die (const char *msg, const char *file, int line)
{
  fprintf (stderr, "\r\n%s:%d: Emacs fatal error: assertion failed: %s\r\n",
	   file, line, msg);
  terminate_due_to_signal (SIGABRT, INT_MAX);
}

#endif /* ENABLE_CHECKING */

#if defined (ENABLE_CHECKING) && USE_STACK_LISP_OBJECTS

/* Stress alloca with inconveniently sized requests and check
   whether all allocated areas may be used for Lisp_Object.  */

NO_INLINE static void
verify_alloca (void)
{
  int i;
  enum { ALLOCA_CHECK_MAX = 256 };
  /* Start from size of the smallest Lisp object.  */
  for (i = sizeof (struct Lisp_Cons); i <= ALLOCA_CHECK_MAX; i++)
    {
      void *ptr = alloca (i);
      make_lisp_ptr (ptr, Lisp_Cons);
    }
}

#else /* not ENABLE_CHECKING && USE_STACK_LISP_OBJECTS */

#define verify_alloca() ((void) 0)

#endif /* ENABLE_CHECKING && USE_STACK_LISP_OBJECTS */

/* Initialization.  */

void
init_alloc_once (void)
{
  /* Even though Qt's contents are not set up, its address is known.  */
  Vpurify_flag = Qt;

  purebeg = PUREBEG;
  pure_size = PURESIZE;

  verify_alloca ();
  init_finalizer_list (&finalizers);
  init_finalizer_list (&doomed_finalizers);

  mem_init ();
  Vdead = make_pure_string ("DEAD", 4, 4, 0);

#ifdef DOUG_LEA_MALLOC
  mallopt (M_TRIM_THRESHOLD, 128 * 1024); /* Trim threshold.  */
  mallopt (M_MMAP_THRESHOLD, 64 * 1024);  /* Mmap threshold.  */
  mallopt (M_MMAP_MAX, MMAP_MAX_AREAS);   /* Max. number of mmap'ed areas.  */
#endif
  init_strings ();
  init_vectors ();

  refill_memory_reserve ();
  gc_cons_threshold = GC_DEFAULT_THRESHOLD;
}

void
init_alloc (void)
{
  Vgc_elapsed = make_float (0.0);
  gcs_done = 0;

#if USE_VALGRIND
  valgrind_p = RUNNING_ON_VALGRIND != 0;
#endif
}

void
syms_of_alloc (void)
{
  DEFVAR_INT ("gc-cons-threshold", gc_cons_threshold,
	      doc: /* Number of bytes of consing between garbage collections.
Garbage collection can happen automatically once this many bytes have been
allocated since the last garbage collection.  All data types count.

Garbage collection happens automatically only when `eval' is called.

By binding this temporarily to a large number, you can effectively
prevent garbage collection during a part of the program.
See also `gc-cons-percentage'.  */);

  DEFVAR_LISP ("gc-cons-percentage", Vgc_cons_percentage,
	       doc: /* Portion of the heap used for allocation.
Garbage collection can happen automatically once this portion of the heap
has been allocated since the last garbage collection.
If this portion is smaller than `gc-cons-threshold', this is ignored.  */);
  Vgc_cons_percentage = make_float (0.1);

  DEFVAR_INT ("pure-bytes-used", pure_bytes_used,
	      doc: /* Number of bytes of shareable Lisp data allocated so far.  */);

  DEFVAR_INT ("cons-cells-consed", cons_cells_consed,
	      doc: /* Number of cons cells that have been consed so far.  */);

  DEFVAR_INT ("floats-consed", floats_consed,
	      doc: /* Number of floats that have been consed so far.  */);

  DEFVAR_INT ("vector-cells-consed", vector_cells_consed,
	      doc: /* Number of vector cells that have been consed so far.  */);

  DEFVAR_INT ("symbols-consed", symbols_consed,
	      doc: /* Number of symbols that have been consed so far.  */);
  symbols_consed += ARRAYELTS (lispsym);

  DEFVAR_INT ("string-chars-consed", string_chars_consed,
	      doc: /* Number of string characters that have been consed so far.  */);

  DEFVAR_INT ("misc-objects-consed", misc_objects_consed,
	      doc: /* Number of miscellaneous objects that have been consed so far.
These include markers and overlays, plus certain objects not visible
to users.  */);

  DEFVAR_INT ("intervals-consed", intervals_consed,
	      doc: /* Number of intervals that have been consed so far.  */);

  DEFVAR_INT ("strings-consed", strings_consed,
	      doc: /* Number of strings that have been consed so far.  */);

  DEFVAR_LISP ("purify-flag", Vpurify_flag,
	       doc: /* Non-nil means loading Lisp code in order to dump an executable.
This means that certain objects should be allocated in shared (pure) space.
It can also be set to a hash-table, in which case this table is used to
do hash-consing of the objects allocated to pure space.  */);

  DEFVAR_BOOL ("garbage-collection-messages", garbage_collection_messages,
	       doc: /* Non-nil means display messages at start and end of garbage collection.  */);
  garbage_collection_messages = 0;

  DEFVAR_LISP ("post-gc-hook", Vpost_gc_hook,
	       doc: /* Hook run after garbage collection has finished.  */);
  Vpost_gc_hook = Qnil;
  DEFSYM (Qpost_gc_hook, "post-gc-hook");

  DEFVAR_LISP ("memory-signal-data", Vmemory_signal_data,
	       doc: /* Precomputed `signal' argument for memory-full error.  */);
  /* We build this in advance because if we wait until we need it, we might
     not be able to allocate the memory to hold it.  */
  Vmemory_signal_data
    = listn (CONSTYPE_PURE, 2, Qerror,
	     build_pure_c_string ("Memory exhausted--use M-x save-some-buffers then exit and restart Emacs"));

  DEFVAR_LISP ("memory-full", Vmemory_full,
	       doc: /* Non-nil means Emacs cannot get much more Lisp memory.  */);
  Vmemory_full = Qnil;

  DEFSYM (Qconses, "conses");
  DEFSYM (Qsymbols, "symbols");
  DEFSYM (Qmiscs, "miscs");
  DEFSYM (Qstrings, "strings");
  DEFSYM (Qvectors, "vectors");
  DEFSYM (Qfloats, "floats");
  DEFSYM (Qintervals, "intervals");
  DEFSYM (Qbuffers, "buffers");
  DEFSYM (Qstring_bytes, "string-bytes");
  DEFSYM (Qvector_slots, "vector-slots");
  DEFSYM (Qheap, "heap");
  DEFSYM (QAutomatic_GC, "Automatic GC");

  DEFSYM (Qgc_cons_threshold, "gc-cons-threshold");
  DEFSYM (Qchar_table_extra_slots, "char-table-extra-slots");

  DEFVAR_LISP ("gc-elapsed", Vgc_elapsed,
	       doc: /* Accumulated time elapsed in garbage collections.
The time is in seconds as a floating point value.  */);
  DEFVAR_INT ("gcs-done", gcs_done,
              doc: /* Accumulated number of garbage collections done.  */);

  defsubr (&Scons);
  defsubr (&Svector);
  defsubr (&Srecord);
  defsubr (&Sbool_vector);
  defsubr (&Smake_byte_code);
  defsubr (&Smake_vector);
  defsubr (&Smake_record);
  defsubr (&Smake_string);
  defsubr (&Smake_bool_vector);
  defsubr (&Smake_symbol);
  defsubr (&Smake_marker);
  defsubr (&Smake_finalizer);
  defsubr (&Spurecopy);
  defsubr (&Sgarbage_collect);
  defsubr (&Smemory_limit);
  defsubr (&Smemory_info);
  defsubr (&Smemory_use_counts);
  defsubr (&Ssuspicious_object);
}

/* When compiled with GCC, GDB might say "No enum type named
   pvec_type" if we don't have at least one symbol with that type, and
   then xbacktrace could fail.  Similarly for the other enums and
   their values.  Some non-GCC compilers don't like these constructs.  */
#ifdef __GNUC__
union
{
  enum CHARTAB_SIZE_BITS CHARTAB_SIZE_BITS;
  enum char_table_specials char_table_specials;
  enum char_bits char_bits;
  enum DEFAULT_HASH_SIZE DEFAULT_HASH_SIZE;
  enum Lisp_Bits Lisp_Bits;
  enum Lisp_Compiled Lisp_Compiled;
  enum maxargs maxargs;
  enum MAX_ALLOCA MAX_ALLOCA;
  enum More_Lisp_Bits More_Lisp_Bits;
  enum pvec_type pvec_type;
} const EXTERNALLY_VISIBLE gdb_make_enums_visible = {0};
#endif	/* __GNUC__ */<|MERGE_RESOLUTION|>--- conflicted
+++ resolved
@@ -5866,11 +5866,7 @@
    where mark_stack finds values that look like live Lisp objects on
    portions of stack that couldn't possibly contain such live objects.
    For more details of this, see the discussion at
-<<<<<<< HEAD
-   https://lists.gnu.org/archive/html/emacs-devel/2014-05/msg00270.html.  */
-=======
    https://lists.gnu.org/r/emacs-devel/2014-05/msg00270.html.  */
->>>>>>> 89212988
 static Lisp_Object
 garbage_collect_1 (void *end)
 {
