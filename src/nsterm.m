--- conflicted
+++ resolved
@@ -6517,7 +6517,6 @@
             return;
 
           if ([theEvent hasPreciseScrollingDeltas])
-<<<<<<< HEAD
             {
               static int totalDeltaX, totalDeltaY;
               int lineHeight;
@@ -6587,77 +6586,6 @@
 
               scrollUp = delta > 0;
             }
-=======
-            {
-              static int totalDeltaX, totalDeltaY;
-              int lineHeight;
-
-              if (NUMBERP (ns_mwheel_line_height))
-                lineHeight = XINT (ns_mwheel_line_height);
-              else
-                {
-                  /* FIXME: Use actual line height instead of the default.  */
-                  lineHeight = default_line_pixel_height
-                    (XWINDOW (FRAME_SELECTED_WINDOW (emacsframe)));
-                }
-
-              if ([theEvent phase] == NSEventPhaseBegan)
-                {
-                  totalDeltaX = 0;
-                  totalDeltaY = 0;
-                }
-
-              totalDeltaX += [theEvent scrollingDeltaX];
-              totalDeltaY += [theEvent scrollingDeltaY];
-
-              /* Calculate the number of lines, if any, to scroll, and
-               * reset the total delta for the direction we're NOT
-               * scrolling so that small movements don't add up.  */
-              if (abs (totalDeltaX) > abs (totalDeltaY)
-                  && abs (totalDeltaX) > lineHeight)
-                {
-                  horizontal = YES;
-                  scrollUp = totalDeltaX > 0;
-
-                  lines = abs (totalDeltaX / lineHeight);
-                  totalDeltaX = totalDeltaX % lineHeight;
-                  totalDeltaY = 0;
-                }
-              else if (abs (totalDeltaY) >= abs (totalDeltaX)
-                       && abs (totalDeltaY) > lineHeight)
-                {
-                  horizontal = NO;
-                  scrollUp = totalDeltaY > 0;
-
-                  lines = abs (totalDeltaY / lineHeight);
-                  totalDeltaY = totalDeltaY % lineHeight;
-                  totalDeltaX = 0;
-                }
-
-              if (lines > 1 && ! ns_use_mwheel_acceleration)
-                lines = 1;
-            }
-          else
-            {
-              CGFloat delta;
-
-              if ([theEvent scrollingDeltaY] == 0)
-                {
-                  horizontal = YES;
-                  delta = [theEvent scrollingDeltaX];
-                }
-              else
-                {
-                  horizontal = NO;
-                  delta = [theEvent scrollingDeltaY];
-                }
-
-              lines = (ns_use_mwheel_acceleration)
-                ? ceil (fabs (delta)) : 1;
-
-              scrollUp = delta > 0;
-            }
->>>>>>> aa754246
 
           if (lines == 0)
             return;
@@ -7281,21 +7209,9 @@
 
   win = [[EmacsWindow alloc]
             initWithContentRect: r
-<<<<<<< HEAD
-                      styleMask: ((FRAME_UNDECORATED (f)
-                                   ? FRAME_UNDECORATED_FLAGS
-                                   : FRAME_DECORATED_FLAGS)
-#ifdef NS_IMPL_COCOA
-                                  | NSWindowStyleMaskResizable
-                                  | NSWindowStyleMaskMiniaturizable
-                                  | NSWindowStyleMaskClosable
-#endif
-                                  )
-=======
                       styleMask: (FRAME_UNDECORATED (f)
                                   ? FRAME_UNDECORATED_FLAGS
                                   : FRAME_DECORATED_FLAGS)
->>>>>>> aa754246
                         backing: NSBackingStoreBuffered
                           defer: YES];
 
