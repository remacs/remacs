/* NeXT/Open/GNUstep / macOS communication module.      -*- coding: utf-8 -*-

Copyright (C) 1989, 1993-1994, 2005-2006, 2008-2018 Free Software
Foundation, Inc.

This file is part of GNU Emacs.

GNU Emacs is free software: you can redistribute it and/or modify
it under the terms of the GNU General Public License as published by
the Free Software Foundation, either version 3 of the License, or (at
your option) any later version.

GNU Emacs is distributed in the hope that it will be useful,
but WITHOUT ANY WARRANTY; without even the implied warranty of
MERCHANTABILITY or FITNESS FOR A PARTICULAR PURPOSE.  See the
GNU General Public License for more details.

You should have received a copy of the GNU General Public License
along with GNU Emacs.  If not, see <https://www.gnu.org/licenses/>.  */

/*
Originally by Carl Edman
Updated by Christian Limpach (chris@nice.ch)
OpenStep/Rhapsody port by Scott Bender (sbender@harmony-ds.com)
macOS/Aqua port by Christophe de Dinechin (descubes@earthlink.net)
GNUstep port and post-20 update by Adrian Robert (arobert@cogsci.ucsd.edu)
*/

/* This should be the first include, as it may set up #defines affecting
   interpretation of even the system includes.  */
#include <config.h>

#include <fcntl.h>
#include <math.h>
#include <pthread.h>
#include <sys/types.h>
#include <time.h>
#include <signal.h>
#include <unistd.h>
#include <stdbool.h>

#include <c-ctype.h>
#include <c-strcase.h>
#include <ftoastr.h>

#include "lisp.h"
#include "blockinput.h"
#include "sysselect.h"
#include "nsterm.h"
#include "systime.h"
#include "character.h"
#include "fontset.h"
#include "composite.h"
#include "ccl.h"

#include "termhooks.h"
#include "termchar.h"
#include "menu.h"
#include "window.h"
#include "keyboard.h"
#include "buffer.h"
#include "font.h"

#ifdef NS_IMPL_GNUSTEP
#include "process.h"
#endif

#ifdef NS_IMPL_COCOA
#include "macfont.h"
#include <Carbon/Carbon.h>
#endif

static EmacsMenu *dockMenu;
#ifdef NS_IMPL_COCOA
static EmacsMenu *mainMenu;
#endif

/* ==========================================================================

   NSTRACE, Trace support.

   ========================================================================== */

#if NSTRACE_ENABLED

/* The following use "volatile" since they can be accessed from
   parallel threads.  */
volatile int nstrace_num = 0;
volatile int nstrace_depth = 0;

/* When 0, no trace is emitted.  This is used by NSTRACE_WHEN and
   NSTRACE_UNLESS to silence functions called.

   TODO: This should really be a thread-local variable, to avoid that
   a function with disabled trace thread silence trace output in
   another.  However, in practice this seldom is a problem.  */
volatile int nstrace_enabled_global = 1;

/* Called when nstrace_enabled goes out of scope.  */
void nstrace_leave(int * pointer_to_nstrace_enabled)
{
  if (*pointer_to_nstrace_enabled)
    {
      --nstrace_depth;
    }
}


/* Called when nstrace_saved_enabled_global goes out of scope.  */
void nstrace_restore_global_trace_state(int * pointer_to_saved_enabled_global)
{
  nstrace_enabled_global = *pointer_to_saved_enabled_global;
}


char const * nstrace_fullscreen_type_name (int fs_type)
{
  switch (fs_type)
    {
    case -1:                   return "-1";
    case FULLSCREEN_NONE:      return "FULLSCREEN_NONE";
    case FULLSCREEN_WIDTH:     return "FULLSCREEN_WIDTH";
    case FULLSCREEN_HEIGHT:    return "FULLSCREEN_HEIGHT";
    case FULLSCREEN_BOTH:      return "FULLSCREEN_BOTH";
    case FULLSCREEN_MAXIMIZED: return "FULLSCREEN_MAXIMIZED";
    default:                   return "FULLSCREEN_?????";
    }
}
#endif


/* ==========================================================================

   NSColor, EmacsColor category.

   ========================================================================== */
@implementation NSColor (EmacsColor)
+ (NSColor *)colorForEmacsRed:(CGFloat)red green:(CGFloat)green
                         blue:(CGFloat)blue alpha:(CGFloat)alpha
{
#if defined (NS_IMPL_COCOA) \
  && MAC_OS_X_VERSION_MAX_ALLOWED >= 1070
  if (ns_use_srgb_colorspace
#if MAC_OS_X_VERSION_MIN_REQUIRED < 1070
      && [NSColor respondsToSelector:
                    @selector(colorWithSRGBRed:green:blue:alpha:)]
#endif
      )
    return [NSColor colorWithSRGBRed: red
                               green: green
                                blue: blue
                               alpha: alpha];
#endif
  return [NSColor colorWithCalibratedRed: red
                                   green: green
                                    blue: blue
                                   alpha: alpha];
}

- (NSColor *)colorUsingDefaultColorSpace
{
  /* FIXMES: We're checking for colorWithSRGBRed here so this will
     only work in the same place as in the method above.  It should
     really be a check whether we're on macOS 10.7 or above.  */
#if defined (NS_IMPL_COCOA) \
  && MAC_OS_X_VERSION_MAX_ALLOWED >= 1070
  if (ns_use_srgb_colorspace
#if MAC_OS_X_VERSION_MIN_REQUIRED < 1070
      && [NSColor respondsToSelector:
                    @selector(colorWithSRGBRed:green:blue:alpha:)]
#endif
      )
    return [self colorUsingColorSpace: [NSColorSpace sRGBColorSpace]];
#endif
  return [self colorUsingColorSpaceName: NSCalibratedRGBColorSpace];
}

@end

/* ==========================================================================

    Local declarations

   ========================================================================== */

/* Convert a symbol indexed with an NSxxx value to a value as defined
   in keyboard.c (lispy_function_key). I hope this is a correct way
   of doing things...  */
static unsigned convert_ns_to_X_keysym[] =
{
  NSHomeFunctionKey,            0x50,
  NSLeftArrowFunctionKey,       0x51,
  NSUpArrowFunctionKey,         0x52,
  NSRightArrowFunctionKey,      0x53,
  NSDownArrowFunctionKey,       0x54,
  NSPageUpFunctionKey,          0x55,
  NSPageDownFunctionKey,        0x56,
  NSEndFunctionKey,             0x57,
  NSBeginFunctionKey,           0x58,
  NSSelectFunctionKey,          0x60,
  NSPrintFunctionKey,           0x61,
  NSClearLineFunctionKey,       0x0B,
  NSExecuteFunctionKey,         0x62,
  NSInsertFunctionKey,          0x63,
  NSUndoFunctionKey,            0x65,
  NSRedoFunctionKey,            0x66,
  NSMenuFunctionKey,            0x67,
  NSFindFunctionKey,            0x68,
  NSHelpFunctionKey,            0x6A,
  NSBreakFunctionKey,           0x6B,

  NSF1FunctionKey,              0xBE,
  NSF2FunctionKey,              0xBF,
  NSF3FunctionKey,              0xC0,
  NSF4FunctionKey,              0xC1,
  NSF5FunctionKey,              0xC2,
  NSF6FunctionKey,              0xC3,
  NSF7FunctionKey,              0xC4,
  NSF8FunctionKey,              0xC5,
  NSF9FunctionKey,              0xC6,
  NSF10FunctionKey,             0xC7,
  NSF11FunctionKey,             0xC8,
  NSF12FunctionKey,             0xC9,
  NSF13FunctionKey,             0xCA,
  NSF14FunctionKey,             0xCB,
  NSF15FunctionKey,             0xCC,
  NSF16FunctionKey,             0xCD,
  NSF17FunctionKey,             0xCE,
  NSF18FunctionKey,             0xCF,
  NSF19FunctionKey,             0xD0,
  NSF20FunctionKey,             0xD1,
  NSF21FunctionKey,             0xD2,
  NSF22FunctionKey,             0xD3,
  NSF23FunctionKey,             0xD4,
  NSF24FunctionKey,             0xD5,

  NSBackspaceCharacter,         0x08,  /* 8: Not on some KBs.  */
  NSDeleteCharacter,            0xFF,  /* 127: Big 'delete' key upper right.  */
  NSDeleteFunctionKey,          0x9F,  /* 63272: Del forw key off main array.  */

  NSTabCharacter,		0x09,
  0x19,				0x09,  /* left tab->regular since pass shift */
  NSCarriageReturnCharacter,	0x0D,
  NSNewlineCharacter,		0x0D,
  NSEnterCharacter,		0x8D,

  0x41|NSEventModifierFlagNumericPad,	0xAE,  /* KP_Decimal */
  0x43|NSEventModifierFlagNumericPad,	0xAA,  /* KP_Multiply */
  0x45|NSEventModifierFlagNumericPad,	0xAB,  /* KP_Add */
  0x4B|NSEventModifierFlagNumericPad,	0xAF,  /* KP_Divide */
  0x4E|NSEventModifierFlagNumericPad,	0xAD,  /* KP_Subtract */
  0x51|NSEventModifierFlagNumericPad,	0xBD,  /* KP_Equal */
  0x52|NSEventModifierFlagNumericPad,	0xB0,  /* KP_0 */
  0x53|NSEventModifierFlagNumericPad,	0xB1,  /* KP_1 */
  0x54|NSEventModifierFlagNumericPad,	0xB2,  /* KP_2 */
  0x55|NSEventModifierFlagNumericPad,	0xB3,  /* KP_3 */
  0x56|NSEventModifierFlagNumericPad,	0xB4,  /* KP_4 */
  0x57|NSEventModifierFlagNumericPad,	0xB5,  /* KP_5 */
  0x58|NSEventModifierFlagNumericPad,	0xB6,  /* KP_6 */
  0x59|NSEventModifierFlagNumericPad,	0xB7,  /* KP_7 */
  0x5B|NSEventModifierFlagNumericPad,	0xB8,  /* KP_8 */
  0x5C|NSEventModifierFlagNumericPad,	0xB9,  /* KP_9 */

  0x1B,				0x1B   /* escape */
};

/* On macOS picks up the default NSGlobalDomain AppleAntiAliasingThreshold,
   the maximum font size to NOT antialias.  On GNUstep there is currently
   no way to control this behavior.  */
float ns_antialias_threshold;

NSArray *ns_send_types = 0, *ns_return_types = 0;
static NSArray *ns_drag_types = 0;
NSString *ns_app_name = @"Emacs";  /* default changed later */

/* Display variables */
struct ns_display_info *x_display_list; /* Chain of existing displays */
long context_menu_value = 0;

/* display update */
static struct frame *ns_updating_frame;
static NSView *focus_view = NULL;
static int ns_window_num = 0;
#ifdef NS_IMPL_GNUSTEP
static NSRect uRect;            // TODO: This is dead, remove it?
#endif
static BOOL gsaved = NO;
static BOOL ns_fake_keydown = NO;
#ifdef NS_IMPL_COCOA
static BOOL ns_menu_bar_is_hidden = NO;

/* The number of times NSDisableScreenUpdates has been called.  */
static int disable_screen_updates_count = 0;
#endif
/* static int debug_lock = 0; */

/* event loop */
static BOOL send_appdefined = YES;
#define NO_APPDEFINED_DATA (-8)
static int last_appdefined_event_data = NO_APPDEFINED_DATA;
static NSTimer *timed_entry = 0;
static NSTimer *scroll_repeat_entry = nil;
static fd_set select_readfds, select_writefds;
enum { SELECT_HAVE_READ = 1, SELECT_HAVE_WRITE = 2, SELECT_HAVE_TMO = 4 };
static int select_nfds = 0, select_valid = 0;
static struct timespec select_timeout = { 0, 0 };
static int selfds[2] = { -1, -1 };
static pthread_mutex_t select_mutex;
static NSAutoreleasePool *outerpool;
static struct input_event *emacs_event = NULL;
static struct input_event *q_event_ptr = NULL;
static int n_emacs_events_pending = 0;
static NSMutableArray *ns_pending_files, *ns_pending_service_names,
  *ns_pending_service_args;
static BOOL ns_do_open_file = NO;
static BOOL ns_last_use_native_fullscreen;

/* Non-zero means that a HELP_EVENT has been generated since Emacs
   start.  */

static BOOL any_help_event_p = NO;

static struct {
  struct input_event *q;
  int nr, cap;
} hold_event_q = {
  NULL, 0, 0
};

#ifdef NS_IMPL_COCOA
/*
 * State for pending menu activation:
 * MENU_NONE     Normal state
 * MENU_PENDING  A menu has been clicked on, but has been canceled so we can
 *               run lisp to update the menu.
 * MENU_OPENING  Menu is up to date, and the click event is redone so the menu
 *               will open.
 */
#define MENU_NONE 0
#define MENU_PENDING 1
#define MENU_OPENING 2
static int menu_will_open_state = MENU_NONE;

/* Saved position for menu click.  */
static CGPoint menu_mouse_point;
#endif

/* Convert modifiers in a NeXTstep event to emacs style modifiers.  */
#define NS_FUNCTION_KEY_MASK 0x800000
#define NSLeftControlKeyMask    (0x000001 | NSEventModifierFlagControl)
#define NSRightControlKeyMask   (0x002000 | NSEventModifierFlagControl)
#define NSLeftCommandKeyMask    (0x000008 | NSEventModifierFlagCommand)
#define NSRightCommandKeyMask   (0x000010 | NSEventModifierFlagCommand)
#define NSLeftAlternateKeyMask  (0x000020 | NSEventModifierFlagOption)
#define NSRightAlternateKeyMask (0x000040 | NSEventModifierFlagOption)

static unsigned int
ev_modifiers_helper (unsigned int flags, unsigned int left_mask,
                     unsigned int right_mask, unsigned int either_mask,
                     Lisp_Object left_modifier, Lisp_Object right_modifier)
{
  unsigned int modifiers = 0;

  if (flags & either_mask)
    {
      BOOL left_key = (flags & left_mask) == left_mask;
      BOOL right_key = (flags & right_mask) == right_mask
        && ! EQ (right_modifier, Qleft);

      if (right_key)
        modifiers |= parse_solitary_modifier (right_modifier);

      /* GNUstep (and possibly macOS in certain circumstances) doesn't
         differentiate between the left and right keys, so if we can't
         identify which key it is, we use the left key setting.  */
      if (left_key || ! right_key)
        modifiers |= parse_solitary_modifier (left_modifier);
    }

  return modifiers;
}

#define EV_MODIFIERS2(flags)                                            \
  (((flags & NSEventModifierFlagHelp) ?                                 \
    hyper_modifier : 0)                                                 \
   | ((flags & NSEventModifierFlagShift) ?                              \
      shift_modifier : 0)                                               \
   | ((flags & NS_FUNCTION_KEY_MASK) ?                                  \
      parse_solitary_modifier (ns_function_modifier) : 0)               \
   | ev_modifiers_helper (flags, NSLeftControlKeyMask,                  \
                          NSRightControlKeyMask,                        \
                          NSEventModifierFlagControl,                   \
                          ns_control_modifier,                          \
                          ns_right_control_modifier)                    \
   | ev_modifiers_helper (flags, NSLeftCommandKeyMask,                  \
                          NSRightCommandKeyMask,                        \
                          NSEventModifierFlagCommand,                   \
                          ns_command_modifier,                          \
                          ns_right_command_modifier)                    \
   | ev_modifiers_helper (flags, NSLeftAlternateKeyMask,                \
                          NSRightAlternateKeyMask,                      \
                          NSEventModifierFlagOption,                    \
                          ns_alternate_modifier,                        \
                          ns_right_alternate_modifier))

#define EV_MODIFIERS(e) EV_MODIFIERS2 ([e modifierFlags])

#define EV_UDMODIFIERS(e)                                      \
    ((([e type] == NSEventTypeLeftMouseDown) ? down_modifier : 0)       \
     | (([e type] == NSEventTypeRightMouseDown) ? down_modifier : 0)    \
     | (([e type] == NSEventTypeOtherMouseDown) ? down_modifier : 0)    \
     | (([e type] == NSEventTypeLeftMouseDragged) ? down_modifier : 0)  \
     | (([e type] == NSEventTypeRightMouseDragged) ? down_modifier : 0) \
     | (([e type] == NSEventTypeOtherMouseDragged) ? down_modifier : 0) \
     | (([e type] == NSEventTypeLeftMouseUp)   ? up_modifier   : 0)     \
     | (([e type] == NSEventTypeRightMouseUp)   ? up_modifier   : 0)    \
     | (([e type] == NSEventTypeOtherMouseUp)   ? up_modifier   : 0))

#define EV_BUTTON(e)                                                         \
    ((([e type] == NSEventTypeLeftMouseDown) || ([e type] == NSEventTypeLeftMouseUp)) ? 0 :    \
      (([e type] == NSEventTypeRightMouseDown) || ([e type] == NSEventTypeRightMouseUp)) ? 2 : \
     [e buttonNumber] - 1)

/* Convert the time field to a timestamp in milliseconds.  */
#define EV_TIMESTAMP(e) ([e timestamp] * 1000)

/* This is a piece of code which is common to all the event handling
   methods.  Maybe it should even be a function.  */
#define EV_TRAILER(e)                                                   \
  {                                                                     \
    XSETFRAME (emacs_event->frame_or_window, emacsframe);               \
    EV_TRAILER2 (e);                                                    \
  }

#define EV_TRAILER2(e)                                                  \
  {                                                                     \
      if (e) emacs_event->timestamp = EV_TIMESTAMP (e);                 \
      if (q_event_ptr)                                                  \
        {                                                               \
          Lisp_Object tem = Vinhibit_quit;                              \
          Vinhibit_quit = Qt;                                           \
          n_emacs_events_pending++;                                     \
          kbd_buffer_store_event_hold (emacs_event, q_event_ptr);       \
          Vinhibit_quit = tem;                                          \
        }                                                               \
      else                                                              \
        hold_event (emacs_event);                                       \
      EVENT_INIT (*emacs_event);                                        \
      ns_send_appdefined (-1);                                          \
    }


/* These flags will be OR'd or XOR'd with the NSWindow's styleMask
   property depending on what we're doing.  */
#define FRAME_DECORATED_FLAGS (NSWindowStyleMaskTitled              \
                               | NSWindowStyleMaskResizable         \
                               | NSWindowStyleMaskMiniaturizable    \
                               | NSWindowStyleMaskClosable)
#define FRAME_UNDECORATED_FLAGS NSWindowStyleMaskBorderless

/* TODO: Get rid of need for these forward declarations.  */
static void ns_condemn_scroll_bars (struct frame *f);
static void ns_judge_scroll_bars (struct frame *f);


/* ==========================================================================

    Utilities

   ========================================================================== */

void
ns_init_events (struct input_event *ev)
{
  EVENT_INIT (*ev);
  emacs_event = ev;
}

void
ns_finish_events (void)
{
  emacs_event = NULL;
}

static void
hold_event (struct input_event *event)
{
  if (hold_event_q.nr == hold_event_q.cap)
    {
      if (hold_event_q.cap == 0) hold_event_q.cap = 10;
      else hold_event_q.cap *= 2;
      hold_event_q.q =
        xrealloc (hold_event_q.q, hold_event_q.cap * sizeof *hold_event_q.q);
    }

  hold_event_q.q[hold_event_q.nr++] = *event;
  /* Make sure ns_read_socket is called, i.e. we have input.  */
  raise (SIGIO);
  send_appdefined = YES;
}

static Lisp_Object
append2 (Lisp_Object list, Lisp_Object item)
/* --------------------------------------------------------------------------
   Utility to append to a list
   -------------------------------------------------------------------------- */
{
  return CALLN (Fnconc, list, list1 (item));
}


const char *
ns_etc_directory (void)
/* If running as a self-contained app bundle, return as a string the
   filename of the etc directory, if present; else nil.  */
{
  NSBundle *bundle = [NSBundle mainBundle];
  NSString *resourceDir = [bundle resourcePath];
  NSString *resourcePath;
  NSFileManager *fileManager = [NSFileManager defaultManager];
  BOOL isDir;

  resourcePath = [resourceDir stringByAppendingPathComponent: @"etc"];
  if ([fileManager fileExistsAtPath: resourcePath isDirectory: &isDir])
    {
      if (isDir) return [resourcePath UTF8String];
    }
  return NULL;
}


const char *
ns_exec_path (void)
/* If running as a self-contained app bundle, return as a path string
   the filenames of the libexec and bin directories, ie libexec:bin.
   Otherwise, return nil.
   Normally, Emacs does not add its own bin/ directory to the PATH.
   However, a self-contained NS build has a different layout, with
   bin/ and libexec/ subdirectories in the directory that contains
   Emacs.app itself.
   We put libexec first, because init_callproc_1 uses the first
   element to initialize exec-directory.  An alternative would be
   for init_callproc to check for invocation-directory/libexec.
*/
{
  NSBundle *bundle = [NSBundle mainBundle];
  NSString *resourceDir = [bundle resourcePath];
  NSString *binDir = [bundle bundlePath];
  NSString *resourcePath, *resourcePaths;
  NSRange range;
  NSString *pathSeparator = [NSString stringWithFormat: @"%c", SEPCHAR];
  NSFileManager *fileManager = [NSFileManager defaultManager];
  NSArray *paths;
  NSEnumerator *pathEnum;
  BOOL isDir;

  range = [resourceDir rangeOfString: @"Contents"];
  if (range.location != NSNotFound)
    {
      binDir = [binDir stringByAppendingPathComponent: @"Contents"];
#ifdef NS_IMPL_COCOA
      binDir = [binDir stringByAppendingPathComponent: @"MacOS"];
#endif
    }

  paths = [binDir stringsByAppendingPaths:
                [NSArray arrayWithObjects: @"libexec", @"bin", nil]];
  pathEnum = [paths objectEnumerator];
  resourcePaths = @"";

  while ((resourcePath = [pathEnum nextObject]))
    {
      if ([fileManager fileExistsAtPath: resourcePath isDirectory: &isDir])
        if (isDir)
          {
            if ([resourcePaths length] > 0)
              resourcePaths
                = [resourcePaths stringByAppendingString: pathSeparator];
            resourcePaths
              = [resourcePaths stringByAppendingString: resourcePath];
          }
    }
  if ([resourcePaths length] > 0) return [resourcePaths UTF8String];

  return NULL;
}


const char *
ns_load_path (void)
/* If running as a self-contained app bundle, return as a path string
   the filenames of the site-lisp and lisp directories.
   Ie, site-lisp:lisp.  Otherwise, return nil.  */
{
  NSBundle *bundle = [NSBundle mainBundle];
  NSString *resourceDir = [bundle resourcePath];
  NSString *resourcePath, *resourcePaths;
  NSString *pathSeparator = [NSString stringWithFormat: @"%c", SEPCHAR];
  NSFileManager *fileManager = [NSFileManager defaultManager];
  BOOL isDir;
  NSArray *paths = [resourceDir stringsByAppendingPaths:
                              [NSArray arrayWithObjects:
                                         @"site-lisp", @"lisp", nil]];
  NSEnumerator *pathEnum = [paths objectEnumerator];
  resourcePaths = @"";

  /* Hack to skip site-lisp.  */
  if (no_site_lisp) resourcePath = [pathEnum nextObject];

  while ((resourcePath = [pathEnum nextObject]))
    {
      if ([fileManager fileExistsAtPath: resourcePath isDirectory: &isDir])
        if (isDir)
          {
            if ([resourcePaths length] > 0)
              resourcePaths
                = [resourcePaths stringByAppendingString: pathSeparator];
            resourcePaths
              = [resourcePaths stringByAppendingString: resourcePath];
          }
    }
  if ([resourcePaths length] > 0) return [resourcePaths UTF8String];

  return NULL;
}


void
ns_init_locale (void)
/* macOS doesn't set any environment variables for the locale when run
   from the GUI. Get the locale from the OS and set LANG.  */
{
  NSLocale *locale = [NSLocale currentLocale];

  NSTRACE ("ns_init_locale");

  @try
    {
      /* It seems macOS should probably use UTF-8 everywhere.
         'localeIdentifier' does not specify the encoding, and I can't
         find any way to get the OS to tell us which encoding to use,
         so hard-code '.UTF-8'.  */
      NSString *localeID = [NSString stringWithFormat:@"%@.UTF-8",
                                     [locale localeIdentifier]];

      /* Set LANG to locale, but not if LANG is already set.  */
      setenv("LANG", [localeID UTF8String], 0);
    }
  @catch (NSException *e)
    {
      NSLog (@"Locale detection failed: %@: %@", [e name], [e reason]);
    }
}


void
ns_release_object (void *obj)
/* --------------------------------------------------------------------------
    Release an object (callable from C)
   -------------------------------------------------------------------------- */
{
    [(id)obj release];
}


void
ns_retain_object (void *obj)
/* --------------------------------------------------------------------------
     Retain an object (callable from C)
   -------------------------------------------------------------------------- */
{
    [(id)obj retain];
}


void *
ns_alloc_autorelease_pool (void)
/* --------------------------------------------------------------------------
     Allocate a pool for temporary objects (callable from C)
   -------------------------------------------------------------------------- */
{
  return [[NSAutoreleasePool alloc] init];
}


void
ns_release_autorelease_pool (void *pool)
/* --------------------------------------------------------------------------
     Free a pool and temporary objects it refers to (callable from C)
   -------------------------------------------------------------------------- */
{
  ns_release_object (pool);
}


#ifdef NS_IMPL_COCOA
/* Disabling screen updates can be used to make several actions appear
   "atomic" to the end user.  It seems some actions can still update
   the display, though.

   When we re-enable screen updates the number of calls to
   NSEnableScreenUpdates should match the number to
   NSDisableScreenUpdates.

   We use these functions to prevent the user seeing a blank frame
   after it has been resized.  x_set_window_size disables updates and
   when redisplay completes unwind_redisplay enables them again
   (bug#30699).  */

static void
ns_disable_screen_updates (void)
{
  NSDisableScreenUpdates ();
  disable_screen_updates_count++;
}

void
ns_enable_screen_updates (void)
/* Re-enable screen updates.  Called from unwind_redisplay.  */
{
  while (disable_screen_updates_count > 0)
    {
      NSEnableScreenUpdates ();
      disable_screen_updates_count--;
    }
}
#endif


static BOOL
ns_menu_bar_should_be_hidden (void)
/* True, if the menu bar should be hidden.  */
{
  return !NILP (ns_auto_hide_menu_bar)
    && [NSApp respondsToSelector:@selector(setPresentationOptions:)];
}


struct EmacsMargins
{
  CGFloat top;
  CGFloat bottom;
  CGFloat left;
  CGFloat right;
};


static struct EmacsMargins
ns_screen_margins (NSScreen *screen)
/* The parts of SCREEN used by the operating system.  */
{
  NSTRACE ("ns_screen_margins");

  struct EmacsMargins margins;

  NSRect screenFrame = [screen frame];
  NSRect screenVisibleFrame = [screen visibleFrame];

  /* Sometimes, visibleFrame isn't up-to-date with respect to a hidden
     menu bar, check this explicitly.  */
  if (ns_menu_bar_should_be_hidden())
    {
      margins.top = 0;
    }
  else
    {
      CGFloat frameTop = screenFrame.origin.y + screenFrame.size.height;
      CGFloat visibleFrameTop = (screenVisibleFrame.origin.y
                                 + screenVisibleFrame.size.height);

      margins.top = frameTop - visibleFrameTop;
    }

  {
    CGFloat frameRight = screenFrame.origin.x + screenFrame.size.width;
    CGFloat visibleFrameRight = (screenVisibleFrame.origin.x
                                 + screenVisibleFrame.size.width);
    margins.right = frameRight - visibleFrameRight;
  }

  margins.bottom = screenVisibleFrame.origin.y - screenFrame.origin.y;
  margins.left   = screenVisibleFrame.origin.x - screenFrame.origin.x;

  NSTRACE_MSG ("left:%g right:%g top:%g bottom:%g",
               margins.left,
               margins.right,
               margins.top,
               margins.bottom);

  return margins;
}


/* A screen margin between 1 and DOCK_IGNORE_LIMIT (inclusive) is
   assumed to contain a hidden dock.  macOS currently use 4 pixels for
   this, however, to be future compatible, a larger value is used.  */
#define DOCK_IGNORE_LIMIT 6

static struct EmacsMargins
ns_screen_margins_ignoring_hidden_dock (NSScreen *screen)
/* The parts of SCREEN used by the operating system, excluding the parts
   reserved for a hidden dock.  */
{
  NSTRACE ("ns_screen_margins_ignoring_hidden_dock");

  struct EmacsMargins margins = ns_screen_margins(screen);

  /* macOS (currently) reserved 4 pixels along the edge where a hidden
     dock is located.  Unfortunately, it's not possible to find the
     location and information about if the dock is hidden.  Instead,
     it is assumed that if the margin of an edge is less than
     DOCK_IGNORE_LIMIT, it contains a hidden dock.  */
  if (margins.left <= DOCK_IGNORE_LIMIT)
    {
      margins.left = 0;
    }
  if (margins.right <= DOCK_IGNORE_LIMIT)
    {
      margins.right = 0;
    }
  if (margins.top <= DOCK_IGNORE_LIMIT)
    {
      margins.top = 0;
    }
  /* Note: This doesn't occur in current versions of macOS, but
     included for completeness and future compatibility.  */
  if (margins.bottom <= DOCK_IGNORE_LIMIT)
    {
      margins.bottom = 0;
    }

  NSTRACE_MSG ("left:%g right:%g top:%g bottom:%g",
               margins.left,
               margins.right,
               margins.top,
               margins.bottom);

  return margins;
}


static CGFloat
ns_menu_bar_height (NSScreen *screen)
/* The height of the menu bar, if visible.

   Note: Don't use this when fullscreen is enabled -- the screen
   sometimes includes, sometimes excludes the menu bar area.  */
{
  struct EmacsMargins margins = ns_screen_margins(screen);

  CGFloat res = margins.top;

  NSTRACE ("ns_menu_bar_height " NSTRACE_FMT_RETURN " %.0f", res);

  return res;
}


/* ==========================================================================

    Focus (clipping) and screen update

   ========================================================================== */

//
// Window constraining
// -------------------
//
// To ensure that the windows are not placed under the menu bar, they
// are typically moved by the call-back constrainFrameRect. However,
// by overriding it, it's possible to inhibit this, leaving the window
// in it's original position.
//
// It's possible to hide the menu bar. However, technically, it's only
// possible to hide it when the application is active. To ensure that
// this work properly, the menu bar and window constraining are
// deferred until the application becomes active.
//
// Even though it's not possible to manually move a window above the
// top of the screen, it is allowed if it's done programmatically,
// when the menu is hidden. This allows the editable area to cover the
// full screen height.
//
// Test cases
// ----------
//
// Use the following extra files:
//
//    init.el:
//       ;; Hide menu and place frame slightly above the top of the screen.
//       (setq ns-auto-hide-menu-bar t)
//       (set-frame-position (selected-frame) 0 -20)
//
// Test 1:
//
//    emacs -Q -l init.el
//
//    Result: No menu bar, and the title bar should be above the screen.
//
// Test 2:
//
//    emacs -Q
//
//    Result: Menu bar visible, frame placed immediately below the menu.
//

static NSRect constrain_frame_rect(NSRect frameRect, bool isFullscreen)
{
  NSTRACE ("constrain_frame_rect(" NSTRACE_FMT_RECT ")",
             NSTRACE_ARG_RECT (frameRect));

  // --------------------
  // Collect information about the screen the frame is covering.
  //

  NSArray *screens = [NSScreen screens];
  NSUInteger nr_screens = [screens count];

  int i;

  // The height of the menu bar, if present in any screen the frame is
  // displayed in.
  int menu_bar_height = 0;

  // A rectangle covering all the screen the frame is displayed in.
  NSRect multiscreenRect = NSMakeRect(0, 0, 0, 0);
  for (i = 0; i < nr_screens; ++i )
    {
      NSScreen *s = [screens objectAtIndex: i];
      NSRect scrRect = [s frame];

      NSTRACE_MSG ("Screen %d: " NSTRACE_FMT_RECT,
                   i, NSTRACE_ARG_RECT (scrRect));

      if (NSIntersectionRect (frameRect, scrRect).size.height != 0)
        {
          multiscreenRect = NSUnionRect (multiscreenRect, scrRect);

          if (!isFullscreen)
            {
              CGFloat screen_menu_bar_height = ns_menu_bar_height (s);
              menu_bar_height = max(menu_bar_height, screen_menu_bar_height);
            }
        }
    }

  NSTRACE_RECT ("multiscreenRect", multiscreenRect);

  NSTRACE_MSG ("menu_bar_height: %d", menu_bar_height);

  if (multiscreenRect.size.width == 0
      || multiscreenRect.size.height == 0)
    {
      // Failed to find any monitor, give up.
      NSTRACE_MSG ("multiscreenRect empty");
      NSTRACE_RETURN_RECT (frameRect);
      return frameRect;
    }


  // --------------------
  // Find a suitable placement.
  //

  if (ns_menu_bar_should_be_hidden())
    {
      // When the menu bar is hidden, the user may place part of the
      // frame above the top of the screen, for example to hide the
      // title bar.
      //
      // Hence, keep the original position.
    }
  else
    {
      // Ensure that the frame is below the menu bar, or below the top
      // of the screen.
      //
      // This assume that the menu bar is placed at the top in the
      // rectangle that covers the monitors.  (It doesn't have to be,
      // but if it's not it's hard to do anything useful.)
      CGFloat topOfWorkArea = (multiscreenRect.origin.y
                               + multiscreenRect.size.height
                               - menu_bar_height);

      CGFloat topOfFrame = frameRect.origin.y + frameRect.size.height;
      if (topOfFrame > topOfWorkArea)
        {
          frameRect.origin.y -= topOfFrame - topOfWorkArea;
          NSTRACE_RECT ("After placement adjust", frameRect);
        }
    }

  // Include the following section to restrict frame to the screens.
  // (If so, update it to allow the frame to stretch down below the
  // screen.)
#if 0
  // --------------------
  // Ensure frame doesn't stretch below the screens.
  //

  CGFloat diff = multiscreenRect.origin.y - frameRect.origin.y;

  if (diff > 0)
    {
      frameRect.origin.y = multiscreenRect.origin.y;
      frameRect.size.height -= diff;
    }
#endif

  NSTRACE_RETURN_RECT (frameRect);
  return frameRect;
}


static void
ns_constrain_all_frames (void)
/* --------------------------------------------------------------------------
     Ensure that the menu bar doesn't cover any frames.
   -------------------------------------------------------------------------- */
{
  Lisp_Object tail, frame;

  NSTRACE ("ns_constrain_all_frames");

  block_input ();

  FOR_EACH_FRAME (tail, frame)
    {
      struct frame *f = XFRAME (frame);
      if (FRAME_NS_P (f))
        {
          EmacsView *view = FRAME_NS_VIEW (f);

          if (![view isFullscreen])
            {
              [[view window]
                setFrame:constrain_frame_rect([[view window] frame], false)
                 display:NO];
            }
        }
    }

  unblock_input ();
}


static void
ns_update_auto_hide_menu_bar (void)
/* --------------------------------------------------------------------------
     Show or hide the menu bar, based on user setting.
   -------------------------------------------------------------------------- */
{
#ifdef NS_IMPL_COCOA
  NSTRACE ("ns_update_auto_hide_menu_bar");

  block_input ();

  if (NSApp != nil && [NSApp isActive])
    {
      // Note, "setPresentationOptions" triggers an error unless the
      // application is active.
      BOOL menu_bar_should_be_hidden = ns_menu_bar_should_be_hidden ();

      if (menu_bar_should_be_hidden != ns_menu_bar_is_hidden)
        {
          NSApplicationPresentationOptions options
            = NSApplicationPresentationDefault;

          if (menu_bar_should_be_hidden)
            options |= NSApplicationPresentationAutoHideMenuBar
              | NSApplicationPresentationAutoHideDock;

          [NSApp setPresentationOptions: options];

          ns_menu_bar_is_hidden = menu_bar_should_be_hidden;

          if (!ns_menu_bar_is_hidden)
            {
              ns_constrain_all_frames ();
            }
        }
    }

  unblock_input ();
#endif
}


static void
ns_update_begin (struct frame *f)
/* --------------------------------------------------------------------------
   Prepare for a grouped sequence of drawing calls
   external (RIF) call; whole frame, called before update_window_begin
   -------------------------------------------------------------------------- */
{
  EmacsView *view = FRAME_NS_VIEW (f);
  NSTRACE_WHEN (NSTRACE_GROUP_UPDATES, "ns_update_begin");

  ns_update_auto_hide_menu_bar ();

#ifdef NS_IMPL_COCOA
  if ([view isFullscreen] && [view fsIsNative])
  {
    // Fix reappearing tool bar in fullscreen for Mac OS X 10.7
    BOOL tbar_visible = FRAME_EXTERNAL_TOOL_BAR (f) ? YES : NO;
    NSToolbar *toolbar = [FRAME_NS_VIEW (f) toolbar];
    if (! tbar_visible != ! [toolbar isVisible])
      [toolbar setVisible: tbar_visible];
  }
#endif

  ns_updating_frame = f;
  [view lockFocus];

  /* drawRect may have been called for say the minibuffer, and then clip path
     is for the minibuffer.  But the display engine may draw more because
     we have set the frame as garbaged.  So reset clip path to the whole
     view.  */
#ifdef NS_IMPL_COCOA
  {
    NSBezierPath *bp;
    NSRect r = [view frame];
    NSRect cr = [[view window] frame];
    /* If a large frame size is set, r may be larger than the window frame
       before constrained.  In that case don't change the clip path, as we
       will clear in to the tool bar and title bar.  */
    if (r.size.height
        + FRAME_NS_TITLEBAR_HEIGHT (f)
        + FRAME_TOOLBAR_HEIGHT (f) <= cr.size.height)
      {
        bp = [[NSBezierPath bezierPathWithRect: r] retain];
        [bp setClip];
        [bp release];
      }
  }
#endif

#ifdef NS_IMPL_GNUSTEP
  uRect = NSMakeRect (0, 0, 0, 0);
#endif
}


static void
ns_update_window_begin (struct window *w)
/* --------------------------------------------------------------------------
   Prepare for a grouped sequence of drawing calls
   external (RIF) call; for one window, called after update_begin
   -------------------------------------------------------------------------- */
{
  struct frame *f = XFRAME (WINDOW_FRAME (w));
  Mouse_HLInfo *hlinfo = MOUSE_HL_INFO (f);

  NSTRACE_WHEN (NSTRACE_GROUP_UPDATES, "ns_update_window_begin");
  w->output_cursor = w->cursor;

  block_input ();

  if (f == hlinfo->mouse_face_mouse_frame)
    {
      /* Don't do highlighting for mouse motion during the update.  */
      hlinfo->mouse_face_defer = 1;

        /* If the frame needs to be redrawn,
           simply forget about any prior mouse highlighting.  */
      if (FRAME_GARBAGED_P (f))
        hlinfo->mouse_face_window = Qnil;

      /* (further code for mouse faces ifdef'd out in other terms elided) */
    }

  unblock_input ();
}


static void
ns_update_window_end (struct window *w, bool cursor_on_p,
                      bool mouse_face_overwritten_p)
/* --------------------------------------------------------------------------
   Finished a grouped sequence of drawing calls
   external (RIF) call; for one window called before update_end
   -------------------------------------------------------------------------- */
{
  NSTRACE_WHEN (NSTRACE_GROUP_UPDATES, "ns_update_window_end");

  /* note: this fn is nearly identical in all terms */
  if (!w->pseudo_window_p)
    {
      block_input ();

      if (cursor_on_p)
	display_and_set_cursor (w, 1,
				w->output_cursor.hpos, w->output_cursor.vpos,
				w->output_cursor.x, w->output_cursor.y);

      if (draw_window_fringes (w, 1))
	{
	  if (WINDOW_RIGHT_DIVIDER_WIDTH (w))
	    x_draw_right_divider (w);
	  else
	    x_draw_vertical_border (w);
	}

      unblock_input ();
    }

  /* If a row with mouse-face was overwritten, arrange for
     frame_up_to_date to redisplay the mouse highlight.  */
  if (mouse_face_overwritten_p)
    reset_mouse_highlight (MOUSE_HL_INFO (XFRAME (w->frame)));
}


static void
ns_update_end (struct frame *f)
/* --------------------------------------------------------------------------
   Finished a grouped sequence of drawing calls
   external (RIF) call; for whole frame, called after update_window_end
   -------------------------------------------------------------------------- */
{
  EmacsView *view = FRAME_NS_VIEW (f);

  NSTRACE_WHEN (NSTRACE_GROUP_UPDATES, "ns_update_end");

/*   if (f == MOUSE_HL_INFO (f)->mouse_face_mouse_frame) */
  MOUSE_HL_INFO (f)->mouse_face_defer = 0;

  block_input ();

  [view unlockFocus];
  [[view window] flushWindow];

  unblock_input ();
  ns_updating_frame = NULL;
}

static void
ns_focus (struct frame *f, NSRect *r, int n)
/* --------------------------------------------------------------------------
   Internal: Focus on given frame.  During small local updates this is used to
     draw, however during large updates, ns_update_begin and ns_update_end are
     called to wrap the whole thing, in which case these calls are stubbed out.
     Except, on GNUstep, we accumulate the rectangle being drawn into, because
     the back end won't do this automatically, and will just end up flushing
     the entire window.
   -------------------------------------------------------------------------- */
{
  NSTRACE_WHEN (NSTRACE_GROUP_FOCUS, "ns_focus");
  if (r != NULL)
    {
      NSTRACE_RECT ("r", *r);
    }

  if (f != ns_updating_frame)
    {
      NSView *view = FRAME_NS_VIEW (f);
      if (view != focus_view)
        {
          if (focus_view != NULL)
            {
              [focus_view unlockFocus];
              [[focus_view window] flushWindow];
/* debug_lock--; */
            }

          if (view)
            [view lockFocus];
          focus_view = view;
/* if (view) debug_lock++; */
        }
    }

  /* clipping */
  if (r)
    {
      [[NSGraphicsContext currentContext] saveGraphicsState];
      if (n == 2)
        NSRectClipList (r, 2);
      else
        NSRectClip (*r);
      gsaved = YES;
    }
}


static void
ns_unfocus (struct frame *f)
/* --------------------------------------------------------------------------
     Internal: Remove focus on given frame
   -------------------------------------------------------------------------- */
{
  NSTRACE_WHEN (NSTRACE_GROUP_FOCUS, "ns_unfocus");

  if (gsaved)
    {
      [[NSGraphicsContext currentContext] restoreGraphicsState];
      gsaved = NO;
    }

  if (f != ns_updating_frame)
    {
      if (focus_view != NULL)
        {
          [focus_view unlockFocus];
          [[focus_view window] flushWindow];
          focus_view = NULL;
/* debug_lock--; */
        }
    }
}


static void
ns_clip_to_row (struct window *w, struct glyph_row *row,
		enum glyph_row_area area, BOOL gc)
/* --------------------------------------------------------------------------
     Internal (but parallels other terms): Focus drawing on given row
   -------------------------------------------------------------------------- */
{
  struct frame *f = XFRAME (WINDOW_FRAME (w));
  NSRect clip_rect;
  int window_x, window_y, window_width;

  window_box (w, area, &window_x, &window_y, &window_width, 0);

  clip_rect.origin.x = window_x;
  clip_rect.origin.y = WINDOW_TO_FRAME_PIXEL_Y (w, max (0, row->y));
  clip_rect.origin.y = max (clip_rect.origin.y, window_y);
  clip_rect.size.width = window_width;
  clip_rect.size.height = row->visible_height;

  ns_focus (f, &clip_rect, 1);
}


/* ==========================================================================

    Visible bell and beep.

   ========================================================================== */


// This bell implementation shows the visual bell image asynchronously
// from the rest of Emacs. This is done by adding a NSView to the
// superview of the Emacs window and removing it using a timer.
//
// Unfortunately, some Emacs operations, like scrolling, is done using
// low-level primitives that copy the content of the window, including
// the bell image. To some extent, this is handled by removing the
// image prior to scrolling and marking that the window is in need for
// redisplay.
//
// To test this code, make sure that there is no artifacts of the bell
// image in the following situations. Use a non-empty buffer (like the
// tutorial) to ensure that a scroll is performed:
//
// * Single-window: C-g C-v
//
// * Side-by-windows: C-x 3 C-g C-v
//
// * Windows above each other: C-x 2 C-g C-v

@interface EmacsBell : NSImageView
{
  // Number of currently active bells.
  unsigned int nestCount;
  NSView * mView;
  bool isAttached;
}
- (void)show:(NSView *)view;
- (void)hide;
- (void)remove;
@end

@implementation EmacsBell

- (id)init
{
  NSTRACE ("[EmacsBell init]");
  if ((self = [super init]))
    {
      nestCount = 0;
      isAttached = false;
#ifdef NS_IMPL_GNUSTEP
      // GNUstep doesn't provide named images.  This was reported in
      // 2011, see https://savannah.gnu.org/bugs/?33396
      //
      // As a drop in replacement, a semitransparent gray square is used.
      self.image = [[NSImage alloc] initWithSize:NSMakeSize(32 * 5, 32 * 5)];
      [self.image lockFocus];
      [[NSColor colorForEmacsRed:0.5 green:0.5 blue:0.5 alpha:0.5] set];
      NSRectFill(NSMakeRect(0, 0, 32, 32));
      [self.image unlockFocus];
#else
      self.image = [NSImage imageNamed:NSImageNameCaution];
      [self.image setSize:NSMakeSize(self.image.size.width * 5,
                                     self.image.size.height * 5)];
#endif
    }
  return self;
}

- (void)show:(NSView *)view
{
  NSTRACE ("[EmacsBell show:]");
  NSTRACE_MSG ("nestCount: %u", nestCount);

  // Show the image, unless it's already shown.
  if (nestCount == 0)
    {
      NSRect rect = [view bounds];
      NSPoint pos;
      pos.x = rect.origin.x + (rect.size.width  - self.image.size.width )/2;
      pos.y = rect.origin.y + (rect.size.height - self.image.size.height)/2;

      [self setFrameOrigin:pos];
      [self setFrameSize:self.image.size];

      isAttached = true;
      mView = view;
      [[[view window] contentView] addSubview:self
                                   positioned:NSWindowAbove
                                   relativeTo:nil];
    }

  ++nestCount;

  [self performSelector:@selector(hide) withObject:self afterDelay:0.5];
}


- (void)hide
{
  // Note: Trace output from this method isn't shown, reason unknown.
  // NSTRACE ("[EmacsBell hide]");

  if (nestCount > 0)
    --nestCount;

  // Remove the image once the last bell became inactive.
  if (nestCount == 0)
    {
      [self remove];
    }
}


-(void)remove
{
  NSTRACE ("[EmacsBell remove]");
  if (isAttached)
    {
      NSTRACE_MSG ("removeFromSuperview");
      [self removeFromSuperview];
      mView.needsDisplay = YES;
      isAttached = false;
    }
}

@end


static EmacsBell * bell_view = nil;

static void
ns_ring_bell (struct frame *f)
/* --------------------------------------------------------------------------
     "Beep" routine
   -------------------------------------------------------------------------- */
{
  NSTRACE ("ns_ring_bell");
  if (visible_bell)
    {
      struct frame *frame = SELECTED_FRAME ();
      NSView *view;

      if (bell_view == nil)
        {
          bell_view = [[EmacsBell alloc] init];
          [bell_view retain];
        }

      block_input ();

      view = FRAME_NS_VIEW (frame);
      if (view != nil)
        {
          [bell_view show:view];
        }

      unblock_input ();
    }
  else
    {
      NSBeep ();
    }
}


static void
hide_bell (void)
/* --------------------------------------------------------------------------
     Ensure the bell is hidden.
   -------------------------------------------------------------------------- */
{
  NSTRACE ("hide_bell");

  if (bell_view != nil)
    {
      [bell_view remove];
    }
}


/* ==========================================================================

    Frame / window manager related functions

   ========================================================================== */


static void
ns_raise_frame (struct frame *f, BOOL make_key)
/* --------------------------------------------------------------------------
     Bring window to foreground and if make_key is YES, give it focus.
   -------------------------------------------------------------------------- */
{
  NSView *view;

  check_window_system (f);
  view = FRAME_NS_VIEW (f);
  block_input ();
  if (FRAME_VISIBLE_P (f))
    {
      if (make_key)
        [[view window] makeKeyAndOrderFront: NSApp];
      else
        [[view window] orderFront: NSApp];
    }
  unblock_input ();
}


static void
ns_lower_frame (struct frame *f)
/* --------------------------------------------------------------------------
     Send window to back
   -------------------------------------------------------------------------- */
{
  NSView *view;

  check_window_system (f);
  view = FRAME_NS_VIEW (f);
  block_input ();
  [[view window] orderBack: NSApp];
  unblock_input ();
}


static void
ns_frame_raise_lower (struct frame *f, bool raise)
/* --------------------------------------------------------------------------
     External (hook)
   -------------------------------------------------------------------------- */
{
  NSTRACE ("ns_frame_raise_lower");

  if (raise)
    ns_raise_frame (f, YES);
  else
    ns_lower_frame (f);
}


static void
ns_frame_rehighlight (struct frame *frame)
/* --------------------------------------------------------------------------
     External (hook): called on things like window switching within frame
   -------------------------------------------------------------------------- */
{
  struct ns_display_info *dpyinfo = FRAME_DISPLAY_INFO (frame);
  struct frame *old_highlight = dpyinfo->x_highlight_frame;

  NSTRACE ("ns_frame_rehighlight");
  if (dpyinfo->x_focus_frame)
    {
      dpyinfo->x_highlight_frame
	= (FRAMEP (FRAME_FOCUS_FRAME (dpyinfo->x_focus_frame))
           ? XFRAME (FRAME_FOCUS_FRAME (dpyinfo->x_focus_frame))
           : dpyinfo->x_focus_frame);
      if (!FRAME_LIVE_P (dpyinfo->x_highlight_frame))
        {
          fset_focus_frame (dpyinfo->x_focus_frame, Qnil);
          dpyinfo->x_highlight_frame = dpyinfo->x_focus_frame;
        }
    }
  else
      dpyinfo->x_highlight_frame = 0;

  if (dpyinfo->x_highlight_frame &&
         dpyinfo->x_highlight_frame != old_highlight)
    {
      if (old_highlight)
	{
          x_update_cursor (old_highlight, 1);
	  x_set_frame_alpha (old_highlight);
	}
      if (dpyinfo->x_highlight_frame)
	{
          x_update_cursor (dpyinfo->x_highlight_frame, 1);
          x_set_frame_alpha (dpyinfo->x_highlight_frame);
	}
    }
}


void
x_make_frame_visible (struct frame *f)
/* --------------------------------------------------------------------------
     External: Show the window (X11 semantics)
   -------------------------------------------------------------------------- */
{
  NSTRACE ("x_make_frame_visible");
  /* XXX: at some points in past this was not needed, as the only place that
     called this (frame.c:Fraise_frame ()) also called raise_lower;
     if this ends up the case again, comment this out again.  */
  if (!FRAME_VISIBLE_P (f))
    {
      EmacsView *view = (EmacsView *)FRAME_NS_VIEW (f);
      NSWindow *window = [view window];

      SET_FRAME_VISIBLE (f, 1);
      ns_raise_frame (f, ! FRAME_NO_FOCUS_ON_MAP (f));

      /* Making a new frame from a fullscreen frame will make the new frame
         fullscreen also.  So skip handleFS as this will print an error.  */
      if ([view fsIsNative] && f->want_fullscreen == FULLSCREEN_BOTH
          && [view isFullscreen])
        return;

      if (f->want_fullscreen != FULLSCREEN_NONE)
        {
          block_input ();
          [view handleFS];
          unblock_input ();
        }

      /* Making a frame invisible seems to break the parent->child
         relationship, so reinstate it.  */
      if ([window parentWindow] == nil && FRAME_PARENT_FRAME (f) != NULL)
        {
          NSWindow *parent = [FRAME_NS_VIEW (FRAME_PARENT_FRAME (f)) window];

          block_input ();
          [parent addChildWindow: window
                         ordered: NSWindowAbove];
          unblock_input ();

          /* If the parent frame moved while the child frame was
             invisible, the child frame's position won't have been
             updated.  Make sure it's in the right place now.  */
          x_set_offset(f, f->left_pos, f->top_pos, 0);
        }
    }
}


void
x_make_frame_invisible (struct frame *f)
/* --------------------------------------------------------------------------
     External: Hide the window (X11 semantics)
   -------------------------------------------------------------------------- */
{
  NSView *view;
  NSTRACE ("x_make_frame_invisible");
  check_window_system (f);
  view = FRAME_NS_VIEW (f);
  [[view window] orderOut: NSApp];
  SET_FRAME_VISIBLE (f, 0);
  SET_FRAME_ICONIFIED (f, 0);
}


void
x_iconify_frame (struct frame *f)
/* --------------------------------------------------------------------------
     External: Iconify window
   -------------------------------------------------------------------------- */
{
  NSView *view;
  struct ns_display_info *dpyinfo;

  NSTRACE ("x_iconify_frame");
  check_window_system (f);
  view = FRAME_NS_VIEW (f);
  dpyinfo = FRAME_DISPLAY_INFO (f);

  if (dpyinfo->x_highlight_frame == f)
    dpyinfo->x_highlight_frame = 0;

  if ([[view window] windowNumber] <= 0)
    {
      /* The window is still deferred.  Make it very small, bring it
         on screen and order it out.  */
      NSRect s = { { 100, 100}, {0, 0} };
      NSRect t;
      t = [[view window] frame];
      [[view window] setFrame: s display: NO];
      [[view window] orderBack: NSApp];
      [[view window] orderOut: NSApp];
      [[view window] setFrame: t display: NO];
    }

  /* Processing input while Emacs is being minimized can cause a
     crash, so block it for the duration.  */
  block_input();
  [[view window] miniaturize: NSApp];
  unblock_input();
}

/* Free X resources of frame F.  */

void
x_free_frame_resources (struct frame *f)
{
  NSView *view;
  struct ns_display_info *dpyinfo;
  Mouse_HLInfo *hlinfo;

  NSTRACE ("x_free_frame_resources");
  check_window_system (f);
  view = FRAME_NS_VIEW (f);
  dpyinfo = FRAME_DISPLAY_INFO (f);
  hlinfo = MOUSE_HL_INFO (f);

  [(EmacsView *)view setWindowClosing: YES]; /* may not have been informed */

  block_input ();

  free_frame_menubar (f);
  free_frame_faces (f);

  if (f == dpyinfo->x_focus_frame)
    dpyinfo->x_focus_frame = 0;
  if (f == dpyinfo->x_highlight_frame)
    dpyinfo->x_highlight_frame = 0;
  if (f == hlinfo->mouse_face_mouse_frame)
    reset_mouse_highlight (hlinfo);

  if (f->output_data.ns->miniimage != nil)
    [f->output_data.ns->miniimage release];

  [[view window] close];
  [view release];

  xfree (f->output_data.ns);

  unblock_input ();
}

void
x_destroy_window (struct frame *f)
/* --------------------------------------------------------------------------
     External: Delete the window
   -------------------------------------------------------------------------- */
{
  NSTRACE ("x_destroy_window");

  /* If this frame has a parent window, detach it as not doing so can
     cause a crash in GNUStep.  */
  if (FRAME_PARENT_FRAME (f) != NULL)
    {
      NSWindow *child = [FRAME_NS_VIEW (f) window];
      NSWindow *parent = [FRAME_NS_VIEW (FRAME_PARENT_FRAME (f)) window];

      [parent removeChildWindow: child];
    }

  check_window_system (f);
  x_free_frame_resources (f);
  ns_window_num--;
}


void
x_set_offset (struct frame *f, int xoff, int yoff, int change_grav)
/* --------------------------------------------------------------------------
     External: Position the window
   -------------------------------------------------------------------------- */
{
  NSView *view = FRAME_NS_VIEW (f);
  NSScreen *screen = [[view window] screen];

  NSTRACE ("x_set_offset");

  block_input ();

  f->left_pos = xoff;
  f->top_pos = yoff;

  if (view != nil)
    {
      if (FRAME_PARENT_FRAME (f) == NULL && screen)
        {
          f->left_pos = f->size_hint_flags & XNegative
            ? [screen visibleFrame].size.width + f->left_pos - FRAME_PIXEL_WIDTH (f)
            : f->left_pos;
          /* We use visibleFrame here to take menu bar into account.
             Ideally we should also adjust left/top with visibleFrame.origin.  */

          f->top_pos = f->size_hint_flags & YNegative
            ? ([screen visibleFrame].size.height + f->top_pos
               - FRAME_PIXEL_HEIGHT (f) - FRAME_NS_TITLEBAR_HEIGHT (f)
               - FRAME_TOOLBAR_HEIGHT (f))
            : f->top_pos;
#ifdef NS_IMPL_GNUSTEP
	  if (f->left_pos < 100)
	    f->left_pos = 100;  /* don't overlap menu */
#endif
        }
      else if (FRAME_PARENT_FRAME (f) != NULL)
        {
          struct frame *parent = FRAME_PARENT_FRAME (f);

          /* On X negative values for child frames always result in
             positioning relative to the bottom right corner of the
             parent frame.  */
          if (f->left_pos < 0)
            f->left_pos = FRAME_PIXEL_WIDTH (parent) - FRAME_PIXEL_WIDTH (f) + f->left_pos;

          if (f->top_pos < 0)
            f->top_pos = FRAME_PIXEL_HEIGHT (parent) + FRAME_TOOLBAR_HEIGHT (parent)
              - FRAME_PIXEL_HEIGHT (f) + f->top_pos;
        }

      /* Constrain the setFrameTopLeftPoint so we don't move behind the
         menu bar.  */
      NSPoint pt = NSMakePoint (SCREENMAXBOUND (f->left_pos
                                                + NS_PARENT_WINDOW_LEFT_POS (f)),
                                SCREENMAXBOUND (NS_PARENT_WINDOW_TOP_POS (f)
                                                - f->top_pos));
      NSTRACE_POINT ("setFrameTopLeftPoint", pt);
      [[view window] setFrameTopLeftPoint: pt];
      f->size_hint_flags &= ~(XNegative|YNegative);
    }

  unblock_input ();
}


void
x_set_window_size (struct frame *f,
                   bool change_gravity,
                   int width,
                   int height,
                   bool pixelwise)
/* --------------------------------------------------------------------------
     Adjust window pixel size based on given character grid size
     Impl is a bit more complex than other terms, need to do some
     internal clipping.
   -------------------------------------------------------------------------- */
{
  EmacsView *view = FRAME_NS_VIEW (f);
  NSWindow *window = [view window];
  NSRect wr = [window frame];
  int pixelwidth, pixelheight;
  int orig_height = wr.size.height;

  NSTRACE ("x_set_window_size");

  if (view == nil)
    return;

  NSTRACE_RECT ("current", wr);
  NSTRACE_MSG ("Width:%d Height:%d Pixelwise:%d", width, height, pixelwise);
  NSTRACE_MSG ("Font %d x %d", FRAME_COLUMN_WIDTH (f), FRAME_LINE_HEIGHT (f));

  block_input ();

#ifdef NS_IMPL_COCOA
  /* To prevent showing the user a blank frame, stop updates being
     flushed to the screen until after redisplay has completed.  This
     breaks live resize (resizing with a mouse), so don't do it if
     we're in a live resize loop.  */
  if (![view inLiveResize])
    ns_disable_screen_updates ();
#endif

  if (pixelwise)
    {
      pixelwidth = FRAME_TEXT_TO_PIXEL_WIDTH (f, width);
      pixelheight = FRAME_TEXT_TO_PIXEL_HEIGHT (f, height);
    }
  else
    {
      pixelwidth =  FRAME_TEXT_COLS_TO_PIXEL_WIDTH   (f, width);
      pixelheight = FRAME_TEXT_LINES_TO_PIXEL_HEIGHT (f, height);
    }

  wr.size.width = pixelwidth + f->border_width;
  wr.size.height = pixelheight;
  if (! [view isFullscreen])
    wr.size.height += FRAME_NS_TITLEBAR_HEIGHT (f)
      + FRAME_TOOLBAR_HEIGHT (f);

  /* Do not try to constrain to this screen.  We may have multiple
     screens, and want Emacs to span those.  Constraining to screen
     prevents that, and that is not nice to the user.  */
 if (f->output_data.ns->zooming)
   f->output_data.ns->zooming = 0;
 else
   wr.origin.y += orig_height - wr.size.height;

 frame_size_history_add
   (f, Qx_set_window_size_1, width, height,
    list5 (Fcons (make_number (pixelwidth), make_number (pixelheight)),
	   Fcons (make_number (wr.size.width), make_number (wr.size.height)),
	   make_number (f->border_width),
	   make_number (FRAME_NS_TITLEBAR_HEIGHT (f)),
	   make_number (FRAME_TOOLBAR_HEIGHT (f))));

  [window setFrame: wr display: YES];

  [view updateFrameSize: NO];
  unblock_input ();
}

#ifdef NS_IMPL_COCOA
void
x_set_undecorated (struct frame *f, Lisp_Object new_value, Lisp_Object old_value)
/* --------------------------------------------------------------------------
     Set frame F's `undecorated' parameter.  If non-nil, F's window-system
     window is drawn without decorations, title, minimize/maximize boxes
     and external borders.  This usually means that the window cannot be
     dragged, resized, iconified, maximized or deleted with the mouse.  If
     nil, draw the frame with all the elements listed above unless these
     have been suspended via window manager settings.

     GNUStep cannot change an existing window's style.
   -------------------------------------------------------------------------- */
{
  EmacsView *view = (EmacsView *)FRAME_NS_VIEW (f);
  NSWindow *window = [view window];

  NSTRACE ("x_set_undecorated");

  if (!EQ (new_value, old_value))
    {
      block_input ();

      if (NILP (new_value))
        {
          FRAME_UNDECORATED (f) = false;
          [window setStyleMask: ((window.styleMask | FRAME_DECORATED_FLAGS)
                                  ^ FRAME_UNDECORATED_FLAGS)];

          [view createToolbar: f];
        }
      else
        {
          [window setToolbar: nil];
          /* Do I need to release the toolbar here?  */

          FRAME_UNDECORATED (f) = true;
          [window setStyleMask: ((window.styleMask | FRAME_UNDECORATED_FLAGS)
                                 ^ FRAME_DECORATED_FLAGS)];
        }

      /* At this point it seems we don't have an active NSResponder,
         so some key presses (TAB) are swallowed by the system.  */
      [window makeFirstResponder: view];

      [view updateFrameSize: NO];
      unblock_input ();
    }
}
#endif /* NS_IMPL_COCOA */

void
x_set_parent_frame (struct frame *f, Lisp_Object new_value, Lisp_Object old_value)
/* --------------------------------------------------------------------------
     Set frame F's `parent-frame' parameter.  If non-nil, make F a child
     frame of the frame specified by that parameter.  Technically, this
     makes F's window-system window a child window of the parent frame's
     window-system window.  If nil, make F's window-system window a
     top-level window--a child of its display's root window.

     A child frame's `left' and `top' parameters specify positions
     relative to the top-left corner of its parent frame's native
     rectangle.  On macOS moving a parent frame moves all its child
     frames too, keeping their position relative to the parent
     unaltered.  When a parent frame is iconified or made invisible, its
     child frames are made invisible.  When a parent frame is deleted,
     its child frames are deleted too.

     Whether a child frame has a tool bar may be window-system or window
     manager dependent.  It's advisable to disable it via the frame
     parameter settings.

     Some window managers may not honor this parameter.
   -------------------------------------------------------------------------- */
{
  struct frame *p = NULL;
  NSWindow *parent, *child;

  NSTRACE ("x_set_parent_frame");

  if (!NILP (new_value)
      && (!FRAMEP (new_value)
	  || !FRAME_LIVE_P (p = XFRAME (new_value))
	  || !FRAME_NS_P (p)))
    {
      store_frame_param (f, Qparent_frame, old_value);
      error ("Invalid specification of `parent-frame'");
    }

  if (p != FRAME_PARENT_FRAME (f))
    {
      parent = [FRAME_NS_VIEW (p) window];
      child = [FRAME_NS_VIEW (f) window];

      block_input ();
      [parent addChildWindow: child
                     ordered: NSWindowAbove];
      unblock_input ();

      fset_parent_frame (f, new_value);
    }
}

void
x_set_no_focus_on_map (struct frame *f, Lisp_Object new_value, Lisp_Object old_value)
/* Set frame F's `no-focus-on-map' parameter which, if non-nil, means
 * that F's window-system window does not want to receive input focus
 * when it is mapped.  (A frame's window is mapped when the frame is
 * displayed for the first time and when the frame changes its state
 * from `iconified' or `invisible' to `visible'.)
 *
 * Some window managers may not honor this parameter.  */
{
  NSTRACE ("x_set_no_focus_on_map");

  if (!EQ (new_value, old_value))
    {
      FRAME_NO_FOCUS_ON_MAP (f) = !NILP (new_value);
    }
}

void
x_set_no_accept_focus (struct frame *f, Lisp_Object new_value, Lisp_Object old_value)
/*  Set frame F's `no-accept-focus' parameter which, if non-nil, hints
 * that F's window-system window does not want to receive input focus
 * via mouse clicks or by moving the mouse into it.
 *
 * If non-nil, this may have the unwanted side-effect that a user cannot
 * scroll a non-selected frame with the mouse.
 *
 * Some window managers may not honor this parameter.  */
{
  NSTRACE ("x_set_no_accept_focus");

  if (!EQ (new_value, old_value))
    FRAME_NO_ACCEPT_FOCUS (f) = !NILP (new_value);
}

void
x_set_z_group (struct frame *f, Lisp_Object new_value, Lisp_Object old_value)
/* Set frame F's `z-group' parameter.  If `above', F's window-system
   window is displayed above all windows that do not have the `above'
   property set.  If nil, F's window is shown below all windows that
   have the `above' property set and above all windows that have the
   `below' property set.  If `below', F's window is displayed below
   all windows that do.

   Some window managers may not honor this parameter.  */
{
  EmacsView *view = (EmacsView *)FRAME_NS_VIEW (f);
  NSWindow *window = [view window];

  NSTRACE ("x_set_z_group");

  if (NILP (new_value))
    {
      window.level = NSNormalWindowLevel;
      FRAME_Z_GROUP (f) = z_group_none;
    }
  else if (EQ (new_value, Qabove))
    {
      window.level = NSNormalWindowLevel + 1;
      FRAME_Z_GROUP (f) = z_group_above;
    }
  else if (EQ (new_value, Qabove_suspended))
    {
      /* Not sure what level this should be.  */
      window.level = NSNormalWindowLevel + 1;
      FRAME_Z_GROUP (f) = z_group_above_suspended;
    }
  else if (EQ (new_value, Qbelow))
    {
      window.level = NSNormalWindowLevel - 1;
      FRAME_Z_GROUP (f) = z_group_below;
    }
  else
    error ("Invalid z-group specification");
}

#ifdef NS_IMPL_COCOA
void
ns_set_appearance (struct frame *f, Lisp_Object new_value, Lisp_Object old_value)
{
#if MAC_OS_X_VERSION_MAX_ALLOWED >= 101000
  EmacsView *view = (EmacsView *)FRAME_NS_VIEW (f);
  NSWindow *window = [view window];

  NSTRACE ("ns_set_appearance");

#ifndef NSAppKitVersionNumber10_10
#define NSAppKitVersionNumber10_10 1343
#endif

  if (NSAppKitVersionNumber < NSAppKitVersionNumber10_10)
    return;

  if (EQ (new_value, Qdark))
    {
      window.appearance = [NSAppearance
                            appearanceNamed: NSAppearanceNameVibrantDark];
      FRAME_NS_APPEARANCE (f) = ns_appearance_vibrant_dark;
    }
  else
    {
      window.appearance = [NSAppearance
                            appearanceNamed: NSAppearanceNameAqua];
      FRAME_NS_APPEARANCE (f) = ns_appearance_aqua;
    }
#endif /* MAC_OS_X_VERSION_MAX_ALLOWED >= 101000 */
}

void
ns_set_transparent_titlebar (struct frame *f, Lisp_Object new_value,
                             Lisp_Object old_value)
{
#if MAC_OS_X_VERSION_MAX_ALLOWED >= 101000
  EmacsView *view = (EmacsView *)FRAME_NS_VIEW (f);
  NSWindow *window = [view window];

  NSTRACE ("ns_set_transparent_titlebar");

  if ([window respondsToSelector: @selector(titlebarAppearsTransparent)]
      && !EQ (new_value, old_value))
    {
      window.titlebarAppearsTransparent = !NILP (new_value);
      FRAME_NS_TRANSPARENT_TITLEBAR (f) = !NILP (new_value);
    }
#endif /* MAC_OS_X_VERSION_MAX_ALLOWED >= 101000 */
}
#endif /* NS_IMPL_COCOA */

static void
ns_fullscreen_hook (struct frame *f)
{
  EmacsView *view = (EmacsView *)FRAME_NS_VIEW (f);

  NSTRACE ("ns_fullscreen_hook");

  if (!FRAME_VISIBLE_P (f))
    return;

   if (! [view fsIsNative] && f->want_fullscreen == FULLSCREEN_BOTH)
    {
      /* Old style fs don't initiate correctly if created from
         init/default-frame alist, so use a timer (not nice...).  */
      [NSTimer scheduledTimerWithTimeInterval: 0.5 target: view
                                     selector: @selector (handleFS)
                                     userInfo: nil repeats: NO];
      return;
    }

  block_input ();
  [view handleFS];
  unblock_input ();
}

/* ==========================================================================

    Color management

   ========================================================================== */


NSColor *
ns_lookup_indexed_color (unsigned long idx, struct frame *f)
{
  struct ns_color_table *color_table = FRAME_DISPLAY_INFO (f)->color_table;
  if (idx < 1 || idx >= color_table->avail)
    return nil;
  return color_table->colors[idx];
}


unsigned long
ns_index_color (NSColor *color, struct frame *f)
{
  struct ns_color_table *color_table = FRAME_DISPLAY_INFO (f)->color_table;
  ptrdiff_t idx;
  ptrdiff_t i;

  if (!color_table->colors)
    {
      color_table->size = NS_COLOR_CAPACITY;
      color_table->avail = 1; /* skip idx=0 as marker */
      color_table->colors = xmalloc (color_table->size * sizeof (NSColor *));
      color_table->colors[0] = nil;
      color_table->empty_indices = [[NSMutableSet alloc] init];
    }

  /* Do we already have this color?  */
  for (i = 1; i < color_table->avail; i++)
    if (color_table->colors[i] && [color_table->colors[i] isEqual: color])
      return i;

  if ([color_table->empty_indices count] > 0)
    {
      NSNumber *index = [color_table->empty_indices anyObject];
      [color_table->empty_indices removeObject: index];
      idx = [index unsignedLongValue];
    }
  else
    {
      if (color_table->avail == color_table->size)
	color_table->colors =
	  xpalloc (color_table->colors, &color_table->size, 1,
		   min (ULONG_MAX, PTRDIFF_MAX), sizeof *color_table->colors);
      idx = color_table->avail++;
    }

  color_table->colors[idx] = color;
  [color retain];
  /* fprintf(stderr, "color_table: allocated %d\n",idx); */
  return idx;
}


static int
ns_get_color (const char *name, NSColor **col)
/* --------------------------------------------------------------------------
     Parse a color name
   -------------------------------------------------------------------------- */
/* On *Step, we attempt to mimic the X11 platform here, down to installing an
   X11 rgb.txt-compatible color list in Emacs.clr (see ns_term_init()).
   See https://lists.gnu.org/r/emacs-devel/2009-07/msg01203.html.  */
{
  NSColor *new = nil;
  static char hex[20];
  int scaling = 0;
  float r = -1.0, g, b;
  NSString *nsname = [NSString stringWithUTF8String: name];

  NSTRACE ("ns_get_color(%s, **)", name);

  block_input ();

  if ([nsname isEqualToString: @"ns_selection_bg_color"])
    {
#ifdef NS_IMPL_COCOA
      NSString *defname = [[NSUserDefaults standardUserDefaults]
                            stringForKey: @"AppleHighlightColor"];
      if (defname != nil)
        nsname = defname;
      else
#endif
      if ((new = [NSColor selectedTextBackgroundColor]) != nil)
        {
          *col = [new colorUsingDefaultColorSpace];
          unblock_input ();
          return 0;
        }
      else
        nsname = NS_SELECTION_BG_COLOR_DEFAULT;

      name = [nsname UTF8String];
    }
  else if ([nsname isEqualToString: @"ns_selection_fg_color"])
    {
      /* NOTE: macOS applications normally don't set foreground
         selection, but text may be unreadable if we don't.  */
      if ((new = [NSColor selectedTextColor]) != nil)
        {
          *col = [new colorUsingDefaultColorSpace];
          unblock_input ();
          return 0;
        }

      nsname = NS_SELECTION_FG_COLOR_DEFAULT;
      name = [nsname UTF8String];
    }

  /* First, check for some sort of numeric specification.  */
  hex[0] = '\0';

  if (name[0] == '0' || name[0] == '1' || name[0] == '.')  /* RGB decimal */
    {
      NSScanner *scanner = [NSScanner scannerWithString: nsname];
      [scanner scanFloat: &r];
      [scanner scanFloat: &g];
      [scanner scanFloat: &b];
    }
  else if (!strncmp(name, "rgb:", 4))  /* A newer X11 format -- rgb:r/g/b */
    scaling = (snprintf (hex, sizeof hex, "%s", name + 4) - 2) / 3;
  else if (name[0] == '#')        /* An old X11 format; convert to newer */
    {
      int len = (strlen(name) - 1);
      int start = (len % 3 == 0) ? 1 : len / 4 + 1;
      int i;
      scaling = strlen(name+start) / 3;
      for (i = 0; i < 3; i++)
	sprintf (hex + i * (scaling + 1), "%.*s/", scaling,
		 name + start + i * scaling);
      hex[3 * (scaling + 1) - 1] = '\0';
    }

  if (hex[0])
    {
      unsigned int rr, gg, bb;
      float fscale = scaling == 4 ? 65535.0 : (scaling == 2 ? 255.0 : 15.0);
      if (sscanf (hex, "%x/%x/%x", &rr, &gg, &bb))
        {
          r = rr / fscale;
          g = gg / fscale;
          b = bb / fscale;
        }
    }

  if (r >= 0.0F)
    {
      *col = [NSColor colorForEmacsRed: r green: g blue: b alpha: 1.0];
      unblock_input ();
      return 0;
    }

  /* Otherwise, color is expected to be from a list */
  {
    NSEnumerator *lenum, *cenum;
    NSString *name;
    NSColorList *clist;

#ifdef NS_IMPL_GNUSTEP
    /* XXX: who is wrong, the requestor or the implementation?  */
    if ([nsname compare: @"Highlight" options: NSCaseInsensitiveSearch]
        == NSOrderedSame)
      nsname = @"highlightColor";
#endif

    lenum = [[NSColorList availableColorLists] objectEnumerator];
    while ( (clist = [lenum nextObject]) && new == nil)
      {
        cenum = [[clist allKeys] objectEnumerator];
        while ( (name = [cenum nextObject]) && new == nil )
          {
            if ([name compare: nsname
                      options: NSCaseInsensitiveSearch] == NSOrderedSame )
              new = [clist colorWithKey: name];
          }
      }
  }

  if (new)
    *col = [new colorUsingDefaultColorSpace];
  unblock_input ();
  return new ? 0 : 1;
}


int
ns_lisp_to_color (Lisp_Object color, NSColor **col)
/* --------------------------------------------------------------------------
     Convert a Lisp string object to a NS color.
   -------------------------------------------------------------------------- */
{
  NSTRACE ("ns_lisp_to_color");
  if (STRINGP (color))
    return ns_get_color (SSDATA (color), col);
  else if (SYMBOLP (color))
    return ns_get_color (SSDATA (SYMBOL_NAME (color)), col);
  return 1;
}


void
ns_query_color(void *col, XColor *color_def, int setPixel)
/* --------------------------------------------------------------------------
         Get ARGB values out of NSColor col and put them into color_def.
         If setPixel, set the pixel to a concatenated version.
         and set color_def pixel to the resulting index.
   -------------------------------------------------------------------------- */
{
  EmacsCGFloat r, g, b, a;

  [((NSColor *)col) getRed: &r green: &g blue: &b alpha: &a];
  color_def->red   = r * 65535;
  color_def->green = g * 65535;
  color_def->blue  = b * 65535;

  if (setPixel == YES)
    color_def->pixel
      = ARGB_TO_ULONG((int)(a*255),
		      (int)(r*255), (int)(g*255), (int)(b*255));
}


bool
ns_defined_color (struct frame *f,
                  const char *name,
                  XColor *color_def,
                  bool alloc,
                  bool makeIndex)
/* --------------------------------------------------------------------------
         Return true if named color found, and set color_def rgb accordingly.
         If makeIndex and alloc are nonzero put the color in the color_table,
         and set color_def pixel to the resulting index.
         If makeIndex is zero, set color_def pixel to ARGB.
         Return false if not found.
   -------------------------------------------------------------------------- */
{
  NSColor *col;
  NSTRACE_WHEN (NSTRACE_GROUP_COLOR, "ns_defined_color");

  block_input ();
  if (ns_get_color (name, &col) != 0) /* Color not found  */
    {
      unblock_input ();
      return 0;
    }
  if (makeIndex && alloc)
    color_def->pixel = ns_index_color (col, f);
  ns_query_color (col, color_def, !makeIndex);
  unblock_input ();
  return 1;
}


void
x_set_frame_alpha (struct frame *f)
/* --------------------------------------------------------------------------
     change the entire-frame transparency
   -------------------------------------------------------------------------- */
{
  struct ns_display_info *dpyinfo = FRAME_DISPLAY_INFO (f);
  double alpha = 1.0;
  double alpha_min = 1.0;

  NSTRACE ("x_set_frame_alpha");

  if (dpyinfo->x_highlight_frame == f)
    alpha = f->alpha[0];
  else
    alpha = f->alpha[1];

  if (FLOATP (Vframe_alpha_lower_limit))
    alpha_min = XFLOAT_DATA (Vframe_alpha_lower_limit);
  else if (INTEGERP (Vframe_alpha_lower_limit))
    alpha_min = (XINT (Vframe_alpha_lower_limit)) / 100.0;

  if (alpha < 0.0)
    return;
  else if (1.0 < alpha)
    alpha = 1.0;
  else if (0.0 <= alpha && alpha < alpha_min && alpha_min <= 1.0)
    alpha = alpha_min;

#ifdef NS_IMPL_COCOA
  {
    EmacsView *view = FRAME_NS_VIEW (f);
  [[view window] setAlphaValue: alpha];
  }
#endif
}


/* ==========================================================================

    Mouse handling

   ========================================================================== */


void
frame_set_mouse_pixel_position (struct frame *f, int pix_x, int pix_y)
/* --------------------------------------------------------------------------
     Programmatically reposition mouse pointer in pixel coordinates
   -------------------------------------------------------------------------- */
{
  NSTRACE ("frame_set_mouse_pixel_position");

  /* FIXME: what about GNUstep?  */
#ifdef NS_IMPL_COCOA
  CGPoint mouse_pos =
    CGPointMake(f->left_pos + pix_x,
                f->top_pos + pix_y +
                FRAME_NS_TITLEBAR_HEIGHT(f) + FRAME_TOOLBAR_HEIGHT(f));
  CGWarpMouseCursorPosition (mouse_pos);
#endif
}

static int
note_mouse_movement (struct frame *frame, CGFloat x, CGFloat y)
/*   ------------------------------------------------------------------------
     Called by EmacsView on mouseMovement events.  Passes on
     to emacs mainstream code if we moved off of a rect of interest
     known as last_mouse_glyph.
     ------------------------------------------------------------------------ */
{
  struct ns_display_info *dpyinfo = FRAME_DISPLAY_INFO (frame);
  NSRect *r;

  // NSTRACE ("note_mouse_movement");

  dpyinfo->last_mouse_motion_frame = frame;
  r = &dpyinfo->last_mouse_glyph;

  /* Note, this doesn't get called for enter/leave, since we don't have a
     position.  Those are taken care of in the corresponding NSView methods.  */

  /* Has movement gone beyond last rect we were tracking?  */
  if (x < r->origin.x || x >= r->origin.x + r->size.width
      || y < r->origin.y || y >= r->origin.y + r->size.height)
    {
      ns_update_begin (frame);
      frame->mouse_moved = 1;
      note_mouse_highlight (frame, x, y);
      remember_mouse_glyph (frame, x, y, r);
      ns_update_end (frame);
      return 1;
    }

  return 0;
}


static void
ns_mouse_position (struct frame **fp, int insist, Lisp_Object *bar_window,
                   enum scroll_bar_part *part, Lisp_Object *x, Lisp_Object *y,
                   Time *time)
/* --------------------------------------------------------------------------
    External (hook): inform emacs about mouse position and hit parts.
    If a scrollbar is being dragged, set bar_window, part, x, y, time.
    x & y should be position in the scrollbar (the whole bar, not the handle)
    and length of scrollbar respectively.
   -------------------------------------------------------------------------- */
{
  id view;
  NSPoint position;
  Lisp_Object frame, tail;
  struct frame *f;
  struct ns_display_info *dpyinfo;

  NSTRACE ("ns_mouse_position");

  if (*fp == NULL)
    {
      fprintf (stderr, "Warning: ns_mouse_position () called with null *fp.\n");
      return;
    }

  dpyinfo = FRAME_DISPLAY_INFO (*fp);

  block_input ();

  /* Clear the mouse-moved flag for every frame on this display.  */
  FOR_EACH_FRAME (tail, frame)
    if (FRAME_NS_P (XFRAME (frame))
        && FRAME_NS_DISPLAY (XFRAME (frame)) == FRAME_NS_DISPLAY (*fp))
      XFRAME (frame)->mouse_moved = 0;

  dpyinfo->last_mouse_scroll_bar = nil;
  if (dpyinfo->last_mouse_frame
      && FRAME_LIVE_P (dpyinfo->last_mouse_frame))
    f = dpyinfo->last_mouse_frame;
  else
    f = dpyinfo->x_focus_frame ? dpyinfo->x_focus_frame : SELECTED_FRAME ();

  if (f && FRAME_NS_P (f))
    {
      view = FRAME_NS_VIEW (*fp);

      position = [[view window] mouseLocationOutsideOfEventStream];
      position = [view convertPoint: position fromView: nil];
      remember_mouse_glyph (f, position.x, position.y,
                            &dpyinfo->last_mouse_glyph);
      NSTRACE_POINT ("position", position);

      if (bar_window) *bar_window = Qnil;
      if (part) *part = scroll_bar_above_handle;

      if (x) XSETINT (*x, lrint (position.x));
      if (y) XSETINT (*y, lrint (position.y));
      if (time)
        *time = dpyinfo->last_mouse_movement_time;
      *fp = f;
    }

  unblock_input ();
}


static void
ns_frame_up_to_date (struct frame *f)
/* --------------------------------------------------------------------------
    External (hook): Fix up mouse highlighting right after a full update.
    Can't use FRAME_MOUSE_UPDATE due to ns_frame_begin and ns_frame_end calls.
   -------------------------------------------------------------------------- */
{
  NSTRACE_WHEN (NSTRACE_GROUP_UPDATES, "ns_frame_up_to_date");

  if (FRAME_NS_P (f))
    {
      Mouse_HLInfo *hlinfo = MOUSE_HL_INFO (f);
      if (f == hlinfo->mouse_face_mouse_frame)
	{
	  block_input ();
	  ns_update_begin(f);
	  note_mouse_highlight (hlinfo->mouse_face_mouse_frame,
				hlinfo->mouse_face_mouse_x,
				hlinfo->mouse_face_mouse_y);
	  ns_update_end(f);
	  unblock_input ();
	}
    }
}


static void
ns_define_frame_cursor (struct frame *f, Cursor cursor)
/* --------------------------------------------------------------------------
    External (RIF): set frame mouse pointer type.
   -------------------------------------------------------------------------- */
{
  NSTRACE ("ns_define_frame_cursor");
  if (FRAME_POINTER_TYPE (f) != cursor)
    {
      EmacsView *view = FRAME_NS_VIEW (f);
      FRAME_POINTER_TYPE (f) = cursor;
      [[view window] invalidateCursorRectsForView: view];
      /* Redisplay assumes this function also draws the changed frame
         cursor, but this function doesn't, so do it explicitly.  */
      x_update_cursor (f, 1);
    }
}



/* ==========================================================================

    Keyboard handling

   ========================================================================== */


static unsigned
ns_convert_key (unsigned code)
/* --------------------------------------------------------------------------
    Internal call used by NSView-keyDown.
   -------------------------------------------------------------------------- */
{
  const unsigned last_keysym = ARRAYELTS (convert_ns_to_X_keysym);
  unsigned keysym;
  /* An array would be faster, but less easy to read.  */
  for (keysym = 0; keysym < last_keysym; keysym += 2)
    if (code == convert_ns_to_X_keysym[keysym])
      return 0xFF00 | convert_ns_to_X_keysym[keysym+1];
  return 0;
/* if decide to use keyCode and Carbon table, use this line:
     return code > 0xff ? 0 : 0xFF00 | ns_keycode_to_xkeysym_table[code]; */
}


char *
x_get_keysym_name (int keysym)
/* --------------------------------------------------------------------------
    Called by keyboard.c.  Not sure if the return val is important, except
    that it be unique.
   -------------------------------------------------------------------------- */
{
  static char value[16];
  NSTRACE ("x_get_keysym_name");
  sprintf (value, "%d", keysym);
  return value;
}

#ifdef NS_IMPL_COCOA
static UniChar
ns_get_shifted_character (NSEvent *event)
/* Look up the character corresponding to the key pressed on the
   current keyboard layout and the currently configured shift-like
   modifiers.  This ignores the control-like modifiers that cause
   [event characters] to give us the wrong result.

   Although UCKeyTranslate doesn't require the Carbon framework, some
   of the surrounding paraphernalia does, so this function makes
   Carbon a requirement.  */
{
  static UInt32 dead_key_state;

  /* UCKeyTranslate may return up to 255 characters.  If the buffer
     isn't large enough then it produces an error.  What kind of
     keyboard inputs 255 characters in a single keypress?  */
  UniChar buf[255];
  UniCharCount max_string_length = 255;
  UniCharCount actual_string_length = 0;
  OSStatus result;

  CFDataRef layout_ref = (CFDataRef) TISGetInputSourceProperty
    (TISCopyCurrentKeyboardLayoutInputSource (), kTISPropertyUnicodeKeyLayoutData);
  UCKeyboardLayout* layout = (UCKeyboardLayout*) CFDataGetBytePtr (layout_ref);

  UInt32 flags = [event modifierFlags];
  UInt32 modifiers = (flags & NSEventModifierFlagShift) ? shiftKey : 0;

  NSTRACE ("ns_get_shifted_character");

  if ((flags & NSRightAlternateKeyMask) == NSRightAlternateKeyMask
      && (EQ (ns_right_alternate_modifier, Qnone)
          || (EQ (ns_right_alternate_modifier, Qleft)
              && EQ (ns_alternate_modifier, Qnone))))
    modifiers |= rightOptionKey;

  if ((flags & NSLeftAlternateKeyMask) == NSLeftAlternateKeyMask
      && EQ (ns_alternate_modifier, Qnone))
    modifiers |= optionKey;

  if ((flags & NSRightCommandKeyMask) == NSRightCommandKeyMask
      && (EQ (ns_right_command_modifier, Qnone)
          || (EQ (ns_right_command_modifier, Qleft)
              && EQ (ns_command_modifier, Qnone))))
    /* Carbon doesn't differentiate between left and right command
       keys.  */
    modifiers |= cmdKey;

  if ((flags & NSLeftCommandKeyMask) == NSLeftCommandKeyMask
      && EQ (ns_command_modifier, Qnone))
    modifiers |= cmdKey;

  result = UCKeyTranslate (layout, [event keyCode], kUCKeyActionDown,
                           (modifiers >> 8) & 0xFF, LMGetKbdType (),
                           kUCKeyTranslateNoDeadKeysBit, &dead_key_state,
                           max_string_length, &actual_string_length, buf);

  if (result != 0)
    {
      NSLog(@"Failed to translate character '%@' with modifiers %x",
            [event characters], modifiers);
      return 0;
    }
<<<<<<< HEAD

  /* FIXME: What do we do if more than one code unit is returned?  */
  if (actual_string_length > 0)
    return buf[0];

=======

  /* FIXME: What do we do if more than one code unit is returned?  */
  if (actual_string_length > 0)
    return buf[0];

>>>>>>> 7bedc881
  return 0;
}
#endif /* NS_IMPL_COCOA */

/* ==========================================================================

    Block drawing operations

   ========================================================================== */


static void
ns_redraw_scroll_bars (struct frame *f)
{
  int i;
  id view;
  NSArray *subviews = [[FRAME_NS_VIEW (f) superview] subviews];
  NSTRACE ("ns_redraw_scroll_bars");
  for (i =[subviews count]-1; i >= 0; i--)
    {
      view = [subviews objectAtIndex: i];
      if (![view isKindOfClass: [EmacsScroller class]]) continue;
      [view display];
    }
}


void
ns_clear_frame (struct frame *f)
/* --------------------------------------------------------------------------
      External (hook): Erase the entire frame
   -------------------------------------------------------------------------- */
{
  NSView *view = FRAME_NS_VIEW (f);
  NSRect r;

  NSTRACE_WHEN (NSTRACE_GROUP_UPDATES, "ns_clear_frame");

 /* comes on initial frame because we have
    after-make-frame-functions = select-frame */
 if (!FRAME_DEFAULT_FACE (f))
   return;

  mark_window_cursors_off (XWINDOW (FRAME_ROOT_WINDOW (f)));

  r = [view bounds];

  block_input ();
  ns_focus (f, &r, 1);
  [ns_lookup_indexed_color (NS_FACE_BACKGROUND
			    (FACE_FROM_ID (f, DEFAULT_FACE_ID)), f) set];
  NSRectFill (r);
  ns_unfocus (f);

  /* as of 2006/11 or so this is now needed */
  ns_redraw_scroll_bars (f);
  unblock_input ();
}


static void
ns_clear_frame_area (struct frame *f, int x, int y, int width, int height)
/* --------------------------------------------------------------------------
    External (RIF):  Clear section of frame
   -------------------------------------------------------------------------- */
{
  NSRect r = NSMakeRect (x, y, width, height);
  NSView *view = FRAME_NS_VIEW (f);
  struct face *face = FRAME_DEFAULT_FACE (f);

  if (!view || !face)
    return;

  NSTRACE_WHEN (NSTRACE_GROUP_UPDATES, "ns_clear_frame_area");

  r = NSIntersectionRect (r, [view frame]);
  ns_focus (f, &r, 1);
  [ns_lookup_indexed_color (NS_FACE_BACKGROUND (face), f) set];

  NSRectFill (r);

  ns_unfocus (f);
  return;
}

static void
ns_copy_bits (struct frame *f, NSRect src, NSRect dest)
{
  NSTRACE ("ns_copy_bits");

  if (FRAME_NS_VIEW (f))
    {
      hide_bell();              // Ensure the bell image isn't scrolled.

      ns_focus (f, &dest, 1);
      [FRAME_NS_VIEW (f) scrollRect: src
                                 by: NSMakeSize (dest.origin.x - src.origin.x,
                                                 dest.origin.y - src.origin.y)];
      ns_unfocus (f);
    }
}

static void
ns_scroll_run (struct window *w, struct run *run)
/* --------------------------------------------------------------------------
    External (RIF):  Insert or delete n lines at line vpos.
   -------------------------------------------------------------------------- */
{
  struct frame *f = XFRAME (w->frame);
  int x, y, width, height, from_y, to_y, bottom_y;

  NSTRACE ("ns_scroll_run");

  /* begin copy from other terms */
  /* Get frame-relative bounding box of the text display area of W,
     without mode lines.  Include in this box the left and right
     fringe of W.  */
  window_box (w, ANY_AREA, &x, &y, &width, &height);

  from_y = WINDOW_TO_FRAME_PIXEL_Y (w, run->current_y);
  to_y = WINDOW_TO_FRAME_PIXEL_Y (w, run->desired_y);
  bottom_y = y + height;

  if (to_y < from_y)
    {
      /* Scrolling up.  Make sure we don't copy part of the mode
	 line at the bottom.  */
      if (from_y + run->height > bottom_y)
	height = bottom_y - from_y;
      else
	height = run->height;
    }
  else
    {
      /* Scrolling down.  Make sure we don't copy over the mode line.
	 at the bottom.  */
      if (to_y + run->height > bottom_y)
	height = bottom_y - to_y;
      else
	height = run->height;
    }
  /* end copy from other terms */

  if (height == 0)
      return;

  block_input ();

  x_clear_cursor (w);

  {
    NSRect srcRect = NSMakeRect (x, from_y, width, height);
    NSRect dstRect = NSMakeRect (x, to_y, width, height);

    ns_copy_bits (f, srcRect , dstRect);
  }

  unblock_input ();
}


static void
ns_after_update_window_line (struct window *w, struct glyph_row *desired_row)
/* --------------------------------------------------------------------------
    External (RIF): preparatory to fringe update after text was updated
   -------------------------------------------------------------------------- */
{
  struct frame *f;
  int width, height;

  NSTRACE_WHEN (NSTRACE_GROUP_UPDATES, "ns_after_update_window_line");

  /* begin copy from other terms */
  eassert (w);

  if (!desired_row->mode_line_p && !w->pseudo_window_p)
    desired_row->redraw_fringe_bitmaps_p = 1;

  /* When a window has disappeared, make sure that no rest of
     full-width rows stays visible in the internal border.  */
  if (windows_or_buffers_changed
      && desired_row->full_width_p
      && (f = XFRAME (w->frame),
	  width = FRAME_INTERNAL_BORDER_WIDTH (f),
	  width != 0)
      && (height = desired_row->visible_height,
	  height > 0))
    {
      int y = WINDOW_TO_FRAME_PIXEL_Y (w, max (0, desired_row->y));

      block_input ();
      ns_clear_frame_area (f, 0, y, width, height);
      ns_clear_frame_area (f,
                           FRAME_PIXEL_WIDTH (f) - width,
                           y, width, height);
      unblock_input ();
    }
}


static void
ns_shift_glyphs_for_insert (struct frame *f,
                           int x, int y, int width, int height,
                           int shift_by)
/* --------------------------------------------------------------------------
    External (RIF): copy an area horizontally, don't worry about clearing src
   -------------------------------------------------------------------------- */
{
  NSRect srcRect = NSMakeRect (x, y, width, height);
  NSRect dstRect = NSMakeRect (x+shift_by, y, width, height);

  NSTRACE ("ns_shift_glyphs_for_insert");

  ns_copy_bits (f, srcRect, dstRect);
}



/* ==========================================================================

    Character encoding and metrics

   ========================================================================== */


static void
ns_compute_glyph_string_overhangs (struct glyph_string *s)
/* --------------------------------------------------------------------------
     External (RIF); compute left/right overhang of whole string and set in s
   -------------------------------------------------------------------------- */
{
  struct font *font = s->font;

  if (s->char2b)
    {
      struct font_metrics metrics;
      unsigned int codes[2];
      codes[0] = *(s->char2b);
      codes[1] = *(s->char2b + s->nchars - 1);

      font->driver->text_extents (font, codes, 2, &metrics);
      s->left_overhang = -metrics.lbearing;
      s->right_overhang
	= metrics.rbearing > metrics.width
	? metrics.rbearing - metrics.width : 0;
    }
  else
    {
      s->left_overhang = 0;
      if (EQ (font->driver->type, Qns))
        s->right_overhang = ((struct nsfont_info *)font)->ital ?
          FONT_HEIGHT (font) * 0.2 : 0;
      else
        s->right_overhang = 0;
    }
}



/* ==========================================================================

    Fringe and cursor drawing

   ========================================================================== */


extern int max_used_fringe_bitmap;
static void
ns_draw_fringe_bitmap (struct window *w, struct glyph_row *row,
                      struct draw_fringe_bitmap_params *p)
/* --------------------------------------------------------------------------
    External (RIF); fringe-related
   -------------------------------------------------------------------------- */
{
  /* Fringe bitmaps comes in two variants, normal and periodic.  A
     periodic bitmap is used to create a continuous pattern.  Since a
     bitmap is rendered one text line at a time, the start offset (dh)
     of the bitmap varies.  Concretely, this is used for the empty
     line indicator.

     For a bitmap, "h + dh" is the full height and is always
     invariant.  For a normal bitmap "dh" is zero.

     For example, when the period is three and the full height is 72
     the following combinations exists:

       h=72 dh=0
       h=71 dh=1
       h=70 dh=2 */

  struct frame *f = XFRAME (WINDOW_FRAME (w));
  struct face *face = p->face;
  static EmacsImage **bimgs = NULL;
  static int nBimgs = 0;

  NSTRACE_WHEN (NSTRACE_GROUP_FRINGE, "ns_draw_fringe_bitmap");
  NSTRACE_MSG ("which:%d cursor:%d overlay:%d width:%d height:%d period:%d",
               p->which, p->cursor_p, p->overlay_p, p->wd, p->h, p->dh);

  /* grow bimgs if needed */
  if (nBimgs < max_used_fringe_bitmap)
    {
      bimgs = xrealloc (bimgs, max_used_fringe_bitmap * sizeof *bimgs);
      memset (bimgs + nBimgs, 0,
	      (max_used_fringe_bitmap - nBimgs) * sizeof *bimgs);
      nBimgs = max_used_fringe_bitmap;
    }

  /* Must clip because of partially visible lines.  */
  ns_clip_to_row (w, row, ANY_AREA, YES);

  if (!p->overlay_p)
    {
      int bx = p->bx, by = p->by, nx = p->nx, ny = p->ny;

      if (bx >= 0 && nx > 0)
        {
          NSRect r = NSMakeRect (bx, by, nx, ny);
          NSRectClip (r);
          [ns_lookup_indexed_color (face->background, f) set];
          NSRectFill (r);
        }
    }

  if (p->which)
    {
      NSRect r = NSMakeRect (p->x, p->y, p->wd, p->h);
      EmacsImage *img = bimgs[p->which - 1];

      if (!img)
        {
          // Note: For "periodic" images, allocate one EmacsImage for
          // the base image, and use it for all dh:s.
          unsigned short *bits = p->bits;
          int full_height = p->h + p->dh;
          int i;
          unsigned char *cbits = xmalloc (full_height);

          for (i = 0; i < full_height; i++)
            cbits[i] = bits[i];
          img = [[EmacsImage alloc] initFromXBM: cbits width: 8
                                         height: full_height
                                             fg: 0 bg: 0];
          bimgs[p->which - 1] = img;
          xfree (cbits);
        }

      NSTRACE_RECT ("r", r);

      NSRectClip (r);
      /* Since we composite the bitmap instead of just blitting it, we need
         to erase the whole background.  */
      [ns_lookup_indexed_color(face->background, f) set];
      NSRectFill (r);

      {
        NSColor *bm_color;
        if (!p->cursor_p)
          bm_color = ns_lookup_indexed_color(face->foreground, f);
        else if (p->overlay_p)
          bm_color = ns_lookup_indexed_color(face->background, f);
        else
          bm_color = f->output_data.ns->cursor_color;
        [img setXBMColor: bm_color];
      }

#ifdef NS_IMPL_COCOA
      // Note: For periodic images, the full image height is "h + hd".
      // By using the height h, a suitable part of the image is used.
      NSRect fromRect = NSMakeRect(0, 0, p->wd, p->h);

      NSTRACE_RECT ("fromRect", fromRect);

      [img drawInRect: r
              fromRect: fromRect
             operation: NSCompositingOperationSourceOver
              fraction: 1.0
           respectFlipped: YES
                hints: nil];
#else
      {
        NSPoint pt = r.origin;
        pt.y += p->h;
        [img compositeToPoint: pt operation: NSCompositingOperationSourceOver];
      }
#endif
    }
  ns_unfocus (f);
}


static void
ns_draw_window_cursor (struct window *w, struct glyph_row *glyph_row,
		       int x, int y, enum text_cursor_kinds cursor_type,
		       int cursor_width, bool on_p, bool active_p)
/* --------------------------------------------------------------------------
     External call (RIF): draw cursor.
     Note that CURSOR_WIDTH is meaningful only for (h)bar cursors.
   -------------------------------------------------------------------------- */
{
  NSRect r, s;
  int fx, fy, h, cursor_height;
  struct frame *f = WINDOW_XFRAME (w);
  struct glyph *phys_cursor_glyph;
  struct glyph *cursor_glyph;
  struct face *face;
  NSColor *hollow_color = FRAME_BACKGROUND_COLOR (f);

  /* If cursor is out of bounds, don't draw garbage.  This can happen
     in mini-buffer windows when switching between echo area glyphs
     and mini-buffer.  */

  NSTRACE ("ns_draw_window_cursor");

  if (!on_p)
    return;

  w->phys_cursor_type = cursor_type;
  w->phys_cursor_on_p = on_p;

  if (cursor_type == NO_CURSOR)
    {
      w->phys_cursor_width = 0;
      return;
    }

  if ((phys_cursor_glyph = get_phys_cursor_glyph (w)) == NULL)
    {
      if (glyph_row->exact_window_width_line_p
          && w->phys_cursor.hpos >= glyph_row->used[TEXT_AREA])
        {
          glyph_row->cursor_in_fringe_p = 1;
          draw_fringe_bitmap (w, glyph_row, 0);
        }
      return;
    }

  /* We draw the cursor (with NSRectFill), then draw the glyph on top
     (other terminals do it the other way round).  We must set
     w->phys_cursor_width to the cursor width.  For bar cursors, that
     is CURSOR_WIDTH; for box cursors, it is the glyph width.  */
  get_phys_cursor_geometry (w, glyph_row, phys_cursor_glyph, &fx, &fy, &h);

  /* The above get_phys_cursor_geometry call set w->phys_cursor_width
     to the glyph width; replace with CURSOR_WIDTH for (V)BAR cursors.  */
  if (cursor_type == BAR_CURSOR)
    {
      if (cursor_width < 1)
	cursor_width = max (FRAME_CURSOR_WIDTH (f), 1);

      /* The bar cursor should never be wider than the glyph.  */
      if (cursor_width < w->phys_cursor_width)
        w->phys_cursor_width = cursor_width;
    }
  /* If we have an HBAR, "cursor_width" MAY specify height.  */
  else if (cursor_type == HBAR_CURSOR)
    {
      cursor_height = (cursor_width < 1) ? lrint (0.25 * h) : cursor_width;
      if (cursor_height > glyph_row->height)
        cursor_height = glyph_row->height;
      if (h > cursor_height) // Cursor smaller than line height, move down
        fy += h - cursor_height;
      h = cursor_height;
    }

  r.origin.x = fx, r.origin.y = fy;
  r.size.height = h;
  r.size.width = w->phys_cursor_width;

  /* Prevent the cursor from being drawn outside the text area.  */
  ns_clip_to_row (w, glyph_row, TEXT_AREA, NO); /* do ns_focus(f, &r, 1); if remove */


  face = FACE_FROM_ID_OR_NULL (f, phys_cursor_glyph->face_id);
  if (face && NS_FACE_BACKGROUND (face)
      == ns_index_color (FRAME_CURSOR_COLOR (f), f))
    {
      [ns_lookup_indexed_color (NS_FACE_FOREGROUND (face), f) set];
      hollow_color = FRAME_CURSOR_COLOR (f);
    }
  else
    [FRAME_CURSOR_COLOR (f) set];

#ifdef NS_IMPL_COCOA
  /* TODO: This makes drawing of cursor plus that of phys_cursor_glyph
           atomic.  Cleaner ways of doing this should be investigated.
           One way would be to set a global variable DRAWING_CURSOR
           when making the call to draw_phys..(), don't focus in that
           case, then move the ns_unfocus() here after that call.  */
  NSDisableScreenUpdates ();
#endif

  switch (cursor_type)
    {
    case DEFAULT_CURSOR:
    case NO_CURSOR:
      break;
    case FILLED_BOX_CURSOR:
      NSRectFill (r);
      break;
    case HOLLOW_BOX_CURSOR:
      NSRectFill (r);
      [hollow_color set];
      NSRectFill (NSInsetRect (r, 1, 1));
      [FRAME_CURSOR_COLOR (f) set];
      break;
    case HBAR_CURSOR:
      NSRectFill (r);
      break;
    case BAR_CURSOR:
      s = r;
      /* If the character under cursor is R2L, draw the bar cursor
         on the right of its glyph, rather than on the left.  */
      cursor_glyph = get_phys_cursor_glyph (w);
      if ((cursor_glyph->resolved_level & 1) != 0)
        s.origin.x += cursor_glyph->pixel_width - s.size.width;

      NSRectFill (s);
      break;
    }
  ns_unfocus (f);

  /* draw the character under the cursor */
  if (cursor_type != NO_CURSOR)
    draw_phys_cursor_glyph (w, glyph_row, DRAW_CURSOR);

#ifdef NS_IMPL_COCOA
  NSEnableScreenUpdates ();
#endif

}


static void
ns_draw_vertical_window_border (struct window *w, int x, int y0, int y1)
/* --------------------------------------------------------------------------
     External (RIF): Draw a vertical line.
   -------------------------------------------------------------------------- */
{
  struct frame *f = XFRAME (WINDOW_FRAME (w));
  struct face *face;
  NSRect r = NSMakeRect (x, y0, 1, y1-y0);

  NSTRACE ("ns_draw_vertical_window_border");

  face = FACE_FROM_ID_OR_NULL (f, VERTICAL_BORDER_FACE_ID);

  ns_focus (f, &r, 1);
  if (face)
    [ns_lookup_indexed_color(face->foreground, f) set];

  NSRectFill(r);
  ns_unfocus (f);
}


static void
ns_draw_window_divider (struct window *w, int x0, int x1, int y0, int y1)
/* --------------------------------------------------------------------------
     External (RIF): Draw a window divider.
   -------------------------------------------------------------------------- */
{
  struct frame *f = XFRAME (WINDOW_FRAME (w));
  struct face *face = FACE_FROM_ID_OR_NULL (f, WINDOW_DIVIDER_FACE_ID);
  struct face *face_first
    = FACE_FROM_ID_OR_NULL (f, WINDOW_DIVIDER_FIRST_PIXEL_FACE_ID);
  struct face *face_last
    = FACE_FROM_ID_OR_NULL (f, WINDOW_DIVIDER_LAST_PIXEL_FACE_ID);
  unsigned long color = face ? face->foreground : FRAME_FOREGROUND_PIXEL (f);
  unsigned long color_first = (face_first
			       ? face_first->foreground
			       : FRAME_FOREGROUND_PIXEL (f));
  unsigned long color_last = (face_last
			      ? face_last->foreground
			      : FRAME_FOREGROUND_PIXEL (f));
  NSRect divider = NSMakeRect (x0, y0, x1-x0, y1-y0);

  NSTRACE ("ns_draw_window_divider");

  ns_focus (f, &divider, 1);

  if ((y1 - y0 > x1 - x0) && (x1 - x0 >= 3))
    /* A vertical divider, at least three pixels wide: Draw first and
       last pixels differently.  */
    {
      [ns_lookup_indexed_color(color_first, f) set];
      NSRectFill(NSMakeRect (x0, y0, 1, y1 - y0));
      [ns_lookup_indexed_color(color, f) set];
      NSRectFill(NSMakeRect (x0 + 1, y0, x1 - x0 - 2, y1 - y0));
      [ns_lookup_indexed_color(color_last, f) set];
      NSRectFill(NSMakeRect (x1 - 1, y0, 1, y1 - y0));
    }
  else if ((x1 - x0 > y1 - y0) && (y1 - y0 >= 3))
    /* A horizontal divider, at least three pixels high: Draw first and
       last pixels differently.  */
    {
      [ns_lookup_indexed_color(color_first, f) set];
      NSRectFill(NSMakeRect (x0, y0, x1 - x0, 1));
      [ns_lookup_indexed_color(color, f) set];
      NSRectFill(NSMakeRect (x0, y0 + 1, x1 - x0, y1 - y0 - 2));
      [ns_lookup_indexed_color(color_last, f) set];
      NSRectFill(NSMakeRect (x0, y1 - 1, x1 - x0, 1));
    }
  else
    {
      /* In any other case do not draw the first and last pixels
         differently.  */
      [ns_lookup_indexed_color(color, f) set];
      NSRectFill(divider);
    }

  ns_unfocus (f);
}

static void
ns_show_hourglass (struct frame *f)
{
  /* TODO: add NSProgressIndicator to all frames.  */
}

static void
ns_hide_hourglass (struct frame *f)
{
  /* TODO: remove NSProgressIndicator from all frames.  */
}

/* ==========================================================================

    Glyph drawing operations

   ========================================================================== */

static int
ns_get_glyph_string_clip_rect (struct glyph_string *s, NativeRectangle *nr)
/* --------------------------------------------------------------------------
    Wrapper utility to account for internal border width on full-width lines,
    and allow top full-width rows to hit the frame top.  nr should be pointer
    to two successive NSRects.  Number of rects actually used is returned.
   -------------------------------------------------------------------------- */
{
  int n = get_glyph_string_clip_rects (s, nr, 2);
  return n;
}

/* --------------------------------------------------------------------
   Draw a wavy line under glyph string s. The wave fills wave_height
   pixels from y.

                    x          wave_length = 2
                                 --
                y    *   *   *   *   *
                     |* * * * * * * * *
    wave_height = 3  | *   *   *   *
  --------------------------------------------------------------------- */

static void
ns_draw_underwave (struct glyph_string *s, EmacsCGFloat width, EmacsCGFloat x)
{
  int wave_height = 3, wave_length = 2;
  int y, dx, dy, odd, xmax;
  NSPoint a, b;
  NSRect waveClip;

  dx = wave_length;
  dy = wave_height - 1;
  y =  s->ybase - wave_height + 3;
  xmax = x + width;

  /* Find and set clipping rectangle */
  waveClip = NSMakeRect (x, y, width, wave_height);
  [[NSGraphicsContext currentContext] saveGraphicsState];
  NSRectClip (waveClip);

  /* Draw the waves */
  a.x = x - ((int)(x) % dx) + (EmacsCGFloat) 0.5;
  b.x = a.x + dx;
  odd = (int)(a.x/dx) % 2;
  a.y = b.y = y + 0.5;

  if (odd)
    a.y += dy;
  else
    b.y += dy;

  while (a.x <= xmax)
    {
      [NSBezierPath strokeLineFromPoint:a toPoint:b];
      a.x = b.x, a.y = b.y;
      b.x += dx, b.y = y + 0.5 + odd*dy;
      odd = !odd;
    }

  /* Restore previous clipping rectangle(s) */
  [[NSGraphicsContext currentContext] restoreGraphicsState];
}



static void
ns_draw_text_decoration (struct glyph_string *s, struct face *face,
                         NSColor *defaultCol, CGFloat width, CGFloat x)
/* --------------------------------------------------------------------------
   Draw underline, overline, and strike-through on glyph string s.
   -------------------------------------------------------------------------- */
{
  if (s->for_overlaps)
    return;

  /* Do underline.  */
  if (face->underline_p)
    {
      if (s->face->underline_type == FACE_UNDER_WAVE)
        {
          if (face->underline_defaulted_p)
            [defaultCol set];
          else
            [ns_lookup_indexed_color (face->underline_color, s->f) set];

          ns_draw_underwave (s, width, x);
        }
      else if (s->face->underline_type == FACE_UNDER_LINE)
        {

          NSRect r;
          unsigned long thickness, position;

          /* If the prev was underlined, match its appearance.  */
          if (s->prev && s->prev->face->underline_p
	      && s->prev->face->underline_type == FACE_UNDER_LINE
              && s->prev->underline_thickness > 0)
            {
              thickness = s->prev->underline_thickness;
              position = s->prev->underline_position;
            }
          else
            {
	      struct font *font = font_for_underline_metrics (s);
              unsigned long descent = s->y + s->height - s->ybase;
              unsigned long minimum_offset;
              BOOL underline_at_descent_line, use_underline_position_properties;
              Lisp_Object val = buffer_local_value (Qunderline_minimum_offset,
                                                    s->w->contents);
              if (INTEGERP (val))
                minimum_offset = XFASTINT (val);
              else
                minimum_offset = 1;
              val = buffer_local_value (Qx_underline_at_descent_line,
                                        s->w->contents);
              underline_at_descent_line = !(NILP (val) || EQ (val, Qunbound));
              val = buffer_local_value (Qx_use_underline_position_properties,
                                        s->w->contents);
              use_underline_position_properties =
		!(NILP (val) || EQ (val, Qunbound));

<<<<<<< HEAD
              /* Use underline thickness of font, defaulting to 1. */
              thickness = (font && font->underline_thickness > 0)
                ? font->underline_thickness : 1;

              /* Determine the offset of underlining from the baseline. */
=======
              /* Use underline thickness of font, defaulting to 1.  */
              thickness = (font && font->underline_thickness > 0)
                ? font->underline_thickness : 1;

              /* Determine the offset of underlining from the baseline.  */
>>>>>>> 7bedc881
              if (underline_at_descent_line)
                position = descent - thickness;
              else if (use_underline_position_properties
                       && font && font->underline_position >= 0)
                position = font->underline_position;
              else if (font)
                position = lround (font->descent / 2);
              else
                position = minimum_offset;

              position = max (position, minimum_offset);

              /* Ensure underlining is not cropped.  */
              if (descent <= position)
                {
                  position = descent - 1;
                  thickness = 1;
                }
              else if (descent < position + thickness)
                thickness = 1;
            }

          s->underline_thickness = thickness;
          s->underline_position = position;

          r = NSMakeRect (x, s->ybase + position, width, thickness);

          if (face->underline_defaulted_p)
            [defaultCol set];
          else
            [ns_lookup_indexed_color (face->underline_color, s->f) set];
          NSRectFill (r);
        }
    }
  /* Do overline. We follow other terms in using a thickness of 1
     and ignoring overline_margin.  */
  if (face->overline_p)
    {
      NSRect r;
      r = NSMakeRect (x, s->y, width, 1);

      if (face->overline_color_defaulted_p)
        [defaultCol set];
      else
        [ns_lookup_indexed_color (face->overline_color, s->f) set];
      NSRectFill (r);
    }

  /* Do strike-through.  We follow other terms for thickness and
     vertical position.  */
  if (face->strike_through_p)
    {
      NSRect r;
      /* Y-coordinate and height of the glyph string's first glyph.
	 We cannot use s->y and s->height because those could be
	 larger if there are taller display elements (e.g., characters
	 displayed with a larger font) in the same glyph row.  */
      int glyph_y = s->ybase - s->first_glyph->ascent;
      int glyph_height = s->first_glyph->ascent + s->first_glyph->descent;
      /* Strike-through width and offset from the glyph string's
	 top edge.  */
      unsigned long h = 1;
      unsigned long dy;

      dy = lrint ((glyph_height - h) / 2);
      r = NSMakeRect (x, glyph_y + dy, width, 1);

      if (face->strike_through_color_defaulted_p)
        [defaultCol set];
      else
        [ns_lookup_indexed_color (face->strike_through_color, s->f) set];
      NSRectFill (r);
    }
}

static void
ns_draw_box (NSRect r, CGFloat thickness, NSColor *col,
             char left_p, char right_p)
/* --------------------------------------------------------------------------
    Draw an unfilled rect inside r, optionally leaving left and/or right open.
    Note we can't just use an NSDrawRect command, because of the possibility
    of some sides not being drawn, and because the rect will be filled.
   -------------------------------------------------------------------------- */
{
  NSRect s = r;
  [col set];

  /* top, bottom */
  s.size.height = thickness;
  NSRectFill (s);
  s.origin.y += r.size.height - thickness;
  NSRectFill (s);

  s.size.height = r.size.height;
  s.origin.y = r.origin.y;

  /* left, right (optional) */
  s.size.width = thickness;
  if (left_p)
    NSRectFill (s);
  if (right_p)
    {
      s.origin.x += r.size.width - thickness;
      NSRectFill (s);
    }
}


static void
ns_draw_relief (NSRect r, int thickness, char raised_p,
               char top_p, char bottom_p, char left_p, char right_p,
               struct glyph_string *s)
/* --------------------------------------------------------------------------
    Draw a relief rect inside r, optionally leaving some sides open.
    Note we can't just use an NSDrawBezel command, because of the possibility
    of some sides not being drawn, and because the rect will be filled.
   -------------------------------------------------------------------------- */
{
  static NSColor *baseCol = nil, *lightCol = nil, *darkCol = nil;
  NSColor *newBaseCol = nil;
  NSRect sr = r;

  NSTRACE ("ns_draw_relief");

  /* set up colors */

  if (s->face->use_box_color_for_shadows_p)
    {
      newBaseCol = ns_lookup_indexed_color (s->face->box_color, s->f);
    }
/*     else if (s->first_glyph->type == IMAGE_GLYPH
	   && s->img->pixmap
   	   && !IMAGE_BACKGROUND_TRANSPARENT (s->img, s->f, 0))
       {
         newBaseCol = IMAGE_BACKGROUND  (s->img, s->f, 0);
       } */
  else
    {
      newBaseCol = ns_lookup_indexed_color (s->face->background, s->f);
    }

  if (newBaseCol == nil)
    newBaseCol = [NSColor grayColor];

  if (newBaseCol != baseCol)  /* TODO: better check */
    {
      [baseCol release];
      baseCol = [newBaseCol retain];
      [lightCol release];
      lightCol = [[baseCol highlightWithLevel: 0.2] retain];
      [darkCol release];
      darkCol = [[baseCol shadowWithLevel: 0.3] retain];
    }

  [(raised_p ? lightCol : darkCol) set];

  /* TODO: mitering. Using NSBezierPath doesn't work because of color switch.  */

  /* top */
  sr.size.height = thickness;
  if (top_p) NSRectFill (sr);

  /* left */
  sr.size.height = r.size.height;
  sr.size.width = thickness;
  if (left_p) NSRectFill (sr);

  [(raised_p ? darkCol : lightCol) set];

  /* bottom */
  sr.size.width = r.size.width;
  sr.size.height = thickness;
  sr.origin.y += r.size.height - thickness;
  if (bottom_p) NSRectFill (sr);

  /* right */
  sr.size.height = r.size.height;
  sr.origin.y = r.origin.y;
  sr.size.width = thickness;
  sr.origin.x += r.size.width - thickness;
  if (right_p) NSRectFill (sr);
}


static void
ns_dumpglyphs_box_or_relief (struct glyph_string *s)
/* --------------------------------------------------------------------------
      Function modeled after x_draw_glyph_string_box ().
      Sets up parameters for drawing.
   -------------------------------------------------------------------------- */
{
  int right_x, last_x;
  char left_p, right_p;
  struct glyph *last_glyph;
  NSRect r;
  int thickness;
  struct face *face;

  if (s->hl == DRAW_MOUSE_FACE)
    {
      face = FACE_FROM_ID_OR_NULL (s->f,
				   MOUSE_HL_INFO (s->f)->mouse_face_face_id);
      if (!face)
        face = FACE_FROM_ID (s->f, MOUSE_FACE_ID);
    }
  else
    face = s->face;

  thickness = face->box_line_width;

  NSTRACE ("ns_dumpglyphs_box_or_relief");

  last_x = ((s->row->full_width_p && !s->w->pseudo_window_p)
	    ? WINDOW_RIGHT_EDGE_X (s->w)
	    : window_box_right (s->w, s->area));
  last_glyph = (s->cmp || s->img
                ? s->first_glyph : s->first_glyph + s->nchars-1);

  right_x = ((s->row->full_width_p && s->extends_to_end_of_line_p
	      ? last_x - 1 : min (last_x, s->x + s->background_width) - 1));

  left_p = (s->first_glyph->left_box_line_p
	    || (s->hl == DRAW_MOUSE_FACE
		&& (s->prev == NULL || s->prev->hl != s->hl)));
  right_p = (last_glyph->right_box_line_p
	     || (s->hl == DRAW_MOUSE_FACE
		 && (s->next == NULL || s->next->hl != s->hl)));

  r = NSMakeRect (s->x, s->y, right_x - s->x + 1, s->height);

  /* TODO: Sometimes box_color is 0 and this seems wrong; should investigate.  */
  if (s->face->box == FACE_SIMPLE_BOX && s->face->box_color)
    {
      ns_draw_box (r, abs (thickness),
                   ns_lookup_indexed_color (face->box_color, s->f),
                  left_p, right_p);
    }
  else
    {
      ns_draw_relief (r, abs (thickness), s->face->box == FACE_RAISED_BOX,
                     1, 1, left_p, right_p, s);
    }
}


static void
ns_maybe_dumpglyphs_background (struct glyph_string *s, char force_p)
/* --------------------------------------------------------------------------
      Modeled after x_draw_glyph_string_background, which draws BG in
      certain cases.  Others are left to the text rendering routine.
   -------------------------------------------------------------------------- */
{
  NSTRACE ("ns_maybe_dumpglyphs_background");

  if (!s->background_filled_p/* || s->hl == DRAW_MOUSE_FACE*/)
    {
      int box_line_width = max (s->face->box_line_width, 0);
      if (FONT_HEIGHT (s->font) < s->height - 2 * box_line_width
	  /* When xdisp.c ignores FONT_HEIGHT, we cannot trust font
	     dimensions, since the actual glyphs might be much
	     smaller.  So in that case we always clear the rectangle
	     with background color.  */
	  || FONT_TOO_HIGH (s->font)
          || s->font_not_found_p || s->extends_to_end_of_line_p || force_p)
	{
          struct face *face;
          if (s->hl == DRAW_MOUSE_FACE)
            {
              face
		= FACE_FROM_ID_OR_NULL (s->f,
					MOUSE_HL_INFO (s->f)->mouse_face_face_id);
              if (!face)
                face = FACE_FROM_ID (s->f, MOUSE_FACE_ID);
            }
          else
            face = FACE_FROM_ID (s->f, s->first_glyph->face_id);
          if (!face->stipple)
            [(NS_FACE_BACKGROUND (face) != 0
              ? ns_lookup_indexed_color (NS_FACE_BACKGROUND (face), s->f)
              : FRAME_BACKGROUND_COLOR (s->f)) set];
          else
            {
              struct ns_display_info *dpyinfo = FRAME_DISPLAY_INFO (s->f);
              [[dpyinfo->bitmaps[face->stipple-1].img stippleMask] set];
            }

          if (s->hl != DRAW_CURSOR)
            {
              NSRect r = NSMakeRect (s->x, s->y + box_line_width,
                                    s->background_width,
                                    s->height-2*box_line_width);
              NSRectFill (r);
            }

	  s->background_filled_p = 1;
	}
    }
}


static void
ns_dumpglyphs_image (struct glyph_string *s, NSRect r)
/* --------------------------------------------------------------------------
      Renders an image and associated borders.
   -------------------------------------------------------------------------- */
{
  EmacsImage *img = s->img->pixmap;
  int box_line_vwidth = max (s->face->box_line_width, 0);
  int x = s->x, y = s->ybase - image_ascent (s->img, s->face, &s->slice);
  int bg_x, bg_y, bg_height;
  int th;
  char raised_p;
  NSRect br;
  struct face *face;
  NSColor *tdCol;

  NSTRACE ("ns_dumpglyphs_image");

  if (s->face->box != FACE_NO_BOX
      && s->first_glyph->left_box_line_p && s->slice.x == 0)
    x += abs (s->face->box_line_width);

  bg_x = x;
  bg_y =  s->slice.y == 0 ? s->y : s->y + box_line_vwidth;
  bg_height = s->height;
  /* other terms have this, but was causing problems w/tabbar mode */
  /* - 2 * box_line_vwidth; */

  if (s->slice.x == 0) x += s->img->hmargin;
  if (s->slice.y == 0) y += s->img->vmargin;

  /* Draw BG: if we need larger area than image itself cleared, do that,
     otherwise, since we composite the image under NS (instead of mucking
     with its background color), we must clear just the image area.  */
  if (s->hl == DRAW_MOUSE_FACE)
    {
      face = FACE_FROM_ID_OR_NULL (s->f,
				   MOUSE_HL_INFO (s->f)->mouse_face_face_id);
      if (!face)
       face = FACE_FROM_ID (s->f, MOUSE_FACE_ID);
    }
  else
    face = FACE_FROM_ID (s->f, s->first_glyph->face_id);

  [ns_lookup_indexed_color (NS_FACE_BACKGROUND (face), s->f) set];

  if (bg_height > s->slice.height || s->img->hmargin || s->img->vmargin
      || s->img->mask || s->img->pixmap == 0 || s->width != s->background_width)
    {
      br = NSMakeRect (bg_x, bg_y, s->background_width, bg_height);
      s->background_filled_p = 1;
    }
  else
    {
      br = NSMakeRect (x, y, s->slice.width, s->slice.height);
    }

  NSRectFill (br);

  /* Draw the image... do we need to draw placeholder if img == nil?  */
  if (img != nil)
    {
#ifdef NS_IMPL_COCOA
      NSRect dr = NSMakeRect (x, y, s->slice.width, s->slice.height);
      NSRect ir = NSMakeRect (s->slice.x,
                              s->img->height - s->slice.y - s->slice.height,
                              s->slice.width, s->slice.height);
      [img drawInRect: dr
             fromRect: ir
             operation: NSCompositingOperationSourceOver
              fraction: 1.0
           respectFlipped: YES
                hints: nil];
#else
      [img compositeToPoint: NSMakePoint (x, y + s->slice.height)
                  operation: NSCompositingOperationSourceOver];
#endif
    }

  if (s->hl == DRAW_CURSOR)
    {
    [FRAME_CURSOR_COLOR (s->f) set];
    if (s->w->phys_cursor_type == FILLED_BOX_CURSOR)
      tdCol = ns_lookup_indexed_color (NS_FACE_BACKGROUND (face), s->f);
    else
      /* Currently on NS img->mask is always 0.  Since
         get_window_cursor_type specifies a hollow box cursor when on
         a non-masked image we never reach this clause.  But we put it
         in, in anticipation of better support for image masks on
         NS.  */
      tdCol = ns_lookup_indexed_color (NS_FACE_FOREGROUND (face), s->f);
    }
  else
    {
      tdCol = ns_lookup_indexed_color (NS_FACE_FOREGROUND (face), s->f);
    }

  /* Draw underline, overline, strike-through.  */
  ns_draw_text_decoration (s, face, tdCol, br.size.width, br.origin.x);

  /* Draw relief, if requested */
  if (s->img->relief || s->hl ==DRAW_IMAGE_RAISED || s->hl ==DRAW_IMAGE_SUNKEN)
    {
      if (s->hl == DRAW_IMAGE_SUNKEN || s->hl == DRAW_IMAGE_RAISED)
        {
          th = tool_bar_button_relief >= 0 ?
            tool_bar_button_relief : DEFAULT_TOOL_BAR_BUTTON_RELIEF;
          raised_p = (s->hl == DRAW_IMAGE_RAISED);
        }
      else
        {
          th = abs (s->img->relief);
          raised_p = (s->img->relief > 0);
        }

      r.origin.x = x - th;
      r.origin.y = y - th;
      r.size.width = s->slice.width + 2*th-1;
      r.size.height = s->slice.height + 2*th-1;
      ns_draw_relief (r, th, raised_p,
                      s->slice.y == 0,
                      s->slice.y + s->slice.height == s->img->height,
                      s->slice.x == 0,
                      s->slice.x + s->slice.width == s->img->width, s);
    }

  /* If there is no mask, the background won't be seen,
     so draw a rectangle on the image for the cursor.
     Do this for all images, getting transparency right is not reliable.  */
  if (s->hl == DRAW_CURSOR)
    {
      int thickness = abs (s->img->relief);
      if (thickness == 0) thickness = 1;
      ns_draw_box (br, thickness, FRAME_CURSOR_COLOR (s->f), 1, 1);
    }
}


static void
ns_dumpglyphs_stretch (struct glyph_string *s)
{
  NSRect r[2];
  int n, i;
  struct face *face;
  NSColor *fgCol, *bgCol;

  if (!s->background_filled_p)
    {
      n = ns_get_glyph_string_clip_rect (s, r);
      *r = NSMakeRect (s->x, s->y, s->background_width, s->height);

      ns_focus (s->f, r, n);

      if (s->hl == DRAW_MOUSE_FACE)
       {
         face = FACE_FROM_ID_OR_NULL (s->f,
				      MOUSE_HL_INFO (s->f)->mouse_face_face_id);
         if (!face)
           face = FACE_FROM_ID (s->f, MOUSE_FACE_ID);
       }
      else
       face = FACE_FROM_ID (s->f, s->first_glyph->face_id);

      bgCol = ns_lookup_indexed_color (NS_FACE_BACKGROUND (face), s->f);
      fgCol = ns_lookup_indexed_color (NS_FACE_FOREGROUND (face), s->f);

      for (i = 0; i < n; ++i)
        {
          if (!s->row->full_width_p)
            {
	      int overrun, leftoverrun;

              /* truncate to avoid overwriting fringe and/or scrollbar */
	      overrun = max (0, (s->x + s->background_width)
			     - (WINDOW_BOX_RIGHT_EDGE_X (s->w)
				- WINDOW_RIGHT_FRINGE_WIDTH (s->w)));
              r[i].size.width -= overrun;

	      /* truncate to avoid overwriting to left of the window box */
	      leftoverrun = (WINDOW_BOX_LEFT_EDGE_X (s->w)
			     + WINDOW_LEFT_FRINGE_WIDTH (s->w)) - s->x;

	      if (leftoverrun > 0)
		{
		  r[i].origin.x += leftoverrun;
		  r[i].size.width -= leftoverrun;
		}

              /* XXX: Try to work between problem where a stretch glyph on
                 a partially-visible bottom row will clear part of the
                 modeline, and another where list-buffers headers and similar
                 rows erroneously have visible_height set to 0.  Not sure
                 where this is coming from as other terms seem not to show.  */
              r[i].size.height = min (s->height, s->row->visible_height);
            }

          [bgCol set];

          /* NOTE: under NS this is NOT used to draw cursors, but we must avoid
             overwriting cursor (usually when cursor on a tab).  */
          if (s->hl == DRAW_CURSOR)
            {
              CGFloat x, width;

              x = r[i].origin.x;
              width = s->w->phys_cursor_width;
              r[i].size.width -= width;
              r[i].origin.x += width;

              NSRectFill (r[i]);

              /* Draw overlining, etc. on the cursor.  */
              if (s->w->phys_cursor_type == FILLED_BOX_CURSOR)
                ns_draw_text_decoration (s, face, bgCol, width, x);
              else
                ns_draw_text_decoration (s, face, fgCol, width, x);
            }
          else
            {
              NSRectFill (r[i]);
            }

          /* Draw overlining, etc. on the stretch glyph (or the part
             of the stretch glyph after the cursor).  */
          ns_draw_text_decoration (s, face, fgCol, r[i].size.width,
                                   r[i].origin.x);
        }
      ns_unfocus (s->f);
      s->background_filled_p = 1;
    }
}


static void
ns_draw_glyph_string_foreground (struct glyph_string *s)
{
  int x, flags;
  struct font *font = s->font;

  /* If first glyph of S has a left box line, start drawing the text
     of S to the right of that box line.  */
  if (s->face && s->face->box != FACE_NO_BOX
      && s->first_glyph->left_box_line_p)
    x = s->x + eabs (s->face->box_line_width);
  else
    x = s->x;

  flags = s->hl == DRAW_CURSOR ? NS_DUMPGLYPH_CURSOR :
    (s->hl == DRAW_MOUSE_FACE ? NS_DUMPGLYPH_MOUSEFACE :
     (s->for_overlaps ? NS_DUMPGLYPH_FOREGROUND :
      NS_DUMPGLYPH_NORMAL));

  font->driver->draw
    (s, s->cmp_from, s->nchars, x, s->ybase,
     (flags == NS_DUMPGLYPH_NORMAL && !s->background_filled_p)
     || flags == NS_DUMPGLYPH_MOUSEFACE);
}


static void
ns_draw_composite_glyph_string_foreground (struct glyph_string *s)
{
  int i, j, x;
  struct font *font = s->font;

  /* If first glyph of S has a left box line, start drawing the text
     of S to the right of that box line.  */
  if (s->face && s->face->box != FACE_NO_BOX
      && s->first_glyph->left_box_line_p)
    x = s->x + eabs (s->face->box_line_width);
  else
    x = s->x;

  /* S is a glyph string for a composition.  S->cmp_from is the index
     of the first character drawn for glyphs of this composition.
     S->cmp_from == 0 means we are drawing the very first character of
     this composition.  */

  /* Draw a rectangle for the composition if the font for the very
     first character of the composition could not be loaded.  */
  if (s->font_not_found_p)
    {
      if (s->cmp_from == 0)
        {
          NSRect r = NSMakeRect (s->x, s->y, s->width-1, s->height -1);
          ns_draw_box (r, 1, FRAME_CURSOR_COLOR (s->f), 1, 1);
        }
    }
  else if (! s->first_glyph->u.cmp.automatic)
    {
      int y = s->ybase;

      for (i = 0, j = s->cmp_from; i < s->nchars; i++, j++)
	/* TAB in a composition means display glyphs with padding
	   space on the left or right.  */
	if (COMPOSITION_GLYPH (s->cmp, j) != '\t')
	  {
	    int xx = x + s->cmp->offsets[j * 2];
	    int yy = y - s->cmp->offsets[j * 2 + 1];

	    font->driver->draw (s, j, j + 1, xx, yy, false);
	    if (s->face->overstrike)
	      font->driver->draw (s, j, j + 1, xx + 1, yy, false);
	  }
    }
  else
    {
      Lisp_Object gstring = composition_gstring_from_id (s->cmp_id);
      Lisp_Object glyph;
      int y = s->ybase;
      int width = 0;

      for (i = j = s->cmp_from; i < s->cmp_to; i++)
	{
	  glyph = LGSTRING_GLYPH (gstring, i);
	  if (NILP (LGLYPH_ADJUSTMENT (glyph)))
	    width += LGLYPH_WIDTH (glyph);
	  else
	    {
	      int xoff, yoff, wadjust;

	      if (j < i)
		{
		  font->driver->draw (s, j, i, x, y, false);
		  if (s->face->overstrike)
		    font->driver->draw (s, j, i, x + 1, y, false);
		  x += width;
		}
	      xoff = LGLYPH_XOFF (glyph);
	      yoff = LGLYPH_YOFF (glyph);
	      wadjust = LGLYPH_WADJUST (glyph);
	      font->driver->draw (s, i, i + 1, x + xoff, y + yoff, false);
	      if (s->face->overstrike)
		font->driver->draw (s, i, i + 1, x + xoff + 1, y + yoff,
				    false);
	      x += wadjust;
	      j = i + 1;
	      width = 0;
	    }
	}
      if (j < i)
	{
	  font->driver->draw (s, j, i, x, y, false);
	  if (s->face->overstrike)
	    font->driver->draw (s, j, i, x + 1, y, false);
	}
    }
}

static void
ns_draw_glyph_string (struct glyph_string *s)
/* --------------------------------------------------------------------------
      External (RIF): Main draw-text call.
   -------------------------------------------------------------------------- */
{
  /* TODO (optimize): focus for box and contents draw */
  NSRect r[2];
  int n;
  char box_drawn_p = 0;
  struct font *font = s->face->font;
  if (! font) font = FRAME_FONT (s->f);

  NSTRACE_WHEN (NSTRACE_GROUP_GLYPHS, "ns_draw_glyph_string");

  if (s->next && s->right_overhang && !s->for_overlaps/*&&s->hl!=DRAW_CURSOR*/)
    {
      int width;
      struct glyph_string *next;

      for (width = 0, next = s->next;
	   next && width < s->right_overhang;
	   width += next->width, next = next->next)
	if (next->first_glyph->type != IMAGE_GLYPH)
          {
            if (next->first_glyph->type != STRETCH_GLYPH)
              {
                n = ns_get_glyph_string_clip_rect (s->next, r);
                ns_focus (s->f, r, n);
                ns_maybe_dumpglyphs_background (s->next, 1);
                ns_unfocus (s->f);
              }
            else
              {
                ns_dumpglyphs_stretch (s->next);
              }
            next->num_clips = 0;
          }
    }

  if (!s->for_overlaps && s->face->box != FACE_NO_BOX
        && (s->first_glyph->type == CHAR_GLYPH
	    || s->first_glyph->type == COMPOSITE_GLYPH))
    {
      n = ns_get_glyph_string_clip_rect (s, r);
      ns_focus (s->f, r, n);
      ns_maybe_dumpglyphs_background (s, 1);
      ns_dumpglyphs_box_or_relief (s);
      ns_unfocus (s->f);
      box_drawn_p = 1;
    }

  switch (s->first_glyph->type)
    {

    case IMAGE_GLYPH:
      n = ns_get_glyph_string_clip_rect (s, r);
      ns_focus (s->f, r, n);
      ns_dumpglyphs_image (s, r[0]);
      ns_unfocus (s->f);
      break;

    case STRETCH_GLYPH:
      ns_dumpglyphs_stretch (s);
      break;

    case CHAR_GLYPH:
    case COMPOSITE_GLYPH:
      n = ns_get_glyph_string_clip_rect (s, r);
      ns_focus (s->f, r, n);

      if (s->for_overlaps || (s->cmp_from > 0
			      && ! s->first_glyph->u.cmp.automatic))
        s->background_filled_p = 1;
      else
        ns_maybe_dumpglyphs_background
          (s, s->first_glyph->type == COMPOSITE_GLYPH);

      if (s->hl == DRAW_CURSOR && s->w->phys_cursor_type == FILLED_BOX_CURSOR)
        {
          unsigned long tmp = NS_FACE_BACKGROUND (s->face);
          NS_FACE_BACKGROUND (s->face) = NS_FACE_FOREGROUND (s->face);
          NS_FACE_FOREGROUND (s->face) = tmp;
        }

      {
        BOOL isComposite = s->first_glyph->type == COMPOSITE_GLYPH;

        if (isComposite)
          ns_draw_composite_glyph_string_foreground (s);
        else
          ns_draw_glyph_string_foreground (s);
      }

      {
        NSColor *col = (NS_FACE_FOREGROUND (s->face) != 0
                        ? ns_lookup_indexed_color (NS_FACE_FOREGROUND (s->face),
                                                   s->f)
                        : FRAME_FOREGROUND_COLOR (s->f));
        [col set];

        /* Draw underline, overline, strike-through.  */
        ns_draw_text_decoration (s, s->face, col, s->width, s->x);
      }

      if (s->hl == DRAW_CURSOR && s->w->phys_cursor_type == FILLED_BOX_CURSOR)
        {
          unsigned long tmp = NS_FACE_BACKGROUND (s->face);
          NS_FACE_BACKGROUND (s->face) = NS_FACE_FOREGROUND (s->face);
          NS_FACE_FOREGROUND (s->face) = tmp;
        }

      ns_unfocus (s->f);
      break;

    case GLYPHLESS_GLYPH:
      n = ns_get_glyph_string_clip_rect (s, r);
      ns_focus (s->f, r, n);

      if (s->for_overlaps || (s->cmp_from > 0
			      && ! s->first_glyph->u.cmp.automatic))
        s->background_filled_p = 1;
      else
        ns_maybe_dumpglyphs_background
          (s, s->first_glyph->type == COMPOSITE_GLYPH);
      /* ... */
      /* Not yet implemented.  */
      /* ... */
      ns_unfocus (s->f);
      break;

    default:
      emacs_abort ();
    }

  /* Draw box if not done already.  */
  if (!s->for_overlaps && !box_drawn_p && s->face->box != FACE_NO_BOX)
    {
      n = ns_get_glyph_string_clip_rect (s, r);
      ns_focus (s->f, r, n);
      ns_dumpglyphs_box_or_relief (s);
      ns_unfocus (s->f);
    }

  s->num_clips = 0;
}



/* ==========================================================================

    Event loop

   ========================================================================== */


static void
ns_send_appdefined (int value)
/* --------------------------------------------------------------------------
    Internal: post an appdefined event which EmacsApp-sendEvent will
              recognize and take as a command to halt the event loop.
   -------------------------------------------------------------------------- */
{
  NSTRACE_WHEN (NSTRACE_GROUP_EVENTS, "ns_send_appdefined(%d)", value);

  // GNUstep needs postEvent to happen on the main thread.
  // Cocoa needs nextEventMatchingMask to happen on the main thread too.
  if (! [[NSThread currentThread] isMainThread])
    {
      EmacsApp *app = (EmacsApp *)NSApp;
      app->nextappdefined = value;
      [app performSelectorOnMainThread:@selector (sendFromMainThread:)
                            withObject:nil
                         waitUntilDone:NO];
      return;
    }

  /* Only post this event if we haven't already posted one.  This will end
     the [NXApp run] main loop after having processed all events queued at
     this moment.  */

#ifdef NS_IMPL_COCOA
  if (! send_appdefined)
    {
      /* OS X 10.10.1 swallows the AppDefined event we are sending ourselves
         in certain situations (rapid incoming events).
         So check if we have one, if not add one.  */
      NSEvent *appev = [NSApp nextEventMatchingMask:NSEventMaskApplicationDefined
                                          untilDate:[NSDate distantPast]
                                             inMode:NSDefaultRunLoopMode
                                            dequeue:NO];
      if (! appev) send_appdefined = YES;
    }
#endif

  if (send_appdefined)
    {
      NSEvent *nxev;

      /* We only need one NX_APPDEFINED event to stop NXApp from running.  */
      send_appdefined = NO;

      /* Don't need wakeup timer any more.  */
      if (timed_entry)
        {
          [timed_entry invalidate];
          [timed_entry release];
          timed_entry = nil;
        }

      nxev = [NSEvent otherEventWithType: NSEventTypeApplicationDefined
                                location: NSMakePoint (0, 0)
                           modifierFlags: 0
                               timestamp: 0
                            windowNumber: [[NSApp mainWindow] windowNumber]
                                 context: [NSApp context]
                                 subtype: 0
                                   data1: value
                                   data2: 0];

      /* Post an application defined event on the event queue.  When this is
         received the [NXApp run] will return, thus having processed all
         events which are currently queued.  */
      [NSApp postEvent: nxev atStart: NO];
    }
}

#if defined (NS_IMPL_COCOA) && MAC_OS_X_VERSION_MAX_ALLOWED >= 1070
static void
check_native_fs ()
{
  Lisp_Object frame, tail;

  if (ns_last_use_native_fullscreen == ns_use_native_fullscreen)
    return;

  ns_last_use_native_fullscreen = ns_use_native_fullscreen;

  FOR_EACH_FRAME (tail, frame)
    {
      struct frame *f = XFRAME (frame);
      if (FRAME_NS_P (f))
        {
          EmacsView *view = FRAME_NS_VIEW (f);
          [view updateCollectionBehavior];
        }
    }
}
#endif

/* GNUstep does not have cancelTracking.  */
#ifdef NS_IMPL_COCOA
/* Check if menu open should be canceled or continued as normal.  */
void
ns_check_menu_open (NSMenu *menu)
{
  /* Click in menu bar?  */
  NSArray *a = [[NSApp mainMenu] itemArray];
  int i;
  BOOL found = NO;

  if (menu == nil) // Menu tracking ended.
    {
      if (menu_will_open_state == MENU_OPENING)
        menu_will_open_state = MENU_NONE;
      return;
    }

  for (i = 0; ! found && i < [a count]; i++)
    found = menu == [[a objectAtIndex:i] submenu];
  if (found)
    {
      if (menu_will_open_state == MENU_NONE && emacs_event)
        {
          NSEvent *theEvent = [NSApp currentEvent];
          struct frame *emacsframe = SELECTED_FRAME ();

          [menu cancelTracking];
          menu_will_open_state = MENU_PENDING;
          emacs_event->kind = MENU_BAR_ACTIVATE_EVENT;
          EV_TRAILER (theEvent);

          CGEventRef ourEvent = CGEventCreate (NULL);
          menu_mouse_point = CGEventGetLocation (ourEvent);
          CFRelease (ourEvent);
        }
      else if (menu_will_open_state == MENU_OPENING)
        {
          menu_will_open_state = MENU_NONE;
        }
    }
}

/* Redo saved menu click if state is MENU_PENDING.  */
void
ns_check_pending_open_menu ()
{
  if (menu_will_open_state == MENU_PENDING)
    {
      CGEventSourceRef source
        = CGEventSourceCreate (kCGEventSourceStateHIDSystemState);

      CGEventRef event = CGEventCreateMouseEvent (source,
                                                  kCGEventLeftMouseDown,
                                                  menu_mouse_point,
                                                  kCGMouseButtonLeft);
      CGEventSetType (event, kCGEventLeftMouseDown);
      CGEventPost (kCGHIDEventTap, event);
      CFRelease (event);
      CFRelease (source);

      menu_will_open_state = MENU_OPENING;
    }
}
#endif /* NS_IMPL_COCOA */

static int
ns_read_socket (struct terminal *terminal, struct input_event *hold_quit)
/* --------------------------------------------------------------------------
     External (hook): Post an event to ourself and keep reading events until
     we read it back again.  In effect process all events which were waiting.
     From 21+ we have to manage the event buffer ourselves.
   -------------------------------------------------------------------------- */
{
  struct input_event ev;
  int nevents;

  NSTRACE_WHEN (NSTRACE_GROUP_EVENTS, "ns_read_socket");

#if defined (NS_IMPL_COCOA) && MAC_OS_X_VERSION_MAX_ALLOWED >= 1070
  check_native_fs ();
#endif

  if ([NSApp modalWindow] != nil)
    return -1;

  if (hold_event_q.nr > 0)
    {
      int i;
      for (i = 0; i < hold_event_q.nr; ++i)
        kbd_buffer_store_event_hold (&hold_event_q.q[i], hold_quit);
      hold_event_q.nr = 0;
      return i;
    }

  if ([NSThread isMainThread])
    {
      block_input ();
      n_emacs_events_pending = 0;
      ns_init_events (&ev);
      q_event_ptr = hold_quit;

      /* We manage autorelease pools by allocate/reallocate each time around
         the loop; strict nesting is occasionally violated but seems not to
         matter... earlier methods using full nesting caused major memory leaks.  */
      [outerpool release];
      outerpool = [[NSAutoreleasePool alloc] init];

      /* If have pending open-file requests, attend to the next one of those.  */
      if (ns_pending_files && [ns_pending_files count] != 0
          && [(EmacsApp *)NSApp openFile: [ns_pending_files objectAtIndex: 0]])
        {
          [ns_pending_files removeObjectAtIndex: 0];
        }
      /* Deal with pending service requests.  */
      else if (ns_pending_service_names && [ns_pending_service_names count] != 0
               && [(EmacsApp *)
                    NSApp fulfillService: [ns_pending_service_names objectAtIndex: 0]
                                 withArg: [ns_pending_service_args objectAtIndex: 0]])
        {
          [ns_pending_service_names removeObjectAtIndex: 0];
          [ns_pending_service_args removeObjectAtIndex: 0];
        }
      else
        {
          /* Run and wait for events.  We must always send one NX_APPDEFINED event
             to ourself, otherwise [NXApp run] will never exit.  */
          send_appdefined = YES;
          ns_send_appdefined (-1);

          [NSApp run];
        }

      nevents = n_emacs_events_pending;
      n_emacs_events_pending = 0;
      ns_finish_events ();
      q_event_ptr = NULL;
      unblock_input ();
    }
  else
    return -1;

  return nevents;
}


int
ns_select (int nfds, fd_set *readfds, fd_set *writefds,
	   fd_set *exceptfds, struct timespec *timeout,
	   sigset_t *sigmask)
/* --------------------------------------------------------------------------
     Replacement for select, checking for events
   -------------------------------------------------------------------------- */
{
  int result;
  int t, k, nr = 0;
  struct input_event event;
  char c;

  NSTRACE_WHEN (NSTRACE_GROUP_EVENTS, "ns_select");

#if defined (NS_IMPL_COCOA) && MAC_OS_X_VERSION_MAX_ALLOWED >= 1070
  check_native_fs ();
#endif

  if (hold_event_q.nr > 0)
    {
      /* We already have events pending.  */
      raise (SIGIO);
      errno = EINTR;
      return -1;
    }

  for (k = 0; k < nfds+1; k++)
    {
      if (readfds && FD_ISSET(k, readfds)) ++nr;
      if (writefds && FD_ISSET(k, writefds)) ++nr;
    }

  if (NSApp == nil
      || ![NSThread isMainThread]
      || (timeout && timeout->tv_sec == 0 && timeout->tv_nsec == 0))
    return thread_select(pselect, nfds, readfds, writefds,
                         exceptfds, timeout, sigmask);
  else
    {
      struct timespec t = {0, 0};
      thread_select(pselect, 0, NULL, NULL, NULL, &t, sigmask);
    }

  [outerpool release];
  outerpool = [[NSAutoreleasePool alloc] init];


  send_appdefined = YES;
  if (nr > 0)
    {
      pthread_mutex_lock (&select_mutex);
      select_nfds = nfds;
      select_valid = 0;
      if (readfds)
        {
          select_readfds = *readfds;
          select_valid += SELECT_HAVE_READ;
        }
      if (writefds)
        {
          select_writefds = *writefds;
          select_valid += SELECT_HAVE_WRITE;
        }

      if (timeout)
        {
          select_timeout = *timeout;
          select_valid += SELECT_HAVE_TMO;
        }

      pthread_mutex_unlock (&select_mutex);

      /* Inform fd_handler that select should be called.  */
      c = 'g';
      emacs_write_sig (selfds[1], &c, 1);
    }
  else if (nr == 0 && timeout)
    {
      /* No file descriptor, just a timeout, no need to wake fd_handler.  */
      double time = timespectod (*timeout);
      timed_entry = [[NSTimer scheduledTimerWithTimeInterval: time
                                                      target: NSApp
                                                    selector:
                                  @selector (timeout_handler:)
                                                    userInfo: 0
                                                     repeats: NO]
                      retain];
    }
  else /* No timeout and no file descriptors, can this happen?  */
    {
      /* Send appdefined so we exit from the loop.  */
      ns_send_appdefined (-1);
    }

  block_input ();
  ns_init_events (&event);

  [NSApp run];

  ns_finish_events ();
  if (nr > 0 && readfds)
    {
      c = 's';
      emacs_write_sig (selfds[1], &c, 1);
    }
  unblock_input ();

  t = last_appdefined_event_data;

  if (t != NO_APPDEFINED_DATA)
    {
      last_appdefined_event_data = NO_APPDEFINED_DATA;

      if (t == -2)
        {
          /* The NX_APPDEFINED event we received was a timeout.  */
          result = 0;
        }
      else if (t == -1)
        {
          /* The NX_APPDEFINED event we received was the result of
             at least one real input event arriving.  */
          errno = EINTR;
          result = -1;
        }
      else
        {
          /* Received back from select () in fd_handler; copy the results.  */
          pthread_mutex_lock (&select_mutex);
          if (readfds) *readfds = select_readfds;
          if (writefds) *writefds = select_writefds;
          pthread_mutex_unlock (&select_mutex);
          result = t;
        }
    }
  else
    {
      errno = EINTR;
      result = -1;
    }

  return result;
}

#ifdef HAVE_PTHREAD
void
ns_run_loop_break ()
/* Break out of the NS run loop in ns_select or ns_read_socket.  */
{
  NSTRACE_WHEN (NSTRACE_GROUP_EVENTS, "ns_run_loop_break");

  /* If we don't have a GUI, don't send the event.  */
  if (NSApp != NULL)
    ns_send_appdefined(-1);
}
#endif


/* ==========================================================================

    Scrollbar handling

   ========================================================================== */


static void
ns_set_vertical_scroll_bar (struct window *window,
                           int portion, int whole, int position)
/* --------------------------------------------------------------------------
      External (hook): Update or add scrollbar
   -------------------------------------------------------------------------- */
{
  Lisp_Object win;
  NSRect r, v;
  struct frame *f = XFRAME (WINDOW_FRAME (window));
  EmacsView *view = FRAME_NS_VIEW (f);
  EmacsScroller *bar;
  int window_y, window_height;
  int top, left, height, width;
  BOOL update_p = YES;

  /* Optimization; display engine sends WAY too many of these.  */
  if (!NILP (window->vertical_scroll_bar))
    {
      bar = XNS_SCROLL_BAR (window->vertical_scroll_bar);
      if ([bar checkSamePosition: position portion: portion whole: whole])
        {
          if (view->scrollbarsNeedingUpdate == 0)
            {
              if (!windows_or_buffers_changed)
                  return;
            }
          else
            view->scrollbarsNeedingUpdate--;
          update_p = NO;
        }
    }

  NSTRACE ("ns_set_vertical_scroll_bar");

  /* Get dimensions.  */
  window_box (window, ANY_AREA, 0, &window_y, 0, &window_height);
  top = window_y;
  height = window_height;
  width = NS_SCROLL_BAR_WIDTH (f);
  left = WINDOW_SCROLL_BAR_AREA_X (window);

  r = NSMakeRect (left, top, width, height);
  /* The parent view is flipped, so we need to flip y value.  */
  v = [view frame];
  r.origin.y = (v.size.height - r.size.height - r.origin.y);

  XSETWINDOW (win, window);
  block_input ();

  /* We want at least 5 lines to display a scrollbar.  */
  if (WINDOW_TOTAL_LINES (window) < 5)
    {
      if (!NILP (window->vertical_scroll_bar))
        {
          bar = XNS_SCROLL_BAR (window->vertical_scroll_bar);
          [bar removeFromSuperview];
          wset_vertical_scroll_bar (window, Qnil);
          [bar release];
        }
      ns_clear_frame_area (f, left, top, width, height);
      unblock_input ();
      return;
    }

  if (NILP (window->vertical_scroll_bar))
    {
      if (width > 0 && height > 0)
	ns_clear_frame_area (f, left, top, width, height);

      bar = [[EmacsScroller alloc] initFrame: r window: win];
      wset_vertical_scroll_bar (window, make_save_ptr (bar));
      update_p = YES;
    }
  else
    {
      NSRect oldRect;
      bar = XNS_SCROLL_BAR (window->vertical_scroll_bar);
      oldRect = [bar frame];
      r.size.width = oldRect.size.width;
      if (FRAME_LIVE_P (f) && !NSEqualRects (oldRect, r))
        {
          if (oldRect.origin.x != r.origin.x)
              ns_clear_frame_area (f, left, top, width, height);
          [bar setFrame: r];
        }
    }

  if (update_p)
    [bar setPosition: position portion: portion whole: whole];
  unblock_input ();
}


static void
ns_set_horizontal_scroll_bar (struct window *window,
			      int portion, int whole, int position)
/* --------------------------------------------------------------------------
      External (hook): Update or add scrollbar.
   -------------------------------------------------------------------------- */
{
  Lisp_Object win;
  NSRect r, v;
  struct frame *f = XFRAME (WINDOW_FRAME (window));
  EmacsView *view = FRAME_NS_VIEW (f);
  EmacsScroller *bar;
  int top, height, left, width;
  int window_x, window_width;
  BOOL update_p = YES;

  /* Optimization; display engine sends WAY too many of these.  */
  if (!NILP (window->horizontal_scroll_bar))
    {
      bar = XNS_SCROLL_BAR (window->horizontal_scroll_bar);
      if ([bar checkSamePosition: position portion: portion whole: whole])
        {
          if (view->scrollbarsNeedingUpdate == 0)
            {
              if (!windows_or_buffers_changed)
                  return;
            }
          else
            view->scrollbarsNeedingUpdate--;
          update_p = NO;
        }
    }

  NSTRACE ("ns_set_horizontal_scroll_bar");

  /* Get dimensions.  */
  window_box (window, ANY_AREA, &window_x, 0, &window_width, 0);
  left = window_x;
  width = window_width;
  height = NS_SCROLL_BAR_HEIGHT (f);
  top = WINDOW_SCROLL_BAR_AREA_Y (window);

  r = NSMakeRect (left, top, width, height);
  /* The parent view is flipped, so we need to flip y value.  */
  v = [view frame];
  r.origin.y = (v.size.height - r.size.height - r.origin.y);

  XSETWINDOW (win, window);
  block_input ();

  if (NILP (window->horizontal_scroll_bar))
    {
      if (width > 0 && height > 0)
	ns_clear_frame_area (f, left, top, width, height);

      bar = [[EmacsScroller alloc] initFrame: r window: win];
      wset_horizontal_scroll_bar (window, make_save_ptr (bar));
      update_p = YES;
    }
  else
    {
      NSRect oldRect;
      bar = XNS_SCROLL_BAR (window->horizontal_scroll_bar);
      oldRect = [bar frame];
      if (FRAME_LIVE_P (f) && !NSEqualRects (oldRect, r))
        {
          if (oldRect.origin.y != r.origin.y)
            ns_clear_frame_area (f, left, top, width, height);
          [bar setFrame: r];
          update_p = YES;
        }
    }

  /* If there are both horizontal and vertical scroll-bars they leave
     a square that belongs to neither. We need to clear it otherwise
     it fills with junk.  */
  if (!NILP (window->vertical_scroll_bar))
    ns_clear_frame_area (f, WINDOW_SCROLL_BAR_AREA_X (window), top,
                         NS_SCROLL_BAR_HEIGHT (f), height);

  if (update_p)
    [bar setPosition: position portion: portion whole: whole];
  unblock_input ();
}


static void
ns_condemn_scroll_bars (struct frame *f)
/* --------------------------------------------------------------------------
     External (hook): arrange for all frame's scrollbars to be removed
     at next call to judge_scroll_bars, except for those redeemed.
   -------------------------------------------------------------------------- */
{
  int i;
  id view;
  NSArray *subviews = [[FRAME_NS_VIEW (f) superview] subviews];

  NSTRACE ("ns_condemn_scroll_bars");

  for (i =[subviews count]-1; i >= 0; i--)
    {
      view = [subviews objectAtIndex: i];
      if ([view isKindOfClass: [EmacsScroller class]])
        [view condemn];
    }
}


static void
ns_redeem_scroll_bar (struct window *window)
/* --------------------------------------------------------------------------
     External (hook): arrange to spare this window's scrollbar
     at next call to judge_scroll_bars.
   -------------------------------------------------------------------------- */
{
  id bar;
  NSTRACE ("ns_redeem_scroll_bar");
  if (!NILP (window->vertical_scroll_bar)
      && WINDOW_HAS_VERTICAL_SCROLL_BAR (window))
    {
      bar = XNS_SCROLL_BAR (window->vertical_scroll_bar);
      [bar reprieve];
    }

  if (!NILP (window->horizontal_scroll_bar)
      && WINDOW_HAS_HORIZONTAL_SCROLL_BAR (window))
    {
      bar = XNS_SCROLL_BAR (window->horizontal_scroll_bar);
      [bar reprieve];
    }
}


static void
ns_judge_scroll_bars (struct frame *f)
/* --------------------------------------------------------------------------
     External (hook): destroy all scrollbars on frame that weren't
     redeemed after call to condemn_scroll_bars.
   -------------------------------------------------------------------------- */
{
  int i;
  id view;
  EmacsView *eview = FRAME_NS_VIEW (f);
  NSArray *subviews = [[eview superview] subviews];
  BOOL removed = NO;

  NSTRACE ("ns_judge_scroll_bars");
  for (i = [subviews count]-1; i >= 0; --i)
    {
      view = [subviews objectAtIndex: i];
      if (![view isKindOfClass: [EmacsScroller class]]) continue;
      if ([view judge])
        removed = YES;
    }

  if (removed)
    [eview updateFrameSize: NO];
}

/* ==========================================================================

    Initialization

   ========================================================================== */

int
x_display_pixel_height (struct ns_display_info *dpyinfo)
{
  NSArray *screens = [NSScreen screens];
  NSEnumerator *enumerator = [screens objectEnumerator];
  NSScreen *screen;
  NSRect frame;

  frame = NSZeroRect;
  while ((screen = [enumerator nextObject]) != nil)
    frame = NSUnionRect (frame, [screen frame]);

  return NSHeight (frame);
}

int
x_display_pixel_width (struct ns_display_info *dpyinfo)
{
  NSArray *screens = [NSScreen screens];
  NSEnumerator *enumerator = [screens objectEnumerator];
  NSScreen *screen;
  NSRect frame;

  frame = NSZeroRect;
  while ((screen = [enumerator nextObject]) != nil)
    frame = NSUnionRect (frame, [screen frame]);

  return NSWidth (frame);
}


static Lisp_Object ns_string_to_lispmod (const char *s)
/* --------------------------------------------------------------------------
     Convert modifier name to lisp symbol.
   -------------------------------------------------------------------------- */
{
  if (!strncmp (SSDATA (SYMBOL_NAME (Qmeta)), s, 10))
    return Qmeta;
  else if (!strncmp (SSDATA (SYMBOL_NAME (Qsuper)), s, 10))
    return Qsuper;
  else if (!strncmp (SSDATA (SYMBOL_NAME (Qcontrol)), s, 10))
    return Qcontrol;
  else if (!strncmp (SSDATA (SYMBOL_NAME (Qalt)), s, 10))
    return Qalt;
  else if (!strncmp (SSDATA (SYMBOL_NAME (Qhyper)), s, 10))
    return Qhyper;
  else if (!strncmp (SSDATA (SYMBOL_NAME (Qnone)), s, 10))
    return Qnone;
  else
    return Qnil;
}


static void
ns_default (const char *parameter, Lisp_Object *result,
           Lisp_Object yesval, Lisp_Object noval,
           BOOL is_float, BOOL is_modstring)
/* --------------------------------------------------------------------------
      Check a parameter value in user's preferences.
   -------------------------------------------------------------------------- */
{
  const char *value = ns_get_defaults_value (parameter);

  if (value)
    {
      double f;
      char *pos;
      if (c_strcasecmp (value, "YES") == 0)
        *result = yesval;
      else if (c_strcasecmp (value, "NO") == 0)
        *result = noval;
      else if (is_float && (f = strtod (value, &pos), pos != value))
        *result = make_float (f);
      else if (is_modstring && value)
        *result = ns_string_to_lispmod (value);
      else fprintf (stderr,
                   "Bad value for default \"%s\": \"%s\"\n", parameter, value);
    }
}


static void
ns_initialize_display_info (struct ns_display_info *dpyinfo)
/* --------------------------------------------------------------------------
      Initialize global info and storage for display.
   -------------------------------------------------------------------------- */
{
    NSScreen *screen = [NSScreen mainScreen];
    NSWindowDepth depth = [screen depth];

    dpyinfo->resx = 72.27; /* used 75.0, but this makes pt == pixel, expected */
    dpyinfo->resy = 72.27;
    dpyinfo->color_p = ![NSDeviceWhiteColorSpace isEqualToString:
                                                  NSColorSpaceFromDepth (depth)]
                && ![NSCalibratedWhiteColorSpace isEqualToString:
                                                 NSColorSpaceFromDepth (depth)];
    dpyinfo->n_planes = NSBitsPerPixelFromDepth (depth);
    dpyinfo->color_table = xmalloc (sizeof *dpyinfo->color_table);
    dpyinfo->color_table->colors = NULL;
    dpyinfo->root_window = 42; /* A placeholder.  */
    dpyinfo->x_highlight_frame = dpyinfo->x_focus_frame = NULL;
    dpyinfo->n_fonts = 0;
    dpyinfo->smallest_font_height = 1;
    dpyinfo->smallest_char_width = 1;

    reset_mouse_highlight (&dpyinfo->mouse_highlight);
}


/* This and next define (many of the) public functions in this file.  */
/* x_... are generic versions in xdisp.c that we, and other terms, get away
         with using despite presence in the "system dependent" redisplay
         interface.  In addition, many of the ns_ methods have code that is
         shared with all terms, indicating need for further refactoring.  */
extern frame_parm_handler ns_frame_parm_handlers[];
static struct redisplay_interface ns_redisplay_interface =
{
  ns_frame_parm_handlers,
  x_produce_glyphs,
  x_write_glyphs,
  x_insert_glyphs,
  x_clear_end_of_line,
  ns_scroll_run,
  ns_after_update_window_line,
  ns_update_window_begin,
  ns_update_window_end,
  0, /* flush_display */
  x_clear_window_mouse_face,
  x_get_glyph_overhangs,
  x_fix_overlapping_area,
  ns_draw_fringe_bitmap,
  0, /* define_fringe_bitmap */ /* FIXME: simplify ns_draw_fringe_bitmap */
  0, /* destroy_fringe_bitmap */
  ns_compute_glyph_string_overhangs,
  ns_draw_glyph_string,
  ns_define_frame_cursor,
  ns_clear_frame_area,
  ns_draw_window_cursor,
  ns_draw_vertical_window_border,
  ns_draw_window_divider,
  ns_shift_glyphs_for_insert,
  ns_show_hourglass,
  ns_hide_hourglass
};


static void
ns_delete_display (struct ns_display_info *dpyinfo)
{
  /* TODO...  */
}


/* This function is called when the last frame on a display is deleted.  */
static void
ns_delete_terminal (struct terminal *terminal)
{
  struct ns_display_info *dpyinfo = terminal->display_info.ns;

  NSTRACE ("ns_delete_terminal");

  /* Protect against recursive calls.  delete_frame in
     delete_terminal calls us back when it deletes our last frame.  */
  if (!terminal->name)
    return;

  block_input ();

  x_destroy_all_bitmaps (dpyinfo);
  ns_delete_display (dpyinfo);
  unblock_input ();
}


static struct terminal *
ns_create_terminal (struct ns_display_info *dpyinfo)
/* --------------------------------------------------------------------------
      Set up use of NS before we make the first connection.
   -------------------------------------------------------------------------- */
{
  struct terminal *terminal;

  NSTRACE ("ns_create_terminal");

  terminal = create_terminal (output_ns, &ns_redisplay_interface);

  terminal->display_info.ns = dpyinfo;
  dpyinfo->terminal = terminal;

  terminal->clear_frame_hook = ns_clear_frame;
  terminal->ring_bell_hook = ns_ring_bell;
  terminal->update_begin_hook = ns_update_begin;
  terminal->update_end_hook = ns_update_end;
  terminal->read_socket_hook = ns_read_socket;
  terminal->frame_up_to_date_hook = ns_frame_up_to_date;
  terminal->mouse_position_hook = ns_mouse_position;
  terminal->frame_rehighlight_hook = ns_frame_rehighlight;
  terminal->frame_raise_lower_hook = ns_frame_raise_lower;
  terminal->fullscreen_hook = ns_fullscreen_hook;
  terminal->menu_show_hook = ns_menu_show;
  terminal->popup_dialog_hook = ns_popup_dialog;
  terminal->set_vertical_scroll_bar_hook = ns_set_vertical_scroll_bar;
  terminal->set_horizontal_scroll_bar_hook = ns_set_horizontal_scroll_bar;
  terminal->condemn_scroll_bars_hook = ns_condemn_scroll_bars;
  terminal->redeem_scroll_bar_hook = ns_redeem_scroll_bar;
  terminal->judge_scroll_bars_hook = ns_judge_scroll_bars;
  terminal->delete_frame_hook = x_destroy_window;
  terminal->delete_terminal_hook = ns_delete_terminal;
  /* Other hooks are NULL by default.  */

  return terminal;
}


struct ns_display_info *
ns_term_init (Lisp_Object display_name)
/* --------------------------------------------------------------------------
     Start the Application and get things rolling.
   -------------------------------------------------------------------------- */
{
  struct terminal *terminal;
  struct ns_display_info *dpyinfo;
  static int ns_initialized = 0;
  Lisp_Object tmp;

  if (ns_initialized) return x_display_list;
  ns_initialized = 1;

  block_input ();

  NSTRACE ("ns_term_init");

  [outerpool release];
  outerpool = [[NSAutoreleasePool alloc] init];

  /* count object allocs (About, click icon); on macOS use ObjectAlloc tool */
  /*GSDebugAllocationActive (YES); */
  block_input ();

  baud_rate = 38400;
  Fset_input_interrupt_mode (Qnil);

  if (selfds[0] == -1)
    {
      if (emacs_pipe (selfds) != 0)
        {
          fprintf (stderr, "Failed to create pipe: %s\n",
                   emacs_strerror (errno));
          emacs_abort ();
        }

      fcntl (selfds[0], F_SETFL, O_NONBLOCK|fcntl (selfds[0], F_GETFL));
      FD_ZERO (&select_readfds);
      FD_ZERO (&select_writefds);
      pthread_mutex_init (&select_mutex, NULL);
    }

  ns_pending_files = [[NSMutableArray alloc] init];
  ns_pending_service_names = [[NSMutableArray alloc] init];
  ns_pending_service_args = [[NSMutableArray alloc] init];

  /* Start app and create the main menu, window, view.
     Needs to be here because ns_initialize_display_info () uses AppKit classes.
     The view will then ask the NSApp to stop and return to Emacs.  */
  [EmacsApp sharedApplication];
  if (NSApp == nil)
    return NULL;
  [NSApp setDelegate: NSApp];

  /* Start the select thread.  */
  [NSThread detachNewThreadSelector:@selector (fd_handler:)
                           toTarget:NSApp
                         withObject:nil];

  /* debugging: log all notifications */
  /*   [[NSNotificationCenter defaultCenter] addObserver: NSApp
                                         selector: @selector (logNotification:)
                                             name: nil object: nil]; */

  dpyinfo = xzalloc (sizeof *dpyinfo);

  ns_initialize_display_info (dpyinfo);
  terminal = ns_create_terminal (dpyinfo);

  terminal->kboard = allocate_kboard (Qns);
  /* Don't let the initial kboard remain current longer than necessary.
     That would cause problems if a file loaded on startup tries to
     prompt in the mini-buffer.  */
  if (current_kboard == initial_kboard)
    current_kboard = terminal->kboard;
  terminal->kboard->reference_count++;

  dpyinfo->next = x_display_list;
  x_display_list = dpyinfo;

  dpyinfo->name_list_element = Fcons (display_name, Qnil);

  terminal->name = xlispstrdup (display_name);

  unblock_input ();

  if (!inhibit_x_resources)
    {
      ns_default ("GSFontAntiAlias", &ns_antialias_text,
                 Qt, Qnil, NO, NO);
      tmp = Qnil;
      /* this is a standard variable */
      ns_default ("AppleAntiAliasingThreshold", &tmp,
                 make_float (10.0), make_float (6.0), YES, NO);
      ns_antialias_threshold = NILP (tmp) ? 10.0 : extract_float (tmp);
    }

  NSTRACE_MSG ("Colors");

  {
    NSColorList *cl = [NSColorList colorListNamed: @"Emacs"];

    if ( cl == nil )
      {
        Lisp_Object color_file, color_map, color;
        unsigned long c;
        char *name;

        color_file = Fexpand_file_name (build_string ("rgb.txt"),
                         Fsymbol_value (intern ("data-directory")));

        color_map = Fx_load_color_file (color_file);
        if (NILP (color_map))
          fatal ("Could not read %s.\n", SDATA (color_file));

        cl = [[NSColorList alloc] initWithName: @"Emacs"];
        for ( ; CONSP (color_map); color_map = XCDR (color_map))
          {
            color = XCAR (color_map);
            name = SSDATA (XCAR (color));
            c = XINT (XCDR (color));
            [cl setColor:
                  [NSColor colorForEmacsRed: RED_FROM_ULONG (c) / 255.0
                                      green: GREEN_FROM_ULONG (c) / 255.0
                                       blue: BLUE_FROM_ULONG (c) / 255.0
                                      alpha: 1.0]
                  forKey: [NSString stringWithUTF8String: name]];
          }
        [cl writeToFile: nil];
      }
  }

  NSTRACE_MSG ("Versions");

  {
#ifdef NS_IMPL_GNUSTEP
    Vwindow_system_version = build_string (gnustep_base_version);
#else
    /* PSnextrelease (128, c); */
    char c[DBL_BUFSIZE_BOUND];
    int len = dtoastr (c, sizeof c, 0, 0, NSAppKitVersionNumber);
    Vwindow_system_version = make_unibyte_string (c, len);
#endif
  }

  delete_keyboard_wait_descriptor (0);

  ns_app_name = [[NSProcessInfo processInfo] processName];

  /* Set up macOS app menu */

  NSTRACE_MSG ("Menu init");

#ifdef NS_IMPL_COCOA
  {
    NSMenu *appMenu;
    NSMenuItem *item;
    /* set up the application menu */
    svcsMenu = [[EmacsMenu alloc] initWithTitle: @"Services"];
    [svcsMenu setAutoenablesItems: NO];
    appMenu = [[EmacsMenu alloc] initWithTitle: @"Emacs"];
    [appMenu setAutoenablesItems: NO];
    mainMenu = [[EmacsMenu alloc] initWithTitle: @""];
    dockMenu = [[EmacsMenu alloc] initWithTitle: @""];

    [appMenu insertItemWithTitle: @"About Emacs"
                          action: @selector (orderFrontStandardAboutPanel:)
                   keyEquivalent: @""
                         atIndex: 0];
    [appMenu insertItem: [NSMenuItem separatorItem] atIndex: 1];
    [appMenu insertItemWithTitle: @"Preferences..."
                          action: @selector (showPreferencesWindow:)
                   keyEquivalent: @","
                         atIndex: 2];
    [appMenu insertItem: [NSMenuItem separatorItem] atIndex: 3];
    item = [appMenu insertItemWithTitle: @"Services"
                                 action: @selector (menuDown:)
                          keyEquivalent: @""
                                atIndex: 4];
    [appMenu setSubmenu: svcsMenu forItem: item];
    [appMenu insertItem: [NSMenuItem separatorItem] atIndex: 5];
    [appMenu insertItemWithTitle: @"Hide Emacs"
                          action: @selector (hide:)
                   keyEquivalent: @"h"
                         atIndex: 6];
    item =  [appMenu insertItemWithTitle: @"Hide Others"
                          action: @selector (hideOtherApplications:)
                   keyEquivalent: @"h"
                         atIndex: 7];
    [item setKeyEquivalentModifierMask: NSEventModifierFlagCommand | NSEventModifierFlagOption];
    [appMenu insertItem: [NSMenuItem separatorItem] atIndex: 8];
    [appMenu insertItemWithTitle: @"Quit Emacs"
                          action: @selector (terminate:)
                   keyEquivalent: @"q"
                         atIndex: 9];

    item = [mainMenu insertItemWithTitle: ns_app_name
                                  action: @selector (menuDown:)
                           keyEquivalent: @""
                                 atIndex: 0];
    [mainMenu setSubmenu: appMenu forItem: item];
    [dockMenu insertItemWithTitle: @"New Frame"
			   action: @selector (newFrame:)
		    keyEquivalent: @""
			  atIndex: 0];

    [NSApp setMainMenu: mainMenu];
    [NSApp setAppleMenu: appMenu];
    [NSApp setServicesMenu: svcsMenu];
    /* Needed at least on Cocoa, to get dock menu to show windows */
    [NSApp setWindowsMenu: [[NSMenu alloc] init]];

    [[NSNotificationCenter defaultCenter]
      addObserver: mainMenu
         selector: @selector (trackingNotification:)
             name: NSMenuDidBeginTrackingNotification object: mainMenu];
    [[NSNotificationCenter defaultCenter]
      addObserver: mainMenu
         selector: @selector (trackingNotification:)
             name: NSMenuDidEndTrackingNotification object: mainMenu];
  }
#endif /* macOS menu setup */

  /* Register our external input/output types, used for determining
     applicable services and also drag/drop eligibility.  */

  NSTRACE_MSG ("Input/output types");

  ns_send_types = [[NSArray arrayWithObjects: NSStringPboardType, nil] retain];
  ns_return_types = [[NSArray arrayWithObjects: NSStringPboardType, nil]
                      retain];
  ns_drag_types = [[NSArray arrayWithObjects:
                            NSStringPboardType,
                            NSTabularTextPboardType,
                            NSFilenamesPboardType,
                            NSURLPboardType, nil] retain];

  /* If fullscreen is in init/default-frame-alist, focus isn't set
     right for fullscreen windows, so set this.  */
  [NSApp activateIgnoringOtherApps:YES];

  NSTRACE_MSG ("Call NSApp run");

  [NSApp run];
  ns_do_open_file = YES;

#ifdef NS_IMPL_GNUSTEP
  /* GNUstep steals SIGCHLD for use in NSTask, but we don't use NSTask.
     We must re-catch it so subprocess works.  */
  catch_child_signal ();
#endif

  NSTRACE_MSG ("ns_term_init done");

  unblock_input ();

  return dpyinfo;
}


void
ns_term_shutdown (int sig)
{
  [[NSUserDefaults standardUserDefaults] synchronize];

  /* code not reached in emacs.c after this is called by shut_down_emacs: */
  if (STRINGP (Vauto_save_list_file_name))
    unlink (SSDATA (Vauto_save_list_file_name));

  if (sig == 0 || sig == SIGTERM)
    {
      [NSApp terminate: NSApp];
    }
  else // force a stack trace to happen
    {
      emacs_abort ();
    }
}


/* ==========================================================================

    EmacsApp implementation

   ========================================================================== */


@implementation EmacsApp

- (id)init
{
  NSTRACE ("[EmacsApp init]");

  if ((self = [super init]))
    {
#ifdef NS_IMPL_COCOA
      self->isFirst = YES;
#endif
#ifdef NS_IMPL_GNUSTEP
      self->applicationDidFinishLaunchingCalled = NO;
#endif
    }

  return self;
}

#ifdef NS_IMPL_COCOA
- (void)run
{
  NSTRACE ("[EmacsApp run]");

#ifndef NSAppKitVersionNumber10_9
#define NSAppKitVersionNumber10_9 1265
#endif

    if ((int)NSAppKitVersionNumber != NSAppKitVersionNumber10_9)
      {
        [super run];
        return;
      }

  NSAutoreleasePool *pool = [[NSAutoreleasePool alloc] init];

  if (isFirst) [self finishLaunching];
  isFirst = NO;

  shouldKeepRunning = YES;
  do
    {
      [pool release];
      pool = [[NSAutoreleasePool alloc] init];

      NSEvent *event =
        [self nextEventMatchingMask:NSEventMaskAny
                          untilDate:[NSDate distantFuture]
                             inMode:NSDefaultRunLoopMode
                            dequeue:YES];

      [self sendEvent:event];
      [self updateWindows];
    } while (shouldKeepRunning);

  [pool release];
}

- (void)stop: (id)sender
{
  NSTRACE ("[EmacsApp stop:]");

    shouldKeepRunning = NO;
    // Stop possible dialog also.  Noop if no dialog present.
    // The file dialog still leaks 7k - 10k on 10.9 though.
    [super stop:sender];
}
#endif /* NS_IMPL_COCOA */

- (void)logNotification: (NSNotification *)notification
{
  NSTRACE ("[EmacsApp logNotification:]");

  const char *name = [[notification name] UTF8String];
  if (!strstr (name, "Update") && !strstr (name, "NSMenu")
      && !strstr (name, "WindowNumber"))
    NSLog (@"notification: '%@'", [notification name]);
}


- (void)sendEvent: (NSEvent *)theEvent
/* --------------------------------------------------------------------------
     Called when NSApp is running for each event received.  Used to stop
     the loop when we choose, since there's no way to just run one iteration.
   -------------------------------------------------------------------------- */
{
  int type = [theEvent type];
  NSWindow *window = [theEvent window];

  NSTRACE_WHEN (NSTRACE_GROUP_EVENTS, "[EmacsApp sendEvent:]");
  NSTRACE_MSG ("Type: %d", type);

#ifdef NS_IMPL_GNUSTEP
  // Keyboard events aren't propagated to file dialogs for some reason.
  if ([NSApp modalWindow] != nil &&
      (type == NSEventTypeKeyDown || type == NSEventTypeKeyUp || type == NSEventTypeFlagsChanged))
    {
      [[NSApp modalWindow] sendEvent: theEvent];
      return;
    }
#endif

  if (type == NSEventTypeApplicationDefined)
    {
      switch ([theEvent data2])
        {
#ifdef NS_IMPL_COCOA
        case NSAPP_DATA2_RUNASSCRIPT:
          ns_run_ascript ();
          [self stop: self];
          return;
#endif
        case NSAPP_DATA2_RUNFILEDIALOG:
          ns_run_file_dialog ();
          [self stop: self];
          return;
        }
    }

  if (type == NSEventTypeCursorUpdate && window == nil)
    {
      fprintf (stderr, "Dropping external cursor update event.\n");
      return;
    }

  if (type == NSEventTypeApplicationDefined)
    {
      /* Events posted by ns_send_appdefined interrupt the run loop here.
         But, if a modal window is up, an appdefined can still come through,
         (e.g., from a makeKeyWindow event) but stopping self also stops the
         modal loop. Just defer it until later.  */
      if ([NSApp modalWindow] == nil)
        {
          last_appdefined_event_data = [theEvent data1];
          [self stop: self];
        }
      else
        {
          send_appdefined = YES;
        }
    }


#ifdef NS_IMPL_COCOA
  /* If no dialog and none of our frames have focus and it is a move, skip it.
     It is a mouse move in an auxiliary menu, i.e. on the top right on macOS,
     such as Wifi, sound, date or similar.
     This prevents "spooky" highlighting in the frame under the menu.  */
  if (type == NSEventTypeMouseMoved && [NSApp modalWindow] == nil)
    {
      struct ns_display_info *di;
      BOOL has_focus = NO;
      for (di = x_display_list; ! has_focus && di; di = di->next)
        has_focus = di->x_focus_frame != 0;
      if (! has_focus)
        return;
    }
#endif

  NSTRACE_UNSILENCE();

  [super sendEvent: theEvent];
}


- (void)showPreferencesWindow: (id)sender
{
  struct frame *emacsframe = SELECTED_FRAME ();
  NSEvent *theEvent = [NSApp currentEvent];

  if (!emacs_event)
    return;
  emacs_event->kind = NS_NONKEY_EVENT;
  emacs_event->code = KEY_NS_SHOW_PREFS;
  emacs_event->modifiers = 0;
  EV_TRAILER (theEvent);
}


- (void)newFrame: (id)sender
{
  NSTRACE ("[EmacsApp newFrame:]");

  struct frame *emacsframe = SELECTED_FRAME ();
  NSEvent *theEvent = [NSApp currentEvent];

  if (!emacs_event)
    return;
  emacs_event->kind = NS_NONKEY_EVENT;
  emacs_event->code = KEY_NS_NEW_FRAME;
  emacs_event->modifiers = 0;
  EV_TRAILER (theEvent);
}


/* Open a file (used by below, after going into queue read by ns_read_socket).  */
- (BOOL) openFile: (NSString *)fileName
{
  NSTRACE ("[EmacsApp openFile:]");

  struct frame *emacsframe = SELECTED_FRAME ();
  NSEvent *theEvent = [NSApp currentEvent];

  if (!emacs_event)
    return NO;

  emacs_event->kind = NS_NONKEY_EVENT;
  emacs_event->code = KEY_NS_OPEN_FILE_LINE;
  ns_input_file = append2 (ns_input_file, build_string ([fileName UTF8String]));
  ns_input_line = Qnil; /* can be start or cons start,end */
  emacs_event->modifiers =0;
  EV_TRAILER (theEvent);

  return YES;
}


/* **************************************************************************

      EmacsApp delegate implementation

   ************************************************************************** */

- (void)applicationDidFinishLaunching: (NSNotification *)notification
/* --------------------------------------------------------------------------
     When application is loaded, terminate event loop in ns_term_init.
   -------------------------------------------------------------------------- */
{
  NSTRACE ("[EmacsApp applicationDidFinishLaunching:]");

#ifdef NS_IMPL_GNUSTEP
  ((EmacsApp *)self)->applicationDidFinishLaunchingCalled = YES;
#endif
  [NSApp setServicesProvider: NSApp];

  [self antialiasThresholdDidChange:nil];
#ifdef NS_IMPL_COCOA
  [[NSNotificationCenter defaultCenter]
    addObserver:self
       selector:@selector(antialiasThresholdDidChange:)
	   name:NSAntialiasThresholdChangedNotification
	 object:nil];
#endif

#ifdef NS_IMPL_COCOA
  if ([NSApp activationPolicy] == NSApplicationActivationPolicyProhibited) {
    /* Set the app's activation policy to regular when we run outside
       of a bundle.  This is already done for us by Info.plist when we
       run inside a bundle.  */
    [NSApp setActivationPolicy:NSApplicationActivationPolicyRegular];
    [NSApp setApplicationIconImage:
	     [EmacsImage
	       allocInitFromFile:
		 build_string("icons/hicolor/128x128/apps/emacs.png")]];
  }
#endif

  ns_send_appdefined (-2);
}

- (void)antialiasThresholdDidChange:(NSNotification *)notification
{
#ifdef NS_IMPL_COCOA
  macfont_update_antialias_threshold ();
#endif
}


/* Termination sequences:
    C-x C-c:
    Cmd-Q:
    MenuBar | File | Exit:
    Select Quit from App menubar:
        -terminate
	KEY_NS_POWER_OFF, (save-buffers-kill-emacs)
	ns_term_shutdown()

    Select Quit from Dock menu:
    Logout attempt:
        -appShouldTerminate
          Cancel -> Nothing else
          Accept ->

	  -terminate
	  KEY_NS_POWER_OFF, (save-buffers-kill-emacs)
	  ns_term_shutdown()

*/

- (void) terminate: (id)sender
{
  NSTRACE ("[EmacsApp terminate:]");

  struct frame *emacsframe = SELECTED_FRAME ();

  if (!emacs_event)
    return;

  emacs_event->kind = NS_NONKEY_EVENT;
  emacs_event->code = KEY_NS_POWER_OFF;
  emacs_event->arg = Qt; /* mark as non-key event */
  EV_TRAILER ((id)nil);
}

static bool
runAlertPanel(NSString *title,
              NSString *msgFormat,
              NSString *defaultButton,
              NSString *alternateButton)
{
#ifdef NS_IMPL_GNUSTEP
  return NSRunAlertPanel(title, msgFormat, defaultButton, alternateButton, nil)
    == NSAlertDefaultReturn;
#else
  NSAlert *alert = [[NSAlert alloc] init];
  [alert setAlertStyle: NSAlertStyleCritical];
  [alert setMessageText: msgFormat];
  [alert addButtonWithTitle: defaultButton];
  [alert addButtonWithTitle: alternateButton];
  NSInteger ret = [alert runModal];
  [alert release];
  return ret == NSAlertFirstButtonReturn;
#endif
}


- (NSApplicationTerminateReply)applicationShouldTerminate: (id)sender
{
  NSTRACE ("[EmacsApp applicationShouldTerminate:]");

  bool ret;

  if (NILP (ns_confirm_quit)) //   || ns_shutdown_properly  --> TO DO
    return NSTerminateNow;

  ret = runAlertPanel(ns_app_name,
		      @"Exit requested.  Would you like to Save Buffers and Exit, or Cancel the request?",
		      @"Save Buffers and Exit", @"Cancel");

  return ret ? NSTerminateNow : NSTerminateCancel;
}

static int
not_in_argv (NSString *arg)
{
  int k;
  const char *a = [arg UTF8String];
  for (k = 1; k < initial_argc; ++k)
    if (strcmp (a, initial_argv[k]) == 0) return 0;
  return 1;
}

/* Notification from the Workspace to open a file.  */
- (BOOL)application: sender openFile: (NSString *)file
{
  if (ns_do_open_file || not_in_argv (file))
    [ns_pending_files addObject: file];
  return YES;
}


/* Open a file as a temporary file.  */
- (BOOL)application: sender openTempFile: (NSString *)file
{
  if (ns_do_open_file || not_in_argv (file))
    [ns_pending_files addObject: file];
  return YES;
}


/* Notification from the Workspace to open a file noninteractively (?).  */
- (BOOL)application: sender openFileWithoutUI: (NSString *)file
{
  if (ns_do_open_file || not_in_argv (file))
    [ns_pending_files addObject: file];
  return YES;
}

/* Notification from the Workspace to open multiple files.  */
- (void)application: sender openFiles: (NSArray *)fileList
{
  NSEnumerator *files = [fileList objectEnumerator];
  NSString *file;
  /* Don't open files from the command line unconditionally,
     Cocoa parses the command line wrong, --option value tries to open value
     if --option is the last option.  */
  while ((file = [files nextObject]) != nil)
    if (ns_do_open_file || not_in_argv (file))
      [ns_pending_files addObject: file];

  [self replyToOpenOrPrint: NSApplicationDelegateReplySuccess];

}


/* Handle dock menu requests.  */
- (NSMenu *)applicationDockMenu: (NSApplication *) sender
{
  return dockMenu;
}


/* TODO: these may help w/IO switching between terminal and NSApp.  */
- (void)applicationWillBecomeActive: (NSNotification *)notification
{
  NSTRACE ("[EmacsApp applicationWillBecomeActive:]");
  // ns_app_active=YES;
}

- (void)applicationDidBecomeActive: (NSNotification *)notification
{
  NSTRACE ("[EmacsApp applicationDidBecomeActive:]");

#ifdef NS_IMPL_GNUSTEP
  if (! applicationDidFinishLaunchingCalled)
    [self applicationDidFinishLaunching:notification];
#endif
  // ns_app_active=YES;

  ns_update_auto_hide_menu_bar ();
  // No constraining takes place when the application is not active.
  ns_constrain_all_frames ();
}
- (void)applicationDidResignActive: (NSNotification *)notification
{
  NSTRACE ("[EmacsApp applicationDidResignActive:]");

  // ns_app_active=NO;
  ns_send_appdefined (-1);
}



/* ==========================================================================

    EmacsApp aux handlers for managing event loop

   ========================================================================== */


- (void)timeout_handler: (NSTimer *)timedEntry
/* --------------------------------------------------------------------------
     The timeout specified to ns_select has passed.
   -------------------------------------------------------------------------- */
{
  /* NSTRACE ("timeout_handler"); */
  ns_send_appdefined (-2);
}

- (void)sendFromMainThread:(id)unused
{
  ns_send_appdefined (nextappdefined);
}

- (void)fd_handler:(id)unused
/* --------------------------------------------------------------------------
     Check data waiting on file descriptors and terminate if so.
   -------------------------------------------------------------------------- */
{
  int result;
  int waiting = 1, nfds;
  char c;

  fd_set readfds, writefds, *wfds;
  struct timespec timeout, *tmo;
  NSAutoreleasePool *pool = nil;

  /* NSTRACE ("fd_handler"); */

  for (;;)
    {
      [pool release];
      pool = [[NSAutoreleasePool alloc] init];

      if (waiting)
        {
          fd_set fds;
          FD_ZERO (&fds);
          FD_SET (selfds[0], &fds);
          result = select (selfds[0]+1, &fds, NULL, NULL, NULL);
          if (result > 0 && read (selfds[0], &c, 1) == 1 && c == 'g')
	    waiting = 0;
        }
      else
        {
          pthread_mutex_lock (&select_mutex);
          nfds = select_nfds;

          if (select_valid & SELECT_HAVE_READ)
            readfds = select_readfds;
          else
            FD_ZERO (&readfds);

          if (select_valid & SELECT_HAVE_WRITE)
            {
              writefds = select_writefds;
              wfds = &writefds;
            }
          else
            wfds = NULL;
          if (select_valid & SELECT_HAVE_TMO)
            {
              timeout = select_timeout;
              tmo = &timeout;
            }
          else
            tmo = NULL;

          pthread_mutex_unlock (&select_mutex);

          FD_SET (selfds[0], &readfds);
          if (selfds[0] >= nfds) nfds = selfds[0]+1;

          result = pselect (nfds, &readfds, wfds, NULL, tmo, NULL);

          if (result == 0)
            ns_send_appdefined (-2);
          else if (result > 0)
            {
              if (FD_ISSET (selfds[0], &readfds))
                {
                  if (read (selfds[0], &c, 1) == 1 && c == 's')
		    waiting = 1;
                }
              else
                {
                  pthread_mutex_lock (&select_mutex);
                  if (select_valid & SELECT_HAVE_READ)
                    select_readfds = readfds;
                  if (select_valid & SELECT_HAVE_WRITE)
                    select_writefds = writefds;
                  if (select_valid & SELECT_HAVE_TMO)
                    select_timeout = timeout;
                  pthread_mutex_unlock (&select_mutex);

                  ns_send_appdefined (result);
                }
            }
          waiting = 1;
        }
    }
}



/* ==========================================================================

    Service provision

   ========================================================================== */

/* Called from system: queue for next pass through event loop.  */
- (void)requestService: (NSPasteboard *)pboard
              userData: (NSString *)userData
                 error: (NSString **)error
{
  [ns_pending_service_names addObject: userData];
  [ns_pending_service_args addObject: [NSString stringWithUTF8String:
      SSDATA (ns_string_from_pasteboard (pboard))]];
}


/* Called from ns_read_socket to clear queue.  */
- (BOOL)fulfillService: (NSString *)name withArg: (NSString *)arg
{
  struct frame *emacsframe = SELECTED_FRAME ();
  NSEvent *theEvent = [NSApp currentEvent];

  NSTRACE ("[EmacsApp fulfillService:withArg:]");

  if (!emacs_event)
    return NO;

  emacs_event->kind = NS_NONKEY_EVENT;
  emacs_event->code = KEY_NS_SPI_SERVICE_CALL;
  ns_input_spi_name = build_string ([name UTF8String]);
  ns_input_spi_arg = build_string ([arg UTF8String]);
  emacs_event->modifiers = EV_MODIFIERS (theEvent);
  EV_TRAILER (theEvent);

  return YES;
}


@end  /* EmacsApp */


/* ==========================================================================

    EmacsView implementation

   ========================================================================== */


@implementation EmacsView

/* Needed to inform when window closed from lisp.  */
- (void) setWindowClosing: (BOOL)closing
{
  NSTRACE ("[EmacsView setWindowClosing:%d]", closing);

  windowClosing = closing;
}


- (void)dealloc
{
  NSTRACE ("[EmacsView dealloc]");
  [toolbar release];
  if (fs_state == FULLSCREEN_BOTH)
    [nonfs_window release];
  [super dealloc];
}


/* Called on font panel selection.  */
- (void)changeFont: (id)sender
{
  NSEvent *e = [[self window] currentEvent];
  struct face *face = FACE_FROM_ID (emacsframe, DEFAULT_FACE_ID);
  struct font *font = face->font;
  id newFont;
  CGFloat size;
  NSFont *nsfont;

  NSTRACE ("[EmacsView changeFont:]");

  if (!emacs_event)
    return;

#ifdef NS_IMPL_GNUSTEP
  nsfont = ((struct nsfont_info *)font)->nsfont;
#endif
#ifdef NS_IMPL_COCOA
  nsfont = (NSFont *) macfont_get_nsctfont (font);
#endif

  if ((newFont = [sender convertFont: nsfont]))
    {
      SET_FRAME_GARBAGED (emacsframe); /* now needed as of 2008/10 */

      emacs_event->kind = NS_NONKEY_EVENT;
      emacs_event->modifiers = 0;
      emacs_event->code = KEY_NS_CHANGE_FONT;

      size = [newFont pointSize];
      ns_input_fontsize = make_number (lrint (size));
      ns_input_font = build_string ([[newFont familyName] UTF8String]);
      EV_TRAILER (e);
    }
}


- (BOOL)acceptsFirstResponder
{
  NSTRACE ("[EmacsView acceptsFirstResponder]");
  return YES;
}


- (void)resetCursorRects
{
  NSRect visible = [self visibleRect];
  NSCursor *currentCursor = FRAME_POINTER_TYPE (emacsframe);
  NSTRACE ("[EmacsView resetCursorRects]");

  if (currentCursor == nil)
    currentCursor = [NSCursor arrowCursor];

  if (!NSIsEmptyRect (visible))
    [self addCursorRect: visible cursor: currentCursor];

#if defined (NS_IMPL_GNUSTEP) || MAC_OS_X_VERSION_MIN_REQUIRED < 101300
#if MAC_OS_X_VERSION_MAX_ALLOWED >= 101300
  if ([currentCursor respondsToSelector: @selector(setOnMouseEntered)])
#endif
    [currentCursor setOnMouseEntered: YES];
#endif
}



/*****************************************************************************/
/* Keyboard handling.  */
#define NS_KEYLOG 0

- (void)keyDown: (NSEvent *)theEvent
{
  Mouse_HLInfo *hlinfo = MOUSE_HL_INFO (emacsframe);
  int code;
  unsigned fnKeysym = 0;
  static NSMutableArray *nsEvArray;
  unsigned int flags = [theEvent modifierFlags];

  NSTRACE ("[EmacsView keyDown:]");

  /* Rhapsody and macOS give up and down events for the arrow keys.  */
  if (ns_fake_keydown == YES)
    ns_fake_keydown = NO;
  else if ([theEvent type] != NSEventTypeKeyDown)
    return;

  if (!emacs_event)
    return;

 if (![[self window] isKeyWindow]
     && [[theEvent window] isKindOfClass: [EmacsWindow class]]
     /* We must avoid an infinite loop here.  */
     && (EmacsView *)[[theEvent window] delegate] != self)
   {
     /* XXX: There is an occasional condition in which, when Emacs display
         updates a different frame from the current one, and temporarily
         selects it, then processes some interrupt-driven input
         (dispnew.c:3878), OS will send the event to the correct NSWindow, but
         for some reason that window has its first responder set to the NSView
         most recently updated (I guess), which is not the correct one.  */
     [(EmacsView *)[[theEvent window] delegate] keyDown: theEvent];
     return;
   }

  if (nsEvArray == nil)
    nsEvArray = [[NSMutableArray alloc] initWithCapacity: 1];

  [NSCursor setHiddenUntilMouseMoves: YES];

  if (hlinfo->mouse_face_hidden && INTEGERP (Vmouse_highlight))
    {
      clear_mouse_face (hlinfo);
      hlinfo->mouse_face_hidden = 1;
    }

  if (!processingCompose)
    {
      /* FIXME: What should happen for key sequences with more than
         one character?  */
      code = ([[theEvent charactersIgnoringModifiers] length] == 0) ?
        0 : [[theEvent charactersIgnoringModifiers] characterAtIndex: 0];

<<<<<<< HEAD
      /* is it a "function key"? */
=======
      /* Is it a "function key"?  */
>>>>>>> 7bedc881
      /* Note: Sometimes a plain key will have the NSEventModifierFlagNumericPad
         flag set (this is probably a bug in the OS).  */
      if (code < 0x00ff && (flags&NSEventModifierFlagNumericPad))
        {
          fnKeysym = ns_convert_key ([theEvent keyCode] | NSEventModifierFlagNumericPad);
        }
      if (fnKeysym == 0)
        {
          fnKeysym = ns_convert_key (code);
        }

      if (fnKeysym)
        {
          /* COUNTERHACK: map 'Delete' on upper-right main KB to 'Backspace',
             because Emacs treats Delete and KP-Delete same (in simple.el).  */
          if ((fnKeysym == 0xFFFF && [theEvent keyCode] == 0x33)
#ifdef NS_IMPL_GNUSTEP
              /*  GNUstep uses incompatible keycodes, even for those that are
                  supposed to be hardware independent.  Just check for delete.
                  Keypad delete does not have keysym 0xFFFF.
                  See https://savannah.gnu.org/bugs/?25395  */
              || (fnKeysym == 0xFFFF && code == 127)
#endif
            )
            code = 0xFF08; /* backspace */
          else
            code = fnKeysym;
        }

      /* The ⌘ and ⌥ modifiers can be either shift-like (for alternate
         character input) or control-like (as command prefix).  If we
         have only shift-like modifiers, then we should use the
         translated characters (returned by the characters method); if
         we have only control-like modifiers, then we should use the
         untranslated characters (returned by the
         charactersIgnoringModifiers method).  An annoyance happens if
         we have both shift-like and control-like modifiers because
         the NSEvent API doesn’t let us ignore only some modifiers.
         In that case we use UCKeyTranslate (ns_get_shifted_character)
         to look up the correct character.  */

      /* EV_MODIFIERS2 uses parse_solitary_modifier on all known
         modifier keys, which returns 0 for shift-like modifiers.
         Therefore its return value is the set of control-like
         modifiers.  */
      emacs_event->modifiers = EV_MODIFIERS2 (flags);

      /* Function keys (such as the F-keys, arrow keys, etc.) set
         modifiers as though the fn key has been pressed when it
         hasn't.  Also some combinations of fn and a function key
         return a different key than was pressed (e.g. fn-<left> gives
         <home>).  We need to unset the fn modifier in these cases.
         FIXME: Can we avoid setting it in the first place?  */
      if (fnKeysym && (flags & NS_FUNCTION_KEY_MASK))
        emacs_event->modifiers ^= parse_solitary_modifier (ns_function_modifier);

      if (NS_KEYLOG)
        fprintf (stderr, "keyDown: code =%x\tfnKey =%x\tflags = %x\tmods = %x\n",
                 code, fnKeysym, flags, emacs_event->modifiers);

      /* If it was a function key or had control-like modifiers, pass
         it directly to Emacs.  */
      if (fnKeysym || (emacs_event->modifiers
                       && (emacs_event->modifiers != shift_modifier)
                       && [[theEvent charactersIgnoringModifiers] length] > 0))
        {
          emacs_event->kind = NON_ASCII_KEYSTROKE_EVENT;
          /* FIXME: What are the next four lines supposed to do?  */
          if (code < 0x20)
            code |= (1<<28)|(3<<16);
          else if (code == 0x7f)
            code |= (1<<28)|(3<<16);
          else if (!fnKeysym)
            {
#ifdef NS_IMPL_COCOA
              /* We potentially have both shift- and control-like
                 modifiers in use, so find the correct character
                 ignoring any control-like ones.  */
              code = ns_get_shifted_character (theEvent);
#endif

              /* FIXME: This seems wrong, characters in the range
                 [0x80, 0xFF] are not ASCII characters.  Can’t we just
                 use MULTIBYTE_CHAR_KEYSTROKE_EVENT here for all kinds
                 of characters?  */
              emacs_event->kind = code > 0xFF
                ? MULTIBYTE_CHAR_KEYSTROKE_EVENT : ASCII_KEYSTROKE_EVENT;
            }

          emacs_event->code = code;
          EV_TRAILER (theEvent);
          processingCompose = NO;
          return;
        }
    }

  /* If we get here, a non-function key without control-like modifiers
     was hit.  Use interpretKeyEvents, which in turn will call
     insertText; see
     https://developer.apple.com/library/mac/documentation/Cocoa/Conceptual/EventOverview/HandlingKeyEvents/HandlingKeyEvents.html.  */

  if (NS_KEYLOG && !processingCompose)
    fprintf (stderr, "keyDown: Begin compose sequence.\n");

  /* FIXME: interpretKeyEvents doesn’t seem to send insertText if ⌘ is
     used as shift-like modifier, at least on El Capitan.  Mask it
     out.  This shouldn’t be needed though; we should figure out what
     the correct way of handling ⌘ is.  */
  if ([theEvent modifierFlags] & NSEventModifierFlagCommand)
    theEvent = [NSEvent keyEventWithType:[theEvent type]
                                location:[theEvent locationInWindow]
                           modifierFlags:[theEvent modifierFlags] & ~NSEventModifierFlagCommand
                               timestamp:[theEvent timestamp]
                            windowNumber:[theEvent windowNumber]
                                 context:nil
                              characters:[theEvent characters]
                        charactersIgnoringModifiers:[theEvent charactersIgnoringModifiers]
                               isARepeat:[theEvent isARepeat]
                                 keyCode:[theEvent keyCode]];

  processingCompose = YES;
  /* FIXME: Use [NSArray arrayWithObject:theEvent]?  */
  [nsEvArray addObject: theEvent];
  [self interpretKeyEvents: nsEvArray];
  [nsEvArray removeObject: theEvent];
}


/* <NSTextInput> implementation (called through [super interpretKeyEvents:]).  */


/* <NSTextInput>: called when done composing;
   NOTE: also called when we delete over working text, followed
   immediately by doCommandBySelector: deleteBackward:  */
- (void)insertText: (id)aString
{
  NSString *s;
  NSUInteger len;

  NSTRACE ("[EmacsView insertText:]");

  if ([aString isKindOfClass:[NSAttributedString class]])
    s = [aString string];
  else
    s = aString;

  len = [s length];

  if (NS_KEYLOG)
    NSLog (@"insertText '%@'\tlen = %lu", aString, (unsigned long) len);
  processingCompose = NO;

  if (!emacs_event)
    return;

  /* First, clear any working text.  */
  if (workingText != nil)
    [self deleteWorkingText];

  /* It might be preferable to use getCharacters:range: below,
     cf. https://developer.apple.com/library/content/documentation/Cocoa/Conceptual/CocoaPerformance/Articles/StringDrawing.html#//apple_ref/doc/uid/TP40001445-112378.
     However, we probably can't use SAFE_NALLOCA here because it might
     exit nonlocally.  */

  /* Now insert the string as keystrokes.  */
  for (NSUInteger i = 0; i < len; i++)
    {
      NSUInteger code = [s characterAtIndex:i];
      if (UTF_16_HIGH_SURROGATE_P (code) && i < len - 1)
        {
          unichar low = [s characterAtIndex:i + 1];
          if (UTF_16_LOW_SURROGATE_P (low))
            {
              code = surrogates_to_codepoint (low, code);
              ++i;
            }
        }
      /* TODO: still need this?  */
      if (code == 0x2DC)
        code = '~'; /* 0x7E */
      if (code != 32) /* Space */
        emacs_event->modifiers = 0;
      emacs_event->kind
	= code > 0xFF ? MULTIBYTE_CHAR_KEYSTROKE_EVENT : ASCII_KEYSTROKE_EVENT;
      emacs_event->code = code;
      EV_TRAILER ((id)nil);
    }
}


/* <NSTextInput>: inserts display of composing characters.  */
- (void)setMarkedText: (id)aString selectedRange: (NSRange)selRange
{
  NSString *str = [aString respondsToSelector: @selector (string)] ?
    [aString string] : aString;

  NSTRACE ("[EmacsView setMarkedText:selectedRange:]");

  if (NS_KEYLOG)
    NSLog (@"setMarkedText '%@' len =%lu range %lu from %lu",
           str, (unsigned long)[str length],
           (unsigned long)selRange.length,
           (unsigned long)selRange.location);

  if (workingText != nil)
    [self deleteWorkingText];
  if ([str length] == 0)
    return;

  if (!emacs_event)
    return;

  processingCompose = YES;
  workingText = [str copy];
  ns_working_text = build_string ([workingText UTF8String]);

  emacs_event->kind = NS_TEXT_EVENT;
  emacs_event->code = KEY_NS_PUT_WORKING_TEXT;
  EV_TRAILER ((id)nil);
}


/* Delete display of composing characters [not in <NSTextInput>].  */
- (void)deleteWorkingText
{
  NSTRACE ("[EmacsView deleteWorkingText]");

  if (workingText == nil)
    return;
  if (NS_KEYLOG)
    NSLog(@"deleteWorkingText len =%lu\n", (unsigned long)[workingText length]);
  [workingText release];
  workingText = nil;
  processingCompose = NO;

  if (!emacs_event)
    return;

  emacs_event->kind = NS_TEXT_EVENT;
  emacs_event->code = KEY_NS_UNPUT_WORKING_TEXT;
  EV_TRAILER ((id)nil);
}


- (BOOL)hasMarkedText
{
  NSTRACE ("[EmacsView hasMarkedText]");

  return workingText != nil;
}


- (NSRange)markedRange
{
  NSTRACE ("[EmacsView markedRange]");

  NSRange rng = workingText != nil
    ? NSMakeRange (0, [workingText length]) : NSMakeRange (NSNotFound, 0);
  if (NS_KEYLOG)
    NSLog (@"markedRange request");
  return rng;
}


- (void)unmarkText
{
  NSTRACE ("[EmacsView unmarkText]");

  if (NS_KEYLOG)
    NSLog (@"unmark (accept) text");
  [self deleteWorkingText];
  processingCompose = NO;
}


/* Used to position char selection windows, etc.  */
- (NSRect)firstRectForCharacterRange: (NSRange)theRange
{
  NSRect rect;
  NSPoint pt;
  struct window *win = XWINDOW (FRAME_SELECTED_WINDOW (emacsframe));

  NSTRACE ("[EmacsView firstRectForCharacterRange:]");

  if (NS_KEYLOG)
    NSLog (@"firstRectForCharRange request");

  rect.size.width = theRange.length * FRAME_COLUMN_WIDTH (emacsframe);
  rect.size.height = FRAME_LINE_HEIGHT (emacsframe);
  pt.x = WINDOW_TEXT_TO_FRAME_PIXEL_X (win, win->phys_cursor.x);
  pt.y = WINDOW_TO_FRAME_PIXEL_Y (win, win->phys_cursor.y
                                       +FRAME_LINE_HEIGHT (emacsframe));

  pt = [self convertPoint: pt toView: nil];

#if MAC_OS_X_VERSION_MAX_ALLOWED >= 1070
#if MAC_OS_X_VERSION_MIN_REQUIRED < 1070
  if ([[self window] respondsToSelector: @selector(convertRectToScreen:)])
    {
#endif
      rect.origin = pt;
      rect = [(EmacsWindow *) [self window] convertRectToScreen: rect];
#if MAC_OS_X_VERSION_MIN_REQUIRED < 1070
    }
  else
#endif
#endif /* MAC_OS_X_VERSION_MAX_ALLOWED >= 1070 */
#if MAC_OS_X_VERSION_MIN_REQUIRED < 1070 \
  || defined (NS_IMPL_GNUSTEP)
    {
      pt = [[self window] convertBaseToScreen: pt];
      rect.origin = pt;
    }
#endif

  return rect;
}


- (NSInteger)conversationIdentifier
{
  return (NSInteger)self;
}


- (void)doCommandBySelector: (SEL)aSelector
{
  NSTRACE ("[EmacsView doCommandBySelector:]");

  if (NS_KEYLOG)
    NSLog (@"doCommandBySelector: %@", NSStringFromSelector (aSelector));

  processingCompose = NO;
  if (aSelector == @selector (deleteBackward:))
    {
      /* Happens when user backspaces over an ongoing composition:
         throw a 'delete' into the event queue.  */
      if (!emacs_event)
        return;
      emacs_event->kind = NON_ASCII_KEYSTROKE_EVENT;
      emacs_event->code = 0xFF08;
      EV_TRAILER ((id)nil);
    }
}

- (NSArray *)validAttributesForMarkedText
{
  static NSArray *arr = nil;
  if (arr == nil) arr = [NSArray new];
 /* [[NSArray arrayWithObject: NSUnderlineStyleAttributeName] retain]; */
  return arr;
}

- (NSRange)selectedRange
{
  if (NS_KEYLOG)
    NSLog (@"selectedRange request");
  return NSMakeRange (NSNotFound, 0);
}

#if defined (NS_IMPL_COCOA) || GNUSTEP_GUI_MAJOR_VERSION > 0 || \
    GNUSTEP_GUI_MINOR_VERSION > 22
- (NSUInteger)characterIndexForPoint: (NSPoint)thePoint
#else
- (unsigned int)characterIndexForPoint: (NSPoint)thePoint
#endif
{
  if (NS_KEYLOG)
    NSLog (@"characterIndexForPoint request");
  return 0;
}

- (NSAttributedString *)attributedSubstringFromRange: (NSRange)theRange
{
  static NSAttributedString *str = nil;
  if (str == nil) str = [NSAttributedString new];
  if (NS_KEYLOG)
    NSLog (@"attributedSubstringFromRange request");
  return str;
}

/* End <NSTextInput> implementation.  */
/*****************************************************************************/


/* This is what happens when the user presses a mouse button.  */
- (void)mouseDown: (NSEvent *)theEvent
{
  struct ns_display_info *dpyinfo = FRAME_DISPLAY_INFO (emacsframe);
  NSPoint p = [self convertPoint: [theEvent locationInWindow] fromView: nil];

  NSTRACE ("[EmacsView mouseDown:]");

  [self deleteWorkingText];

  if (!emacs_event)
    return;

  dpyinfo->last_mouse_frame = emacsframe;
  /* Appears to be needed to prevent spurious movement events generated on
     button clicks.  */
  emacsframe->mouse_moved = 0;

  if ([theEvent type] == NSEventTypeScrollWheel)
    {
#if defined (NS_IMPL_COCOA) && MAC_OS_X_VERSION_MAX_ALLOWED >= 1070
#if MAC_OS_X_VERSION_MIN_REQUIRED < 1070
      if ([theEvent respondsToSelector:@selector(hasPreciseScrollingDeltas)])
        {
#endif
          /* If the input device is a touchpad or similar, use precise
           * scrolling deltas.  These are measured in pixels, so we
           * have to add them up until they exceed one line height,
           * then we can send a scroll wheel event.
           *
           * If the device only has coarse scrolling deltas, like a
           * real mousewheel, the deltas represent a ratio of whole
           * lines, so round up the number of lines.  This means we
           * always send one scroll event per click, but can still
           * scroll more than one line if the OS tells us to.
           */
          bool horizontal;
          int lines = 0;
          int scrollUp = NO;

          /* FIXME: At the top or bottom of the buffer we should
           * ignore momentum-phase events.  */
          if (! ns_use_mwheel_momentum
              && [theEvent momentumPhase] != NSEventPhaseNone)
            return;

          if ([theEvent hasPreciseScrollingDeltas])
            {
              static int totalDeltaX, totalDeltaY;
              int lineHeight;

              if (NUMBERP (ns_mwheel_line_height))
                lineHeight = XINT (ns_mwheel_line_height);
              else
                {
                  /* FIXME: Use actual line height instead of the default.  */
                  lineHeight = default_line_pixel_height
                    (XWINDOW (FRAME_SELECTED_WINDOW (emacsframe)));
                }

              if ([theEvent phase] == NSEventPhaseBegan)
                {
                  totalDeltaX = 0;
                  totalDeltaY = 0;
                }

              totalDeltaX += [theEvent scrollingDeltaX];
              totalDeltaY += [theEvent scrollingDeltaY];

              /* Calculate the number of lines, if any, to scroll, and
               * reset the total delta for the direction we're NOT
               * scrolling so that small movements don't add up.  */
              if (abs (totalDeltaX) > abs (totalDeltaY)
                  && abs (totalDeltaX) > lineHeight)
                {
                  horizontal = YES;
                  scrollUp = totalDeltaX > 0;

                  lines = abs (totalDeltaX / lineHeight);
                  totalDeltaX = totalDeltaX % lineHeight;
                  totalDeltaY = 0;
                }
              else if (abs (totalDeltaY) >= abs (totalDeltaX)
                       && abs (totalDeltaY) > lineHeight)
                {
                  horizontal = NO;
                  scrollUp = totalDeltaY > 0;

                  lines = abs (totalDeltaY / lineHeight);
                  totalDeltaY = totalDeltaY % lineHeight;
                  totalDeltaX = 0;
                }

              if (lines > 1 && ! ns_use_mwheel_acceleration)
                lines = 1;
            }
          else
            {
              CGFloat delta;

              if ([theEvent scrollingDeltaY] == 0)
                {
                  horizontal = YES;
                  delta = [theEvent scrollingDeltaX];
                }
              else
                {
                  horizontal = NO;
                  delta = [theEvent scrollingDeltaY];
                }

              lines = (ns_use_mwheel_acceleration)
                ? ceil (fabs (delta)) : 1;

              scrollUp = delta > 0;
            }

          if (lines == 0)
            return;

          emacs_event->kind = horizontal ? HORIZ_WHEEL_EVENT : WHEEL_EVENT;
          emacs_event->arg = (make_number (lines));

          emacs_event->code = 0;
          emacs_event->modifiers = EV_MODIFIERS (theEvent) |
            (scrollUp ? up_modifier : down_modifier);
#if MAC_OS_X_VERSION_MIN_REQUIRED < 1070
        }
      else
#endif
#endif /* defined (NS_IMPL_COCOA) && MAC_OS_X_VERSION_MAX_ALLOWED >= 1070 */
#if defined (NS_IMPL_GNUSTEP) || MAC_OS_X_VERSION_MIN_REQUIRED < 1070
        {
          CGFloat delta = [theEvent deltaY];
          /* Mac notebooks send wheel events with delta equal to 0
	     when trackpad scrolling.  */
          if (delta == 0)
            {
              delta = [theEvent deltaX];
              if (delta == 0)
                {
                  NSTRACE_MSG ("deltaIsZero");
                  return;
                }
              emacs_event->kind = HORIZ_WHEEL_EVENT;
            }
          else
            emacs_event->kind = WHEEL_EVENT;

          emacs_event->code = 0;
          emacs_event->modifiers = EV_MODIFIERS (theEvent) |
            ((delta > 0) ? up_modifier : down_modifier);
        }
#endif
    }
  else
    {
      emacs_event->kind = MOUSE_CLICK_EVENT;
      emacs_event->code = EV_BUTTON (theEvent);
      emacs_event->modifiers = EV_MODIFIERS (theEvent)
                             | EV_UDMODIFIERS (theEvent);
    }

  XSETINT (emacs_event->x, lrint (p.x));
  XSETINT (emacs_event->y, lrint (p.y));
  EV_TRAILER (theEvent);
  return;
}


- (void)rightMouseDown: (NSEvent *)theEvent
{
  NSTRACE ("[EmacsView rightMouseDown:]");
  [self mouseDown: theEvent];
}


- (void)otherMouseDown: (NSEvent *)theEvent
{
  NSTRACE ("[EmacsView otherMouseDown:]");
  [self mouseDown: theEvent];
}


- (void)mouseUp: (NSEvent *)theEvent
{
  NSTRACE ("[EmacsView mouseUp:]");
  [self mouseDown: theEvent];
}


- (void)rightMouseUp: (NSEvent *)theEvent
{
  NSTRACE ("[EmacsView rightMouseUp:]");
  [self mouseDown: theEvent];
}


- (void)otherMouseUp: (NSEvent *)theEvent
{
  NSTRACE ("[EmacsView otherMouseUp:]");
  [self mouseDown: theEvent];
}


- (void) scrollWheel: (NSEvent *)theEvent
{
  NSTRACE ("[EmacsView scrollWheel:]");
  [self mouseDown: theEvent];
}


/* Tell emacs the mouse has moved.  */
- (void)mouseMoved: (NSEvent *)e
{
  Mouse_HLInfo *hlinfo = MOUSE_HL_INFO (emacsframe);
  struct ns_display_info *dpyinfo = FRAME_DISPLAY_INFO (emacsframe);
  Lisp_Object frame;
  NSPoint pt;

  NSTRACE_WHEN (NSTRACE_GROUP_EVENTS, "[EmacsView mouseMoved:]");

  dpyinfo->last_mouse_movement_time = EV_TIMESTAMP (e);
  pt = [self convertPoint: [e locationInWindow] fromView: nil];
  dpyinfo->last_mouse_motion_x = pt.x;
  dpyinfo->last_mouse_motion_y = pt.y;

  /* Update any mouse face.  */
  if (hlinfo->mouse_face_hidden)
    {
      hlinfo->mouse_face_hidden = 0;
      clear_mouse_face (hlinfo);
    }

  /* Tooltip handling.  */
  previous_help_echo_string = help_echo_string;
  help_echo_string = Qnil;

  if (!NILP (Vmouse_autoselect_window))
    {
      NSTRACE_MSG ("mouse_autoselect_window");
      static Lisp_Object last_mouse_window;
      Lisp_Object window
	= window_from_coordinates (emacsframe, pt.x, pt.y, 0, 0);

      if (WINDOWP (window)
          && !EQ (window, last_mouse_window)
          && !EQ (window, selected_window)
          && (!NILP (focus_follows_mouse)
              || (EQ (XWINDOW (window)->frame,
                      XWINDOW (selected_window)->frame))))
        {
          NSTRACE_MSG ("in_window");
          emacs_event->kind = SELECT_WINDOW_EVENT;
          emacs_event->frame_or_window = window;
          EV_TRAILER2 (e);
        }
      /* Remember the last window where we saw the mouse.  */
      last_mouse_window = window;
    }

  if (!note_mouse_movement (emacsframe, pt.x, pt.y))
    help_echo_string = previous_help_echo_string;

  XSETFRAME (frame, emacsframe);
  if (!NILP (help_echo_string) || !NILP (previous_help_echo_string))
    {
      /* NOTE: help_echo_{window,pos,object} are set in xdisp.c
         (note_mouse_highlight), which is called through the
         note_mouse_movement () call above.  */
      any_help_event_p = YES;
      gen_help_event (help_echo_string, frame, help_echo_window,
                      help_echo_object, help_echo_pos);
    }

  if (emacsframe->mouse_moved && send_appdefined)
    ns_send_appdefined (-1);
}


- (void)mouseDragged: (NSEvent *)e
{
  NSTRACE ("[EmacsView mouseDragged:]");
  [self mouseMoved: e];
}


- (void)rightMouseDragged: (NSEvent *)e
{
  NSTRACE ("[EmacsView rightMouseDragged:]");
  [self mouseMoved: e];
}


- (void)otherMouseDragged: (NSEvent *)e
{
  NSTRACE ("[EmacsView otherMouseDragged:]");
  [self mouseMoved: e];
}


- (BOOL)windowShouldClose: (id)sender
{
  NSEvent *e =[[self window] currentEvent];

  NSTRACE ("[EmacsView windowShouldClose:]");
  windowClosing = YES;
  if (!emacs_event)
    return NO;
  emacs_event->kind = DELETE_WINDOW_EVENT;
  emacs_event->modifiers = 0;
  emacs_event->code = 0;
  EV_TRAILER (e);
  /* Don't close this window, let this be done from lisp code.  */
  return NO;
}

- (void) updateFrameSize: (BOOL) delay
{
  NSWindow *window = [self window];
  NSRect wr = [window frame];
  int extra = 0;
  int oldc = cols, oldr = rows;
  int oldw = FRAME_PIXEL_WIDTH (emacsframe);
  int oldh = FRAME_PIXEL_HEIGHT (emacsframe);
  int neww, newh;

  NSTRACE ("[EmacsView updateFrameSize:]");
  NSTRACE_SIZE ("Original size", NSMakeSize (oldw, oldh));
  NSTRACE_RECT ("Original frame", wr);
  NSTRACE_MSG  ("Original columns: %d", cols);
  NSTRACE_MSG  ("Original rows: %d", rows);

  if (! [self isFullscreen])
    {
      int toolbar_height;
#ifdef NS_IMPL_GNUSTEP
      // GNUstep does not always update the tool bar height.  Force it.
      if (toolbar && [toolbar isVisible])
          update_frame_tool_bar (emacsframe);
#endif

      toolbar_height = FRAME_TOOLBAR_HEIGHT (emacsframe);
      if (toolbar_height < 0)
        toolbar_height = 35;

      extra = FRAME_NS_TITLEBAR_HEIGHT (emacsframe)
        + toolbar_height;
    }

  if (wait_for_tool_bar)
    {
      /* The toolbar height is always 0 in fullscreen and undecorated
         frames, so don't wait for it to become available.  */
      if (FRAME_TOOLBAR_HEIGHT (emacsframe) == 0
          && FRAME_UNDECORATED (emacsframe) == false
          && ! [self isFullscreen])
        {
          NSTRACE_MSG ("Waiting for toolbar");
          return;
        }
      wait_for_tool_bar = NO;
    }

  neww = (int)wr.size.width - emacsframe->border_width;
  newh = (int)wr.size.height - extra;

  NSTRACE_SIZE ("New size", NSMakeSize (neww, newh));
  NSTRACE_MSG ("FRAME_TOOLBAR_HEIGHT: %d", FRAME_TOOLBAR_HEIGHT (emacsframe));
  NSTRACE_MSG ("FRAME_NS_TITLEBAR_HEIGHT: %d", FRAME_NS_TITLEBAR_HEIGHT (emacsframe));

  cols = FRAME_PIXEL_WIDTH_TO_TEXT_COLS (emacsframe, neww);
  rows = FRAME_PIXEL_HEIGHT_TO_TEXT_LINES (emacsframe, newh);

  if (cols < MINWIDTH)
    cols = MINWIDTH;

  if (rows < MINHEIGHT)
    rows = MINHEIGHT;

  NSTRACE_MSG ("New columns: %d", cols);
  NSTRACE_MSG ("New rows: %d", rows);

  if (oldr != rows || oldc != cols || neww != oldw || newh != oldh)
    {
      NSView *view = FRAME_NS_VIEW (emacsframe);

      change_frame_size (emacsframe,
                         FRAME_PIXEL_TO_TEXT_WIDTH (emacsframe, neww),
                         FRAME_PIXEL_TO_TEXT_HEIGHT (emacsframe, newh),
                         0, delay, 0, 1);
      SET_FRAME_GARBAGED (emacsframe);
      cancel_mouse_face (emacsframe);

      /* The next two lines set the frame to the same size as we've
         already set above.  We need to do this when we switch back
         from non-native fullscreen, in other circumstances it appears
         to be a noop.  (bug#28872) */
      wr = NSMakeRect (0, 0, neww, newh);
      [view setFrame: wr];

      // To do: consider using [NSNotificationCenter postNotificationName:].
      [self windowDidMove: // Update top/left.
	      [NSNotification notificationWithName:NSWindowDidMoveNotification
					    object:[view window]]];
    }
  else
    {
      NSTRACE_MSG ("No change");
    }
}

- (NSSize)windowWillResize: (NSWindow *)sender toSize: (NSSize)frameSize
/* Normalize frame to gridded text size.  */
{
  int extra = 0;

  NSTRACE ("[EmacsView windowWillResize:toSize: " NSTRACE_FMT_SIZE "]",
           NSTRACE_ARG_SIZE (frameSize));
  NSTRACE_RECT   ("[sender frame]", [sender frame]);
  NSTRACE_FSTYPE ("fs_state", fs_state);

  if (!FRAME_LIVE_P (emacsframe))
    return frameSize;

  if (fs_state == FULLSCREEN_MAXIMIZED
      && (maximized_width != (int)frameSize.width
          || maximized_height != (int)frameSize.height))
    [self setFSValue: FULLSCREEN_NONE];
  else if (fs_state == FULLSCREEN_WIDTH
           && maximized_width != (int)frameSize.width)
    [self setFSValue: FULLSCREEN_NONE];
  else if (fs_state == FULLSCREEN_HEIGHT
           && maximized_height != (int)frameSize.height)
    [self setFSValue: FULLSCREEN_NONE];

  if (fs_state == FULLSCREEN_NONE)
    maximized_width = maximized_height = -1;

  if (! [self isFullscreen])
    {
      extra = FRAME_NS_TITLEBAR_HEIGHT (emacsframe)
        + FRAME_TOOLBAR_HEIGHT (emacsframe);
    }

  cols = FRAME_PIXEL_WIDTH_TO_TEXT_COLS (emacsframe, frameSize.width);
  if (cols < MINWIDTH)
    cols = MINWIDTH;

  rows = FRAME_PIXEL_HEIGHT_TO_TEXT_LINES (emacsframe,
                                           frameSize.height - extra);
  if (rows < MINHEIGHT)
    rows = MINHEIGHT;
#ifdef NS_IMPL_COCOA
  {
    /* This sets window title to have size in it; the wm does this under GS.  */
    NSRect r = [[self window] frame];
    if (r.size.height == frameSize.height && r.size.width == frameSize.width)
      {
        if (old_title != 0)
          {
            xfree (old_title);
            old_title = 0;
          }
      }
    else if (fs_state == FULLSCREEN_NONE && ! maximizing_resize
             && [[self window] title] != NULL)
      {
        char *size_title;
        NSWindow *window = [self window];
        if (old_title == 0)
          {
            char *t = strdup ([[[self window] title] UTF8String]);
            char *pos = strstr (t, "  —  ");
            if (pos)
              *pos = '\0';
            old_title = t;
          }
        size_title = xmalloc (strlen (old_title) + 40);
	esprintf (size_title, "%s  —  (%d x %d)", old_title, cols, rows);
        [window setTitle: [NSString stringWithUTF8String: size_title]];
        [window display];
        xfree (size_title);
      }
  }
#endif /* NS_IMPL_COCOA */

  NSTRACE_MSG ("cols: %d  rows: %d", cols, rows);

  /* Restrict the new size to the text grid.

     Don't restrict the width if the user only adjusted the height, and
     vice versa.  (Without this, the frame would shrink, and move
     slightly, if the window was resized by dragging one of its
     borders.)  */
  if (!frame_resize_pixelwise)
    {
      NSRect r = [[self window] frame];

      if (r.size.width != frameSize.width)
        {
          frameSize.width =
            FRAME_TEXT_COLS_TO_PIXEL_WIDTH  (emacsframe, cols);
        }

      if (r.size.height != frameSize.height)
        {
          frameSize.height =
            FRAME_TEXT_LINES_TO_PIXEL_HEIGHT (emacsframe, rows) + extra;
        }
    }

  NSTRACE_RETURN_SIZE (frameSize);

  return frameSize;
}


- (void)windowDidResize: (NSNotification *)notification
{
  NSTRACE ("[EmacsView windowDidResize:]");
  if (!FRAME_LIVE_P (emacsframe))
    {
      NSTRACE_MSG ("Ignored (frame dead)");
      return;
    }
  if (emacsframe->output_data.ns->in_animation)
    {
      NSTRACE_MSG ("Ignored (in animation)");
      return;
    }

  if (! [self fsIsNative])
    {
      NSWindow *theWindow = [notification object];
      /* We can get notification on the non-FS window when in
         fullscreen mode.  */
      if ([self window] != theWindow) return;
    }

  NSTRACE_RECT ("frame", [[notification object] frame]);

#ifdef NS_IMPL_GNUSTEP
  NSWindow *theWindow = [notification object];

   /* In GNUstep, at least currently, it's possible to get a didResize
      without getting a willResize, therefore we need to act as if we got
      the willResize now.  */
  NSSize sz = [theWindow frame].size;
  sz = [self windowWillResize: theWindow toSize: sz];
#endif /* NS_IMPL_GNUSTEP */

  if (cols > 0 && rows > 0)
    {
      [self updateFrameSize: YES];
    }

  ns_send_appdefined (-1);
}

#ifdef NS_IMPL_COCOA
- (void)viewDidEndLiveResize
{
  NSTRACE ("[EmacsView viewDidEndLiveResize]");

  [super viewDidEndLiveResize];
  if (old_title != 0)
    {
      [[self window] setTitle: [NSString stringWithUTF8String: old_title]];
      xfree (old_title);
      old_title = 0;
    }
  maximizing_resize = NO;
}
#endif /* NS_IMPL_COCOA */


- (void)windowDidBecomeKey: (NSNotification *)notification
/* cf. x_detect_focus_change(), x_focus_changed(), x_new_focus_frame() */
{
  [self windowDidBecomeKey];
}


- (void)windowDidBecomeKey      /* for direct calls */
{
  struct ns_display_info *dpyinfo = FRAME_DISPLAY_INFO (emacsframe);
  struct frame *old_focus = dpyinfo->x_focus_frame;

  NSTRACE ("[EmacsView windowDidBecomeKey]");

  if (emacsframe != old_focus)
    dpyinfo->x_focus_frame = emacsframe;

  ns_frame_rehighlight (emacsframe);

  if (emacs_event)
    {
      emacs_event->kind = FOCUS_IN_EVENT;
      EV_TRAILER ((id)nil);
    }
}


- (void)windowDidResignKey: (NSNotification *)notification
/* cf. x_detect_focus_change(), x_focus_changed(), x_new_focus_frame() */
{
  struct ns_display_info *dpyinfo = FRAME_DISPLAY_INFO (emacsframe);
  BOOL is_focus_frame = dpyinfo->x_focus_frame == emacsframe;
  NSTRACE ("[EmacsView windowDidResignKey:]");

  if (is_focus_frame)
    dpyinfo->x_focus_frame = 0;

  emacsframe->mouse_moved = 0;
  ns_frame_rehighlight (emacsframe);

  /* FIXME: for some reason needed on second and subsequent clicks away
            from sole-frame Emacs to get hollow box to show.  */
  if (!windowClosing && [[self window] isVisible] == YES)
    {
      x_update_cursor (emacsframe, 1);
      x_set_frame_alpha (emacsframe);
    }

  if (any_help_event_p)
    {
      Lisp_Object frame;
      XSETFRAME (frame, emacsframe);
      help_echo_string = Qnil;
      gen_help_event (Qnil, frame, Qnil, Qnil, 0);
    }

  if (emacs_event && is_focus_frame)
    {
      [self deleteWorkingText];
      emacs_event->kind = FOCUS_OUT_EVENT;
      EV_TRAILER ((id)nil);
    }
}


- (void)windowWillMiniaturize: sender
{
  NSTRACE ("[EmacsView windowWillMiniaturize:]");
}


- (void)setFrame:(NSRect)frameRect
{
  NSTRACE ("[EmacsView setFrame:" NSTRACE_FMT_RECT "]",
           NSTRACE_ARG_RECT (frameRect));

  [super setFrame:(NSRect)frameRect];
}


- (BOOL)isFlipped
{
  return YES;
}


- (BOOL)isOpaque
{
  return NO;
}


- (void)createToolbar: (struct frame *)f
{
  EmacsView *view = (EmacsView *)FRAME_NS_VIEW (f);
  NSWindow *window = [view window];

  toolbar = [[EmacsToolbar alloc] initForView: self withIdentifier:
                   [NSString stringWithFormat: @"Emacs Frame %d",
                             ns_window_num]];
  [toolbar setVisible: NO];
  [window setToolbar: toolbar];

  /* Don't set frame garbaged until tool bar is up to date?
     This avoids an extra clear and redraw (flicker) at frame creation.  */
  if (FRAME_EXTERNAL_TOOL_BAR (f)) wait_for_tool_bar = YES;
  else wait_for_tool_bar = NO;


#ifdef NS_IMPL_COCOA
  {
    NSButton *toggleButton;
    toggleButton = [window standardWindowButton: NSWindowToolbarButton];
    [toggleButton setTarget: self];
    [toggleButton setAction: @selector (toggleToolbar: )];
  }
#endif
}


- (instancetype) initFrameFromEmacs: (struct frame *)f
{
  NSRect r, wr;
  Lisp_Object tem;
  NSWindow *win;
  NSColor *col;
  NSString *name;

  NSTRACE ("[EmacsView initFrameFromEmacs:]");
  NSTRACE_MSG ("cols:%d lines:%d", f->text_cols, f->text_lines);

  windowClosing = NO;
  processingCompose = NO;
  scrollbarsNeedingUpdate = 0;
  fs_state = FULLSCREEN_NONE;
  fs_before_fs = next_maximized = -1;

  fs_is_native = NO;
#if MAC_OS_X_VERSION_MAX_ALLOWED >= 1070
#if MAC_OS_X_VERSION_MIN_REQUIRED < 1070
  if (NSAppKitVersionNumber >= NSAppKitVersionNumber10_7)
#endif
    fs_is_native = ns_use_native_fullscreen;
#endif

  maximized_width = maximized_height = -1;
  nonfs_window = nil;

  ns_userRect = NSMakeRect (0, 0, 0, 0);
  r = NSMakeRect (0, 0, FRAME_TEXT_COLS_TO_PIXEL_WIDTH (f, f->text_cols),
                 FRAME_TEXT_LINES_TO_PIXEL_HEIGHT (f, f->text_lines));
  [self initWithFrame: r];
  [self setAutoresizingMask: NSViewWidthSizable | NSViewHeightSizable];

  FRAME_NS_VIEW (f) = self;
  emacsframe = f;
#ifdef NS_IMPL_COCOA
  old_title = 0;
  maximizing_resize = NO;
#endif

  win = [[EmacsWindow alloc]
            initWithContentRect: r
                      styleMask: (FRAME_UNDECORATED (f)
                                  ? FRAME_UNDECORATED_FLAGS
                                  : FRAME_DECORATED_FLAGS)
                        backing: NSBackingStoreBuffered
                          defer: YES];

#if defined (NS_IMPL_COCOA) && MAC_OS_X_VERSION_MAX_ALLOWED >= 1070
#if MAC_OS_X_VERSION_MIN_REQUIRED < 1070
  if (NSAppKitVersionNumber >= NSAppKitVersionNumber10_7)
#endif
    [win setCollectionBehavior:NSWindowCollectionBehaviorFullScreenPrimary];
#endif

  wr = [win frame];
  bwidth = f->border_width = wr.size.width - r.size.width;

  [win setAcceptsMouseMovedEvents: YES];
  [win setDelegate: self];
#if !defined (NS_IMPL_COCOA) || MAC_OS_X_VERSION_MIN_REQUIRED <= 1090
#if MAC_OS_X_VERSION_MAX_ALLOWED > 1090
  if ([win respondsToSelector: @selector(useOptimizedDrawing:)])
#endif
    [win useOptimizedDrawing: YES];
#endif

  [[win contentView] addSubview: self];

  if (ns_drag_types)
    [self registerForDraggedTypes: ns_drag_types];

  tem = f->name;
  name = [NSString stringWithUTF8String:
                   NILP (tem) ? "Emacs" : SSDATA (tem)];
  [win setTitle: name];

  /* toolbar support */
  if (! FRAME_UNDECORATED (f))
    [self createToolbar: f];

#if defined (NS_IMPL_COCOA) && MAC_OS_X_VERSION_MAX_ALLOWED >= 101000
#ifndef NSAppKitVersionNumber10_10
#define NSAppKitVersionNumber10_10 1343
#endif

  if (NSAppKitVersionNumber >= NSAppKitVersionNumber10_10
      && FRAME_NS_APPEARANCE (f) != ns_appearance_aqua)
    win.appearance = [NSAppearance
                          appearanceNamed: NSAppearanceNameVibrantDark];
#endif

#if defined (NS_IMPL_COCOA) && MAC_OS_X_VERSION_MAX_ALLOWED >= 101000
  if ([win respondsToSelector: @selector(titlebarAppearsTransparent)])
    win.titlebarAppearsTransparent = FRAME_NS_TRANSPARENT_TITLEBAR (f);
#endif

  tem = f->icon_name;
  if (!NILP (tem))
    [win setMiniwindowTitle:
           [NSString stringWithUTF8String: SSDATA (tem)]];

  if (FRAME_PARENT_FRAME (f) != NULL)
    {
      NSWindow *parent = [FRAME_NS_VIEW (FRAME_PARENT_FRAME (f)) window];
      [parent addChildWindow: win
                     ordered: NSWindowAbove];
    }

  if (FRAME_Z_GROUP (f) != z_group_none)
      win.level = NSNormalWindowLevel
        + (FRAME_Z_GROUP_BELOW (f) ? -1 : 1);

  {
    NSScreen *screen = [win screen];

    if (screen != 0)
      {
        NSPoint pt = NSMakePoint
          (IN_BOUND (-SCREENMAX, f->left_pos
                     + NS_PARENT_WINDOW_LEFT_POS (f), SCREENMAX),
           IN_BOUND (-SCREENMAX,
                     NS_PARENT_WINDOW_TOP_POS (f) - f->top_pos,
                     SCREENMAX));

        [win setFrameTopLeftPoint: pt];

        NSTRACE_RECT ("new frame", [win frame]);
      }
  }

  [win makeFirstResponder: self];

  col = ns_lookup_indexed_color (NS_FACE_BACKGROUND
				 (FACE_FROM_ID (emacsframe, DEFAULT_FACE_ID)),
				 emacsframe);
  [win setBackgroundColor: col];
  if ([col alphaComponent] != (EmacsCGFloat) 1.0)
    [win setOpaque: NO];

#if !defined (NS_IMPL_COCOA) \
  || MAC_OS_X_VERSION_MIN_REQUIRED <= 1090
#if MAC_OS_X_VERSION_MAX_ALLOWED > 1090
  if ([self respondsToSelector: @selector(allocateGState)])
#endif
    [self allocateGState];
#endif
  [NSApp registerServicesMenuSendTypes: ns_send_types
                           returnTypes: [NSArray array]];

  /* macOS Sierra automatically enables tabbed windows.  We can't
     allow this to be enabled until it's available on a Free system.
     Currently it only happens by accident and is buggy anyway.  */
#if defined (NS_IMPL_COCOA) \
  && MAC_OS_X_VERSION_MAX_ALLOWED >= 101200
#if MAC_OS_X_VERSION_MIN_REQUIRED < 101200
  if ([win respondsToSelector: @selector(setTabbingMode:)])
#endif
    [win setTabbingMode: NSWindowTabbingModeDisallowed];
#endif

  ns_window_num++;
  return self;
}


- (void)windowDidMove: sender
{
  NSWindow *win = [self window];
  NSRect r = [win frame];
  NSArray *screens = [NSScreen screens];
  NSScreen *screen = [screens objectAtIndex: 0];

  NSTRACE ("[EmacsView windowDidMove:]");

  if (!emacsframe->output_data.ns)
    return;
  if (screen != nil)
    {
      emacsframe->left_pos = r.origin.x - NS_PARENT_WINDOW_LEFT_POS (emacsframe);
      emacsframe->top_pos =
        NS_PARENT_WINDOW_TOP_POS (emacsframe) - (r.origin.y + r.size.height);

      if (emacs_event)
        {
          emacs_event->kind = MOVE_FRAME_EVENT;
          EV_TRAILER ((id)nil);
        }
    }
}


/* Called AFTER method below, but before our windowWillResize call there leads
   to windowDidResize -> x_set_window_size.  Update emacs' notion of frame
   location so set_window_size moves the frame.  */
- (BOOL)windowShouldZoom: (NSWindow *)sender toFrame: (NSRect)newFrame
{
  NSTRACE (("[EmacsView windowShouldZoom:toFrame:" NSTRACE_FMT_RECT "]"
            NSTRACE_FMT_RETURN "YES"),
           NSTRACE_ARG_RECT (newFrame));

  emacsframe->output_data.ns->zooming = 1;
  return YES;
}


/* Override to do something slightly nonstandard, but nice.  First click on
   zoom button will zoom vertically.  Second will zoom completely.  Third
   returns to original.  */
- (NSRect)windowWillUseStandardFrame:(NSWindow *)sender
                        defaultFrame:(NSRect)defaultFrame
{
  // TODO: Rename to "currentFrame" and assign "result" properly in
  // all paths.
  NSRect result = [sender frame];

  NSTRACE (("[EmacsView windowWillUseStandardFrame:defaultFrame:"
            NSTRACE_FMT_RECT "]"),
           NSTRACE_ARG_RECT (defaultFrame));
  NSTRACE_FSTYPE ("fs_state", fs_state);
  NSTRACE_FSTYPE ("fs_before_fs", fs_before_fs);
  NSTRACE_FSTYPE ("next_maximized", next_maximized);
  NSTRACE_RECT   ("ns_userRect", ns_userRect);
  NSTRACE_RECT   ("[sender frame]", [sender frame]);

  if (fs_before_fs != -1) /* Entering fullscreen */
    {
      NSTRACE_MSG ("Entering fullscreen");
      result = defaultFrame;
    }
  else
    {
      // Save the window size and position (frame) before the resize.
      if (fs_state != FULLSCREEN_MAXIMIZED
          && fs_state != FULLSCREEN_WIDTH)
        {
          ns_userRect.size.width = result.size.width;
          ns_userRect.origin.x   = result.origin.x;
        }

      if (fs_state != FULLSCREEN_MAXIMIZED
          && fs_state != FULLSCREEN_HEIGHT)
        {
          ns_userRect.size.height = result.size.height;
          ns_userRect.origin.y    = result.origin.y;
        }

      NSTRACE_RECT ("ns_userRect (2)", ns_userRect);

      if (next_maximized == FULLSCREEN_HEIGHT
          || (next_maximized == -1
              && abs ((int)(defaultFrame.size.height - result.size.height))
              > FRAME_LINE_HEIGHT (emacsframe)))
        {
          /* first click */
          NSTRACE_MSG ("FULLSCREEN_HEIGHT");
          maximized_height = result.size.height = defaultFrame.size.height;
          maximized_width = -1;
          result.origin.y = defaultFrame.origin.y;
          if (ns_userRect.size.height != 0)
            {
              result.origin.x = ns_userRect.origin.x;
              result.size.width = ns_userRect.size.width;
            }
          [self setFSValue: FULLSCREEN_HEIGHT];
#ifdef NS_IMPL_COCOA
          maximizing_resize = YES;
#endif
        }
      else if (next_maximized == FULLSCREEN_WIDTH)
        {
          NSTRACE_MSG ("FULLSCREEN_WIDTH");
          maximized_width = result.size.width = defaultFrame.size.width;
          maximized_height = -1;
          result.origin.x = defaultFrame.origin.x;
          if (ns_userRect.size.width != 0)
            {
              result.origin.y = ns_userRect.origin.y;
              result.size.height = ns_userRect.size.height;
            }
          [self setFSValue: FULLSCREEN_WIDTH];
        }
      else if (next_maximized == FULLSCREEN_MAXIMIZED
               || (next_maximized == -1
                   && abs ((int)(defaultFrame.size.width - result.size.width))
                   > FRAME_COLUMN_WIDTH (emacsframe)))
        {
          NSTRACE_MSG ("FULLSCREEN_MAXIMIZED");

          result = defaultFrame; /* second click */
          maximized_width = result.size.width;
          maximized_height = result.size.height;
          [self setFSValue: FULLSCREEN_MAXIMIZED];
#ifdef NS_IMPL_COCOA
          maximizing_resize = YES;
#endif
        }
      else
        {
          /* restore */
          NSTRACE_MSG ("Restore");
          result = ns_userRect.size.height ? ns_userRect : result;
          NSTRACE_RECT ("restore (2)", result);
          ns_userRect = NSMakeRect (0, 0, 0, 0);
#ifdef NS_IMPL_COCOA
          maximizing_resize = fs_state != FULLSCREEN_NONE;
#endif
          [self setFSValue: FULLSCREEN_NONE];
          maximized_width = maximized_height = -1;
        }
    }

  if (fs_before_fs == -1) next_maximized = -1;

  NSTRACE_RECT   ("Final ns_userRect", ns_userRect);
  NSTRACE_MSG    ("Final maximized_width: %d", maximized_width);
  NSTRACE_MSG    ("Final maximized_height: %d", maximized_height);
  NSTRACE_FSTYPE ("Final next_maximized", next_maximized);

  [self windowWillResize: sender toSize: result.size];

  NSTRACE_RETURN_RECT (result);

  return result;
}


- (void)windowDidDeminiaturize: sender
{
  NSTRACE ("[EmacsView windowDidDeminiaturize:]");
  if (!emacsframe->output_data.ns)
    return;

  SET_FRAME_ICONIFIED (emacsframe, 0);
  SET_FRAME_VISIBLE (emacsframe, 1);
  windows_or_buffers_changed = 63;

  if (emacs_event)
    {
      emacs_event->kind = DEICONIFY_EVENT;
      EV_TRAILER ((id)nil);
    }
}


- (void)windowDidExpose: sender
{
  NSTRACE ("[EmacsView windowDidExpose:]");
  if (!emacsframe->output_data.ns)
    return;

  SET_FRAME_VISIBLE (emacsframe, 1);
  SET_FRAME_GARBAGED (emacsframe);

  if (send_appdefined)
    ns_send_appdefined (-1);
}


- (void)windowDidMiniaturize: sender
{
  NSTRACE ("[EmacsView windowDidMiniaturize:]");
  if (!emacsframe->output_data.ns)
    return;

  SET_FRAME_ICONIFIED (emacsframe, 1);
  SET_FRAME_VISIBLE (emacsframe, 0);

  if (emacs_event)
    {
      emacs_event->kind = ICONIFY_EVENT;
      EV_TRAILER ((id)nil);
    }
}

#if defined (NS_IMPL_COCOA) && MAC_OS_X_VERSION_MAX_ALLOWED >= 1070
- (NSApplicationPresentationOptions)window:(NSWindow *)window
      willUseFullScreenPresentationOptions:
  (NSApplicationPresentationOptions)proposedOptions
{
  return proposedOptions|NSApplicationPresentationAutoHideToolbar;
}
#endif

- (void)windowWillEnterFullScreen:(NSNotification *)notification
{
  NSTRACE ("[EmacsView windowWillEnterFullScreen:]");
  [self windowWillEnterFullScreen];
}
- (void)windowWillEnterFullScreen /* provided for direct calls */
{
  NSTRACE ("[EmacsView windowWillEnterFullScreen]");
  fs_before_fs = fs_state;
}

- (void)windowDidEnterFullScreen:(NSNotification *)notification
{
  NSTRACE ("[EmacsView windowDidEnterFullScreen:]");
  [self windowDidEnterFullScreen];
}

- (void)windowDidEnterFullScreen /* provided for direct calls */
{
  NSTRACE ("[EmacsView windowDidEnterFullScreen]");
  [self setFSValue: FULLSCREEN_BOTH];
  if (! [self fsIsNative])
    {
      [self windowDidBecomeKey];
      [nonfs_window orderOut:self];
    }
  else
    {
      BOOL tbar_visible = FRAME_EXTERNAL_TOOL_BAR (emacsframe) ? YES : NO;
#if defined (NS_IMPL_COCOA) && MAC_OS_X_VERSION_MAX_ALLOWED >= 1070 \
  && MAC_OS_X_VERSION_MIN_REQUIRED <= 1070
      unsigned val = (unsigned)[NSApp presentationOptions];

      // Mac OS X 10.7 bug fix, the menu won't appear without this.
      // val is non-zero on other macOS versions.
      if (val == 0)
        {
          NSApplicationPresentationOptions options
            = NSApplicationPresentationAutoHideDock
            | NSApplicationPresentationAutoHideMenuBar
            | NSApplicationPresentationFullScreen
            | NSApplicationPresentationAutoHideToolbar;

          [NSApp setPresentationOptions: options];
        }
#endif
      [toolbar setVisible:tbar_visible];
    }
}

- (void)windowWillExitFullScreen:(NSNotification *)notification
{
  NSTRACE ("[EmacsView windowWillExitFullScreen:]");
  [self windowWillExitFullScreen];
}

- (void)windowWillExitFullScreen /* provided for direct calls */
{
  NSTRACE ("[EmacsView windowWillExitFullScreen]");
  if (!FRAME_LIVE_P (emacsframe))
    {
      NSTRACE_MSG ("Ignored (frame dead)");
      return;
    }
  if (next_maximized != -1)
    fs_before_fs = next_maximized;
}

- (void)windowDidExitFullScreen:(NSNotification *)notification
{
  NSTRACE ("[EmacsView windowDidExitFullScreen:]");
  [self windowDidExitFullScreen];
}

- (void)windowDidExitFullScreen /* provided for direct calls */
{
  NSTRACE ("[EmacsView windowDidExitFullScreen]");
  if (!FRAME_LIVE_P (emacsframe))
    {
      NSTRACE_MSG ("Ignored (frame dead)");
      return;
    }
  [self setFSValue: fs_before_fs];
  fs_before_fs = -1;
#if defined (NS_IMPL_COCOA) && MAC_OS_X_VERSION_MAX_ALLOWED >= 1070
  [self updateCollectionBehavior];
#endif
  if (FRAME_EXTERNAL_TOOL_BAR (emacsframe))
    {
      [toolbar setVisible:YES];
      update_frame_tool_bar (emacsframe);
      [self updateFrameSize:YES];
      [[self window] display];
    }
  else
    [toolbar setVisible:NO];

  if (next_maximized != -1)
    [[self window] performZoom:self];
}

- (BOOL)fsIsNative
{
  return fs_is_native;
}

- (BOOL)isFullscreen
{
  BOOL res;

  if (! fs_is_native)
    {
      res = (nonfs_window != nil);
    }
  else
    {
#if MAC_OS_X_VERSION_MAX_ALLOWED >= 1070
      res = (([[self window] styleMask] & NSWindowStyleMaskFullScreen) != 0);
#else
      res = NO;
#endif
    }

  NSTRACE ("[EmacsView isFullscreen] " NSTRACE_FMT_RETURN " %d",
           (int) res);

  return res;
}

#if defined (NS_IMPL_COCOA) && MAC_OS_X_VERSION_MAX_ALLOWED >= 1070
- (void)updateCollectionBehavior
{
  NSTRACE ("[EmacsView updateCollectionBehavior]");

  if (! [self isFullscreen])
    {
      NSWindow *win = [self window];
      NSWindowCollectionBehavior b = [win collectionBehavior];
      if (ns_use_native_fullscreen)
        b |= NSWindowCollectionBehaviorFullScreenPrimary;
      else
        b &= ~NSWindowCollectionBehaviorFullScreenPrimary;

      [win setCollectionBehavior: b];
#if MAC_OS_X_VERSION_MIN_REQUIRED < 1070
      if (NSAppKitVersionNumber >= NSAppKitVersionNumber10_7)
#endif
        fs_is_native = ns_use_native_fullscreen;
    }
}
#endif

- (void)toggleFullScreen: (id)sender
{
  NSWindow *w, *fw;
  BOOL onFirstScreen;
  struct frame *f;
  NSRect r, wr;
  NSColor *col;

  NSTRACE ("[EmacsView toggleFullScreen:]");

  if (fs_is_native)
    {
#if defined (NS_IMPL_COCOA) && MAC_OS_X_VERSION_MAX_ALLOWED >= 1070
#if MAC_OS_X_VERSION_MIN_REQUIRED < 1070
      if ([[self window] respondsToSelector: @selector(toggleFullScreen:)])
#endif
        [[self window] toggleFullScreen:sender];
#endif
      return;
    }

  w = [self window];
  onFirstScreen = [[w screen] isEqual:[[NSScreen screens] objectAtIndex:0]];
  f = emacsframe;
  wr = [w frame];
  col = ns_lookup_indexed_color (NS_FACE_BACKGROUND
				 (FACE_FROM_ID (f, DEFAULT_FACE_ID)),
                                 f);

  if (fs_state != FULLSCREEN_BOTH)
    {
      NSScreen *screen = [w screen];

#if defined (NS_IMPL_COCOA) && MAC_OS_X_VERSION_MAX_ALLOWED >= 1090
      /* Hide ghost menu bar on secondary monitor?  */
      if (! onFirstScreen
#if MAC_OS_X_VERSION_MIN_REQUIRED < 1090
          && [NSScreen respondsToSelector: @selector(screensHaveSeparateSpaces)]
#endif
          )
        onFirstScreen = [NSScreen screensHaveSeparateSpaces];
#endif
      /* Hide dock and menubar if we are on the primary screen.  */
      if (onFirstScreen)
        {
#ifdef NS_IMPL_COCOA
          NSApplicationPresentationOptions options
            = NSApplicationPresentationAutoHideDock
            | NSApplicationPresentationAutoHideMenuBar;

          [NSApp setPresentationOptions: options];
#else
          [NSMenu setMenuBarVisible:NO];
#endif
        }

      fw = [[EmacsFSWindow alloc]
                       initWithContentRect:[w contentRectForFrameRect:wr]
                                 styleMask:NSWindowStyleMaskBorderless
                                   backing:NSBackingStoreBuffered
                                     defer:YES
                                    screen:screen];

      [fw setContentView:[w contentView]];
      [fw setTitle:[w title]];
      [fw setDelegate:self];
      [fw setAcceptsMouseMovedEvents: YES];
#if !defined (NS_IMPL_COCOA) \
  || MAC_OS_X_VERSION_MIN_REQUIRED <= 1090
#if MAC_OS_X_VERSION_MAX_ALLOWED > 1090
      if ([fw respondsToSelector: @selector(useOptimizedDrawing:)])
#endif
        [fw useOptimizedDrawing: YES];
#endif
      [fw setBackgroundColor: col];
      if ([col alphaComponent] != (EmacsCGFloat) 1.0)
        [fw setOpaque: NO];

      f->border_width = 0;

      nonfs_window = w;

      [self windowWillEnterFullScreen];
      [fw makeKeyAndOrderFront:NSApp];
      [fw makeFirstResponder:self];
      [w orderOut:self];
      r = [fw frameRectForContentRect:[screen frame]];
      [fw setFrame: r display:YES animate:ns_use_fullscreen_animation];
      [self windowDidEnterFullScreen];
      [fw display];
    }
  else
    {
      fw = w;
      w = nonfs_window;
      nonfs_window = nil;

      if (onFirstScreen)
        {
#ifdef NS_IMPL_COCOA
          [NSApp setPresentationOptions: NSApplicationPresentationDefault];
#else
          [NSMenu setMenuBarVisible:YES];
#endif
        }

      [w setContentView:[fw contentView]];
      [w setBackgroundColor: col];
      if ([col alphaComponent] != (EmacsCGFloat) 1.0)
        [w setOpaque: NO];

      f->border_width = bwidth;

      // To do: consider using [NSNotificationCenter postNotificationName:] to
      // send notifications.

      [self windowWillExitFullScreen];
      [fw setFrame: [w frame] display:YES animate:ns_use_fullscreen_animation];
      [fw close];
      [w makeKeyAndOrderFront:NSApp];
      [self windowDidExitFullScreen];
      [self updateFrameSize:YES];
    }
}

- (void)handleFS
{
  NSTRACE ("[EmacsView handleFS]");

  if (fs_state != emacsframe->want_fullscreen)
    {
      if (fs_state == FULLSCREEN_BOTH)
        {
          NSTRACE_MSG ("fs_state == FULLSCREEN_BOTH");
          [self toggleFullScreen:self];
        }

      switch (emacsframe->want_fullscreen)
        {
        case FULLSCREEN_BOTH:
          NSTRACE_MSG ("FULLSCREEN_BOTH");
          [self toggleFullScreen:self];
          break;
        case FULLSCREEN_WIDTH:
          NSTRACE_MSG ("FULLSCREEN_WIDTH");
          next_maximized = FULLSCREEN_WIDTH;
          if (fs_state != FULLSCREEN_BOTH)
            [[self window] performZoom:self];
          break;
        case FULLSCREEN_HEIGHT:
          NSTRACE_MSG ("FULLSCREEN_HEIGHT");
          next_maximized = FULLSCREEN_HEIGHT;
          if (fs_state != FULLSCREEN_BOTH)
            [[self window] performZoom:self];
          break;
        case FULLSCREEN_MAXIMIZED:
          NSTRACE_MSG ("FULLSCREEN_MAXIMIZED");
          next_maximized = FULLSCREEN_MAXIMIZED;
          if (fs_state != FULLSCREEN_BOTH)
            [[self window] performZoom:self];
          break;
        case FULLSCREEN_NONE:
          NSTRACE_MSG ("FULLSCREEN_NONE");
          if (fs_state != FULLSCREEN_BOTH)
            {
              next_maximized = FULLSCREEN_NONE;
              [[self window] performZoom:self];
            }
          break;
        }

      emacsframe->want_fullscreen = FULLSCREEN_NONE;
    }

}

- (void) setFSValue: (int)value
{
  NSTRACE ("[EmacsView setFSValue:" NSTRACE_FMT_FSTYPE "]",
           NSTRACE_ARG_FSTYPE(value));

  Lisp_Object lval = Qnil;
  switch (value)
    {
    case FULLSCREEN_BOTH:
      lval = Qfullboth;
      break;
    case FULLSCREEN_WIDTH:
      lval = Qfullwidth;
      break;
    case FULLSCREEN_HEIGHT:
      lval = Qfullheight;
      break;
    case FULLSCREEN_MAXIMIZED:
      lval = Qmaximized;
      break;
    }
  store_frame_param (emacsframe, Qfullscreen, lval);
  fs_state = value;
}

- (void)mouseEntered: (NSEvent *)theEvent
{
  NSTRACE ("[EmacsView mouseEntered:]");
  if (emacsframe)
    FRAME_DISPLAY_INFO (emacsframe)->last_mouse_movement_time
      = EV_TIMESTAMP (theEvent);
}


- (void)mouseExited: (NSEvent *)theEvent
{
  Mouse_HLInfo *hlinfo = emacsframe ? MOUSE_HL_INFO (emacsframe) : NULL;

  NSTRACE ("[EmacsView mouseExited:]");

  if (!hlinfo)
    return;

  FRAME_DISPLAY_INFO (emacsframe)->last_mouse_movement_time
    = EV_TIMESTAMP (theEvent);

  if (emacsframe == hlinfo->mouse_face_mouse_frame)
    {
      clear_mouse_face (hlinfo);
      hlinfo->mouse_face_mouse_frame = 0;
    }
}


- (instancetype)menuDown: sender
{
  NSTRACE ("[EmacsView menuDown:]");
  if (context_menu_value == -1)
    context_menu_value = [sender tag];
  else
    {
      NSInteger tag = [sender tag];
      find_and_call_menu_selection (emacsframe, emacsframe->menu_bar_items_used,
                                    emacsframe->menu_bar_vector,
                                    (void *)tag);
    }

  ns_send_appdefined (-1);
  return self;
}


- (EmacsToolbar *)toolbar
{
  return toolbar;
}


/* This gets called on toolbar button click.  */
- (instancetype)toolbarClicked: (id)item
{
  NSEvent *theEvent;
  int idx = [item tag] * TOOL_BAR_ITEM_NSLOTS;

  NSTRACE ("[EmacsView toolbarClicked:]");

  if (!emacs_event)
    return self;

  /* Send first event (for some reason two needed).  */
  theEvent = [[self window] currentEvent];
  emacs_event->kind = TOOL_BAR_EVENT;
  XSETFRAME (emacs_event->arg, emacsframe);
  EV_TRAILER (theEvent);

  emacs_event->kind = TOOL_BAR_EVENT;
  /* XSETINT (emacs_event->code, 0); */
  emacs_event->arg = AREF (emacsframe->tool_bar_items,
			   idx + TOOL_BAR_ITEM_KEY);
  emacs_event->modifiers = EV_MODIFIERS (theEvent);
  EV_TRAILER (theEvent);
  return self;
}


- (instancetype)toggleToolbar: (id)sender
{
  NSTRACE ("[EmacsView toggleToolbar:]");

  if (!emacs_event)
    return self;

  emacs_event->kind = NS_NONKEY_EVENT;
  emacs_event->code = KEY_NS_TOGGLE_TOOLBAR;
  EV_TRAILER ((id)nil);
  return self;
}


- (void)drawRect: (NSRect)rect
{
  int x = NSMinX (rect), y = NSMinY (rect);
  int width = NSWidth (rect), height = NSHeight (rect);

  NSTRACE ("[EmacsView drawRect:" NSTRACE_FMT_RECT "]",
           NSTRACE_ARG_RECT(rect));

  if (!emacsframe || !emacsframe->output_data.ns)
    return;

  ns_clear_frame_area (emacsframe, x, y, width, height);
  block_input ();
  expose_frame (emacsframe, x, y, width, height);
  unblock_input ();

  /*
    drawRect: may be called (at least in Mac OS X 10.5) for invisible
    views as well for some reason.  Thus, do not infer visibility
    here.

    emacsframe->async_visible = 1;
    emacsframe->async_iconified = 0;
  */
}


/* NSDraggingDestination protocol methods.  Actually this is not really a
   protocol, but a category of Object.  O well...  */

-(NSDragOperation) draggingEntered: (id <NSDraggingInfo>) sender
{
  NSTRACE ("[EmacsView draggingEntered:]");
  return NSDragOperationGeneric;
}


-(BOOL)prepareForDragOperation: (id <NSDraggingInfo>) sender
{
  return YES;
}


-(BOOL)performDragOperation: (id <NSDraggingInfo>) sender
{
  id pb;
  int x, y;
  NSString *type;
  NSEvent *theEvent = [[self window] currentEvent];
  NSPoint position;
  NSDragOperation op = [sender draggingSourceOperationMask];
  int modifiers = 0;

  NSTRACE ("[EmacsView performDragOperation:]");

  if (!emacs_event)
    return NO;

  position = [self convertPoint: [sender draggingLocation] fromView: nil];
  x = lrint (position.x);  y = lrint (position.y);

  pb = [sender draggingPasteboard];
  type = [pb availableTypeFromArray: ns_drag_types];

  if (! (op & (NSDragOperationMove|NSDragOperationDelete)) &&
      // URL drags contain all operations (0xf), don't allow all to be set.
      (op & 0xf) != 0xf)
    {
      if (op & NSDragOperationLink)
        modifiers |= NSEventModifierFlagControl;
      if (op & NSDragOperationCopy)
        modifiers |= NSEventModifierFlagOption;
      if (op & NSDragOperationGeneric)
        modifiers |= NSEventModifierFlagCommand;
    }

  modifiers = EV_MODIFIERS2 (modifiers);
  if (type == 0)
    {
      return NO;
    }
  else if ([type isEqualToString: NSFilenamesPboardType])
    {
      NSArray *files;
      NSEnumerator *fenum;
      NSString *file;

      if (!(files = [pb propertyListForType: type]))
        return NO;

      fenum = [files objectEnumerator];
      while ( (file = [fenum nextObject]) )
        {
          emacs_event->kind = DRAG_N_DROP_EVENT;
          XSETINT (emacs_event->x, x);
          XSETINT (emacs_event->y, y);
          emacs_event->modifiers = modifiers;
          emacs_event->arg =  list2 (Qfile, build_string ([file UTF8String]));
          EV_TRAILER (theEvent);
        }
      return YES;
    }
  else if ([type isEqualToString: NSURLPboardType])
    {
      NSURL *url = [NSURL URLFromPasteboard: pb];
      if (url == nil) return NO;

      emacs_event->kind = DRAG_N_DROP_EVENT;
      XSETINT (emacs_event->x, x);
      XSETINT (emacs_event->y, y);
      emacs_event->modifiers = modifiers;
      emacs_event->arg =  list2 (Qurl,
                                 build_string ([[url absoluteString]
                                                 UTF8String]));
      EV_TRAILER (theEvent);

      if ([url isFileURL] != NO)
        {
          NSString *file = [url path];
          ns_input_file = append2 (ns_input_file,
                                   build_string ([file UTF8String]));
        }
      return YES;
    }
  else if ([type isEqualToString: NSStringPboardType]
           || [type isEqualToString: NSTabularTextPboardType])
    {
      NSString *data;

      if (! (data = [pb stringForType: type]))
        return NO;

      emacs_event->kind = DRAG_N_DROP_EVENT;
      XSETINT (emacs_event->x, x);
      XSETINT (emacs_event->y, y);
      emacs_event->modifiers = modifiers;
      emacs_event->arg =  list2 (Qnil, build_string ([data UTF8String]));
      EV_TRAILER (theEvent);
      return YES;
    }
  else
    {
      fprintf (stderr, "Invalid data type in dragging pasteboard");
      return NO;
    }
}


- (id) validRequestorForSendType: (NSString *)typeSent
                      returnType: (NSString *)typeReturned
{
  NSTRACE ("[EmacsView validRequestorForSendType:returnType:]");
  if (typeSent != nil && [ns_send_types indexOfObject: typeSent] != NSNotFound
      && typeReturned == nil)
    {
      if (! NILP (ns_get_local_selection (QPRIMARY, QUTF8_STRING)))
        return self;
    }

  return [super validRequestorForSendType: typeSent
                               returnType: typeReturned];
}


/* The next two methods are part of NSServicesRequests informal protocol,
   supposedly called when a services menu item is chosen from this app.
   But this should not happen because we override the services menu with our
   own entries which call ns-perform-service.
   Nonetheless, it appeared to happen (under strange circumstances): bug#1435.
   So let's at least stub them out until further investigation can be done.  */

- (BOOL) readSelectionFromPasteboard: (NSPasteboard *)pb
{
  /* We could call ns_string_from_pasteboard(pboard) here but then it should
     be written into the buffer in place of the existing selection.
     Ordinary service calls go through functions defined in ns-win.el.  */
  return NO;
}

- (BOOL) writeSelectionToPasteboard: (NSPasteboard *)pb types: (NSArray *)types
{
  NSArray *typesDeclared;
  Lisp_Object val;

  NSTRACE ("[EmacsView writeSelectionToPasteboard:types:]");

  /* We only support NSStringPboardType.  */
  if ([types containsObject:NSStringPboardType] == NO) {
    return NO;
  }

  val = ns_get_local_selection (QPRIMARY, QUTF8_STRING);
  if (CONSP (val) && SYMBOLP (XCAR (val)))
    {
      val = XCDR (val);
      if (CONSP (val) && NILP (XCDR (val)))
        val = XCAR (val);
    }
  if (! STRINGP (val))
    return NO;

  typesDeclared = [NSArray arrayWithObject:NSStringPboardType];
  [pb declareTypes:typesDeclared owner:nil];
  ns_string_to_pasteboard (pb, val);
  return YES;
}


/* setMini = YES means set from internal (gives a finder icon), NO means set nil
   (gives a miniaturized version of the window); currently we use the latter for
   frames whose active buffer doesn't correspond to any file
   (e.g., '*scratch*').  */
- (instancetype)setMiniwindowImage: (BOOL) setMini
{
  id image = [[self window] miniwindowImage];
  NSTRACE ("[EmacsView setMiniwindowImage:%d]", setMini);

  /* NOTE: under Cocoa miniwindowImage always returns nil, documentation
     about "AppleDockIconEnabled" notwithstanding, however the set message
     below has its effect nonetheless.  */
  if (image != emacsframe->output_data.ns->miniimage)
    {
      if (image && [image isKindOfClass: [EmacsImage class]])
        [image release];
      [[self window] setMiniwindowImage:
                       setMini ? emacsframe->output_data.ns->miniimage : nil];
    }

  return self;
}


- (void) setRows: (int) r andColumns: (int) c
{
  NSTRACE ("[EmacsView setRows:%d andColumns:%d]", r, c);
  rows = r;
  cols = c;
}

- (int) fullscreenState
{
  return fs_state;
}

@end  /* EmacsView */



/* ==========================================================================

    EmacsWindow implementation

   ========================================================================== */

@implementation EmacsWindow

#ifdef NS_IMPL_COCOA
- (id)accessibilityAttributeValue:(NSString *)attribute
{
  Lisp_Object str = Qnil;
  struct frame *f = SELECTED_FRAME ();
  struct buffer *curbuf = XBUFFER (XWINDOW (f->selected_window)->contents);

  NSTRACE ("[EmacsWindow accessibilityAttributeValue:]");

  if ([attribute isEqualToString:NSAccessibilityRoleAttribute])
    return NSAccessibilityTextFieldRole;

  if ([attribute isEqualToString:NSAccessibilitySelectedTextAttribute]
      && curbuf && ! NILP (BVAR (curbuf, mark_active)))
    {
      str = ns_get_local_selection (QPRIMARY, QUTF8_STRING);
    }
  else if (curbuf && [attribute isEqualToString:NSAccessibilityValueAttribute])
    {
      if (! NILP (BVAR (curbuf, mark_active)))
          str = ns_get_local_selection (QPRIMARY, QUTF8_STRING);

      if (NILP (str))
        {
          ptrdiff_t start_byte = BUF_BEGV_BYTE (curbuf);
          ptrdiff_t byte_range = BUF_ZV_BYTE (curbuf) - start_byte;
          ptrdiff_t range = BUF_ZV (curbuf) - BUF_BEGV (curbuf);

          if (! NILP (BVAR (curbuf, enable_multibyte_characters)))
            str = make_uninit_multibyte_string (range, byte_range);
          else
            str = make_uninit_string (range);
          /* To check: This returns emacs-utf-8, which is a superset of utf-8.
             Is this a problem?  */
          memcpy (SDATA (str), BYTE_POS_ADDR (start_byte), byte_range);
        }
    }


  if (! NILP (str))
    {
      if (CONSP (str) && SYMBOLP (XCAR (str)))
        {
          str = XCDR (str);
          if (CONSP (str) && NILP (XCDR (str)))
            str = XCAR (str);
        }
      if (STRINGP (str))
        {
          const char *utfStr = SSDATA (str);
          NSString *nsStr = [NSString stringWithUTF8String: utfStr];
          return nsStr;
        }
    }

  return [super accessibilityAttributeValue:attribute];
}
#endif /* NS_IMPL_COCOA */

/* Constrain size and placement of a frame.

   By returning the original "frameRect", the frame is not
   constrained. This can lead to unwanted situations where, for
   example, the menu bar covers the frame.

   The default implementation (accessed using "super") constrains the
   frame to the visible area of SCREEN, minus the menu bar (if
   present) and the Dock.  Note that default implementation also calls
   windowWillResize, with the frame it thinks should have.  (This can
   make the frame exit maximized mode.)

   Note that this should work in situations where multiple monitors
   are present.  Common configurations are side-by-side monitors and a
   monitor on top of another (e.g. when a laptop is placed under a
   large screen).  */
- (NSRect)constrainFrameRect:(NSRect)frameRect toScreen:(NSScreen *)screen
{
  NSTRACE ("[EmacsWindow constrainFrameRect:" NSTRACE_FMT_RECT " toScreen:]",
             NSTRACE_ARG_RECT (frameRect));

#ifdef NS_IMPL_COCOA
#if MAC_OS_X_VERSION_MAX_ALLOWED >= 1090
  // If separate spaces is on, it is like each screen is independent.  There is
  // no spanning of frames across screens.
  if (
#if MAC_OS_X_VERSION_MIN_REQUIRED < 1090
      [NSScreen respondsToSelector: @selector(screensHaveSeparateSpaces)] &&
#endif
      [NSScreen screensHaveSeparateSpaces])
    {
      NSTRACE_MSG ("Screens have separate spaces");
      frameRect = [super constrainFrameRect:frameRect toScreen:screen];
      NSTRACE_RETURN_RECT (frameRect);
      return frameRect;
    }
  else
#endif /* MAC_OS_X_VERSION_MAX_ALLOWED >= 1090 */

    // Check that the proposed frameRect is visible in at least one
    // screen.  If it is not, ask the system to reposition it (only
    // for non-child windows).

    if (!FRAME_PARENT_FRAME (((EmacsView *)[self delegate])->emacsframe))
    {
      NSArray *screens = [NSScreen screens];
      NSUInteger nr_screens = [screens count];

      int i;
      BOOL frame_on_screen = NO;

      for (i = 0; i < nr_screens; ++i)
        {
          NSScreen *s = [screens objectAtIndex: i];
          NSRect scrRect = [s frame];

          if (NSIntersectsRect(frameRect, scrRect))
            {
              frame_on_screen = YES;
              break;
            }
        }

      if (!frame_on_screen)
        {
          NSTRACE_MSG ("Frame outside screens; constraining");
          frameRect = [super constrainFrameRect:frameRect toScreen:screen];
          NSTRACE_RETURN_RECT (frameRect);
          return frameRect;
        }
    }
#endif

  return constrain_frame_rect(frameRect,
                              [(EmacsView *)[self delegate] isFullscreen]);
}


- (void)performZoom:(id)sender
{
  NSTRACE ("[EmacsWindow performZoom:]");

  return [super performZoom:sender];
}

- (void)zoom:(id)sender
{
  NSTRACE ("[EmacsWindow zoom:]");

  ns_update_auto_hide_menu_bar();

  // Below are three zoom implementations.  In the final commit, the
  // idea is that the last should be included.

#if 0
  // Native zoom done using the standard zoom animation.  Size of the
  // resulting frame reduced to accommodate the Dock and, if present,
  // the menu-bar.
  [super zoom:sender];

#elif 0
  // Native zoom done using the standard zoom animation, plus an
  // explicit resize to cover the full screen, except the menu-bar and
  // dock, if present.
  [super zoom:sender];

  // After the native zoom, resize the resulting frame to fill the
  // entire screen, except the menu-bar.
  //
  // This works for all practical purposes.  (The only minor oddity is
  // when transiting from full-height frame to a maximized, the
  // animation reduces the height of the frame slightly (to the 4
  // pixels needed to accommodate the Doc) before it snaps back into
  // full height.  The user would need a very trained eye to spot
  // this.)
  NSScreen * screen = [self screen];
  if (screen != nil)
    {
      int fs_state = [(EmacsView *)[self delegate] fullscreenState];

      NSTRACE_FSTYPE ("fullscreenState", fs_state);

      NSRect sr = [screen frame];
      struct EmacsMargins margins
        = ns_screen_margins_ignoring_hidden_dock(screen);

      NSRect wr = [self frame];
      NSTRACE_RECT ("Rect after zoom", wr);

      NSRect newWr = wr;

      if (fs_state == FULLSCREEN_MAXIMIZED
          || fs_state == FULLSCREEN_HEIGHT)
        {
          newWr.origin.y = sr.origin.y + margins.bottom;
          newWr.size.height = sr.size.height - margins.top - margins.bottom;
        }

      if (fs_state == FULLSCREEN_MAXIMIZED
          || fs_state == FULLSCREEN_WIDTH)
        {
          newWr.origin.x = sr.origin.x + margins.left;
          newWr.size.width = sr.size.width - margins.right - margins.left;
        }

      if (newWr.size.width     != wr.size.width
          || newWr.size.height != wr.size.height
          || newWr.origin.x    != wr.origin.x
          || newWr.origin.y    != wr.origin.y)
        {
          NSTRACE_MSG ("New frame different");
          [self setFrame: newWr display: NO];
        }
    }
#else
  // Non-native zoom which is done instantaneously.  The resulting
  // frame covers the entire screen, except the menu-bar and dock, if
  // present.
  NSScreen * screen = [self screen];
  if (screen != nil)
    {
      NSRect sr = [screen frame];
      struct EmacsMargins margins
        = ns_screen_margins_ignoring_hidden_dock(screen);

      sr.size.height -= (margins.top + margins.bottom);
      sr.size.width  -= (margins.left + margins.right);
      sr.origin.x += margins.left;
      sr.origin.y += margins.bottom;

      sr = [[self delegate] windowWillUseStandardFrame:self
                                          defaultFrame:sr];
      [self setFrame: sr display: NO];
    }
#endif
}

- (void)setFrame:(NSRect)windowFrame
         display:(BOOL)displayViews
{
  NSTRACE ("[EmacsWindow setFrame:" NSTRACE_FMT_RECT " display:%d]",
           NSTRACE_ARG_RECT (windowFrame), displayViews);

  [super setFrame:windowFrame display:displayViews];
}

- (void)setFrame:(NSRect)windowFrame
         display:(BOOL)displayViews
         animate:(BOOL)performAnimation
{
  NSTRACE ("[EmacsWindow setFrame:" NSTRACE_FMT_RECT
           " display:%d performAnimation:%d]",
           NSTRACE_ARG_RECT (windowFrame), displayViews, performAnimation);

  [super setFrame:windowFrame display:displayViews animate:performAnimation];
}

- (void)setFrameTopLeftPoint:(NSPoint)point
{
  NSTRACE ("[EmacsWindow setFrameTopLeftPoint:" NSTRACE_FMT_POINT "]",
           NSTRACE_ARG_POINT (point));

  [super setFrameTopLeftPoint:point];
}

- (BOOL)canBecomeKeyWindow
{
  return !FRAME_NO_ACCEPT_FOCUS (((EmacsView *)[self delegate])->emacsframe);
}
@end /* EmacsWindow */


@implementation EmacsFSWindow

- (BOOL)canBecomeKeyWindow
{
  return YES;
}

- (BOOL)canBecomeMainWindow
{
  return YES;
}

@end

/* ==========================================================================

    EmacsScroller implementation

   ========================================================================== */


@implementation EmacsScroller

/* for repeat button push */
#define SCROLL_BAR_FIRST_DELAY 0.5
#define SCROLL_BAR_CONTINUOUS_DELAY (1.0 / 15)

+ (CGFloat) scrollerWidth
{
  /* TODO: if we want to allow variable widths, this is the place to do it,
           however neither GNUstep nor Cocoa support it very well.  */
  CGFloat r;
#if defined (NS_IMPL_COCOA) \
  && MAC_OS_X_VERSION_MAX_ALLOWED >= 1070
#if MAC_OS_X_VERSION_MIN_REQUIRED < 1070
  if ([NSScroller respondsToSelector:
                    @selector(scrollerWidthForControlSize:scrollerStyle:)])
#endif
    r = [NSScroller scrollerWidthForControlSize: NSControlSizeRegular
                                  scrollerStyle: NSScrollerStyleLegacy];
#if MAC_OS_X_VERSION_MIN_REQUIRED < 1070
  else
#endif
#endif /* MAC_OS_X_VERSION_MAX_ALLOWED >= 1070 */
#if MAC_OS_X_VERSION_MIN_REQUIRED < 1070 \
  || defined (NS_IMPL_GNUSTEP)
    r = [NSScroller scrollerWidth];
#endif
  return r;
}

- (instancetype)initFrame: (NSRect )r window: (Lisp_Object)nwin
{
  NSTRACE ("[EmacsScroller initFrame: window:]");

  if (r.size.width > r.size.height)
      horizontal = YES;
  else
      horizontal = NO;

  [super initWithFrame: r/*NSMakeRect (0, 0, 0, 0)*/];
  [self setContinuous: YES];
  [self setEnabled: YES];

  /* Ensure auto resizing of scrollbars occurs within the emacs frame's view
     locked against the top and bottom edges, and right edge on macOS, where
     scrollers are on right.  */
#ifdef NS_IMPL_GNUSTEP
  [self setAutoresizingMask: NSViewMaxXMargin | NSViewHeightSizable];
#else
  [self setAutoresizingMask: NSViewMinXMargin | NSViewHeightSizable];
#endif

  window = XWINDOW (nwin);
  condemned = NO;
  if (horizontal)
    pixel_length = NSWidth (r);
  else
    pixel_length = NSHeight (r);
  if (pixel_length == 0) pixel_length = 1;
  min_portion = 20 / pixel_length;

  frame = XFRAME (window->frame);
  if (FRAME_LIVE_P (frame))
    {
      int i;
      EmacsView *view = FRAME_NS_VIEW (frame);
      NSView *sview = [[view window] contentView];
      NSArray *subs = [sview subviews];

      /* Disable optimization stopping redraw of other scrollbars.  */
      view->scrollbarsNeedingUpdate = 0;
      for (i =[subs count]-1; i >= 0; i--)
        if ([[subs objectAtIndex: i] isKindOfClass: [EmacsScroller class]])
          view->scrollbarsNeedingUpdate++;
      [sview addSubview: self];
    }

  /* [self setFrame: r]; */

  return self;
}


- (void)setFrame: (NSRect)newRect
{
  NSTRACE ("[EmacsScroller setFrame:]");

  /* block_input (); */
  if (horizontal)
    pixel_length = NSWidth (newRect);
  else
    pixel_length = NSHeight (newRect);
  if (pixel_length == 0) pixel_length = 1;
  min_portion = 20 / pixel_length;
  [super setFrame: newRect];
  /* unblock_input (); */
}


- (void)dealloc
{
  NSTRACE ("[EmacsScroller dealloc]");
  if (window)
    {
      if (horizontal)
        wset_horizontal_scroll_bar (window, Qnil);
      else
        wset_vertical_scroll_bar (window, Qnil);
    }
  window = 0;
  [super dealloc];
}


- (instancetype)condemn
{
  NSTRACE ("[EmacsScroller condemn]");
  condemned =YES;
  return self;
}


- (instancetype)reprieve
{
  NSTRACE ("[EmacsScroller reprieve]");
  condemned =NO;
  return self;
}


-(bool)judge
{
  NSTRACE ("[EmacsScroller judge]");
  bool ret = condemned;
  if (condemned)
    {
      EmacsView *view;
      block_input ();
      /* Ensure other scrollbar updates after deletion.  */
      view = (EmacsView *)FRAME_NS_VIEW (frame);
      if (view != nil)
        view->scrollbarsNeedingUpdate++;
      if (window)
        {
          if (horizontal)
            wset_horizontal_scroll_bar (window, Qnil);
          else
            wset_vertical_scroll_bar (window, Qnil);
        }
      window = 0;
      [self removeFromSuperview];
      [self release];
      unblock_input ();
    }
  return ret;
}


- (void)resetCursorRects
{
  NSRect visible = [self visibleRect];
  NSTRACE ("[EmacsScroller resetCursorRects]");

  if (!NSIsEmptyRect (visible))
    [self addCursorRect: visible cursor: [NSCursor arrowCursor]];

#if defined (NS_IMPL_GNUSTEP) || MAC_OS_X_VERSION_MIN_REQUIRED < 101300
#if MAC_OS_X_VERSION_MAX_ALLOWED >= 101300
  if ([[NSCursor arrowCursor] respondsToSelector:
                                @selector(setOnMouseEntered)])
#endif
    [[NSCursor arrowCursor] setOnMouseEntered: YES];
#endif
}


- (int) checkSamePosition: (int) position portion: (int) portion
                    whole: (int) whole
{
  return em_position ==position && em_portion ==portion && em_whole ==whole
    && portion != whole; /* Needed for resizing empty buffer.  */
}


- (instancetype)setPosition: (int)position portion: (int)portion whole: (int)whole
{
  NSTRACE ("[EmacsScroller setPosition:portion:whole:]");

  em_position = position;
  em_portion = portion;
  em_whole = whole;

  if (portion >= whole)
    {
#ifdef NS_IMPL_COCOA
      [self setKnobProportion: 1.0];
      [self setDoubleValue: 1.0];
#else
      [self setFloatValue: 0.0 knobProportion: 1.0];
#endif
    }
  else
    {
      float pos;
      CGFloat por;
      portion = max ((float)whole*min_portion/pixel_length, portion);
      pos = (float)position / (whole - portion);
      por = (CGFloat)portion/whole;
#ifdef NS_IMPL_COCOA
      [self setKnobProportion: por];
      [self setDoubleValue: pos];
#else
      [self setFloatValue: pos knobProportion: por];
#endif
    }

  return self;
}

/* Set up emacs_event.  */
- (void) sendScrollEventAtLoc: (float)loc fromEvent: (NSEvent *)e
{
  Lisp_Object win;

  NSTRACE ("[EmacsScroller sendScrollEventAtLoc:fromEvent:]");

  if (!emacs_event)
    return;

  emacs_event->part = last_hit_part;
  emacs_event->code = 0;
  emacs_event->modifiers = EV_MODIFIERS (e) | down_modifier;
  XSETWINDOW (win, window);
  emacs_event->frame_or_window = win;
  emacs_event->timestamp = EV_TIMESTAMP (e);
  emacs_event->arg = Qnil;

  if (horizontal)
    {
      emacs_event->kind = HORIZONTAL_SCROLL_BAR_CLICK_EVENT;
      XSETINT (emacs_event->x, em_whole * loc / pixel_length);
      XSETINT (emacs_event->y, em_whole);
    }
  else
    {
      emacs_event->kind = SCROLL_BAR_CLICK_EVENT;
      XSETINT (emacs_event->x, loc);
      XSETINT (emacs_event->y, pixel_length-20);
    }

  if (q_event_ptr)
    {
      n_emacs_events_pending++;
      kbd_buffer_store_event_hold (emacs_event, q_event_ptr);
    }
  else
    hold_event (emacs_event);
  EVENT_INIT (*emacs_event);
  ns_send_appdefined (-1);
}


/* Called manually through timer to implement repeated button action
   with hold-down.  */
- (instancetype)repeatScroll: (NSTimer *)scrollEntry
{
  NSEvent *e = [[self window] currentEvent];
  NSPoint p =  [[self window] mouseLocationOutsideOfEventStream];
  BOOL inKnob = [self testPart: p] == NSScrollerKnob;

  NSTRACE ("[EmacsScroller repeatScroll:]");

  /* Clear timer if need be.  */
  if (inKnob || [scroll_repeat_entry timeInterval] == SCROLL_BAR_FIRST_DELAY)
    {
        [scroll_repeat_entry invalidate];
        [scroll_repeat_entry release];
        scroll_repeat_entry = nil;

        if (inKnob)
          return self;

        scroll_repeat_entry
	  = [[NSTimer scheduledTimerWithTimeInterval:
			SCROLL_BAR_CONTINUOUS_DELAY
                                            target: self
                                          selector: @selector (repeatScroll:)
                                          userInfo: 0
                                           repeats: YES]
	      retain];
    }

  [self sendScrollEventAtLoc: 0 fromEvent: e];
  return self;
}


/* Asynchronous mouse tracking for scroller.  This allows us to dispatch
   mouseDragged events without going into a modal loop.  */
- (void)mouseDown: (NSEvent *)e
{
  NSRect sr, kr;
  /* hitPart is only updated AFTER event is passed on.  */
  NSScrollerPart part = [self testPart: [e locationInWindow]];
  CGFloat loc, kloc, pos UNINIT;
  int edge = 0;

  NSTRACE ("[EmacsScroller mouseDown:]");

  switch (part)
    {
    case NSScrollerDecrementPage:
      last_hit_part = horizontal ? scroll_bar_before_handle : scroll_bar_above_handle; break;
    case NSScrollerIncrementPage:
      last_hit_part = horizontal ? scroll_bar_after_handle : scroll_bar_below_handle; break;
    case NSScrollerDecrementLine:
      last_hit_part = horizontal ? scroll_bar_left_arrow : scroll_bar_up_arrow; break;
    case NSScrollerIncrementLine:
      last_hit_part = horizontal ? scroll_bar_right_arrow : scroll_bar_down_arrow; break;
    case NSScrollerKnob:
      last_hit_part = horizontal ? scroll_bar_horizontal_handle : scroll_bar_handle; break;
    case NSScrollerKnobSlot:  /* GNUstep-only */
      last_hit_part = scroll_bar_move_ratio; break;
    default:  /* NSScrollerNoPart? */
      fprintf (stderr, "EmacsScroller-mouseDown: unexpected part %ld\n",
               (long) part);
      return;
    }

  if (part == NSScrollerKnob || part == NSScrollerKnobSlot)
    {
      /* handle, or on GNUstep possibly slot */
      NSEvent *fake_event;
      int length;

      /* compute float loc in slot and mouse offset on knob */
      sr = [self convertRect: [self rectForPart: NSScrollerKnobSlot]
                      toView: nil];
      if (horizontal)
        {
          length = NSWidth (sr);
          loc = ([e locationInWindow].x - NSMinX (sr));
        }
      else
        {
          length = NSHeight (sr);
          loc = length - ([e locationInWindow].y - NSMinY (sr));
        }

      if (loc <= 0.0)
        {
          loc = 0.0;
          edge = -1;
        }
      else if (loc >= length)
        {
          loc = length;
          edge = 1;
        }

      if (edge)
        kloc = 0.5 * edge;
      else
        {
          kr = [self convertRect: [self rectForPart: NSScrollerKnob]
                          toView: nil];
          if (horizontal)
            kloc = ([e locationInWindow].x - NSMinX (kr));
          else
            kloc = NSHeight (kr) - ([e locationInWindow].y - NSMinY (kr));
        }
      last_mouse_offset = kloc;

      /* if knob, tell emacs a location offset by knob pos
         (to indicate top of handle) */
      if (part == NSScrollerKnob)
        pos = (loc - last_mouse_offset);
      else
        /* else this is a slot click on GNUstep: go straight there */
        pos = loc;

      /* If there are buttons in the scroller area, we need to
         recalculate pos as emacs expects the scroller slot to take up
         the entire available length.  */
      if (length != pixel_length)
        pos = pos * pixel_length / length;

      /* send a fake mouse-up to super to preempt modal -trackKnob: mode */
      fake_event = [NSEvent mouseEventWithType: NSEventTypeLeftMouseUp
                                      location: [e locationInWindow]
                                 modifierFlags: [e modifierFlags]
                                     timestamp: [e timestamp]
                                  windowNumber: [e windowNumber]
                                       context: nil
                                   eventNumber: [e eventNumber]
                                    clickCount: [e clickCount]
                                      pressure: [e pressure]];
      [super mouseUp: fake_event];
    }
  else
    {
      pos = 0; /* ignored */

      /* Set a timer to repeat, as we can't let superclass do this modally.  */
      scroll_repeat_entry
	= [[NSTimer scheduledTimerWithTimeInterval: SCROLL_BAR_FIRST_DELAY
                                            target: self
                                          selector: @selector (repeatScroll:)
                                          userInfo: 0
                                           repeats: YES]
	    retain];
    }

  if (part != NSScrollerKnob)
    [self sendScrollEventAtLoc: pos fromEvent: e];
}


/* Called as we manually track scroller drags, rather than superclass.  */
- (void)mouseDragged: (NSEvent *)e
{
    NSRect sr;
    double loc, pos;
    int length;

    NSTRACE ("[EmacsScroller mouseDragged:]");

      sr = [self convertRect: [self rectForPart: NSScrollerKnobSlot]
                      toView: nil];

      if (horizontal)
        {
          length = NSWidth (sr);
          loc = ([e locationInWindow].x - NSMinX (sr));
        }
      else
        {
          length = NSHeight (sr);
          loc = length - ([e locationInWindow].y - NSMinY (sr));
        }

      if (loc <= 0.0)
        {
          loc = 0.0;
        }
      else if (loc >= length + last_mouse_offset)
        {
          loc = length + last_mouse_offset;
        }

      pos = (loc - last_mouse_offset);

      /* If there are buttons in the scroller area, we need to
         recalculate pos as emacs expects the scroller slot to take up
         the entire available length.  */
      if (length != pixel_length)
        pos = pos * pixel_length / length;

      [self sendScrollEventAtLoc: pos fromEvent: e];
}


- (void)mouseUp: (NSEvent *)e
{
  NSTRACE ("[EmacsScroller mouseUp:]");

  if (scroll_repeat_entry)
    {
      [scroll_repeat_entry invalidate];
      [scroll_repeat_entry release];
      scroll_repeat_entry = nil;
    }
  last_hit_part = scroll_bar_above_handle;
}


/* Treat scrollwheel events in the bar as though they were in the main window.  */
- (void) scrollWheel: (NSEvent *)theEvent
{
  NSTRACE ("[EmacsScroller scrollWheel:]");

  EmacsView *view = (EmacsView *)FRAME_NS_VIEW (frame);
  [view mouseDown: theEvent];
}

@end  /* EmacsScroller */


#ifdef NS_IMPL_GNUSTEP
/* Dummy class to get rid of startup warnings.  */
@implementation EmacsDocument

@end
#endif


/* ==========================================================================

   Font-related functions; these used to be in nsfaces.m

   ========================================================================== */


Lisp_Object
x_new_font (struct frame *f, Lisp_Object font_object, int fontset)
{
  struct font *font = XFONT_OBJECT (font_object);
  EmacsView *view = FRAME_NS_VIEW (f);
  int font_ascent, font_descent;

  if (fontset < 0)
    fontset = fontset_from_font (font_object);
  FRAME_FONTSET (f) = fontset;

  if (FRAME_FONT (f) == font)
    /* This font is already set in frame F.  There's nothing more to
       do.  */
    return font_object;

  FRAME_FONT (f) = font;

  FRAME_BASELINE_OFFSET (f) = font->baseline_offset;
  FRAME_COLUMN_WIDTH (f) = font->average_width;
  get_font_ascent_descent (font, &font_ascent, &font_descent);
  FRAME_LINE_HEIGHT (f) = font_ascent + font_descent;

  /* Compute the scroll bar width in character columns.  */
  if (FRAME_CONFIG_SCROLL_BAR_WIDTH (f) > 0)
    {
      int wid = FRAME_COLUMN_WIDTH (f);
      FRAME_CONFIG_SCROLL_BAR_COLS (f)
	= (FRAME_CONFIG_SCROLL_BAR_WIDTH (f) + wid - 1) / wid;
    }
  else
    {
      int wid = FRAME_COLUMN_WIDTH (f);
      FRAME_CONFIG_SCROLL_BAR_COLS (f) = (14 + wid - 1) / wid;
    }

  /* Compute the scroll bar height in character lines.  */
  if (FRAME_CONFIG_SCROLL_BAR_HEIGHT (f) > 0)
    {
      int height = FRAME_LINE_HEIGHT (f);
      FRAME_CONFIG_SCROLL_BAR_LINES (f)
	= (FRAME_CONFIG_SCROLL_BAR_HEIGHT (f) + height - 1) / height;
    }
  else
    {
      int height = FRAME_LINE_HEIGHT (f);
      FRAME_CONFIG_SCROLL_BAR_LINES (f) = (14 + height - 1) / height;
    }

  /* Now make the frame display the given font.  */
  if (FRAME_NS_WINDOW (f) != 0 && ! [view isFullscreen])
    adjust_frame_size (f, FRAME_COLS (f) * FRAME_COLUMN_WIDTH (f),
		       FRAME_LINES (f) * FRAME_LINE_HEIGHT (f), 3,
		       false, Qfont);

  return font_object;
}


/* XLFD: -foundry-family-weight-slant-swidth-adstyle-pxlsz-ptSz-resx-resy-spc-avgWidth-rgstry-encoding */
/* Note: ns_font_to_xlfd and ns_fontname_to_xlfd no longer needed, removed
         in 1.43.  */

const char *
ns_xlfd_to_fontname (const char *xlfd)
/* --------------------------------------------------------------------------
    Convert an X font name (XLFD) to an NS font name.
    Only family is used.
    The string returned is temporarily allocated.
   -------------------------------------------------------------------------- */
{
  char *name = xmalloc (180);
  int i, len;
  const char *ret;

  if (!strncmp (xlfd, "--", 2))
    sscanf (xlfd, "--%*[^-]-%179[^-]-", name);
  else
    sscanf (xlfd, "-%*[^-]-%179[^-]-", name);

  /* stopgap for malformed XLFD input */
  if (strlen (name) == 0)
    strcpy (name, "Monaco");

  /* undo hack in ns_fontname_to_xlfd, converting '$' to '-', '_' to ' '
     also uppercase after '-' or ' ' */
  name[0] = c_toupper (name[0]);
  for (len =strlen (name), i =0; i<len; i++)
    {
      if (name[i] == '$')
        {
          name[i] = '-';
          if (i+1<len)
            name[i+1] = c_toupper (name[i+1]);
        }
      else if (name[i] == '_')
        {
          name[i] = ' ';
          if (i+1<len)
            name[i+1] = c_toupper (name[i+1]);
        }
    }
  /* fprintf (stderr, "converted '%s' to '%s'\n",xlfd,name); */
  ret = [[NSString stringWithUTF8String: name] UTF8String];
  xfree (name);
  return ret;
}


void
syms_of_nsterm (void)
{
  NSTRACE ("syms_of_nsterm");

  ns_antialias_threshold = 10.0;

  /* From 23+ we need to tell emacs what modifiers there are.  */
  DEFSYM (Qmodifier_value, "modifier-value");
  DEFSYM (Qalt, "alt");
  DEFSYM (Qhyper, "hyper");
  DEFSYM (Qmeta, "meta");
  DEFSYM (Qsuper, "super");
  DEFSYM (Qcontrol, "control");
  DEFSYM (QUTF8_STRING, "UTF8_STRING");

  DEFSYM (Qfile, "file");
  DEFSYM (Qurl, "url");

  Fput (Qalt, Qmodifier_value, make_number (alt_modifier));
  Fput (Qhyper, Qmodifier_value, make_number (hyper_modifier));
  Fput (Qmeta, Qmodifier_value, make_number (meta_modifier));
  Fput (Qsuper, Qmodifier_value, make_number (super_modifier));
  Fput (Qcontrol, Qmodifier_value, make_number (ctrl_modifier));

  DEFVAR_LISP ("ns-input-file", ns_input_file,
              "The file specified in the last NS event.");
  ns_input_file =Qnil;

  DEFVAR_LISP ("ns-working-text", ns_working_text,
              "String for visualizing working composition sequence.");
  ns_working_text =Qnil;

  DEFVAR_LISP ("ns-input-font", ns_input_font,
              "The font specified in the last NS event.");
  ns_input_font =Qnil;

  DEFVAR_LISP ("ns-input-fontsize", ns_input_fontsize,
              "The fontsize specified in the last NS event.");
  ns_input_fontsize =Qnil;

  DEFVAR_LISP ("ns-input-line", ns_input_line,
               "The line specified in the last NS event.");
  ns_input_line =Qnil;

  DEFVAR_LISP ("ns-input-spi-name", ns_input_spi_name,
               "The service name specified in the last NS event.");
  ns_input_spi_name =Qnil;

  DEFVAR_LISP ("ns-input-spi-arg", ns_input_spi_arg,
               "The service argument specified in the last NS event.");
  ns_input_spi_arg =Qnil;

  DEFVAR_LISP ("ns-alternate-modifier", ns_alternate_modifier,
               "This variable describes the behavior of the alternate or option key.\n\
Set to the symbol control, meta, alt, super, or hyper means it is taken to be\n\
that key.\n\
Set to none means that the alternate / option key is not interpreted by Emacs\n\
at all, allowing it to be used at a lower level for accented character entry.");
  ns_alternate_modifier = Qmeta;

  DEFVAR_LISP ("ns-right-alternate-modifier", ns_right_alternate_modifier,
               "This variable describes the behavior of the right alternate or option key.\n\
Set to the symbol control, meta, alt, super, or hyper means it is taken to be\n\
that key.\n\
Set to left means be the same key as `ns-alternate-modifier'.\n\
Set to none means that the alternate / option key is not interpreted by Emacs\n\
at all, allowing it to be used at a lower level for accented character entry.");
  ns_right_alternate_modifier = Qleft;

  DEFVAR_LISP ("ns-command-modifier", ns_command_modifier,
               "This variable describes the behavior of the command key.\n\
Set to the symbol control, meta, alt, super, or hyper means it is taken to be\n\
that key.");
  ns_command_modifier = Qsuper;

  DEFVAR_LISP ("ns-right-command-modifier", ns_right_command_modifier,
               "This variable describes the behavior of the right command key.\n\
Set to the symbol control, meta, alt, super, or hyper means it is taken to be\n\
that key.\n\
Set to left means be the same key as `ns-command-modifier'.\n\
Set to none means that the command / option key is not interpreted by Emacs\n\
at all, allowing it to be used at a lower level for accented character entry.");
  ns_right_command_modifier = Qleft;

  DEFVAR_LISP ("ns-control-modifier", ns_control_modifier,
               "This variable describes the behavior of the control key.\n\
Set to the symbol control, meta, alt, super, or hyper means it is taken to be\n\
that key.");
  ns_control_modifier = Qcontrol;

  DEFVAR_LISP ("ns-right-control-modifier", ns_right_control_modifier,
               "This variable describes the behavior of the right control key.\n\
Set to the symbol control, meta, alt, super, or hyper means it is taken to be\n\
that key.\n\
Set to left means be the same key as `ns-control-modifier'.\n\
Set to none means that the control / option key is not interpreted by Emacs\n\
at all, allowing it to be used at a lower level for accented character entry.");
  ns_right_control_modifier = Qleft;

  DEFVAR_LISP ("ns-function-modifier", ns_function_modifier,
               "This variable describes the behavior of the function key (on laptops).\n\
Set to the symbol control, meta, alt, super, or hyper means it is taken to be\n\
that key.\n\
Set to none means that the function key is not interpreted by Emacs at all,\n\
allowing it to be used at a lower level for accented character entry.");
  ns_function_modifier = Qnone;

  DEFVAR_LISP ("ns-antialias-text", ns_antialias_text,
               "Non-nil (the default) means to render text antialiased.");
  ns_antialias_text = Qt;

  DEFVAR_LISP ("ns-use-thin-smoothing", ns_use_thin_smoothing,
               "Non-nil turns on a font smoothing method that produces thinner strokes.");
  ns_use_thin_smoothing = Qnil;

  DEFVAR_LISP ("ns-confirm-quit", ns_confirm_quit,
               "Whether to confirm application quit using dialog.");
  ns_confirm_quit = Qnil;

  DEFVAR_LISP ("ns-auto-hide-menu-bar", ns_auto_hide_menu_bar,
               doc: /* Non-nil means that the menu bar is hidden, but appears when the mouse is near.
Only works on Mac OS X.  */);
  ns_auto_hide_menu_bar = Qnil;

  DEFVAR_BOOL ("ns-use-native-fullscreen", ns_use_native_fullscreen,
     doc: /* Non-nil means to use native fullscreen on Mac OS X 10.7 and later.
Nil means use fullscreen the old (< 10.7) way.  The old way works better with
multiple monitors, but lacks tool bar.  This variable is ignored on
Mac OS X < 10.7.  Default is t.  */);
  ns_use_native_fullscreen = YES;
  ns_last_use_native_fullscreen = ns_use_native_fullscreen;

  DEFVAR_BOOL ("ns-use-fullscreen-animation", ns_use_fullscreen_animation,
     doc: /* Non-nil means use animation on non-native fullscreen.
For native fullscreen, this does nothing.
Default is nil.  */);
  ns_use_fullscreen_animation = NO;

  DEFVAR_BOOL ("ns-use-srgb-colorspace", ns_use_srgb_colorspace,
     doc: /* Non-nil means to use sRGB colorspace on Mac OS X 10.7 and later.
Note that this does not apply to images.
This variable is ignored on Mac OS X < 10.7 and GNUstep.  */);
  ns_use_srgb_colorspace = YES;

  DEFVAR_BOOL ("ns-use-mwheel-acceleration",
               ns_use_mwheel_acceleration,
     doc: /* Non-nil means use macOS's standard mouse wheel acceleration.
This variable is ignored on macOS < 10.7 and GNUstep.  Default is t.  */);
  ns_use_mwheel_acceleration = YES;

  DEFVAR_LISP ("ns-mwheel-line-height", ns_mwheel_line_height,
               doc: /* The number of pixels touchpad scrolling considers one line.
Nil or a non-number means use the default frame line height.
This variable is ignored on macOS < 10.7 and GNUstep.  Default is nil.  */);
  ns_mwheel_line_height = Qnil;

  DEFVAR_BOOL ("ns-use-mwheel-momentum", ns_use_mwheel_momentum,
               doc: /* Non-nil means mouse wheel scrolling uses momentum.
This variable is ignored on macOS < 10.7 and GNUstep.  Default is t.  */);
  ns_use_mwheel_momentum = YES;

  /* TODO: Move to common code.  */
  DEFVAR_LISP ("x-toolkit-scroll-bars", Vx_toolkit_scroll_bars,
	       doc: /* SKIP: real doc in xterm.c.  */);
  Vx_toolkit_scroll_bars = Qt;

  DEFVAR_BOOL ("x-use-underline-position-properties",
	       x_use_underline_position_properties,
     doc: /* SKIP: real doc in xterm.c.  */);
  x_use_underline_position_properties = 0;
  DEFSYM (Qx_use_underline_position_properties,
	  "x-use-underline-position-properties");

  DEFVAR_BOOL ("x-underline-at-descent-line",
	       x_underline_at_descent_line,
     doc: /* Non-nil means to draw the underline at the same place as the descent line.
(If `line-spacing' is in effect, that moves the underline lower by
that many pixels.)
A value of nil means to draw the underline according to the value of the
variable `x-use-underline-position-properties', which is usually at the
baseline level.  The default value is nil.  */);
  x_underline_at_descent_line = 0;
  DEFSYM (Qx_underline_at_descent_line, "x-underline-at-descent-line");

  /* Tell Emacs about this window system.  */
  Fprovide (Qns, Qnil);

  DEFSYM (Qcocoa, "cocoa");
  DEFSYM (Qgnustep, "gnustep");

#ifdef NS_IMPL_COCOA
  Fprovide (Qcocoa, Qnil);
  syms_of_macfont ();
#else
  Fprovide (Qgnustep, Qnil);
  syms_of_nsfont ();
#endif

}<|MERGE_RESOLUTION|>--- conflicted
+++ resolved
@@ -2751,19 +2751,11 @@
             [event characters], modifiers);
       return 0;
     }
-<<<<<<< HEAD
 
   /* FIXME: What do we do if more than one code unit is returned?  */
   if (actual_string_length > 0)
     return buf[0];
 
-=======
-
-  /* FIXME: What do we do if more than one code unit is returned?  */
-  if (actual_string_length > 0)
-    return buf[0];
-
->>>>>>> 7bedc881
   return 0;
 }
 #endif /* NS_IMPL_COCOA */
@@ -3518,19 +3510,11 @@
               use_underline_position_properties =
 		!(NILP (val) || EQ (val, Qunbound));
 
-<<<<<<< HEAD
-              /* Use underline thickness of font, defaulting to 1. */
-              thickness = (font && font->underline_thickness > 0)
-                ? font->underline_thickness : 1;
-
-              /* Determine the offset of underlining from the baseline. */
-=======
               /* Use underline thickness of font, defaulting to 1.  */
               thickness = (font && font->underline_thickness > 0)
                 ? font->underline_thickness : 1;
 
               /* Determine the offset of underlining from the baseline.  */
->>>>>>> 7bedc881
               if (underline_at_descent_line)
                 position = descent - thickness;
               else if (use_underline_position_properties
@@ -6241,11 +6225,7 @@
       code = ([[theEvent charactersIgnoringModifiers] length] == 0) ?
         0 : [[theEvent charactersIgnoringModifiers] characterAtIndex: 0];
 
-<<<<<<< HEAD
-      /* is it a "function key"? */
-=======
       /* Is it a "function key"?  */
->>>>>>> 7bedc881
       /* Note: Sometimes a plain key will have the NSEventModifierFlagNumericPad
          flag set (this is probably a bug in the OS).  */
       if (code < 0x00ff && (flags&NSEventModifierFlagNumericPad))
