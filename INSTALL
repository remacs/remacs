GNU Emacs Installation Guide
Copyright (C) 1992, 1994, 1996-1997, 2000-2020 Free Software Foundation,
Inc.
See the end of the file for license conditions.


This file contains general information on building GNU Emacs.
For more information specific to the MS-Windows, GNUstep/macOS, also read the
files nt/INSTALL, nextstep/INSTALL. For information about building from a repository
checkout (rather than a release), also read the file INSTALL.REPO.


BASIC INSTALLATION

On most Unix systems, you build (R)Emacs by first running the 'configure'
shell script.  This attempts to deduce the correct values for
various system-dependent variables and features, and find the
directories where certain system headers and libraries are kept.
In a few cases, you may need to explicitly tell configure where to
find some things, or what options to use.

'configure' creates a 'Makefile' in several subdirectories, and a
'src/config.h' file containing system-dependent definitions.
Running the 'make' utility then builds the package for your system.

Building Emacs requires GNU make, <https://www.gnu.org/software/make/>.
On most systems that Emacs supports, this is the default 'make' program.

Here's the procedure to build Emacs using 'configure' on systems which
are supported by it.  In some cases, if the simplified procedure fails,
you might need to use various non-default options, and maybe perform
some of the steps manually.  The more detailed description in the other
sections of this guide will help you do that, so please refer to those
sections if you need to.

<<<<<<< HEAD
  0. Before you start: Remacs uses cargo for its build process. if you
     build as an unpriviledged user and then install as an
     administrator cargo will rebuild remacs. Make sure you have the
     right nightly version, as found in the file './rust-toolchain',
     installed for both users.

  1. Unpacking the Emacs 25 release requires about 200 MB of free
  disk space.  Building Emacs uses about another 200 MB of space.
  The final installed Emacs uses about 150 MB of disk space.
  This includes the space-saving that comes from automatically
  compressing the Lisp source files on installation.
=======
  1.  Obtain and unpack the Emacs release, with commands like this:

		 wget https://ftp.gnu.org/gnu/emacs/emacs-VERSION.tar.xz
		 tar -xf emacs-VERSION.tar.xz

      where VERSION is the Emacs version number.
>>>>>>> 3bce7ec3

  2a. 'cd' to the directory where you unpacked Emacs and invoke the
      'configure' script:

		 ./configure

  2b. Alternatively, create a separate directory, outside the source
      directory, where you want to build Emacs, and invoke 'configure'
      from there:

		 SOURCE-DIR/configure

      where SOURCE-DIR is the top-level Emacs source directory.

  3. When 'configure' finishes, it prints several lines of details
     about the system configuration.  Read those details carefully
     looking for anything suspicious, such as wrong CPU and operating
     system names, wrong places for headers or libraries, missing
     libraries that you know are installed on your system, etc.

     If you find anything wrong, you may have to pass to 'configure'
     one or more options specifying the explicit machine configuration
     name, where to find various headers and libraries, etc.
     Refer to the section DETAILED BUILDING AND INSTALLATION below.

     If 'configure' didn't find some image support libraries, such as
     Xpm and jpeg, refer to "Image support libraries" below.

     If the details printed by 'configure' don't make any sense to
     you, but there are no obvious errors, assume that 'configure' did
     its job and proceed.

  4. Invoke the 'make' program:

		 make

  5. If 'make' succeeds, it will build an executable program 'emacs'
     in the 'src' directory.  You can try this program, to make sure
     it works:

		 src/emacs -Q

     To test Emacs further (intended mostly to help developers):

		 make check

  6. Assuming that the program 'src/emacs' starts and displays its
     opening screen, you can install the program and its auxiliary
     files into their installation directories:

		 make install

  You are now ready to use Emacs.  If you wish to conserve space,
  you may remove the program binaries and object files from the
  directory where you built Emacs:

		 make clean

  You can delete the entire build directory if you do not plan to
  build Emacs again, but it can be useful to keep for debugging.
  If you want to build Emacs again with different configure options,
  first clean the source directories:

		make distclean

  Note that the install automatically saves space by compressing
  (provided you have the 'gzip' program) those installed Lisp source (.el)
  files that have corresponding .elc versions, as well as the Info files.

  You can read a brief summary about common make targets:

                make help

ADDITIONAL DISTRIBUTION FILES

* Complex Text Layout support libraries

On GNU and Unix systems, Emacs needs the optional libraries "m17n-db",
"libm17n-flt", "libotf" to correctly display such complex scripts as
Indic and Khmer, and also for scripts that require Arabic shaping
support (Arabic and Farsi).  On some systems, particularly GNU/Linux,
these libraries may be already present or available as additional
packages.  Note that if there is a separate 'dev' or 'devel' package,
for use at compilation time rather than run time, you will need that
as well as the corresponding run time package; typically the dev
package will contain header files and a library archive.  Otherwise,
you can download the libraries from <https://www.nongnu.org/m17n/>.

Note that Emacs cannot support complex scripts on a TTY, unless the
terminal includes such a support.

* intlfonts-VERSION.tar.gz

The intlfonts distribution contains X11 fonts in various encodings
that Emacs can use to display international characters.  If you see a
non-ASCII character appear as a hollow box, that means you don't have
a font for it.  You might find one in the intlfonts distribution.  If
you do have a font for a non-ASCII character, but some characters
don't look right, or appear improperly aligned, a font from the
intlfonts distribution might look better.

The fonts in the intlfonts distribution are also used by the ps-print
package for printing international characters.  The file
lisp/ps-mule.el defines the *.bdf font files required for printing
each character set.

The intlfonts distribution contains its own installation instructions,
in the intlfonts/README file.

* Image support libraries

Emacs needs libraries to display images, with the exception of PBM and
XBM images whose support is built-in.

On some systems, particularly on GNU/Linux, these libraries may
already be present or available as additional packages.  If
there is a separate 'dev' or 'devel' package, for use at compilation
time rather than run time, you will need that as well as the
corresponding run time package; typically the dev package will
contain header files and a library archive.  Otherwise, you can
download and build libraries from sources.  Although none of them are
essential for running Emacs, some are important enough that
'configure' will report an error if they are absent from a system that
has X11 support, unless 'configure' is specifically told to omit them.

Here's a list of some of these libraries, and the URLs where they
can be found (in the unlikely event that your distribution does not
provide them).  By default, libraries marked with an X are required if
X11 is being used.

    libXaw3d          https://directory.fsf.org/project/Xaw3d
  X libxpm for XPM:   https://www.x.org/releases/current/src/lib/
  X libpng for PNG:   http://www.libpng.org/
    libz (for PNG):   https://www.zlib.net/
  X libjpeg for JPEG: https://www.ijg.org/
  X libtiff for TIFF: http://www.simplesystems.org/libtiff/
  X libgif for GIF:   http://giflib.sourceforge.net/
    librsvg2 for SVG: https://wiki.gnome.org/Projects/LibRsvg

If you supply the appropriate --without-LIB option, 'configure' will
omit the corresponding library from Emacs, even if that makes for a
less-pleasant user interface.  Otherwise, Emacs will configure itself
to build with these libraries if 'configure' finds them on your
system, and 'configure' will complain and exit if a library marked 'X'
is not found on a system that uses X11.  Use --without-LIB if your
version of a library won't work because some routines are missing.

* Extra fonts

The Emacs distribution does not include fonts and does not install
them.

On the GNU system, Emacs supports both X fonts and local fonts
(i.e. fonts managed by the fontconfig library).  If you need more
fonts than your distribution normally provides, you must install them
yourself.  See <https://www.gnu.org/software/freefont/> for a large
number of free Unicode fonts.

* GNU/Linux development packages

Many GNU/Linux systems do not come with development packages by default;
they include the files that you need to run Emacs, but not those you
need to compile it.  For example, to compile Emacs with support for X
and graphics libraries, you may need to install the X development
package(s), and development versions of the jpeg, png, etc. packages.

The names of the packages that you need vary according to the
GNU/Linux distribution that you use, and the options that you want to
configure Emacs with.  On Debian-based systems, you can install all the
packages needed to build the installed version of Emacs with a command
like 'apt-get build-dep emacs' (on older systems, replace 'emacs' with
eg 'emacs25').  On Red Hat-based systems, the corresponding command is
'dnf builddep emacs' (on older systems, use 'yum-builddep' instead).

* GNU/Linux source and debug packages

Many GNU/Linux systems provide separate packages containing the
sources and debug symbols of Emacs.  They are useful if you want to
check the source code of Emacs primitive functions or debug Emacs on
the C level.

The names of the packages that you need vary according to the
GNU/Linux distribution that you use.  On Debian-based systems, you can
install a source package of Emacs with a command like 'apt-get source
emacs' (on older systems, replace 'emacs' with eg 'emacs25').  The
target directory for unpacking the source tree is the current
directory.  On Red Hat-based systems, the corresponding command is
'dnf install emacs-debugsource', with target directory /usr/src/debug
(this requires to add the *-debuginfo repositories first, via 'dnf
config-manager --set-enabled fedora-debuginfo updates-debuginfo').

Once you have installed the source package, for example at
/path/to/emacs-26.1, add the following line to your startup file:

     (setq find-function-C-source-directory
           "/path/to/emacs-26.1/src")

The installation directory of the Emacs source package will contain
the exact package name and version number Emacs is installed on your
system.  If a new Emacs package is installed, the source package must
be reinstalled as well, and the setting in your startup file must be
updated.

Emacs debugging symbols are distributed by a debug package.  It does
not exist for every released Emacs package, this depends on the
distribution.  On Debian-based systems, you can install a debug
package of Emacs with a command like 'apt-get install emacs-dbg' (on
older systems, replace 'emacs' with eg 'emacs25').  On Red Hat-based
systems, the corresponding command is 'dnf debuginfo-install emacs'.


DETAILED BUILDING AND INSTALLATION:

(This is for a Unix or Unix-like system.  For GNUstep and macOS,
see nextstep/INSTALL.  For non-ancient versions of MS Windows, see
the file nt/INSTALL.)

1) See BASIC INSTALLATION above for getting and configuring Emacs.

2) In the unlikely event that 'configure' does not detect your system
type correctly, consult './etc/MACHINES' to see what --host, --build
options you should pass to 'configure'.  That file also offers hints
for getting around some possible installation problems.

3) You can build Emacs in the top-level Emacs source directory
or in a separate directory.

3a) To build in the top-level Emacs source directory, go to that
directory and run the program 'configure' as follows:

    ./configure [--OPTION[=VALUE]] ...

If 'configure' cannot determine your system type, try again
specifying the proper --build, --host options explicitly.

If you don't want X support, specify '--with-x=no'.  If you omit this
option, 'configure' will try to figure out for itself whether your
system has X, and arrange to use it if present.

The '--x-includes=DIR' and '--x-libraries=DIR' options tell the build
process where the compiler should look for the include files and
object libraries used with the X Window System.  Normally, 'configure'
is able to find them; these options are necessary if you have your X
Window System files installed in unusual places.  These options also
accept a list of directories, separated with colons.

To get more attractive menus, you can specify an X toolkit when you
configure Emacs; use the option '--with-x-toolkit=TOOLKIT', where
TOOLKIT is 'gtk' (the default), 'athena', or 'motif' ('yes' and
'lucid' are synonyms for 'athena').  Compiling with Motif causes a
standard File Selection Dialog to pop up when you invoke file commands
with the mouse.  You can get fancy 3D-style scroll bars, even without
Gtk or Motif, if you have the Xaw3d library installed (see
"Image support libraries" above for Xaw3d availability).

You can tell configure where to search for GTK by giving it the
argument PKG_CONFIG='/full/name/of/pkg-config'.

Emacs will autolaunch a D-Bus session bus, when the environment
variable DISPLAY is set, but no session bus is running.  This might be
inconvenient for Emacs when running as daemon or running via a remote
ssh connection.  In order to completely prevent the use of D-Bus, configure
Emacs with the options '--without-dbus --without-gconf --without-gsettings'.

To read email via a network protocol like IMAP or POP, you can
configure Emacs with the option '--with-mailutils', so that it always
uses the GNU Mailutils 'movemail' program to retrieve mail; this is
the default if GNU Mailutils is installed.  Otherwise the Emacs build
procedure builds and installs an auxiliary 'movemail' program, a
limited and insecure substitute; when this happens, there are several
configure options such as --without-pop that provide fine-grained
control over Emacs 'movemail' construction.

The Emacs mail reader RMAIL is configured to be able to read mail from
a POP3 server by default.  Versions of the POP protocol older than
POP3 are not supported.  While POP3 support is typically enabled,
whether Emacs actually uses POP3 is controlled by individual users;
see the Rmail chapter of the Emacs manual.  Unless --with-mailutils is
in effect, it is a good idea to configure without POP3 support so that
users are less likely to inadvertently read email via insecure
channels.  On native MS-Windows, --with-pop is the default; on other
platforms, --without-pop is the default.

For image support you may have to download, build, and install the
appropriate image support libraries for image types other than XBM and
PBM, see the list of URLs in "Image support libraries" above.
(Note that PNG support requires libz in addition to libpng.)

To disable individual types of image support in Emacs for some reason,
even though configure finds the libraries, you can configure with one
or more of these options:

  --without-xpm          for XPM image support
  --without-jpeg         for JPEG image support
  --without-tiff         for TIFF image support
  --without-gif          for GIF image support
  --without-png          for PNG image support
  --without-rsvg         for SVG image support

Although ImageMagick support is disabled by default due to security
and stability concerns, you can enable it with --with-imagemagick.

Use --without-toolkit-scroll-bars to disable Motif or Xaw3d scroll bars.

Use --without-xim to inhibit the default use of X Input Methods.
In this case, the X resource useXIM can be used to turn on use of XIM.

Use --disable-largefile to omit support for files larger than 2GB on
systems which support that.

Use --without-sound to disable sound support.

Use --without-all for a smaller executable with fewer dependencies on
external libraries, at the cost of disabling many features.  Although
--without-all disables libraries not needed for ordinary Emacs
operation, it does enable X support, and using the GTK2 or GTK3
toolkit creates a lot of library dependencies.  So if you want to
build a small executable with very basic X support, use --without-all
--with-x-toolkit=no.  For the smallest possible executable without X,
use --without-all --without-x.  If you want to build with just a few
features enabled, you can combine --without-all with --with-FEATURE.
For example, you can use --without-all --without-x --with-dbus to
build with D-Bus support and nothing more.

Use --with-gnutls=ifavailable to use GnuTLS if available but go ahead
and build without it if not available.  This overrides Emacs's default
behavior of refusing to build if GnuTLS is absent.  When X11 support
is enabled, the libraries for gif, jpeg, png, tiff, and xpm are in the
same strongly-recommended category as GnuTLS, and have similar options.

Use --with-wide-int to implement Emacs values with the type 'long long',
even on hosts where a narrower type would do.  With this option, on a
typical 32-bit host, Emacs integers have 62 bits instead of 30.

Use --with-cairo to compile Emacs with Cairo drawing.

Use --with-modules to build Emacs with support for dynamic modules.
This needs a C compiler that supports '__attribute__ ((cleanup (...)))',
as in GCC 3.4 and later.

Use --enable-gcc-warnings to enable compile-time checks that warn
about possibly-questionable C code.  This is intended for developers
and is useful with GNU-compatible compilers.  On a recent GNU system
there should be no warnings; on older and on non-GNU systems the
generated warnings may still be useful, though you may prefer
configuring with --enable-gcc-warnings=warn-only so they are not
treated as errors.  The default is --enable-gcc-warnings=warn-only if
it appears to be a developer build, and is --disable-gcc-warnings
otherwise.

Use --disable-silent-rules to cause 'make' to give more details about
the commands it executes.  This can be helpful when debugging a build
that goes awry.  'make V=1' also enables the extra chatter.

Use --enable-link-time-optimization to enable link-time optimization.
With GCC, you need GCC 4.5.0 and later, and 'configure' arranges for
linking to be parallelized if possible.  With Clang, you need GNU
binutils with the gold linker and plugin support, along with the LLVM
gold plugin <https://llvm.org/docs/GoldPlugin.html>.  Link time
optimization is not the default as it tends to cause crashes and to
make Emacs slower.

The '--prefix=PREFIXDIR' option specifies where the installation process
should put emacs and its data files.  This defaults to '/usr/local'.
- Emacs (and the other utilities users run) go in PREFIXDIR/bin
  (unless the '--exec-prefix' option says otherwise).
- The architecture-independent files go in PREFIXDIR/share/emacs/VERSION
  (where VERSION is the version number of Emacs, like '23.2').
- The architecture-dependent files go in
  PREFIXDIR/libexec/emacs/VERSION/CONFIGURATION
  (where CONFIGURATION is the configuration name, like
  i686-pc-linux-gnu), unless the '--exec-prefix' option says otherwise.

The '--exec-prefix=EXECDIR' option allows you to specify a separate
portion of the directory tree for installing architecture-specific
files, like executables and utility programs.  If specified,
- Emacs (and the other utilities users run) go in EXECDIR/bin, and
- The architecture-dependent files go in
  EXECDIR/libexec/emacs/VERSION/CONFIGURATION.
EXECDIR/bin should be a directory that is normally in users' PATHs.

For example, the command

    ./configure --build=i386-linux-gnu --without-sound

configures Emacs to build for a 32-bit GNU/Linux distribution,
without sound support.

'configure' doesn't do any compilation or installation itself.
It just creates the files that influence those things:
'./Makefile' in the top-level directory and several subdirectories;
and './src/config.h'.

When it is done, 'configure' prints a description of what it did and
creates a shell script 'config.status' which, when run, recreates the
same configuration.  If 'configure' exits with an error after
disturbing the status quo, it removes 'config.status'.  'configure'
also creates a file 'config.cache' that saves the results of its tests
to make reconfiguring faster, and a file 'config.log' containing compiler
output (useful mainly for debugging 'configure').  You can give
'configure' the option '--cache-file=FILE' to use the results of the
tests in FILE instead of 'config.cache'.  Set FILE to '/dev/null' to
disable caching, for debugging 'configure'.

If the description of the system configuration printed by 'configure'
is not right, or if it claims some of the features or libraries are not
available when you know they are, look at the 'config.log' file for
the trace of the failed tests performed by 'configure' to check
whether these features are supported.  Typically, some test fails
because the compiler cannot find some function in the system
libraries, or some macro-processor definition in the system headers.

Some tests might fail because the compiler should look in special
directories for some header files, or link against optional
libraries, or use special compilation options.  You can force
'configure' and the build process which follows it to do that by
setting the variables CPPFLAGS, CFLAGS, LDFLAGS, LIBS, CPP and CC
before running 'configure'.  CPP is the command which invokes the
preprocessor, CPPFLAGS lists the options passed to it, CFLAGS are
compilation options, LDFLAGS are options used when linking, LIBS are
libraries to link against, and CC is the command which invokes the
compiler.  By default, gcc is used if available.

Here's an example of a 'configure' invocation, assuming a Bourne-like
shell such as Bash, which uses these variables:

  ./configure \
    CPPFLAGS='-I/foo/myinclude' LDFLAGS='-L/bar/mylib' \
    CFLAGS='-O3' LIBS='-lfoo -lbar'

(this is all one shell command).  This tells 'configure' to instruct the
preprocessor to look in the '/foo/myinclude' directory for header
files (in addition to the standard directories), instruct the linker
to look in '/bar/mylib' for libraries, pass the -O3 optimization
switch to the compiler, and link against libfoo and libbar
libraries in addition to the standard ones.

For some libraries, like Gtk+, fontconfig and ALSA, 'configure' uses
pkg-config to find where those libraries are installed.
If you want pkg-config to look in special directories, you have to set
PKG_CONFIG_PATH to point to the directories where the .pc-files for
those libraries are.  For example:

  ./configure \
    PKG_CONFIG_PATH='/usr/local/alsa/lib/pkgconfig:/opt/gtk+-2.8/lib/pkgconfig'

3b) To build in a separate directory, go to that directory
and run the program 'configure' as follows:

    SOURCE-DIR/configure CONFIGURATION-NAME [--OPTION[=VALUE]] ...

SOURCE-DIR refers to the top-level Emacs source directory which is
where Emacs's configure script is located.  'configure' looks for the
Emacs source code in the directory that 'configure' is in.

4) Put into './lisp/site-init.el' or './lisp/site-load.el' any Emacs
Lisp code you want Emacs to load before it is dumped out.  Use
site-load.el for additional libraries if you arrange for their
documentation strings to be in the etc/DOC file (see
src/Makefile.in if you wish to figure out how to do that).  For all
else, use site-init.el.  Do not load byte-compiled code which
was built with a non-nil value of 'byte-compile-dynamic'.

It is not a good idea to edit the normal .el files that come with Emacs.
Instead, use a file like site-init.el to change settings.

To change the value of a variable that is already defined in Emacs,
you should use the Lisp function 'setq', not 'defvar'.  For example,

     (setq news-inews-program "/usr/bin/inews")

is how you would override the default value of the variable
news-inews-program.

Before you override a variable this way, *look at the value* that the
variable gets by default!  Make sure you know what kind of value the
variable should have.  If you don't pay attention to what you are
doing, you'll make a mistake.

The 'site-*.el' files are nonexistent in the distribution.  You do not
need to create them if you have nothing to put in them.

5) Refer to the file './etc/TERMS' for information on fields you may
wish to add to various termcap entries.  (This is unlikely to be necessary.)

6) Run 'make' in the top directory of the Emacs distribution to finish
building Emacs in the standard way.  The final executable file is
named 'src/emacs'.  You can execute this file "in place" without
copying it, if you wish; then it automatically uses the sibling
directories ../lisp, ../lib-src, ../info.

Or you can "install" the executable and the other files into their
installed locations, with 'make install'.  By default, Emacs's files
are installed in the following directories:

'/usr/local/bin' holds the executable programs users normally run -
		'emacs', 'etags', 'ctags', 'emacsclient'.

'/usr/local/share/emacs/VERSION/lisp' holds the Emacs Lisp library;
		'VERSION' stands for the number of the Emacs version
		you are installing, like '23.1' or '23.2'.  Since the
		Lisp library changes from one version of Emacs to
		another, including the version number in the path
		allows you to have several versions of Emacs installed
		at the same time; in particular, you don't have to
		make Emacs unavailable while installing a new version.

'/usr/local/share/emacs/VERSION/etc' holds the Emacs tutorial, the DOC
		file, and other architecture-independent files Emacs
		might need while running.

'/usr/local/libexec/emacs/VERSION/CONFIGURATION-NAME' contains executable
		programs used by Emacs that users are not expected to
		run themselves.
		'VERSION' is the number of the Emacs version you are
		installing, and 'CONFIGURATION-NAME' is the value
		deduced by the 'configure' program to identify the
		architecture and operating system of your machine,
		like 'i686-pc-linux-gnu' or 'sparc-sun-sunos'.  Since
		these files are specific to the version of Emacs,
		operating system, and architecture in use, including
		the configuration name in the path allows you to have
		several versions of Emacs for any mix of machines and
		operating systems installed at the same time; this is
		useful for sites at which different kinds of machines
		share the file system Emacs is installed on.

'/usr/local/share/info' holds the on-line documentation for Emacs,
		known as "info files".  Many other GNU programs are
		documented using info files as well, so this directory
		stands apart from the other, Emacs-specific directories.

'/usr/local/share/man/man1' holds the man pages for the programs installed
		in '/usr/local/bin'.

Any version of Emacs, whether installed or not, also looks for Lisp
files in these directories.

'/usr/local/share/emacs/VERSION/site-lisp' holds the local Emacs Lisp
		files installed for Emacs version VERSION only.

'/usr/local/share/emacs/site-lisp' holds the local Emacs Lisp
		files installed for all Emacs versions.

		When Emacs is installed, it searches for its Lisp files
		in '/usr/local/share/emacs/VERSION/site-lisp', then in
		'/usr/local/share/emacs/site-lisp', and finally in
		'/usr/local/share/emacs/VERSION/lisp'.

If these directories are not what you want, you can specify where to
install Emacs's libraries and data files or where Emacs should search
for its Lisp files by giving values for 'make' variables as part of
the command.  See the section below called 'MAKE VARIABLES' for more
information on this.

7) Check the file 'dir' in your site's info directory (usually
/usr/local/share/info) to make sure that it has a menu entry for the
Emacs info files.

8) If your system uses lock files to interlock access to mailer inbox files,
and if --with-mailutils is not in effect, then you might need to
make the Emacs-specific 'movemail' program setuid or setgid in order
to enable it to write the lock files.  We believe this is safe.

9) You are done!  You can remove executables and object files from
the build directory by typing 'make clean'.  To also remove the files
that 'configure' created (so you can compile Emacs for a different
configuration), type 'make distclean'.


MAKE VARIABLES

You can change where the build process installs Emacs and its data
files by specifying values for 'make' variables as part of the 'make'
command line.  For example, if you type

    make install bindir=/usr/local/gnubin

the 'bindir=/usr/local/gnubin' argument indicates that the Emacs
executable files should go in '/usr/local/gnubin', not
'/usr/local/bin'.

Here is a complete list of the variables you may want to set.

'bindir' indicates where to put executable programs that users can
	run.  This defaults to /usr/local/bin.

'datadir' indicates where to put the architecture-independent
	read-only data files that Emacs refers to while it runs; it
	defaults to /usr/local/share.  We create the following
	subdirectories under 'datadir':
	- 'emacs/VERSION/lisp', containing the Emacs Lisp library, and
	- 'emacs/VERSION/etc', containing the tutorials, DOC file, etc.
	'VERSION' is the number of the Emacs version you are installing,
	like '23.1' or '23.2'.  Since these files vary from one version
	of Emacs to another, including the version number in the path
	allows you to have several versions of Emacs installed at the
	same time; this means that you don't have to make Emacs
	unavailable while installing a new version.

'libexecdir' indicates where to put architecture-specific data files that
	Emacs refers to as it runs; it defaults to '/usr/local/libexec'.
	We create the following subdirectories under 'libexecdir':
	- 'emacs/VERSION/CONFIGURATION-NAME', containing executable
		programs used by Emacs that users are not expected to run
		themselves.
	'VERSION' is the number of the Emacs version you are installing,
	and 'CONFIGURATION-NAME' is the value deduced by the
	'configure' program to identify the architecture and operating
	system of your machine, like 'i686-pc-linux-gnu' or 'sparc-sun-sunos'.
	Since these files are specific to the version of Emacs,
	operating system, and architecture in use, including the
	configuration name in the path allows you to have several
	versions of Emacs for any mix of machines and operating
	systems installed at the same time; this is useful for sites
	at which different kinds of machines share the file system
	Emacs is installed on.

'infodir' indicates where to put the info files distributed with
	Emacs; it defaults to '/usr/local/share/info'.

'mandir' indicates where to put the man pages for Emacs and its
	utilities (like 'etags'); it defaults to
	'/usr/local/share/man/man1'.

'prefix' doesn't give a path for any specific part of Emacs; instead,
	its value is used to determine the defaults for all the
	architecture-independent path variables - 'datadir',
	'sharedstatedir', 'infodir', and 'mandir'.  Its default value is
	'/usr/local'; the other variables add on 'lib' or 'man' to it
	by default.

	For example, suppose your site generally places GNU software
	under '/usr/users/software/gnusoft' instead of '/usr/local'.
	By including
	    'prefix=/usr/users/software/gnusoft'
	in the arguments to 'make', you can instruct the build process
	to place all of the Emacs data files in the appropriate
	directories under that path.

'exec_prefix' serves the same purpose as 'prefix', but instead
	determines the default values for the architecture-dependent
	path variables - 'bindir' and 'libexecdir'.

The above variables serve analogous purposes in the makefiles for all
GNU software; the following variables are specific to Emacs.

'archlibdir' indicates where Emacs installs and expects the executable
	files and other architecture-dependent data it uses while
	running.  Its default value, based on 'libexecdir' (which
	see), is '/usr/local/libexec/emacs/VERSION/CONFIGURATION-NAME'
	(where VERSION and CONFIGURATION-NAME are as described above).

'GZIP_PROG' is the name of the executable that compresses installed info,
	manual, and .el files.  It defaults to gzip.  Setting it to
	the empty string suppresses compression.

Remember that you must specify any variable values you need each time
you run 'make' in the top directory.  If you run 'make' once to build
emacs, test it, and then run 'make' again to install the files, you
must provide the same variable settings each time.  To make the
settings persist, you can edit them into the 'Makefile' in the top
directory, but be aware that running the 'configure' program erases
'Makefile' and rebuilds it from 'Makefile.in'.

The path for finding Lisp files is specified in src/epaths.h,
a file which is generated by running configure.  To change the path,
you can edit the definition of PATH_LOADSEARCH in that file
before you run 'make'.

The top-level Makefile stores the variable settings it used in the
Makefiles for the subdirectories, so you don't have to specify them
when running make in the subdirectories.


PROBLEMS

See the file './etc/PROBLEMS' for a list of various problems sometimes
encountered, and what to do about them.

This file is part of GNU Emacs.

GNU Emacs is free software: you can redistribute it and/or modify
it under the terms of the GNU General Public License as published by
the Free Software Foundation, either version 3 of the License, or
(at your option) any later version.

GNU Emacs is distributed in the hope that it will be useful,
but WITHOUT ANY WARRANTY; without even the implied warranty of
MERCHANTABILITY or FITNESS FOR A PARTICULAR PURPOSE.  See the
GNU General Public License for more details.

You should have received a copy of the GNU General Public License
along with GNU Emacs.  If not, see <https://www.gnu.org/licenses/>.<|MERGE_RESOLUTION|>--- conflicted
+++ resolved
@@ -33,26 +33,12 @@
 sections of this guide will help you do that, so please refer to those
 sections if you need to.
 
-<<<<<<< HEAD
-  0. Before you start: Remacs uses cargo for its build process. if you
-     build as an unpriviledged user and then install as an
-     administrator cargo will rebuild remacs. Make sure you have the
-     right nightly version, as found in the file './rust-toolchain',
-     installed for both users.
-
-  1. Unpacking the Emacs 25 release requires about 200 MB of free
-  disk space.  Building Emacs uses about another 200 MB of space.
-  The final installed Emacs uses about 150 MB of disk space.
-  This includes the space-saving that comes from automatically
-  compressing the Lisp source files on installation.
-=======
   1.  Obtain and unpack the Emacs release, with commands like this:
 
 		 wget https://ftp.gnu.org/gnu/emacs/emacs-VERSION.tar.xz
 		 tar -xf emacs-VERSION.tar.xz
 
       where VERSION is the Emacs version number.
->>>>>>> 3bce7ec3
 
   2a. 'cd' to the directory where you unpacked Emacs and invoke the
       'configure' script:
