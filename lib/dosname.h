--- conflicted
+++ resolved
@@ -21,13 +21,8 @@
 #ifndef _DOSNAME_H
 #define _DOSNAME_H
 
-<<<<<<< HEAD
-#if (defined _WIN32 || defined __WIN32__ ||     \
-     defined __CYGWIN__ || defined __EMX__)
-=======
 #if (defined _WIN32 || defined __CYGWIN__ \
      || defined __EMX__ || defined __MSDOS__ || defined __DJGPP__)
->>>>>>> 3bce7ec3
    /* This internal macro assumes ASCII, but all hosts that support drive
       letters use ASCII.  */
 # define _IS_DRIVE_LETTER(C) (((unsigned int) (C) | ('a' - 'A')) - 'a'  \
