/* Functions to compute MD5 message digest of files or memory blocks.
   according to the definition of MD5 in RFC 1321 from April 1992.
<<<<<<< HEAD
   Copyright (C) 1995-1997, 1999-2001, 2005-2006, 2008-2015 Free Software
   Foundation, Inc.
=======
   Copyright (C) 1995-1997, 1999-2001, 2005-2006, 2008-2015 Free
   Software Foundation, Inc.
>>>>>>> a012c7bb
   This file is part of the GNU C Library.

   This program is free software; you can redistribute it and/or modify it
   under the terms of the GNU General Public License as published by the
   Free Software Foundation; either version 3, or (at your option) any
   later version.

   This program is distributed in the hope that it will be useful,
   but WITHOUT ANY WARRANTY; without even the implied warranty of
   MERCHANTABILITY or FITNESS FOR A PARTICULAR PURPOSE.  See the
   GNU General Public License for more details.

   You should have received a copy of the GNU General Public License
   along with this program; if not, see <http://www.gnu.org/licenses/>.  */

/* Written by Ulrich Drepper <drepper@gnu.ai.mit.edu>, 1995.  */

#include <config.h>

#if HAVE_OPENSSL_MD5
# define GL_OPENSSL_INLINE _GL_EXTERN_INLINE
#endif
#include "md5.h"

#include <stdalign.h>
#include <stdint.h>
#include <stdlib.h>
#include <string.h>
#include <sys/types.h>

#if USE_UNLOCKED_IO
# include "unlocked-io.h"
#endif

#ifdef _LIBC
# include <endian.h>
# if __BYTE_ORDER == __BIG_ENDIAN
#  define WORDS_BIGENDIAN 1
# endif
/* We need to keep the namespace clean so define the MD5 function
   protected using leading __ .  */
# define md5_init_ctx __md5_init_ctx
# define md5_process_block __md5_process_block
# define md5_process_bytes __md5_process_bytes
# define md5_finish_ctx __md5_finish_ctx
# define md5_read_ctx __md5_read_ctx
# define md5_stream __md5_stream
# define md5_buffer __md5_buffer
#endif

#ifdef WORDS_BIGENDIAN
# define SWAP(n)                                                        \
    (((n) << 24) | (((n) & 0xff00) << 8) | (((n) >> 8) & 0xff00) | ((n) >> 24))
#else
# define SWAP(n) (n)
#endif

#define BLOCKSIZE 32768
#if BLOCKSIZE % 64 != 0
# error "invalid BLOCKSIZE"
#endif

#if ! HAVE_OPENSSL_MD5
/* This array contains the bytes used to pad the buffer to the next
   64-byte boundary.  (RFC 1321, 3.1: Step 1)  */
static const unsigned char fillbuf[64] = { 0x80, 0 /* , 0, 0, ...  */ };


/* Initialize structure containing state of computation.
   (RFC 1321, 3.3: Step 3)  */
void
md5_init_ctx (struct md5_ctx *ctx)
{
  ctx->A = 0x67452301;
  ctx->B = 0xefcdab89;
  ctx->C = 0x98badcfe;
  ctx->D = 0x10325476;

  ctx->total[0] = ctx->total[1] = 0;
  ctx->buflen = 0;
}

/* Copy the 4 byte value from v into the memory location pointed to by *cp,
   If your architecture allows unaligned access this is equivalent to
   * (uint32_t *) cp = v  */
static void
set_uint32 (char *cp, uint32_t v)
{
  memcpy (cp, &v, sizeof v);
}

/* Put result from CTX in first 16 bytes following RESBUF.  The result
   must be in little endian byte order.  */
void *
md5_read_ctx (const struct md5_ctx *ctx, void *resbuf)
{
  char *r = resbuf;
  set_uint32 (r + 0 * sizeof ctx->A, SWAP (ctx->A));
  set_uint32 (r + 1 * sizeof ctx->B, SWAP (ctx->B));
  set_uint32 (r + 2 * sizeof ctx->C, SWAP (ctx->C));
  set_uint32 (r + 3 * sizeof ctx->D, SWAP (ctx->D));

  return resbuf;
}

/* Process the remaining bytes in the internal buffer and the usual
   prolog according to the standard and write the result to RESBUF.  */
void *
md5_finish_ctx (struct md5_ctx *ctx, void *resbuf)
{
  /* Take yet unprocessed bytes into account.  */
  uint32_t bytes = ctx->buflen;
  size_t size = (bytes < 56) ? 64 / 4 : 64 * 2 / 4;

  /* Now count remaining bytes.  */
  ctx->total[0] += bytes;
  if (ctx->total[0] < bytes)
    ++ctx->total[1];

  /* Put the 64-bit file length in *bits* at the end of the buffer.  */
  ctx->buffer[size - 2] = SWAP (ctx->total[0] << 3);
  ctx->buffer[size - 1] = SWAP ((ctx->total[1] << 3) | (ctx->total[0] >> 29));

  memcpy (&((char *) ctx->buffer)[bytes], fillbuf, (size - 2) * 4 - bytes);

  /* Process last bytes.  */
  md5_process_block (ctx->buffer, size * 4, ctx);

  return md5_read_ctx (ctx, resbuf);
}
#endif

/* Compute MD5 message digest for bytes read from STREAM.  The
   resulting message digest number will be written into the 16 bytes
   beginning at RESBLOCK.  */
int
md5_stream (FILE *stream, void *resblock)
{
  struct md5_ctx ctx;
  size_t sum;

  char *buffer = malloc (BLOCKSIZE + 72);
  if (!buffer)
    return 1;

  /* Initialize the computation context.  */
  md5_init_ctx (&ctx);

  /* Iterate over full file contents.  */
  while (1)
    {
      /* We read the file in blocks of BLOCKSIZE bytes.  One call of the
         computation function processes the whole buffer so that with the
         next round of the loop another block can be read.  */
      size_t n;
      sum = 0;

      /* Read block.  Take care for partial reads.  */
      while (1)
        {
          n = fread (buffer + sum, 1, BLOCKSIZE - sum, stream);

          sum += n;

          if (sum == BLOCKSIZE)
            break;

          if (n == 0)
            {
              /* Check for the error flag IFF N == 0, so that we don't
                 exit the loop after a partial read due to e.g., EAGAIN
                 or EWOULDBLOCK.  */
              if (ferror (stream))
                {
                  free (buffer);
                  return 1;
                }
              goto process_partial_block;
            }

          /* We've read at least one byte, so ignore errors.  But always
             check for EOF, since feof may be true even though N > 0.
             Otherwise, we could end up calling fread after EOF.  */
          if (feof (stream))
            goto process_partial_block;
        }

      /* Process buffer with BLOCKSIZE bytes.  Note that
         BLOCKSIZE % 64 == 0
       */
      md5_process_block (buffer, BLOCKSIZE, &ctx);
    }

process_partial_block:

  /* Process any remaining bytes.  */
  if (sum > 0)
    md5_process_bytes (buffer, sum, &ctx);

  /* Construct result in desired memory.  */
  md5_finish_ctx (&ctx, resblock);
  free (buffer);
  return 0;
}

#if ! HAVE_OPENSSL_MD5
/* Compute MD5 message digest for LEN bytes beginning at BUFFER.  The
   result is always in little endian byte order, so that a byte-wise
   output yields to the wanted ASCII representation of the message
   digest.  */
void *
md5_buffer (const char *buffer, size_t len, void *resblock)
{
  struct md5_ctx ctx;

  /* Initialize the computation context.  */
  md5_init_ctx (&ctx);

  /* Process whole buffer but last len % 64 bytes.  */
  md5_process_bytes (buffer, len, &ctx);

  /* Put result in desired memory area.  */
  return md5_finish_ctx (&ctx, resblock);
}


void
md5_process_bytes (const void *buffer, size_t len, struct md5_ctx *ctx)
{
  /* When we already have some bits in our internal buffer concatenate
     both inputs first.  */
  if (ctx->buflen != 0)
    {
      size_t left_over = ctx->buflen;
      size_t add = 128 - left_over > len ? len : 128 - left_over;

      memcpy (&((char *) ctx->buffer)[left_over], buffer, add);
      ctx->buflen += add;

      if (ctx->buflen > 64)
        {
          md5_process_block (ctx->buffer, ctx->buflen & ~63, ctx);

          ctx->buflen &= 63;
          /* The regions in the following copy operation cannot overlap.  */
          memcpy (ctx->buffer,
                  &((char *) ctx->buffer)[(left_over + add) & ~63],
                  ctx->buflen);
        }

      buffer = (const char *) buffer + add;
      len -= add;
    }

  /* Process available complete blocks.  */
  if (len >= 64)
    {
#if !_STRING_ARCH_unaligned
# define UNALIGNED_P(p) ((uintptr_t) (p) % alignof (uint32_t) != 0)
      if (UNALIGNED_P (buffer))
        while (len > 64)
          {
            md5_process_block (memcpy (ctx->buffer, buffer, 64), 64, ctx);
            buffer = (const char *) buffer + 64;
            len -= 64;
          }
      else
#endif
        {
          md5_process_block (buffer, len & ~63, ctx);
          buffer = (const char *) buffer + (len & ~63);
          len &= 63;
        }
    }

  /* Move remaining bytes in internal buffer.  */
  if (len > 0)
    {
      size_t left_over = ctx->buflen;

      memcpy (&((char *) ctx->buffer)[left_over], buffer, len);
      left_over += len;
      if (left_over >= 64)
        {
          md5_process_block (ctx->buffer, 64, ctx);
          left_over -= 64;
          memcpy (ctx->buffer, &ctx->buffer[16], left_over);
        }
      ctx->buflen = left_over;
    }
}


/* These are the four functions used in the four steps of the MD5 algorithm
   and defined in the RFC 1321.  The first function is a little bit optimized
   (as found in Colin Plumbs public domain implementation).  */
/* #define FF(b, c, d) ((b & c) | (~b & d)) */
#define FF(b, c, d) (d ^ (b & (c ^ d)))
#define FG(b, c, d) FF (d, b, c)
#define FH(b, c, d) (b ^ c ^ d)
#define FI(b, c, d) (c ^ (b | ~d))

/* Process LEN bytes of BUFFER, accumulating context into CTX.
   It is assumed that LEN % 64 == 0.  */

void
md5_process_block (const void *buffer, size_t len, struct md5_ctx *ctx)
{
  uint32_t correct_words[16];
  const uint32_t *words = buffer;
  size_t nwords = len / sizeof (uint32_t);
  const uint32_t *endp = words + nwords;
  uint32_t A = ctx->A;
  uint32_t B = ctx->B;
  uint32_t C = ctx->C;
  uint32_t D = ctx->D;
  uint32_t lolen = len;

  /* First increment the byte count.  RFC 1321 specifies the possible
     length of the file up to 2^64 bits.  Here we only compute the
     number of bytes.  Do a double word increment.  */
  ctx->total[0] += lolen;
  ctx->total[1] += (len >> 31 >> 1) + (ctx->total[0] < lolen);

  /* Process all bytes in the buffer with 64 bytes in each round of
     the loop.  */
  while (words < endp)
    {
      uint32_t *cwp = correct_words;
      uint32_t A_save = A;
      uint32_t B_save = B;
      uint32_t C_save = C;
      uint32_t D_save = D;

      /* First round: using the given function, the context and a constant
         the next context is computed.  Because the algorithms processing
         unit is a 32-bit word and it is determined to work on words in
         little endian byte order we perhaps have to change the byte order
         before the computation.  To reduce the work for the next steps
         we store the swapped words in the array CORRECT_WORDS.  */

#define OP(a, b, c, d, s, T)                                            \
      do                                                                \
        {                                                               \
          a += FF (b, c, d) + (*cwp++ = SWAP (*words)) + T;             \
          ++words;                                                      \
          CYCLIC (a, s);                                                \
          a += b;                                                       \
        }                                                               \
      while (0)

      /* It is unfortunate that C does not provide an operator for
         cyclic rotation.  Hope the C compiler is smart enough.  */
#define CYCLIC(w, s) (w = (w << s) | (w >> (32 - s)))

      /* Before we start, one word to the strange constants.
         They are defined in RFC 1321 as

         T[i] = (int) (4294967296.0 * fabs (sin (i))), i=1..64

         Here is an equivalent invocation using Perl:

         perl -e 'foreach(1..64){printf "0x%08x\n", int (4294967296 * abs (sin $_))}'
       */

      /* Round 1.  */
      OP (A, B, C, D, 7, 0xd76aa478);
      OP (D, A, B, C, 12, 0xe8c7b756);
      OP (C, D, A, B, 17, 0x242070db);
      OP (B, C, D, A, 22, 0xc1bdceee);
      OP (A, B, C, D, 7, 0xf57c0faf);
      OP (D, A, B, C, 12, 0x4787c62a);
      OP (C, D, A, B, 17, 0xa8304613);
      OP (B, C, D, A, 22, 0xfd469501);
      OP (A, B, C, D, 7, 0x698098d8);
      OP (D, A, B, C, 12, 0x8b44f7af);
      OP (C, D, A, B, 17, 0xffff5bb1);
      OP (B, C, D, A, 22, 0x895cd7be);
      OP (A, B, C, D, 7, 0x6b901122);
      OP (D, A, B, C, 12, 0xfd987193);
      OP (C, D, A, B, 17, 0xa679438e);
      OP (B, C, D, A, 22, 0x49b40821);

      /* For the second to fourth round we have the possibly swapped words
         in CORRECT_WORDS.  Redefine the macro to take an additional first
         argument specifying the function to use.  */
#undef OP
#define OP(f, a, b, c, d, k, s, T)                                      \
      do                                                                \
        {                                                               \
          a += f (b, c, d) + correct_words[k] + T;                      \
          CYCLIC (a, s);                                                \
          a += b;                                                       \
        }                                                               \
      while (0)

      /* Round 2.  */
      OP (FG, A, B, C, D, 1, 5, 0xf61e2562);
      OP (FG, D, A, B, C, 6, 9, 0xc040b340);
      OP (FG, C, D, A, B, 11, 14, 0x265e5a51);
      OP (FG, B, C, D, A, 0, 20, 0xe9b6c7aa);
      OP (FG, A, B, C, D, 5, 5, 0xd62f105d);
      OP (FG, D, A, B, C, 10, 9, 0x02441453);
      OP (FG, C, D, A, B, 15, 14, 0xd8a1e681);
      OP (FG, B, C, D, A, 4, 20, 0xe7d3fbc8);
      OP (FG, A, B, C, D, 9, 5, 0x21e1cde6);
      OP (FG, D, A, B, C, 14, 9, 0xc33707d6);
      OP (FG, C, D, A, B, 3, 14, 0xf4d50d87);
      OP (FG, B, C, D, A, 8, 20, 0x455a14ed);
      OP (FG, A, B, C, D, 13, 5, 0xa9e3e905);
      OP (FG, D, A, B, C, 2, 9, 0xfcefa3f8);
      OP (FG, C, D, A, B, 7, 14, 0x676f02d9);
      OP (FG, B, C, D, A, 12, 20, 0x8d2a4c8a);

      /* Round 3.  */
      OP (FH, A, B, C, D, 5, 4, 0xfffa3942);
      OP (FH, D, A, B, C, 8, 11, 0x8771f681);
      OP (FH, C, D, A, B, 11, 16, 0x6d9d6122);
      OP (FH, B, C, D, A, 14, 23, 0xfde5380c);
      OP (FH, A, B, C, D, 1, 4, 0xa4beea44);
      OP (FH, D, A, B, C, 4, 11, 0x4bdecfa9);
      OP (FH, C, D, A, B, 7, 16, 0xf6bb4b60);
      OP (FH, B, C, D, A, 10, 23, 0xbebfbc70);
      OP (FH, A, B, C, D, 13, 4, 0x289b7ec6);
      OP (FH, D, A, B, C, 0, 11, 0xeaa127fa);
      OP (FH, C, D, A, B, 3, 16, 0xd4ef3085);
      OP (FH, B, C, D, A, 6, 23, 0x04881d05);
      OP (FH, A, B, C, D, 9, 4, 0xd9d4d039);
      OP (FH, D, A, B, C, 12, 11, 0xe6db99e5);
      OP (FH, C, D, A, B, 15, 16, 0x1fa27cf8);
      OP (FH, B, C, D, A, 2, 23, 0xc4ac5665);

      /* Round 4.  */
      OP (FI, A, B, C, D, 0, 6, 0xf4292244);
      OP (FI, D, A, B, C, 7, 10, 0x432aff97);
      OP (FI, C, D, A, B, 14, 15, 0xab9423a7);
      OP (FI, B, C, D, A, 5, 21, 0xfc93a039);
      OP (FI, A, B, C, D, 12, 6, 0x655b59c3);
      OP (FI, D, A, B, C, 3, 10, 0x8f0ccc92);
      OP (FI, C, D, A, B, 10, 15, 0xffeff47d);
      OP (FI, B, C, D, A, 1, 21, 0x85845dd1);
      OP (FI, A, B, C, D, 8, 6, 0x6fa87e4f);
      OP (FI, D, A, B, C, 15, 10, 0xfe2ce6e0);
      OP (FI, C, D, A, B, 6, 15, 0xa3014314);
      OP (FI, B, C, D, A, 13, 21, 0x4e0811a1);
      OP (FI, A, B, C, D, 4, 6, 0xf7537e82);
      OP (FI, D, A, B, C, 11, 10, 0xbd3af235);
      OP (FI, C, D, A, B, 2, 15, 0x2ad7d2bb);
      OP (FI, B, C, D, A, 9, 21, 0xeb86d391);

      /* Add the starting values of the context.  */
      A += A_save;
      B += B_save;
      C += C_save;
      D += D_save;
    }

  /* Put checksum in context given as argument.  */
  ctx->A = A;
  ctx->B = B;
  ctx->C = C;
  ctx->D = D;
}
#endif<|MERGE_RESOLUTION|>--- conflicted
+++ resolved
@@ -1,12 +1,7 @@
 /* Functions to compute MD5 message digest of files or memory blocks.
    according to the definition of MD5 in RFC 1321 from April 1992.
-<<<<<<< HEAD
-   Copyright (C) 1995-1997, 1999-2001, 2005-2006, 2008-2015 Free Software
-   Foundation, Inc.
-=======
    Copyright (C) 1995-1997, 1999-2001, 2005-2006, 2008-2015 Free
    Software Foundation, Inc.
->>>>>>> a012c7bb
    This file is part of the GNU C Library.
 
    This program is free software; you can redistribute it and/or modify it
