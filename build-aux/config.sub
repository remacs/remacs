--- conflicted
+++ resolved
@@ -2,11 +2,7 @@
 # Configuration validation subroutine script.
 #   Copyright 1992-2017 Free Software Foundation, Inc.
 
-<<<<<<< HEAD
-timestamp='2017-09-26'
-=======
 timestamp='2017-11-01'
->>>>>>> aa754246
 
 # This file is free software; you can redistribute it and/or modify it
 # under the terms of the GNU General Public License as published by
