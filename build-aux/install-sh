--- conflicted
+++ resolved
@@ -1,11 +1,7 @@
 #!/bin/sh
 # install - install a program, script, or datafile
 
-<<<<<<< HEAD
-scriptversion=2018-03-07.03; # UTC
-=======
 scriptversion=2018-03-11.20; # UTC
->>>>>>> 7bedc881
 
 # This originates from X11R5 (mit/util/scripts/install.sh), which was
 # later released in X11R6 (xc/config/util/install.sh) with the
