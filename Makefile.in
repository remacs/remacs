--- conflicted
+++ resolved
@@ -703,18 +703,10 @@
 
 install-etc:
 	umask 022; ${MKDIR_P} "$(DESTDIR)${desktopdir}"
-<<<<<<< HEAD
-	emacs_name=`echo remacs | sed '$(TRANSFORM)'`; \
-	tmp=etc/$${emacs_name}.tmpdesktop; rm -f $${tmp}; \
-	sed -e "/^Exec=remacs/ s/remacs/$${emacs_name}/" \
-	  -e "/^Icon=remacs/ s/remacs/$${emacs_name}/" \
+	tmp=etc/emacs.tmpdesktop; rm -f $${tmp}; \
+	sed -e "/^Exec=remacs/ s/remacs/${EMACS_NAME}/" \
+	  -e "/^Icon=remacs/ s/remacs/${EMACS_NAME}/" \
 	  ${srcdir}/etc/remacs.desktop > $${tmp}; \
-=======
-	tmp=etc/emacs.tmpdesktop; rm -f $${tmp}; \
-	sed -e "/^Exec=emacs/ s/emacs/${EMACS_NAME}/" \
-	  -e "/^Icon=emacs/ s/emacs/${EMACS_NAME}/" \
-	  ${srcdir}/etc/emacs.desktop > $${tmp}; \
->>>>>>> 443f3716
 	${INSTALL_DATA} $${tmp} "$(DESTDIR)${desktopdir}/${EMACS_NAME}.desktop"; \
 	rm -f $${tmp}
 	umask 022; ${MKDIR_P} "$(DESTDIR)${appdatadir}"
@@ -724,25 +716,13 @@
 	${INSTALL_DATA} $${tmp} "$(DESTDIR)${appdatadir}/${EMACS_NAME}.appdata.xml"; \
 	rm -f $${tmp}
 	umask 022; $(MKDIR_P) "$(DESTDIR)$(systemdunitdir)"
-<<<<<<< HEAD
 	tmp=etc/remacs.tmpservice; rm -f $${tmp}; \
-	emacs_name=`echo remacs | sed '$(TRANSFORM)'`; \
-	exe_name=$${emacs_name}${EXEEXT}; \
 	client_name=`echo remacsclient | sed '$(TRANSFORM)'`${EXEEXT}; \
 	sed -e '/^##/d' \
-	  -e "/^Documentation/ s/remacs(1)/$${emacs_name}(1)/" \
-	  -e "/^ExecStart/ s|remacs|${bindir}/$${exe_name}|" \
+	  -e "/^Documentation/ s/remacs(1)/${EMACS_NAME}(1)/" \
+	  -e "/^ExecStart/ s|remacs|${bindir}/${EMACS}|" \
 	  -e "/^ExecStop/ s|remacsclient|${bindir}/$${client_name}|" \
 	  ${srcdir}/etc/remacs.service > $${tmp}; \
-=======
-	tmp=etc/emacs.tmpservice; rm -f $${tmp}; \
-	client_name=`echo emacsclient | sed '$(TRANSFORM)'`${EXEEXT}; \
-	sed -e '/^##/d' \
-	  -e "/^Documentation/ s/emacs(1)/${EMACS_NAME}(1)/" \
-	  -e "/^ExecStart/ s|emacs|${bindir}/${EMACS}|" \
-	  -e "/^ExecStop/ s|emacsclient|${bindir}/$${client_name}|" \
-	  ${srcdir}/etc/emacs.service > $${tmp}; \
->>>>>>> 443f3716
 	$(INSTALL_DATA) $${tmp} "$(DESTDIR)$(systemdunitdir)/${EMACS_NAME}.service"; \
 	rm -f $${tmp}
 	thisdir=`/bin/pwd`; \
