--- conflicted
+++ resolved
@@ -93,8 +93,8 @@
   "Set Emacs version to VERSION in relevant files under ROOT.
 Root must be the root of an Emacs source tree."
   (interactive (list
-		(read-directory-name "Emacs root directory: " source-directory)
-		(read-string "Version number: " emacs-version)))
+		        (read-directory-name "Emacs root directory: " source-directory)
+		        (read-string "Version number: " emacs-version)))
   (unless (file-exists-p (expand-file-name "src/emacs.c" root))
     (user-error "%s doesn't seem to be the root of an Emacs source tree" root))
   (message "Setting version numbers...")
@@ -102,24 +102,15 @@
   ;; `README', but since `set-version-in-file' only replaces the first
   ;; occurrence, it won't be replaced.
   (set-version-in-file root "README" version
-		       (rx (and "version" (1+ space)
-				(submatch (1+ (in "0-9."))))))
+		               (rx (and "version" (1+ space)
+				                (submatch (1+ (in "0-9."))))))
   (set-version-in-file root "configure.ac" version
-		       (rx (and "AC_INIT" (1+ (not (in ?,)))
+		               (rx (and "AC_INIT" (1+ (not (in ?,)))
                                 ?, (0+ space)
                                 (submatch (1+ (in "0-9."))))))
   (set-version-in-file root "nt/README.W32" version
-		       (rx (and "version" (1+ space)
-				(submatch (1+ (in "0-9."))))))
-<<<<<<< HEAD
-=======
-  ;; TODO: msdos could easily extract the version number from
-  ;; configure.ac with sed, rather than duplicating the information.
-  (set-version-in-file root "msdos/sed2v2.inp" version
-		       (rx (and bol "/^#undef " (1+ not-newline)
-				"define PACKAGE_VERSION" (1+ space) "\""
-				(submatch (1+ (in "0-9."))))))
->>>>>>> 3ca4a3c8
+		               (rx (and "version" (1+ space)
+				                (submatch (1+ (in "0-9."))))))
   ;; Major version only.
   (when (string-match "\\([0-9]\\{2,\\}\\)" version)
     (let ((newmajor (match-string 1 version)))
@@ -193,9 +184,9 @@
         (dolist (s '("Installation Changes" "Startup Changes" "Changes"
                      "Editing Changes"
                      "Changes in Specialized Modes and Packages"
-                          "New Modes and Packages"
-                          "Incompatible Lisp Changes"
-                          "Lisp Changes"))
+                     "New Modes and Packages"
+                     "Incompatible Lisp Changes"
+                     "Lisp Changes"))
           (insert (format "\n \n* %s in Emacs %s\n" s newshort)))
         (insert (format "\n