#!/usr/bin/env bash
### update_autogen - update some auto-generated files in the Emacs tree

## Copyright (C) 2011-2017 Free Software Foundation, Inc.

## Author: Glenn Morris <rgm@gnu.org>

## This file is part of GNU Emacs.

## GNU Emacs is free software: you can redistribute it and/or modify
## it under the terms of the GNU General Public License as published by
## the Free Software Foundation, either version 3 of the License, or
## (at your option) any later version.

## GNU Emacs is distributed in the hope that it will be useful,
## but WITHOUT ANY WARRANTY; without even the implied warranty of
## MERCHANTABILITY or FITNESS FOR A PARTICULAR PURPOSE.  See the
## GNU General Public License for more details.

## You should have received a copy of the GNU General Public License
## along with GNU Emacs.  If not, see <http://www.gnu.org/licenses/>.

### Commentary:

## This is a helper script to update some generated files in the Emacs
## repository.  This is suitable for running from cron.
## Only Emacs maintainers need use this, so it uses bash features.
##
## By default, it updates the versioned loaddefs-like files in lisp,
## except ldefs-boot.el.

### Code:

die ()                 # write error to stderr and exit
{
    [ $# -gt 0 ] && echo "$PN: $@" >&2
    exit 1
}

PN=${0##*/}                     # basename of script
PD=${0%/*}

[ "$PD" = "$0" ] && PD=.        # if PATH includes PWD

## This should be the admin directory.
cd $PD
cd ../
[ -d admin ] || die "Could not locate admin directory"

if [ -d .bzr ]; then
    vcs=bzr
elif [ -e .git ]; then
    vcs=git
else
    die "Cannot determine vcs"
fi


usage ()
{
    cat 1>&2 <<EOF
Usage: ${PN} [-f] [-c] [-q] [-A dir] [-I] [-L] [-C] [-- make-flags]
Update some auto-generated files in the Emacs tree.
By default, only does the versioned loaddefs-like files in lisp/.
This requires a build.  Passes any non-option args to make (eg -- -j2).
Options:
-f: force an update even if the source files are locally modified.
-c: if the update succeeds and the generated files are modified,
    commit them (caution).
-q: be quiet; only give error messages, not status messages.
-A: only update autotools files, copying into specified dir.
-H: also update ChangeLog.${changelog_n}
-I: also update info/dir.
-L: also update ldefs-boot.el.
-C: start from a clean state.  Slower, but more correct.
EOF
    exit 1
}


## Defaults.

force=
commit=
quiet=
clean=
autogendir=                     # was "autogen"
ldefs_flag=1
lboot_flag=
info_flag=
changelog_flag=

## Parameters.
ldefs_in=lisp/loaddefs.el
ldefs_out=lisp/ldefs-boot.el
changelog_n=$(sed -n 's/CHANGELOG_HISTORY_INDEX_MAX *= *//p' Makefile.in)
changelog_files="ChangeLog.$changelog_n"
sources="configure.ac lib/Makefile.am"
## Files to copy into autogendir.
## Everything:
genfiles="
  configure aclocal.m4 src/config.in
  build-aux/config.guess build-aux/config.sub
  build-aux/install-sh
"
<<<<<<< HEAD
=======
## msdos-only:
genfiles="src/config.in"

>>>>>>> 443f3716
for g in $genfiles; do
    basegen="$basegen ${g##*/}"
done

[ "$basegen" ] || die "internal error"

tempfile=/tmp/$PN.$$

trap "rm -f $tempfile 2> /dev/null" EXIT


while getopts ":hcfqA:HCIL" option ; do
    case $option in
        (h) usage ;;

        (c) commit=1 ;;

        (f) force=1 ;;

        (q) quiet=1 ;;

        (A) autogendir=$OPTARG
            [ -d "$autogendir" ] || die "No autogen directory: $autogendir"
            ;;

        (C) clean=1 ;;

        (H) changelog_flag=1 ;;

        (I) info_flag=1 ;;

        (L) lboot_flag=1 ;;

        (\?) die "Bad option -$OPTARG" ;;

        (:) die "Option -$OPTARG requires an argument" ;;

        (*) die "getopts error" ;;
    esac
done
shift $(( --OPTIND ))
OPTIND=1


## Does not work 100% because a lot of Emacs batch output comes on stderr (?).
[ "$quiet" ] && exec 1> /dev/null


## Run status on inputs, list modified files on stdout.
status ()
{
    local statflag="-S"
    [ "$vcs" = "git" ] && statflag="-s"

    $vcs status $statflag "$@" >| $tempfile || die "$vcs status error for $@"

    local stat file modified

    while read stat file; do

        [ "$stat" != "M" ] && \
            die "Unexpected status ($stat) for generated $file"
        modified="$modified $file"

    done < $tempfile

    echo "$modified"

    return 0
}                               # function status


echo "Checking input file status..."

## The lisp portion could be more permissive, eg only care about .el files.
modified=$(status ${autogendir:+$sources} ${ldefs_flag:+lisp} ${info_flag:+doc}) || die

[ "$modified" ] && {
    echo "Locally modified: $modified"
    [ "$force" ] || die "There are local modifications"
}


## Probably this is overkill, and there's no need to "bootstrap" just
## for making autoloads.
[ "$clean" ] && {

    echo "Running 'make maintainer-clean'..."

    make maintainer-clean #|| die "Cleaning error"

    rm -f $ldefs_in
}


echo "Running autoreconf..."

autoreconf ${clean:+-f} -i -I m4 2>| $tempfile

retval=$?

## Annoyingly, autoreconf puts the "installing `./foo' messages on stderr.
if [ "$quiet" ]; then
    grep -v 'installing `\.' $tempfile 1>&2
else
    cat "$tempfile" 1>&2
fi

[ $retval -ne 0 ] && die "autoreconf error"


## Uses global $commit.
commit ()
{
    local type=$1
    shift

    [ $# -gt 0 ] || {
        echo "No files were modified"
        return 0
    }

    echo "Modified file(s): $@"

    [ "$commit" ] || return 0

    echo "Committing..."

    $vcs commit -m "; Auto-commit of $type files." "$@" || return $?

    [ "$vcs" = "git" ] && {
        ## In case someone else pushed something while we were working.
        $vcs pull --rebase || return $?
        $vcs push || return $?
    }

    echo "Committed files: $@"
}                               # function commit


## No longer used since info/dir is now generated at install time if needed,
## and is not in the repository any more.
info_dir ()
{
    local basefile=build-aux/dir_top outfile=info/dir

    echo "Regenerating info/dir..."

    ## Header contains non-printing characters, so this is more
    ## reliable than using echo.
    rm -f $outfile
    cp $basefile $outfile

    local topic file dircat dirent

    ## FIXME inefficient looping.
    for topic in "Texinfo documentation system" "Emacs" "GNU Emacs Lisp" \
        "Emacs editing modes" "Emacs network features" "Emacs misc features" \
        "Emacs lisp libraries"; do

        cat - <<EOF >> $outfile

$topic
EOF
        ## Bit faster than doc/*/*.texi.
        for file in doc/emacs/emacs.texi doc/lispintro/*.texi \
            doc/lispref/elisp.texi doc/misc/*.texi; do

            ## FIXME do not ignore w32 if OS is w32.
            case $file in
                *-xtra.texi|*efaq-w32.texi) continue ;;
            esac

            dircat=$(sed -n -e 's/@value{emacsname}/Emacs/' -e 's/^@dircategory //p' $file)

            ## TODO warn about unknown topics (check-info in top-level
            ## Makefile does this).
            [ "$dircat" = "$topic" ] || continue

            sed -n -e 's/@value{emacsname}/Emacs/' \
                -e 's/@acronym{\([A-Z]*\)}/\1/' \
                -e '/^@direntry/,/^@end direntry/ s/^\([^@]\)/\1/p' \
                $file >> $outfile

        done
    done

    local modified

    modified=$(status $outfile) || die

    commit "info/dir" $modified || die "commit error"
}                               # function info_dir


[ "$autogendir" ] && {

    oldpwd=$PWD

    cp $genfiles $autogendir/

    cd $autogendir || die "cd error for $autogendir"

    echo "Checking status of generated files..."

    modified=$(status $basegen) || die

    commit "generated" $modified || die "commit error"

    exit 0
}                               # $autogendir


[ "$info_flag" ] && info_dir


[ "$ldefs_flag" ] || exit 0


echo "Finding loaddef targets..."

find lisp -name '*.el' -exec grep '^;.*generated-autoload-file:' {} + | \
    sed -e '/loaddefs\|esh-groups/d' -e 's|/[^/]*: "|/|' -e 's/"//g' \
    >| $tempfile || die "Error finding targets"

genfiles=

while read genfile; do

    ## Or we can just use sort -u when making tempfile...
    case " $genfiles " in
        *" $genfile "*) continue ;;
    esac

    [ -r $genfile ] || die "Unable to read $genfile"

    genfiles="$genfiles $genfile"
done < $tempfile


[ "$genfiles" ] || die "Error setting genfiles"


[ -e Makefile ] || {
    echo "Running ./configure..."

    ## Minimize required packages.
    ./configure --without-x || die "configure error"
}


## Build the minimum needed to get the autoloads.
echo "Running lib/ make..."

make -C lib "$@" all || die "make lib error"


echo "Running src/ make..."

make -C src "$@" bootstrap-emacs || die "make src error"


echo "Running lisp/ make..."

make -C lisp "$@" autoloads EMACS=../src/bootstrap-emacs || die "make src error"


## Ignore comment differences.
[ ! "$lboot_flag" ] || \
    diff -q -I '^;' $ldefs_in $ldefs_out || \
    cp $ldefs_in $ldefs_out || die "cp ldefs_boot error"


echo "Checking status of loaddef files..."

## It probably would be fine to just check+commit lisp/, since
## making autoloads should not effect any other files.  But better
## safe than sorry.
modified=$(status $genfiles $ldefs_out) || die


commit "loaddefs" $modified || die "commit error"


## Less important than the other stuff, so do it last.
[ ! "$changelog_flag" ] || {
    make change-history-nocommit || die "make change-history error"
    modified=$(status $changelog_files) || die
    commit "ChangeLog" $modified || die "commit error"
}


exit 0

### update_autogen ends here<|MERGE_RESOLUTION|>--- conflicted
+++ resolved
@@ -103,12 +103,7 @@
   build-aux/config.guess build-aux/config.sub
   build-aux/install-sh
 "
-<<<<<<< HEAD
-=======
-## msdos-only:
-genfiles="src/config.in"
-
->>>>>>> 443f3716
+
 for g in $genfiles; do
     basegen="$basegen ${g##*/}"
 done
