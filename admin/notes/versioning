--- conflicted
+++ resolved
@@ -1,10 +1,6 @@
 GNU EMACS VERSIONING                                   -*- org -*-
 
-<<<<<<< HEAD
-Ref: https://lists.gnu.org/archive/html/emacs-devel/2014-09/msg00872.html
-=======
 Ref: https://lists.gnu.org/r/emacs-devel/2014-09/msg00872.html
->>>>>>> 89212988
 
 Emacs version numbers have the form
 
