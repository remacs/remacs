Copyright (C) 2007-2018 Free Software Foundation, Inc.
See the end of the file for license conditions.


NOTES ON COPYRIGHTS AND LICENSES

Some terminology:

A "copyright notice" consists of one or a few lines of this format:
"Copyright (C) 2006, 2007 Free Software Foundation, Inc."

A "license notice" is a statement of permissions, and is usually much
longer, eg the text "GNU Emacs is free software...".


Summary for the impatient:

1. Don't add code to Emacs written by someone other than yourself
without thinking about the legal aspect. Even if the changes are
trivial, consider if they combine with previous changes by the same
author to make a non-trivial total. If so, make sure they have an
assignment. If adding a whole file adjust the copyright statements in
the file.

2. When installing code written by someone else, the commit
should be in the name of the author of the code, not the person who
installs it.  Also use commit's "--author" option.
Do not install any of your own changes in the same commit.

3. With images, add the legal info to a README file in the directory
containing the image.

4. If you add a lot of text to a previously trivial file that had no
legal notices, consider if you should add a copyright statement.

5. Please don't just add an FSF copyright without checking that is the
right thing to do.


Every non-trivial file distributed through the Emacs repository should be
self-explanatory in terms of copyright and license. This includes
files that are not distributed in Emacs releases (for example, the
admin/ directory), because the whole Emacs repository is publicly
available.

The definition of triviality is a little vague, but a rule of thumb is
that any file with less than 15 lines of actual content is trivial. If
a file is auto-generated (eg ldefs-boot.el) from another one in the
repository, then it does not really matter about adding a copyright
statement to the generated file.

Legal advice says that we could, if we wished, put a license notice
even in trivial files, because copyright law in general looks at the
overall work as a whole. It is not _necessary_ to do so, and rms
prefers that we do not. This means one needs to take care that trivial
files do not grow and become non-trivial without having a license
added. NB consequently, if you add a lot of text to a small file,
consider whether your changes have made the file worthy of a copyright
notice, and if so, please add one.

It can be helpful to put a reminder comment at the start of a trivial
file, eg: "add a license notice if this grows to > 10 lines of code".

The years in the copyright notice should be updated every year (see
file "years" in this directory). The PDF versions of refcards etc
should display copyright notices (an exception to the rule about
"generated" files), but these can just display the latest year. The
full list of years should be kept in comments in the source file. If
these are distributed in the repository, check in a regenerated
version when the tex files are updated.

Copyright changes should be propagated to any associated repositories
(eg Gnus, MH-E), but I think in every case this happens automatically
(?).

All README (and other such text files) that are non-trivial should
contain copyright statements and GPL license notices, exactly as .el
files do (see e.g. README in the top-level directory). Before 2007,
we used a simple, short statement permitting copying and modification
provided legal notices were retained. In Feb 2007 we switched to the
standard GPL text, on legal advice. Some older text files in etc/
should, however, keep their current licenses (see below for list).

For image files, the copyright and license details should be recorded
in a README file in each directory with images. (Legal advice says
that we need not add notices to each image file individually, if they
allow for that.). It is recommended to use the word "convert" to
describe the automatic process of changing an image from one format to
<<<<<<< HEAD
another (https://lists.gnu.org/archive/html/emacs-devel/2007-02/msg00618.html).
=======
another (https://lists.gnu.org/r/emacs-devel/2007-02/msg00618.html).
>>>>>>> 89212988


When installing a file with an "unusual" license (after checking first
it is ok), put a copy of the copyright and license in the file (if
possible. It's ok if this makes the file incompatible with its
original format, if it can still be used by Emacs), or in a README
file in the relevant directory.

The vast majority of files are copyright FSF and distributed under the
GPL. A few files (mainly related to language and charset support) are
copyright AIST alone, or both AIST and FSF. (Contact Kenichi Handa
with questions about legal issues in such files.) In all these cases,
the copyright years in each file should be updated each year.

There are some exceptions to the points in the previous paragraph, and
these are listed below for reference, together with any files where
the copyright needs to be updated in "unusual" ways.

If you find any other such cases, please consult to check they are ok,
and note them in this file. This includes missing copyright notices,
and "odd" copyright holders. In most cases, individual authors should
not appear in copyright statements. Either the copyright has been
assigned (check copyright.list) to the FSF (in which case the original
author should be removed and the year(s) transferred to the FSF); or
else it is possible the file should not be in Emacs at all (please
report!).

Note that it seems painfully clear that one cannot rely on commit logs,
or even change log entries, for older changes. People often installed
changes from others, without recording the true authorship.

[For reference, most of these points were established via email with
rms, 2007/1, "Copyright years".

In March 2011, information on some files no longer included was removed.
Consult older versions of this document if interested.]


lisp/version.el           # emacs-copyright
lib-src/ebrowse.c         # version
lib-src/etags.c           # print_version
lib-src/rcs2log           # Copyright
Cocoa/Emacs.base/Contents/Info.plist
Cocoa/Emacs.base/Contents/Resources/English.lproj/InfoPlist.strings
GNUstep/Emacs.base/Resources/Info-gnustep.plist
   'set-copyright' in admin.el will do all the above.

aclocal.m4
configure
m4/*.m4
 - These files are copyright FSF, with unlimited permission to copy,
   distribute and modify, so long as the copyright notice is preserved.
   Exception: m4/pkg.m4 is copyright Scott James Remnant; it is
   distributed under the same terms as for the rest of Emacs.

lib/Makefile.in
 - copyright FSF, with MIT-like license

build-aux/install-sh
 - this file is copyright MIT, which is OK. Leave the copyright alone.

etc/refcards/*.tex
  also update the \def\year macro for the latest year.

etc/future-bug
 - doesn't need a humorless disclaimer, because Karl Fogel says we
 can consider it part of Emacs, and he has a blanker disclaimer for
 Emacs changes. (email to rgm "[Emacs-commit] emacs/etc future-bug",
 2007028)

etc/letter.pbm,letter.xpm
  - trivial, no notice needed.
<<<<<<< HEAD
<https://lists.gnu.org/archive/html/emacs-devel/2007-02/msg00324.html>
=======
<https://lists.gnu.org/r/emacs-devel/2007-02/msg00324.html>
>>>>>>> 89212988

etc/FTP, ORDERS
  - trivial (at time of writing), no license needed

etc/HELLO
  standard notices. Just a note that although the file itself is not
  really copyrightable, in the wider context of it being part of
  Emacs (and written by those with assignments), a standard notice is
  fine.

etc/MAILINGLISTS
  rms: simple license is fine for this file

leim/CXTERM-DIC/4Corner.tit, ARRAY30.tit, CCDOSPY.tit, ECDICT.tit,
ETZY.tit, PY-b5.tit, Punct-b5.tit, Punct.tit, QJ-b5.tit, QJ.tit,
SW.tit, TONEPY.tit, ZOZY.tit
  - leave the copyrights alone.

leim/MISC-DIC/CTLau-b5.html, CTLau.html, cangjie-table.b5, cangjie-table.cns,
pinyin.map, ziranma.cin
  - leave the copyright alone.
Note that pinyin.map, ziranma.cin (and hence the generated
leim/quail/PY.el, ZIRANMA.el) are under GPLv1 or later.

leim/SKK-DIC/SKK-JISYO.L
ja-dic/ja-dic.el
  (the latter is auto-generated from the former). Leave the copyright alone.

lib-src/etags.c
  Copyright information is duplicated in etc/ETAGS.README. Update that
  file too.

  Until 2007 etags.c was described as being copyright FSF and Ken Arnold.
  After some investigation in Feb 2007, then to the best of our
  knowledge we believe that the original 1984 Emacs version was based
  on the version in BSD4.2. See for example this 1985 post from Ken Arnold:
  <http://groups.google.com/group/mod.sources/browse_thread/thread/ffe5c55845a640a9>
    I have received enough requests for the current source to ctags
    to post it. Here is the latest version (what will go out with
    4.3, modulo any bugs fixed during the beta period). It is the
    4.2 ctags with recognition of yacc and lex tags added.

  See also a 1984 version of ctags (no copyright) posted to net.sources:
  <http://groups.google.com/group/net.sources/msg/a21b6c21be12a98d>
  Version of etags.c in emacs-16.56 duplicates comment typos.

  Accordingly, in Feb 2007 we added a 1984 copyright for the
  University of California and a revised BSD license. The terms of
  this require that the full license details be available in binary
  distributions - hence the file etc/ETAGS.README. The fact that the
  --version output just says "Copyright <year> FSF" is apparently OK
  from a legal point of view.

lisp/cedet/semantic/imenu.el
<<<<<<< HEAD
  - See https://lists.gnu.org/archive/html/emacs-devel/2010-03/msg00410.html
=======
  - See https://lists.gnu.org/r/emacs-devel/2010-03/msg00410.html
>>>>>>> 89212988
   in which Eric Ludlam established that the remaining contributions
   from authors other than himself were negligible.

lisp/play/tetris.el
  - no special rules about the copyright. We note here that we believe
  (2007/1) there is no problem with our use of the name "tetris" or
  the concept.
  rms: "My understanding is that game rules as such are not copyrightable."
<<<<<<< HEAD
  <https://lists.gnu.org/archive/html/emacs-devel/2007-01/msg00960.html>
=======
  <https://lists.gnu.org/r/emacs-devel/2007-01/msg00960.html>
>>>>>>> 89212988
  rms: Legal advice is that we are ok and need not worry about this.


lisp/net/tramp.el
  - there are also copyrights in the body of the file. Update these too.


lwlib/
rms (2007/02/17): "lwlib is not assigned to the FSF; we don't consider
it part of Emacs. [...] Therefore non-FSF copyrights are ok in lwlib."

NB don't change the GPL version used for lwlib .c and .h files (see
below).

FSF copyrights should only appear in files which have undergone
non-trivial cumulative changes from the original versions in the Lucid
Widget Library. NB this means that if you make non-trivial changes to
a file with no FSF copyright, you should add one. Also, if changes are
reverted to the extent that a file becomes basically the same as the
original version, the FSF copyright should be removed.

In my (rgm) opinion, as of Feb 2007, all the non-trivial files differ
significantly from the original versions, with the exception of
lwlib-Xm.h. Most of the changes that were made to this file have
subsequently been reverted. Therefore I removed the FSF copyright from
this file (which is arguably too trivial to merit a notice anyway). I
added FSF copyright to the following files which did not have them
already: Makefile.in, lwlib-Xaw.c, lwlib-int.h (borderline),
lwlib-utils.c (borderline), lwlib.c, lwlib.h.

Copyright years before the advent of public CVS in 2001 were those
when I judged (from the CVS logs) that non-trivial amounts of change
had taken place. I also adjusted the existing FSF years in xlwmenu.c,
xlwmenu.h, and xlwmenuP.h on the same basis.

Note that until Feb 2007, the following files in lwlib were lacking
notices: lwlib-int.h, lwlib.h, lwlib-Xaw.h, lwlib-Xlw.h, lwlib-utils.h

The following files did not list a Lucid copyright: xlwmenu.h,
xlwmenuP.h.

To the best of our knowledge, all the code files in lwlib were
originally part of the Lucid Widget Library, even if they did not say
so explicitly. For example, they were all present in Lucid Emacs 19.1
in 1992. The exceptions are the two Xaw files, which did not appear
till Lucid Emacs 19.9 in 1994. The file lwlib-Xaw.h is too trivial to
merit a copyright notice, but would presumably have the same one as
lwlib-Xaw.c. We have been unable to find a true standalone version of
LWL, if there was such a thing, to check definitively.

To clarify the situation, in Feb 2007 we added Lucid copyrights and
GPL notices to those files lacking either that were non-trivial,
namely: lwlib-int.h, lwlib.h, xlwmenu.h, xlwmenuP.h. This represents
our best understanding of the legal status of these files. We also
clarified the notices in Makefile.in, which was originally the
Makefile auto-generated from Lucid's Imakefile.

As of Feb 2007, the following files are considered too trivial for
notices: lwlib-Xaw.h, lwlib-Xlw.h, lwlib-utils.h.

The version of lwlib/ first installed in Emacs seems to be the same as
that used in Lucid Emacs 19.8 (released 6-sep-93); except the two Xaw
files, which did not appear till Athena support was added in Lucid
Emacs 19.9. In Lucid Emacs 19.1, all files were under GPLv1 or later,
but by Lucid Emacs 19.8, lwlib.c and xlwmenu.c had been switched to v2
or later. These are the versions that were first installed in Emacs.
So in GNU Emacs, these two files have been under v2 or later since
1994.

It seems that it was the intention of Lucid to use v1 or later
(excepting the two files mentioned previously); so this is the license
we have used when adding notices to code that did not have notices
originally. Although we have the legal right to switch to v2 or later,
rms prefers that we do not do so.


doc/*/doclicense.texi
  - leave the copyright alone in this imported file.

doc/*/*.texi - All manuals should be under GFDL (but see below), and
should include a copy of it, so that they can be distributed
separately. faq.texi has a different license, for some reason no-one
can remember.
<<<<<<< HEAD
https://lists.gnu.org/archive/html/emacs-devel/2007-04/msg00583.html
https://lists.gnu.org/archive/html/emacs-devel/2007-04/msg00618.html
=======
https://lists.gnu.org/r/emacs-devel/2007-04/msg00583.html
https://lists.gnu.org/r/emacs-devel/2007-04/msg00618.html
>>>>>>> 89212988

doc/misc/mh-e.texi is dual-licensed (GPL and GFDL) per agreement with
FSF (reconfirmed by rms Aug 25 2008).  Discussion with
licensing@fsf.org starting on Thu, 07 Aug 2003 with subject:
"[gnu.org #58812] Changing license of MH-E manual"


oldXMenu/
  Keep the "copyright.h" method used by X11, rather than moving the
  licenses into the files. Note that the original X10.h did not use
  copyright.h, but had an explicit notice, which we retain.

If you make non-trivial changes to a file which does not have an FSF
notice, add one and a GPL notice (as per Activate.c). If changes to a
file are reverted such that it becomes essentially the same as the
original X11 version, remove the FSF notice and GPL.

Only the files which differ significantly from the original X11
versions should have FSF copyright and GPL notices. At time of writing
(Feb 2007), this is: Activate.c, Create.c, Internal.c. I (rgm)
established this by diff'ing the current files against those in X11R1,
and when I found significant differences looking in the ChangeLog for
the years they originated (the CVS logs are truncated before 1999). I
therefore removed the FSF notices (added in 200x) from the other
files. There are some borderline cases IMO: AddSel.c, InsSel.c,
XMakeAssoc.c, XMenu.h. For these I erred on the side of NOT adding FSF
notices.

With regards to whether the files we have changed should have GPL
added or not, rms says (2007-02-25, "oldXmenu issues"):

    It does not make much difference, because oldXmenu is obsolete
    except for use in Emacs (and it is not normally used in Emacs any
    more either).

    So, to make things simple, please put our changes under the GPL.

insque.c had no copyright notice until 2005. The version of insque.c
added to Emacs 1992-01-27 is essentially the same as insremque.c added
to glic three days later by Roland McGrath, with an FSF copyright and
GPL, but no ChangeLog entry:
<http://sources.redhat.com/cgi-bin/cvsweb.cgi/~checkout~/libc/misc/insremque.c?\
rev=1.1&cvsroot=glibc>
To the best of his recollection, McGrath (who has a copyright
assignment) was the author of this file (email from roland at frob.com
to rms, 2007-02-23, "Where did insque.c come from?"). The FSF
copyright and GPL in this file are therefore correct as far as we
understand it.

Imakefile had no legal info in Feb 2007, but was obviously based on
the X11 version (which also had no explicit legal info). As it was
unused, I removed it. It would have the same MIT copyright as
Makefile.in does now.


src/gmalloc.c
  - contains numerous copyrights from the GNU C library. Leave them alone.

nt/inc/dirent.h
  - see comments below. This file is OK to be released with Emacs
  22, but we may want to revisit it afterwards.


** Some notes on resolved issues, for historical information only

etc/TERMS
rms: "surely written either by me or by ESR. (If you can figure out
which year, I can probably tell you which.) Either way, we have papers
for it." It was present in Emacs-16.56 (15-jul-85). rms: "Then I
conclude it was written by me."

lisp/term/README
  - had no copyright notice till Feb 2007. ChangeLog.3 suggests it was
  written by Eric Raymond. When asked by rms on 14 Feb 2007 he said:

    I don't remember writing it, but it reads like my prose and I believe
    I wrote the feature(s) it's describing.  So I would have been the
    likeliest person to write it.

    Odds are that I did, but I'm not certain.

  Accordingly, FSF copyright was added.

src/unexhp9k800.c
<<<<<<< HEAD
  https://lists.gnu.org/archive/html/emacs-devel/2007-02/msg00138.html
=======
  https://lists.gnu.org/r/emacs-devel/2007-02/msg00138.html
>>>>>>> 89212988
  - briefly removed due to legal uncertainly Jan-Mar 2007. The
  relevant assignment is under "hp9k800" in copyright.list. File was
  written by John V. Morris at HP, and disclaimed by the author and
  HP. So this file is public domain.


lisp/progmodes/python.el
Dave Love alerted us to a potential legal problem:
<<<<<<< HEAD
https://lists.gnu.org/archive/html/emacs-pretest-bug/2007-04/msg00459.html

On consultation with a lawyer, we found there was no problem:
https://lists.gnu.org/archive/html/emacs-devel/2007-05/msg00466.html
=======
https://lists.gnu.org/r/emacs-pretest-bug/2007-04/msg00459.html

On consultation with a lawyer, we found there was no problem:
https://lists.gnu.org/r/emacs-devel/2007-05/msg00466.html
>>>>>>> 89212988


** Issues that are "fixed" for the release of Emacs 22, but we may
   wish to revisit later in more detail


admin/check-doc-strings
  File says it's in the public domain, but that might not make it so.

etc/e/eterm-color.ti
nt/inc/dirent.h
  On legal advice from Matt Norwood, the following comment was added
  to these files in Feb/Mar 2007:

    The code here is forced by the interface, and is not subject to
    copyright, constituting the only possible expression of the
    algorithm in this format.

  With the addition of this notice, these files are OK for the
  upcoming Emacs-22 release. Post-release, we can revisit this issue
  and possibly add a list of all authors who have changed these files.
  (details in email from Matt Norwood to rms, 2007/02/03).

src/s/aix3-2.h, hpux8.h, hpux9.h, irix5-0.h, netbsd.h, usg5-4-2.h
  [note some of these have since been merged into other files]
  - all these (not obviously trivial) files were missing copyrights
  till Feb 2007, when FSF copyright was added. Matt Norwood advised:

    For now, I think the best policy is to assume that we do have
    assignments from the authors (I recall many of these header files
    as having been originally written by rms), and to attach an FSF
    copyright with GPL notice. We can amend this if and when we
    complete the code audit. Any additions to these files by
    non-assigned authors are arguably "de minimis" contributions to
    Emacs: small changes or suggestions to a work that are subsumed in
    the main authors' copyright in the entire work.

Here is my (rgm) take on the details of the above files:

? irix5-0.h
  I would say started non-trivial (1993, jimb, heavily based
  on irix4-0.h). A few borderline non-tiny changes since.

usg5-4-2.h
 started non-trivial, but was heavily based on usg5-4.h, which was and is
 copyright FSF. only tiny changes since installed.

aix3-2.h, hpux8.h, hpux9.h, netbsd.h
  started trivial, grown in tiny changes.

netbsd.h:
Roland McGrath said to rms (2007/02/17): "I don't really remember
anything about it. If I put it in without other comment, then probably
I wrote it myself."


Someone might want to tweak the copyright years (for dates before
2001) that I used in all these files.

Note: erring on the side of caution, I also added notices to some
files I thought might be considered non-trivial (if one includes
comment) in s/:
  aix4-1.h hpux10.h irix6-5.h
  sol2.h

(everything with > 30 non-blank lines, which at least is _some_ kind of
system)


*** These are copyright issues that need not be fixed until after
    Emacs 22 is released (though if they can be fixed before, that is
    obviously good):


Is it OK to just remove a file for legal reasons, or is something more
drastic (excision from the entire repository history) needed? A
removed file is still available from the repository, if suitable
options are applied. (This issue obviously does not affect a release).
  rms: will ask lawyer


Make sure that all files with non-standard copyrights or licenses are
noted in this file.


REMOVED etc/gnu.xpm, nt/icons/emacs21.ico, nt/icons/sink.ico
  - Restore if find legal info. emacs21.ico is not due to Davenport.
  Geoff Voelker checked but could not find a record of where it came
  from.


etc/images
  Image files from GTK, Gnome are under GPLv2 (no "or later"?). RMS will
  contact image authors in regards to future switch to v3.


etc/TUTORIAL* (translations)
  switch to GPL (see english TUTORIAL)
  rms: "We can leave the TUTORIAL translations alone until their
  maintainers update them."
  Can adapt short license text from end of GPL translations at:
  https://www.gnu.org/licenses/translations.html
  Only a few sentences around the license notice need changing from
  previous version.
Done: TUTORIAL.eo


*** These are copyright issues still to be addressed:

None known.


** NOTES ON RELICENSING TO GPL3

The EMACS_22_BASE branch was changed to GPLv3 (or later) 2007/07/25.

Some notes:
<<<<<<< HEAD
(see https://lists.gnu.org/archive/html/emacs-devel/2007-07/msg01431.html)
=======
(see https://lists.gnu.org/r/emacs-devel/2007-07/msg01431.html)
>>>>>>> 89212988

1. There are some files in the Emacs tree which are not part of Emacs (eg
those included from Gnulib). These are all copyright FSF and (at time
of writing) GPL >= 2. rms says may as well leave the licenses of these
alone (may import them from Gnulib again). These are:

    Gnulib:
    build-aux/config.guess
    build-aux/config.sub
    build-aux/move-if-change
    doc/man/texinfo.tex
    lib/*.[ch]
    lib/gnulib.mk.in
    src/gmalloc.c
    src/termcap.c
    src/tparam.c

Note _not_ included in the above are src/regex.{c,h} (rms: "That
forked version is only in Emacs, so definitely relicense that."), and
oldXMenu/insque.c (rms: "We wrote that specifically for Emacs, so
definitely relicense that.").

2. The files that are copyright FSF and AIST, or AIST alone, should be
and were updated, ditto the oldXMenu files with FSF copyright.

3. lwlib/

Files originally in Lucid Widget Library were left alone (excludes
ChangeLog, etc), ie remain under GPL v1 or later, or v2 or later.
(rms: "We may as well leave this alone, since we are never going to
change it much.")

4. There are some files where the FSF holds no copyright. These were
left alone:

   leim/MISC-DIC/CTLau-b5.html  >= v2
   leim/MISC-DIC/CTLau.html     >= v2
     (above included in lisp/international/titdic-cnv.el)
   leim/MISC-DIC/pinyin.map     >= v1
   leim/MISC-DIC/ziranma.cin    >= v1
   leim/SKK-DIC/SKK-JISYO.L     >= v2
   leim/SKK-DIC/README          >= v2
   leim/ja-dic/ja-dic.el        >= v2

5. At time of writing, some non-Emacs icons included from Gnome remain
under GPLv2 (no "or later"). See:

   etc/images/gnus/README
   etc/images/mail/README
   etc/images/README
   nt/icons/README


This file is part of GNU Emacs.

GNU Emacs is free software: you can redistribute it and/or modify
it under the terms of the GNU General Public License as published by
the Free Software Foundation, either version 3 of the License, or
(at your option) any later version.

GNU Emacs is distributed in the hope that it will be useful,
but WITHOUT ANY WARRANTY; without even the implied warranty of
MERCHANTABILITY or FITNESS FOR A PARTICULAR PURPOSE.  See the
GNU General Public License for more details.

You should have received a copy of the GNU General Public License
along with GNU Emacs.  If not, see <https://www.gnu.org/licenses/>.<|MERGE_RESOLUTION|>--- conflicted
+++ resolved
@@ -86,11 +86,7 @@
 that we need not add notices to each image file individually, if they
 allow for that.). It is recommended to use the word "convert" to
 describe the automatic process of changing an image from one format to
-<<<<<<< HEAD
-another (https://lists.gnu.org/archive/html/emacs-devel/2007-02/msg00618.html).
-=======
 another (https://lists.gnu.org/r/emacs-devel/2007-02/msg00618.html).
->>>>>>> 89212988
 
 
 When installing a file with an "unusual" license (after checking first
@@ -163,11 +159,7 @@
 
 etc/letter.pbm,letter.xpm
   - trivial, no notice needed.
-<<<<<<< HEAD
-<https://lists.gnu.org/archive/html/emacs-devel/2007-02/msg00324.html>
-=======
 <https://lists.gnu.org/r/emacs-devel/2007-02/msg00324.html>
->>>>>>> 89212988
 
 etc/FTP, ORDERS
   - trivial (at time of writing), no license needed
@@ -222,11 +214,7 @@
   from a legal point of view.
 
 lisp/cedet/semantic/imenu.el
-<<<<<<< HEAD
-  - See https://lists.gnu.org/archive/html/emacs-devel/2010-03/msg00410.html
-=======
   - See https://lists.gnu.org/r/emacs-devel/2010-03/msg00410.html
->>>>>>> 89212988
    in which Eric Ludlam established that the remaining contributions
    from authors other than himself were negligible.
 
@@ -235,11 +223,7 @@
   (2007/1) there is no problem with our use of the name "tetris" or
   the concept.
   rms: "My understanding is that game rules as such are not copyrightable."
-<<<<<<< HEAD
-  <https://lists.gnu.org/archive/html/emacs-devel/2007-01/msg00960.html>
-=======
   <https://lists.gnu.org/r/emacs-devel/2007-01/msg00960.html>
->>>>>>> 89212988
   rms: Legal advice is that we are ok and need not worry about this.
 
 
@@ -323,13 +307,8 @@
 should include a copy of it, so that they can be distributed
 separately. faq.texi has a different license, for some reason no-one
 can remember.
-<<<<<<< HEAD
-https://lists.gnu.org/archive/html/emacs-devel/2007-04/msg00583.html
-https://lists.gnu.org/archive/html/emacs-devel/2007-04/msg00618.html
-=======
 https://lists.gnu.org/r/emacs-devel/2007-04/msg00583.html
 https://lists.gnu.org/r/emacs-devel/2007-04/msg00618.html
->>>>>>> 89212988
 
 doc/misc/mh-e.texi is dual-licensed (GPL and GFDL) per agreement with
 FSF (reconfirmed by rms Aug 25 2008).  Discussion with
@@ -414,11 +393,7 @@
   Accordingly, FSF copyright was added.
 
 src/unexhp9k800.c
-<<<<<<< HEAD
-  https://lists.gnu.org/archive/html/emacs-devel/2007-02/msg00138.html
-=======
   https://lists.gnu.org/r/emacs-devel/2007-02/msg00138.html
->>>>>>> 89212988
   - briefly removed due to legal uncertainly Jan-Mar 2007. The
   relevant assignment is under "hp9k800" in copyright.list. File was
   written by John V. Morris at HP, and disclaimed by the author and
@@ -427,17 +402,10 @@
 
 lisp/progmodes/python.el
 Dave Love alerted us to a potential legal problem:
-<<<<<<< HEAD
-https://lists.gnu.org/archive/html/emacs-pretest-bug/2007-04/msg00459.html
-
-On consultation with a lawyer, we found there was no problem:
-https://lists.gnu.org/archive/html/emacs-devel/2007-05/msg00466.html
-=======
 https://lists.gnu.org/r/emacs-pretest-bug/2007-04/msg00459.html
 
 On consultation with a lawyer, we found there was no problem:
 https://lists.gnu.org/r/emacs-devel/2007-05/msg00466.html
->>>>>>> 89212988
 
 
 ** Issues that are "fixed" for the release of Emacs 22, but we may
@@ -555,11 +523,7 @@
 The EMACS_22_BASE branch was changed to GPLv3 (or later) 2007/07/25.
 
 Some notes:
-<<<<<<< HEAD
-(see https://lists.gnu.org/archive/html/emacs-devel/2007-07/msg01431.html)
-=======
 (see https://lists.gnu.org/r/emacs-devel/2007-07/msg01431.html)
->>>>>>> 89212988
 
 1. There are some files in the Emacs tree which are not part of Emacs (eg
 those included from Gnulib). These are all copyright FSF and (at time
